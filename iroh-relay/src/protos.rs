--- conflicted
+++ resolved
@@ -1,12 +1,7 @@
 //! Protocols used by the iroh-relay
 
 pub mod disco;
-<<<<<<< HEAD
 pub mod handshake;
 pub mod relay;
 pub mod send_recv;
-pub mod streams;
-pub mod stun;
-=======
-pub mod relay;
->>>>>>> ac2a3f29
+pub mod streams;