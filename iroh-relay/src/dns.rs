--- conflicted
+++ resolved
@@ -16,11 +16,10 @@
 use snafu::{Backtrace, OptionExt, Snafu};
 use url::Url;
 
-<<<<<<< HEAD
-use crate::{defaults::timeouts::DNS_TIMEOUT, node_info::NodeInfo};
-=======
-use crate::node_info::{LookupError, NodeInfo};
->>>>>>> 136b8550
+use crate::{
+    defaults::timeouts::DNS_TIMEOUT,
+    node_info::{LookupError, NodeInfo},
+};
 
 /// The n0 testing DNS node origin, for production.
 pub const N0_DNS_NODE_ORIGIN_PROD: &str = "dns.iroh.link";
@@ -389,7 +388,10 @@
                         Box::new(addrs.map(|addr| SocketAddr::new(addr, 0)));
                     Ok(addrs)
                 }
-                Err(err) => Err(err.into_boxed_dyn_error()),
+                Err(err) => {
+                    let err: Box<dyn std::error::Error + Send + Sync> = Box::new(err);
+                    Err(err)
+                }
             }
         })
     }
