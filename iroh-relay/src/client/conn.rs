//! Manages client-side connections to the relay server.
//!
//! based on tailscale/derp/derp_client.go

use std::{
    pin::Pin,
    task::{ready, Context, Poll},
};

use iroh_base::SecretKey;
use n0_future::{Sink, Stream};
use nested_enum_utils::common_fields;
use snafu::{Backtrace, Snafu};
use tracing::debug;

use super::KeyCache;
#[cfg(not(wasm_browser))]
use crate::client::streams::{MaybeTlsStream, ProxyStream};
use crate::{
    protos::{
        handshake,
<<<<<<< HEAD
        relay::{ClientToRelayMsg, Error as ProtoError, RelayToClientMsg, MAX_PAYLOAD_SIZE},
=======
        relay::{ClientToRelayMsg, Error as ProtoError, RelayToClientMsg},
>>>>>>> 3a1592ac
        streams::WsBytesFramed,
    },
    MAX_PACKET_SIZE,
};

/// Error for sending messages to the relay server.
#[common_fields({
    backtrace: Option<Backtrace>,
    #[snafu(implicit)]
    span_trace: n0_snafu::SpanTrace,
})]
#[allow(missing_docs)]
#[derive(Debug, Snafu)]
#[non_exhaustive]
pub enum SendError {
    #[snafu(transparent)]
    StreamError {
        #[cfg(not(wasm_browser))]
        source: tokio_websockets::Error,
        #[cfg(wasm_browser)]
        source: ws_stream_wasm::WsErr,
    },
    #[snafu(display("Exceeds max packet size ({MAX_PACKET_SIZE}): {size}"))]
    ExceedsMaxPacketSize { size: usize },
    #[snafu(display("Attempted to send empty packet"))]
    EmptyPacket {},
}

/// Errors when receiving messages from the relay server.
#[common_fields({
    backtrace: Option<Backtrace>,
    #[snafu(implicit)]
    span_trace: n0_snafu::SpanTrace,
})]
#[allow(missing_docs)]
#[derive(Debug, Snafu)]
#[non_exhaustive]
pub enum RecvError {
    #[snafu(transparent)]
    Protocol { source: ProtoError },
    #[snafu(transparent)]
    StreamError {
        #[cfg(not(wasm_browser))]
        source: tokio_websockets::Error,
        #[cfg(wasm_browser)]
        source: ws_stream_wasm::WsErr,
    },
}

/// A connection to a relay server.
///
/// This holds a connection to a relay server.  It is:
///
/// - A [`Stream`] for [`RelayToClientMsg`] to receive from the server.
/// - A [`Sink`] for [`ClientToRelayMsg`] to send to the server.
#[derive(derive_more::Debug)]
pub(crate) struct Conn {
    #[cfg(not(wasm_browser))]
    #[debug("tokio_websockets::WebSocketStream")]
    pub(crate) conn: WsBytesFramed<MaybeTlsStream<ProxyStream>>,
    #[cfg(wasm_browser)]
    #[debug("ws_stream_wasm::WsStream")]
    pub(crate) conn: WsBytesFramed,
    pub(crate) key_cache: KeyCache,
}

impl Conn {
    /// Constructs a new websocket connection, including the initial server handshake.
    pub(crate) async fn new(
        #[cfg(not(wasm_browser))] io: tokio_websockets::WebSocketStream<
            MaybeTlsStream<ProxyStream>,
        >,
        #[cfg(wasm_browser)] io: ws_stream_wasm::WsStream,
        key_cache: KeyCache,
        secret_key: &SecretKey,
    ) -> Result<Self, handshake::Error> {
        let mut conn = WsBytesFramed { io };

        // exchange information with the server
        debug!("server_handshake: started");
        handshake::clientside(&mut conn, secret_key).await?;
        debug!("server_handshake: done");

        Ok(Self { conn, key_cache })
    }

    #[cfg(all(test, feature = "server"))]
    pub(crate) fn test(io: tokio::io::DuplexStream) -> Self {
        use crate::protos::relay::MAX_FRAME_SIZE;
        Self {
            conn: WsBytesFramed {
                io: tokio_websockets::ClientBuilder::new()
                    .limits(
                        tokio_websockets::Limits::default().max_payload_len(Some(MAX_FRAME_SIZE)),
                    )
                    .take_over(MaybeTlsStream::Test(io)),
            },
            key_cache: KeyCache::test(),
        }
    }
}

impl Stream for Conn {
    type Item = Result<RelayToClientMsg, RecvError>;

    fn poll_next(mut self: Pin<&mut Self>, cx: &mut Context<'_>) -> Poll<Option<Self::Item>> {
        match ready!(Pin::new(&mut self.conn).poll_next(cx)) {
            Some(Ok(msg)) => {
                let message = RelayToClientMsg::from_bytes(msg, &self.key_cache);
                Poll::Ready(Some(message.map_err(Into::into)))
            }
            Some(Err(e)) => Poll::Ready(Some(Err(e.into()))),
            None => Poll::Ready(None),
        }
    }
}

impl Sink<ClientToRelayMsg> for Conn {
    type Error = SendError;

    fn poll_ready(mut self: Pin<&mut Self>, cx: &mut Context<'_>) -> Poll<Result<(), Self::Error>> {
        Pin::new(&mut self.conn).poll_ready(cx).map_err(Into::into)
    }

    fn start_send(mut self: Pin<&mut Self>, frame: ClientToRelayMsg) -> Result<(), Self::Error> {
<<<<<<< HEAD
        if let ClientToRelayMsg::Datagrams { datagrams, .. } = &frame {
            let size = datagrams.contents.len();
            snafu::ensure!(size <= MAX_PAYLOAD_SIZE, ExceedsMaxPacketSizeSnafu { size });
=======
        if let ClientToRelayMsg::SendPacket { packet, .. } = &frame {
            let size = packet.len();
            snafu::ensure!(size <= MAX_PACKET_SIZE, ExceedsMaxPacketSizeSnafu { size });
            snafu::ensure!(size != 0, EmptyPacketSnafu);
>>>>>>> 3a1592ac
        }

        Pin::new(&mut self.conn)
            .start_send(frame.to_bytes().freeze())
            .map_err(Into::into)
    }

    fn poll_flush(mut self: Pin<&mut Self>, cx: &mut Context<'_>) -> Poll<Result<(), Self::Error>> {
        Pin::new(&mut self.conn).poll_flush(cx).map_err(Into::into)
    }

    fn poll_close(mut self: Pin<&mut Self>, cx: &mut Context<'_>) -> Poll<Result<(), Self::Error>> {
        Pin::new(&mut self.conn).poll_close(cx).map_err(Into::into)
    }
}<|MERGE_RESOLUTION|>--- conflicted
+++ resolved
@@ -19,11 +19,7 @@
 use crate::{
     protos::{
         handshake,
-<<<<<<< HEAD
-        relay::{ClientToRelayMsg, Error as ProtoError, RelayToClientMsg, MAX_PAYLOAD_SIZE},
-=======
         relay::{ClientToRelayMsg, Error as ProtoError, RelayToClientMsg},
->>>>>>> 3a1592ac
         streams::WsBytesFramed,
     },
     MAX_PACKET_SIZE,
@@ -149,16 +145,10 @@
     }
 
     fn start_send(mut self: Pin<&mut Self>, frame: ClientToRelayMsg) -> Result<(), Self::Error> {
-<<<<<<< HEAD
         if let ClientToRelayMsg::Datagrams { datagrams, .. } = &frame {
             let size = datagrams.contents.len();
-            snafu::ensure!(size <= MAX_PAYLOAD_SIZE, ExceedsMaxPacketSizeSnafu { size });
-=======
-        if let ClientToRelayMsg::SendPacket { packet, .. } = &frame {
-            let size = packet.len();
             snafu::ensure!(size <= MAX_PACKET_SIZE, ExceedsMaxPacketSizeSnafu { size });
             snafu::ensure!(size != 0, EmptyPacketSnafu);
->>>>>>> 3a1592ac
         }
 
         Pin::new(&mut self.conn)
