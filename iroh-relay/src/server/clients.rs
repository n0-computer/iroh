--- conflicted
+++ resolved
@@ -216,11 +216,7 @@
             Some(Ok(frame)) => {
                 if frame_type != frame.typ() {
                     snafu::whatever!(
-<<<<<<< HEAD
-                        "Unexpected frame, got {}, but expected {}",
-=======
                         "Unexpected frame, got {:?}, but expected {:?}",
->>>>>>> 3a1592ac
                         frame.typ(),
                         frame_type
                     );
@@ -228,11 +224,7 @@
                 Ok(frame)
             }
             Some(Err(err)) => Err(err).e(),
-<<<<<<< HEAD
-            None => snafu::whatever!("Unexpected EOF, expected frame {frame_type}"),
-=======
             None => snafu::whatever!("Unexpected EOF, expected frame {frame_type:?}"),
->>>>>>> 3a1592ac
         }
     }
 
@@ -262,7 +254,6 @@
 
         // send packet
         let data = b"hello world!";
-<<<<<<< HEAD
         clients.send_packet(a_key, Datagrams::from(&data[..]), b_key, &metrics)?;
         let frame = recv_frame(FrameType::RelayToClientDatagram, &mut a_rw).await?;
         assert_eq!(
@@ -270,20 +261,10 @@
             RelayToClientMsg::Datagrams {
                 remote_node_id: b_key,
                 datagrams: data.to_vec().into(),
-=======
-        clients.send_packet(a_key, Bytes::from_static(&data[..]), b_key, &metrics)?;
-        let frame = recv_frame(FrameType::RecvPacket, &mut a_rw).await?;
-        assert_eq!(
-            frame,
-            RelayToClientMsg::ReceivedPacket {
-                src_key: b_key,
-                content: data.to_vec().into(),
->>>>>>> 3a1592ac
             }
         );
 
         // send disco packet
-<<<<<<< HEAD
         clients.send_disco_packet(a_key, Datagrams::from(&data[..]), b_key, &metrics)?;
         let frame = recv_frame(FrameType::RelayToClientDatagram, &mut a_rw).await?;
         assert_eq!(
@@ -291,15 +272,6 @@
             RelayToClientMsg::Datagrams {
                 remote_node_id: b_key,
                 datagrams: data.to_vec().into(),
-=======
-        clients.send_disco_packet(a_key, Bytes::from_static(&data[..]), b_key, &metrics)?;
-        let frame = recv_frame(FrameType::RecvPacket, &mut a_rw).await?;
-        assert_eq!(
-            frame,
-            RelayToClientMsg::ReceivedPacket {
-                src_key: b_key,
-                content: data.to_vec().into(),
->>>>>>> 3a1592ac
             }
         );
 
