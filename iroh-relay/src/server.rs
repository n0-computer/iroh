//! A fully-fledged iroh-relay server over HTTP or HTTPS.
//!
//! This module provides an API to run a full fledged iroh-relay server.  It is primarily
//! used by the `iroh-relay` binary in this crate.  It can be used to run a relay server in
//! other locations however.
//!
//! This code is fully written in a form of structured-concurrency: every spawned task is
//! always attached to a handle and when the handle is dropped the tasks abort.  So tasks
//! can not outlive their handle.  It is also always possible to await for completion of a
//! task.  Some tasks additionally have a method to do graceful shutdown.
//!
//! The relay server hosts the following services:
//!
//! - HTTPS `/relay`: The main URL endpoint to which clients connect and sends traffic over.
//! - HTTPS `/ping`: Used for net_report probes.
//! - HTTPS `/generate_204`: Used for net_report probes.
//! - STUN: UDP port for STUN requests/responses.

use std::{fmt, future::Future, net::SocketAddr, num::NonZeroU32, pin::Pin, sync::Arc};

use derive_more::Debug;
use http::{
    header::InvalidHeaderValue, response::Builder as ResponseBuilder, HeaderMap, Method, Request,
    Response, StatusCode,
};
use hyper::body::Incoming;
use iroh_base::NodeId;
#[cfg(feature = "test-utils")]
use iroh_base::RelayUrl;
use n0_future::{future::Boxed, StreamExt};
use nested_enum_utils::common_fields;
use snafu::{Backtrace, ResultExt, Snafu};
use tokio::{
    net::{TcpListener, UdpSocket},
    task::{JoinError, JoinSet},
};
use tokio_util::task::AbortOnDropHandle;
use tracing::{debug, error, info, info_span, instrument, trace, warn, Instrument};

use crate::{
    defaults::DEFAULT_KEY_CACHE_CAPACITY,
    http::RELAY_PROBE_PATH,
    protos,
    quic::server::{QuicServer, QuicSpawnError, ServerHandle as QuicServerHandle},
};

mod client;
mod clients;
mod http_server;
mod metrics;
pub(crate) mod resolver;
pub(crate) mod streams;
#[cfg(feature = "test-utils")]
pub mod testing;

pub use self::{
    metrics::{Metrics, RelayMetrics, StunMetrics},
    resolver::{ReloadingResolver, DEFAULT_CERT_RELOAD_INTERVAL},
};

const NO_CONTENT_CHALLENGE_HEADER: &str = "X-Tailscale-Challenge";
const NO_CONTENT_RESPONSE_HEADER: &str = "X-Tailscale-Response";
const NOTFOUND: &[u8] = b"Not Found";
const ROBOTS_TXT: &[u8] = b"User-agent: *\nDisallow: /\n";
const INDEX: &[u8] = br#"<html><body>
<h1>Iroh Relay</h1>
<p>
  This is an <a href="https://iroh.computer/">Iroh</a> Relay server.
</p>
"#;
const TLS_HEADERS: [(&str, &str); 2] = [
    ("Strict-Transport-Security", "max-age=63072000; includeSubDomains"),
    ("Content-Security-Policy", "default-src 'none'; frame-ancestors 'none'; form-action 'none'; base-uri 'self'; block-all-mixed-content; plugin-types 'none'")
];

type BytesBody = http_body_util::Full<hyper::body::Bytes>;
type HyperError = Box<dyn std::error::Error + Send + Sync>;
type HyperResult<T> = std::result::Result<T, HyperError>;

/// Creates a new [`BytesBody`] with no content.
fn body_empty() -> BytesBody {
    http_body_util::Full::new(hyper::body::Bytes::new())
}

/// Configuration for the full Relay & STUN server.
///
/// Be aware the generic parameters are for when using the Let's Encrypt TLS configuration.
/// If not used dummy ones need to be provided, e.g. `ServerConfig::<(), ()>::default()`.
#[derive(Debug, Default)]
pub struct ServerConfig<EC: fmt::Debug, EA: fmt::Debug = EC> {
    /// Configuration for the Relay server, disabled if `None`.
    pub relay: Option<RelayConfig<EC, EA>>,
    /// Configuration for the STUN server, disabled if `None`.
    pub stun: Option<StunConfig>,
    /// Configuration for the QUIC server, disabled if `None`.
    pub quic: Option<QuicConfig>,
    /// Socket to serve metrics on.
    #[cfg(feature = "metrics")]
    pub metrics_addr: Option<SocketAddr>,
}

/// Configuration for the Relay HTTP and HTTPS server.
///
/// This includes the HTTP services hosted by the Relay server, the Relay `/relay` HTTP
/// endpoint is only one of the services served.
#[derive(Debug)]
pub struct RelayConfig<EC: fmt::Debug, EA: fmt::Debug = EC> {
    /// The socket address on which the Relay HTTP server should bind.
    ///
    /// Normally you'd choose port `80`.  The bind address for the HTTPS server is
    /// configured in [`RelayConfig::tls`].
    ///
    /// If [`RelayConfig::tls`] is `None` then this serves all the HTTP services without
    /// TLS.
    pub http_bind_addr: SocketAddr,
    /// TLS configuration for the HTTPS server.
    ///
    /// If *None* all the HTTP services that would be served here are served from
    /// [`RelayConfig::http_bind_addr`].
    pub tls: Option<TlsConfig<EC, EA>>,
    /// Rate limits.
    pub limits: Limits,
    /// Key cache capacity.
    pub key_cache_capacity: Option<usize>,
    /// Access configuration.
    pub access: AccessConfig,
}

/// Controls which nodes are allowed to use the relay.
#[derive(derive_more::Debug)]
pub enum AccessConfig {
    /// Everyone
    Everyone,
    /// Only nodes for which the function returns `Access::Allow`.
    #[debug("restricted")]
    Restricted(Box<dyn Fn(NodeId) -> Boxed<Access> + Send + Sync + 'static>),
}

impl AccessConfig {
    /// Is this node allowed?
    pub async fn is_allowed(&self, node: NodeId) -> bool {
        match self {
            Self::Everyone => true,
            Self::Restricted(check) => {
                let res = check(node).await;
                matches!(res, Access::Allow)
            }
        }
    }
}

/// Access restriction for a node.
#[derive(Debug, Copy, Clone, PartialEq, Eq)]
pub enum Access {
    /// Access is allowed.
    Allow,
    /// Access is denied.
    Deny,
}

/// Configuration for the STUN server.
#[derive(Debug)]
pub struct StunConfig {
    /// The socket address on which the STUN server should bind.
    ///
    /// Normally you'd chose port `3478`, see [`crate::defaults::DEFAULT_STUN_PORT`].
    pub bind_addr: SocketAddr,
}

/// Configuration for the QUIC server.
#[derive(Debug)]
pub struct QuicConfig {
    /// The socket address on which the QUIC server should bind.
    ///
    /// Normally you'd chose port `7842`, see [`crate::defaults::DEFAULT_RELAY_QUIC_PORT`].
    pub bind_addr: SocketAddr,
    /// The TLS server configuration for the QUIC server.
    ///
    /// If this [`rustls::ServerConfig`] does not support TLS 1.3, the QUIC server will fail
    /// to spawn.
    pub server_config: rustls::ServerConfig,
}

/// TLS configuration for Relay server.
///
/// Normally the Relay server accepts connections on both HTTPS and HTTP.
#[derive(Debug)]
pub struct TlsConfig<EC: fmt::Debug, EA: fmt::Debug = EC> {
    /// The socket address on which to serve the HTTPS server.
    ///
    /// Since the captive portal probe has to run over plain text HTTP and TLS is used for
    /// the main relay server this has to be on a different port.  When TLS is not enabled
    /// this is served on the [`RelayConfig::http_bind_addr`] socket address.
    ///
    /// Normally you'd choose port `80`.
    pub https_bind_addr: SocketAddr,
    /// The socket address on which to server the QUIC server is QUIC is enabled.
    pub quic_bind_addr: SocketAddr,
    /// Mode for getting a cert.
    pub cert: CertConfig<EC, EA>,
    /// The server configuration.
    pub server_config: rustls::ServerConfig,
}

/// Rate limits.
// TODO: accept_conn_limit and accept_conn_burst are not currently implemented.
#[derive(Debug, Default)]
pub struct Limits {
    /// Rate limit for accepting new connection. Unlimited if not set.
    pub accept_conn_limit: Option<f64>,
    /// Burst limit for accepting new connection. Unlimited if not set.
    pub accept_conn_burst: Option<usize>,
    /// Rate limits for incoming traffic from a client connection.
    pub client_rx: Option<ClientRateLimit>,
}

/// Per-client rate limit configuration.
#[derive(Debug, Copy, Clone)]
pub struct ClientRateLimit {
    /// Max number of bytes per second to read from the client connection.
    pub bytes_per_second: NonZeroU32,
    /// Max number of bytes to read in a single burst.
    pub max_burst_bytes: Option<NonZeroU32>,
}

/// TLS certificate configuration.
#[derive(derive_more::Debug)]
pub enum CertConfig<EC: fmt::Debug, EA: fmt::Debug = EC> {
    /// Use Let's Encrypt.
    LetsEncrypt {
        /// State for Let's Encrypt certificates.
        #[debug("AcmeConfig")]
        state: tokio_rustls_acme::AcmeState<EC, EA>,
    },
    /// Use a static TLS key and certificate chain.
    Manual {
        /// The TLS certificate chain.
        certs: Vec<rustls::pki_types::CertificateDer<'static>>,
    },
    /// Use a TLS key and certificate chain that can be reloaded.
    Reloading,
}

/// A running Relay + STUN server.
///
/// This is a full Relay server, including STUN, Relay and various associated HTTP services.
///
/// Dropping this will stop the server.
#[derive(Debug)]
pub struct Server {
    /// The address of the HTTP server, if configured.
    http_addr: Option<SocketAddr>,
    /// The address of the STUN server, if configured.
    stun_addr: Option<SocketAddr>,
    /// The address of the HTTPS server, if the relay server is using TLS.
    ///
    /// If the Relay server is not using TLS then it is served from the
    /// [`Server::http_addr`].
    https_addr: Option<SocketAddr>,
    /// The address of the QUIC server, if configured.
    quic_addr: Option<SocketAddr>,
    /// Handle to the relay server.
    relay_handle: Option<http_server::ServerHandle>,
    /// Handle to the quic server.
    quic_handle: Option<QuicServerHandle>,
    /// The main task running the server.
    supervisor: AbortOnDropHandle<Result<(), SupervisorError>>,
    /// The certificate for the server.
    ///
    /// If the server has manual certificates configured the certificate chain will be
    /// available here, this can be used by a client to authenticate the server.
    certificates: Option<Vec<rustls::pki_types::CertificateDer<'static>>>,
    metrics: RelayMetrics,
}

/// Server spawn errors
#[common_fields({
    backtrace: Option<Backtrace>,
    #[snafu(implicit)]
    span_trace: n0_snafu::SpanTrace,
})]
#[allow(missing_docs)]
#[derive(Debug, Snafu)]
#[non_exhaustive]
pub enum SpawnError {
    #[snafu(display("Unable to get local address"))]
    LocalAddr { source: std::io::Error },
    #[snafu(display("Failed to bind STUN listener"))]
    UdpSocketBind { source: std::io::Error },
    #[snafu(display("Failed to bind STUN listener"))]
    QuicSpawn { source: QuicSpawnError },
    #[snafu(display("Failed to parse TLS header"))]
    TlsHeaderParse { source: InvalidHeaderValue },
    #[snafu(display("Failed to bind TcpListener"))]
    BindTlsListener { source: std::io::Error },
    #[snafu(display("No local address"))]
    NoLocalAddr { source: std::io::Error },
    #[snafu(display("Failed to bind server socket to {addr}"))]
    BindTcpListener { addr: SocketAddr },
}

/// Server task errors
#[common_fields({
    backtrace: Option<snafu::Backtrace>,
    #[snafu(implicit)]
    span_trace: n0_snafu::SpanTrace,
})]
#[allow(missing_docs)]
#[derive(Debug, Snafu)]
#[non_exhaustive]
pub enum SupervisorError {
    #[snafu(display("Error starting metrics server"))]
    Metrics { source: std::io::Error },
    #[snafu(display("Acme event stream finished"))]
    AcmeEventStreamFinished {},
    #[snafu(transparent)]
    JoinError { source: JoinError },
    #[snafu(display("No relay services are enabled"))]
    NoRelayServicesEnabled {},
    #[snafu(display("Task cancelled"))]
    TaskCancelled {},
}

impl Server {
    /// Starts the server.
    pub async fn spawn<EC, EA>(config: ServerConfig<EC, EA>) -> Result<Self, SpawnError>
    where
        EC: fmt::Debug + 'static,
        EA: fmt::Debug + 'static,
    {
        let mut tasks = JoinSet::new();

        let metrics = RelayMetrics::default();

        #[cfg(feature = "metrics")]
        if let Some(addr) = config.metrics_addr {
            debug!("Starting metrics server");
            let mut registry = iroh_metrics::Registry::default();
            registry.register_all(&metrics);
            tasks.spawn(
                async move {
<<<<<<< HEAD
                    iroh_metrics::metrics::start_metrics_server(addr)
                        .await
                        .context(MetricsSnafu)
=======
                    iroh_metrics::service::start_metrics_server(addr, Arc::new(registry)).await?;
                    anyhow::Ok(())
>>>>>>> 1957ca82
                }
                .instrument(info_span!("metrics-server")),
            );
        }

        // Start the STUN server.
        let stun_addr = match config.stun {
            Some(stun) => {
                debug!("Starting STUN server");
                match UdpSocket::bind(stun.bind_addr).await {
                    Ok(sock) => {
                        let addr = sock.local_addr().context(LocalAddrSnafu)?;
                        info!("STUN server listening on {addr}");
                        tasks.spawn(
<<<<<<< HEAD
                            async move {
                                server_stun_listener(sock).await;
                                Ok(())
                            }
                            .instrument(info_span!("stun-server", %addr)),
=======
                            server_stun_listener(sock, metrics.stun.clone())
                                .instrument(info_span!("stun-server", %addr)),
>>>>>>> 1957ca82
                        );
                        Some(addr)
                    }
                    Err(err) => return Err(err).context(UdpSocketBindSnafu),
                }
            }
            None => None,
        };

        // Start the Relay server, but first clone the certs out.
        let certificates = config.relay.as_ref().and_then(|relay| {
            relay.tls.as_ref().and_then(|tls| match tls.cert {
                CertConfig::LetsEncrypt { .. } => None,
                CertConfig::Manual { ref certs, .. } => Some(certs.clone()),
                CertConfig::Reloading => None,
            })
        });

        let quic_server = match config.quic {
            Some(quic_config) => {
                debug!("Starting QUIC server {}", quic_config.bind_addr);
                Some(QuicServer::spawn(quic_config).context(QuicSpawnSnafu)?)
            }
            None => None,
        };
        let quic_addr = quic_server.as_ref().map(|srv| srv.bind_addr());
        let quic_handle = quic_server.as_ref().map(|srv| srv.handle());

        let (relay_server, http_addr) = match config.relay {
            Some(relay_config) => {
                debug!("Starting Relay server");
                let mut headers = HeaderMap::new();
                for (name, value) in TLS_HEADERS.iter() {
                    headers.insert(*name, value.parse().context(TlsHeaderParseSnafu)?);
                }
                let relay_bind_addr = match relay_config.tls {
                    Some(ref tls) => tls.https_bind_addr,
                    None => relay_config.http_bind_addr,
                };
                let key_cache_capacity = relay_config
                    .key_cache_capacity
                    .unwrap_or(DEFAULT_KEY_CACHE_CAPACITY);
                let mut builder = http_server::ServerBuilder::new(relay_bind_addr)
                    .metrics(metrics.server.clone())
                    .headers(headers)
                    .key_cache_capacity(key_cache_capacity)
                    .access(relay_config.access)
                    .request_handler(Method::GET, "/", Box::new(root_handler))
                    .request_handler(Method::GET, "/index.html", Box::new(root_handler))
                    .request_handler(Method::GET, RELAY_PROBE_PATH, Box::new(probe_handler))
                    .request_handler(Method::GET, "/robots.txt", Box::new(robots_handler));
                if let Some(cfg) = relay_config.limits.client_rx {
                    builder = builder.client_rx_ratelimit(cfg);
                }
                let http_addr = match relay_config.tls {
                    Some(tls_config) => {
                        let server_tls_config = match tls_config.cert {
                            CertConfig::LetsEncrypt { mut state } => {
                                let acceptor =
                                    http_server::TlsAcceptor::LetsEncrypt(state.acceptor());
                                tasks.spawn(
                                    async move {
                                        while let Some(event) = state.next().await {
                                            match event {
                                                Ok(ok) => debug!("acme event: {ok:?}"),
                                                Err(err) => error!("error: {err:?}"),
                                            }
                                        }
                                        Err(AcmeEventStreamFinishedSnafu.build())
                                    }
                                    .instrument(info_span!("acme")),
                                );
                                Some(http_server::TlsConfig {
                                    config: Arc::new(tls_config.server_config),
                                    acceptor,
                                })
                            }
                            CertConfig::Manual { .. } | CertConfig::Reloading => {
                                let server_config = Arc::new(tls_config.server_config);
                                let acceptor =
                                    tokio_rustls::TlsAcceptor::from(server_config.clone());
                                let acceptor = http_server::TlsAcceptor::Manual(acceptor);
                                Some(http_server::TlsConfig {
                                    config: server_config,
                                    acceptor,
                                })
                            }
                        };
                        builder = builder.tls_config(server_tls_config);

                        // Some services always need to be served over HTTP without TLS.  Run
                        // these standalone.
                        let http_listener = TcpListener::bind(&relay_config.http_bind_addr)
                            .await
                            .context(BindTlsListenerSnafu)?;
                        let http_addr = http_listener.local_addr().context(NoLocalAddrSnafu)?;
                        tasks.spawn(
                            async move {
                                run_captive_portal_service(http_listener).await;
                                Ok(())
                            }
                            .instrument(info_span!("http-service", addr = %http_addr)),
                        );
                        Some(http_addr)
                    }
                    None => {
                        // If running Relay without TLS add the plain HTTP server directly
                        // to the Relay server.
                        builder = builder.request_handler(
                            Method::GET,
                            "/generate_204",
                            Box::new(serve_no_content_handler),
                        );
                        None
                    }
                };
                let relay_server = builder.spawn().await?;
                (Some(relay_server), http_addr)
            }
            None => (None, None),
        };
        // If http_addr is Some then relay_server is serving HTTPS.  If http_addr is None
        // relay_server is serving HTTP, including the /generate_204 service.
        let relay_addr = relay_server.as_ref().map(|srv| srv.addr());
        let relay_handle = relay_server.as_ref().map(|srv| srv.handle());
        let task = tokio::spawn(relay_supervisor(tasks, relay_server, quic_server));

        Ok(Self {
            http_addr: http_addr.or(relay_addr),
            stun_addr,
            https_addr: http_addr.and(relay_addr),
            quic_addr,
            relay_handle,
            quic_handle,
            supervisor: AbortOnDropHandle::new(task),
            certificates,
            metrics,
        })
    }

    /// Requests graceful shutdown.
    ///
    /// Returns once all server tasks have stopped.
    pub async fn shutdown(self) -> Result<(), SupervisorError> {
        // Only the Relay server and QUIC server need shutting down, the supervisor will abort the tasks in
        // the JoinSet when the server terminates.
        if let Some(handle) = self.relay_handle {
            handle.shutdown();
        }
        if let Some(handle) = self.quic_handle {
            handle.shutdown();
        }
        self.supervisor.await?
    }

    /// Returns the handle for the task.
    ///
    /// This allows waiting for the server's supervisor task to finish.  Can be useful in
    /// case there is an error in the server before it is shut down.
    pub fn task_handle(&mut self) -> &mut AbortOnDropHandle<Result<(), SupervisorError>> {
        &mut self.supervisor
    }

    /// The socket address the HTTPS server is listening on.
    pub fn https_addr(&self) -> Option<SocketAddr> {
        self.https_addr
    }

    /// The socket address the HTTP server is listening on.
    pub fn http_addr(&self) -> Option<SocketAddr> {
        self.http_addr
    }

    /// The socket address the QUIC server is listening on.
    pub fn quic_addr(&self) -> Option<SocketAddr> {
        self.quic_addr
    }

    /// The socket address the STUN server is listening on.
    pub fn stun_addr(&self) -> Option<SocketAddr> {
        self.stun_addr
    }

    /// The certificates chain if configured with manual TLS certificates.
    pub fn certificates(&self) -> Option<Vec<rustls::pki_types::CertificateDer<'static>>> {
        self.certificates.clone()
    }

    /// Get the server's https [`RelayUrl`].
    ///
    /// This uses [`Self::https_addr`] so it's mostly useful for local development.
    #[cfg(feature = "test-utils")]
    pub fn https_url(&self) -> Option<RelayUrl> {
        self.https_addr.map(|addr| {
            url::Url::parse(&format!("https://{addr}"))
                .expect("valid url")
                .into()
        })
    }

    /// Get the server's http [`RelayUrl`].
    ///
    /// This uses [`Self::http_addr`] so it's mostly useful for local development.
    #[cfg(feature = "test-utils")]
    pub fn http_url(&self) -> Option<RelayUrl> {
        self.http_addr.map(|addr| {
            url::Url::parse(&format!("http://{addr}"))
                .expect("valid url")
                .into()
        })
    }

    /// Returns the metrics collected in the relay server.
    pub fn metrics(&self) -> &RelayMetrics {
        &self.metrics
    }
}

/// Supervisor for the relay server tasks.
///
/// As soon as one of the tasks exits, all other tasks are stopped and the server stops.
/// The supervisor finishes once all tasks are finished.
#[instrument(skip_all)]
async fn relay_supervisor(
    mut tasks: JoinSet<Result<(), SupervisorError>>,
    mut relay_http_server: Option<http_server::Server>,
    mut quic_server: Option<QuicServer>,
) -> Result<(), SupervisorError> {
    let quic_enabled = quic_server.is_some();
    let mut quic_fut = match quic_server {
        Some(ref mut server) => n0_future::Either::Left(server.task_handle()),
        None => n0_future::Either::Right(n0_future::future::pending()),
    };
    let relay_enabled = relay_http_server.is_some();
    let mut relay_fut = match relay_http_server {
        Some(ref mut server) => n0_future::Either::Left(server.task_handle()),
        None => n0_future::Either::Right(n0_future::future::pending()),
    };
    let res = tokio::select! {
        biased;
        Some(ret) = tasks.join_next() => ret,
        ret = &mut quic_fut, if quic_enabled => ret.map(Ok),
        ret = &mut relay_fut, if relay_enabled => ret.map(Ok),
        else => Ok(Err(NoRelayServicesEnabledSnafu.build())),
    };
    let ret = match res {
        Ok(Ok(())) => {
            debug!("Task exited");
            Ok(())
        }
        Ok(Err(err)) => {
            error!(%err, "Task failed");
            Err(err)
        }
        Err(err) => {
            if let Ok(panic) = err.try_into_panic() {
                error!("Task panicked");
                std::panic::resume_unwind(panic);
            }
            debug!("Task cancelled");
            Err(TaskCancelledSnafu.build())
        }
    };

    // Ensure the HTTP server terminated, there is no harm in calling this after it is
    // already shut down.
    if let Some(server) = relay_http_server {
        server.shutdown();
    }

    // Ensure the QUIC server is closed
    if let Some(server) = quic_server {
        server.shutdown().await;
    }

    // Stop all remaining tasks
    tasks.shutdown().await;

    ret
}

/// Runs a STUN server.
///
/// When the future is dropped, the server stops.
<<<<<<< HEAD
async fn server_stun_listener(sock: UdpSocket) {
=======
async fn server_stun_listener(sock: UdpSocket, metrics: Arc<StunMetrics>) -> Result<()> {
>>>>>>> 1957ca82
    info!(addr = ?sock.local_addr().ok(), "running STUN server");
    let sock = Arc::new(sock);
    let mut buffer = vec![0u8; 64 << 10];
    let mut tasks = JoinSet::new();
    loop {
        tokio::select! {
            biased;

            Some(res) = tasks.join_next() => {
                if let Err(err) = res {
                    if err.is_panic() {
                        panic!("task panicked: {:#?}", err);
                    }
                }
            }
            res = sock.recv_from(&mut buffer) => {
                match res {
                    Ok((n, src_addr)) => {
                        metrics.requests.inc();
                        let pkt = &buffer[..n];
                        if !protos::stun::is(pkt) {
                            debug!(%src_addr, "STUN: ignoring non stun packet");
                            metrics.bad_requests.inc();
                            continue;
                        }
                        let pkt = pkt.to_vec();
                        tasks.spawn(handle_stun_request(src_addr, pkt, sock.clone(), metrics.clone()));
                    }
                    Err(err) => {
                        metrics.failures.inc();
                        warn!("failed to recv: {err:#}");
                    }
                }
            }
        }
    }
}

/// Handles a single STUN request, doing all logging required.
async fn handle_stun_request(
    src_addr: SocketAddr,
    pkt: Vec<u8>,
    sock: Arc<UdpSocket>,
    metrics: Arc<StunMetrics>,
) {
    let (txid, response) = match protos::stun::parse_binding_request(&pkt) {
        Ok(txid) => {
            debug!(%src_addr, %txid, "STUN: received binding request");
            (txid, protos::stun::response(txid, src_addr))
        }
        Err(err) => {
            metrics.bad_requests.inc();
            warn!(%src_addr, "STUN: invalid binding request: {:?}", err);
            return;
        }
    };

    match sock.send_to(&response, src_addr).await {
        Ok(len) => {
            if len != response.len() {
                warn!(
                    %src_addr,
                    %txid,
                    "failed to write response, {len}/{} bytes sent",
                    response.len()
                );
            } else {
                match src_addr {
                    SocketAddr::V4(_) => metrics.ipv4_success.inc(),
                    SocketAddr::V6(_) => metrics.ipv6_success.inc(),
                };
            }
            trace!(%src_addr, %txid, "sent {len} bytes");
        }
        Err(err) => {
            metrics.failures.inc();
            warn!(%src_addr, %txid, "failed to write response: {err:#}");
        }
    }
}

fn root_handler(
    _r: Request<Incoming>,
    response: ResponseBuilder,
) -> HyperResult<Response<BytesBody>> {
    response
        .status(StatusCode::OK)
        .header("Content-Type", "text/html; charset=utf-8")
        .body(INDEX.into())
        .map_err(|err| Box::new(err) as HyperError)
}

/// HTTP latency queries
fn probe_handler(
    _r: Request<Incoming>,
    response: ResponseBuilder,
) -> HyperResult<Response<BytesBody>> {
    response
        .status(StatusCode::OK)
        .header("Access-Control-Allow-Origin", "*")
        .body(body_empty())
        .map_err(|err| Box::new(err) as HyperError)
}

fn robots_handler(
    _r: Request<Incoming>,
    response: ResponseBuilder,
) -> HyperResult<Response<BytesBody>> {
    response
        .status(StatusCode::OK)
        .body(ROBOTS_TXT.into())
        .map_err(|err| Box::new(err) as HyperError)
}

/// For captive portal detection.
fn serve_no_content_handler<B: hyper::body::Body>(
    r: Request<B>,
    mut response: ResponseBuilder,
) -> HyperResult<Response<BytesBody>> {
    if let Some(challenge) = r.headers().get(NO_CONTENT_CHALLENGE_HEADER) {
        if !challenge.is_empty()
            && challenge.len() < 64
            && challenge
                .as_bytes()
                .iter()
                .all(|c| is_challenge_char(*c as char))
        {
            response = response.header(
                NO_CONTENT_RESPONSE_HEADER,
                format!("response {}", challenge.to_str()?),
            );
        }
    }

    response
        .status(StatusCode::NO_CONTENT)
        .body(body_empty())
        .map_err(|err| Box::new(err) as HyperError)
}

fn is_challenge_char(c: char) -> bool {
    // Semi-randomly chosen as a limited set of valid characters
    c.is_ascii_lowercase()
        || c.is_ascii_uppercase()
        || c.is_ascii_digit()
        || c == '.'
        || c == '-'
        || c == '_'
}

/// This is a future that never returns, drop it to cancel/abort.
async fn run_captive_portal_service(http_listener: TcpListener) {
    info!("serving");

    // If this future is cancelled, this is dropped and all tasks are aborted.
    let mut tasks = JoinSet::new();

    loop {
        tokio::select! {
            biased;

            Some(res) = tasks.join_next() => {
                if let Err(err) = res {
                    if err.is_panic() {
                        panic!("task panicked: {:#?}", err);
                    }
                }
            }

            res = http_listener.accept() => {
                match res {
                    Ok((stream, peer_addr)) => {
                        debug!(%peer_addr, "Connection opened",);
                        let handler = CaptivePortalService;

                        tasks.spawn(async move {
                            let stream = crate::server::streams::MaybeTlsStream::Plain(stream);
                            let stream = hyper_util::rt::TokioIo::new(stream);
                            if let Err(err) = hyper::server::conn::http1::Builder::new()
                                .serve_connection(stream, handler)
                                .with_upgrades()
                                .await
                            {
                                error!("Failed to serve connection: {err:?}");
                            }
                        });
                    }
                    Err(err) => {
                        error!(
                            "[CaptivePortalService] failed to accept connection: {:#?}",
                            err
                        );
                    }
                }
            }
        }
    }
}

#[derive(Clone)]
struct CaptivePortalService;

impl hyper::service::Service<Request<Incoming>> for CaptivePortalService {
    type Response = Response<BytesBody>;
    type Error = HyperError;
    type Future = Pin<Box<dyn Future<Output = Result<Self::Response, Self::Error>> + Send>>;

    fn call(&self, req: Request<Incoming>) -> Self::Future {
        match (req.method(), req.uri().path()) {
            // Captive Portal checker
            (&Method::GET, "/generate_204") => {
                Box::pin(async move { serve_no_content_handler(req, Response::builder()) })
            }
            _ => {
                // Return 404 not found response.
                let r = Response::builder()
                    .status(StatusCode::NOT_FOUND)
                    .body(NOTFOUND.into())
                    .map_err(|err| Box::new(err) as HyperError);
                Box::pin(async move { r })
            }
        }
    }
}

#[cfg(test)]
mod tests {
    use std::{net::Ipv4Addr, time::Duration};

    use bytes::Bytes;
    use http::{header::UPGRADE, StatusCode};
    use iroh_base::{NodeId, RelayUrl, SecretKey};
    use n0_future::{FutureExt, SinkExt, StreamExt};
    use n0_snafu::{TestResult, TestResultExt};
    use tokio::net::UdpSocket;
    use tracing::{info, instrument};
    use tracing_test::traced_test;

    use super::{
        Access, AccessConfig, RelayConfig, Server, ServerConfig, SpawnError, StunConfig,
        NO_CONTENT_CHALLENGE_HEADER, NO_CONTENT_RESPONSE_HEADER,
    };
    use crate::{
        client::{conn::ReceivedMessage, ClientBuilder, SendMessage},
        dns::DnsResolver,
        http::{Protocol, HTTP_UPGRADE_PROTOCOL},
        protos,
    };

    async fn spawn_local_relay() -> std::result::Result<Server, SpawnError> {
        Server::spawn(ServerConfig::<(), ()> {
            relay: Some(RelayConfig::<(), ()> {
                http_bind_addr: (Ipv4Addr::LOCALHOST, 0).into(),
                tls: None,
                limits: Default::default(),
                key_cache_capacity: Some(1024),
                access: AccessConfig::Everyone,
            }),
            quic: None,
            stun: None,
            metrics_addr: None,
        })
        .await
    }

    #[instrument]
    async fn try_send_recv(
        client_a: &mut crate::client::Client,
        client_b: &mut crate::client::Client,
        b_key: NodeId,
        msg: Bytes,
    ) -> TestResult<ReceivedMessage> {
        // try resend 10 times
        for _ in 0..10 {
            client_a
                .send(SendMessage::SendPacket(b_key, msg.clone()))
                .await?;
            let Ok(res) = tokio::time::timeout(Duration::from_millis(500), client_b.next()).await
            else {
                continue;
            };
            let res = res.expect("stream finished")?;
            return Ok(res);
        }
        panic!("failed to send and recv message");
    }

    fn dns_resolver() -> DnsResolver {
        DnsResolver::new()
    }

    #[tokio::test]
    #[traced_test]
    async fn test_no_services() {
        let mut server = Server::spawn(ServerConfig::<(), ()>::default())
            .await
            .unwrap();
        let res = tokio::time::timeout(Duration::from_secs(5), server.task_handle())
            .await
            .expect("timeout, server not finished")
            .expect("server task JoinError");
        assert!(res.is_err());
    }

    #[tokio::test]
    #[traced_test]
    async fn test_conflicting_bind() {
        let mut server = Server::spawn(ServerConfig::<(), ()> {
            relay: Some(RelayConfig {
                http_bind_addr: (Ipv4Addr::LOCALHOST, 1234).into(),
                tls: None,
                limits: Default::default(),
                key_cache_capacity: Some(1024),
                access: AccessConfig::Everyone,
            }),
            stun: None,
            quic: None,
            metrics_addr: Some((Ipv4Addr::LOCALHOST, 1234).into()),
        })
        .await
        .unwrap();
        let res = tokio::time::timeout(Duration::from_secs(5), server.task_handle())
            .await
            .expect("timeout, server not finished")
            .expect("server task JoinError");
        assert!(res.is_err()); // AddrInUse
    }

    #[tokio::test]
    #[traced_test]
    async fn test_root_handler() {
        let server = spawn_local_relay().await.unwrap();
        let url = format!("http://{}", server.http_addr().unwrap());

        let response = reqwest::get(&url).await.unwrap();
        assert_eq!(response.status(), 200);
        let body = response.text().await.unwrap();
        assert!(body.contains("iroh.computer"));
    }

    #[tokio::test]
    #[traced_test]
    async fn test_captive_portal_service() {
        let server = spawn_local_relay().await.unwrap();
        let url = format!("http://{}/generate_204", server.http_addr().unwrap());
        let challenge = "123az__.";

        let client = reqwest::Client::new();
        let response = client
            .get(&url)
            .header(NO_CONTENT_CHALLENGE_HEADER, challenge)
            .send()
            .await
            .unwrap();
        assert_eq!(response.status(), StatusCode::NO_CONTENT);
        let header = response.headers().get(NO_CONTENT_RESPONSE_HEADER).unwrap();
        assert_eq!(header.to_str().unwrap(), format!("response {challenge}"));
        let body = response.text().await.unwrap();
        assert!(body.is_empty());
    }

    #[tokio::test]
    #[traced_test]
    async fn test_relay_client_legacy_route() {
        let server = spawn_local_relay().await.unwrap();
        // We're testing the legacy endpoint at `/derp`
        let endpoint_url = format!("http://{}/derp", server.http_addr().unwrap());

        let client = reqwest::Client::new();
        let result = client
            .get(endpoint_url)
            .header(UPGRADE, HTTP_UPGRADE_PROTOCOL)
            .send()
            .await
            .unwrap();

        assert_eq!(result.status(), StatusCode::SWITCHING_PROTOCOLS);
    }

    #[tokio::test]
    #[traced_test]
    async fn test_relay_clients_both_relay() -> TestResult<()> {
        let server = spawn_local_relay().await.unwrap();
        let relay_url = format!("http://{}", server.http_addr().unwrap());
        let relay_url: RelayUrl = relay_url.parse().unwrap();

        // set up client a
        let a_secret_key = SecretKey::generate(rand::thread_rng());
        let a_key = a_secret_key.public();
        let resolver = dns_resolver();
        let mut client_a = ClientBuilder::new(relay_url.clone(), a_secret_key, resolver.clone())
            .connect()
            .await?;

        // set up client b
        let b_secret_key = SecretKey::generate(rand::thread_rng());
        let b_key = b_secret_key.public();
        let mut client_b = ClientBuilder::new(relay_url.clone(), b_secret_key, resolver.clone())
            .connect()
            .await?;

        // send message from a to b
        let msg = Bytes::from("hello, b");
        let res = try_send_recv(&mut client_a, &mut client_b, b_key, msg.clone()).await?;
        if let ReceivedMessage::ReceivedPacket {
            remote_node_id,
            data,
        } = res
        {
            assert_eq!(a_key, remote_node_id);
            assert_eq!(msg, data);
        } else {
            panic!("client_b received unexpected message {res:?}");
        }

        // send message from b to a
        let msg = Bytes::from("howdy, a");
        let res = try_send_recv(&mut client_b, &mut client_a, a_key, msg.clone()).await?;
        if let ReceivedMessage::ReceivedPacket {
            remote_node_id,
            data,
        } = res
        {
            assert_eq!(b_key, remote_node_id);
            assert_eq!(msg, data);
        } else {
            panic!("client_a received unexpected message {res:?}");
        }
        Ok(())
    }

    #[tokio::test]
    #[traced_test]
    async fn test_relay_clients_both_websockets() -> TestResult<()> {
        let server = spawn_local_relay().await?;

        let relay_url = format!("http://{}", server.http_addr().unwrap());
        let relay_url: RelayUrl = relay_url.parse()?;

        // set up client a
        let a_secret_key = SecretKey::generate(rand::thread_rng());
        let a_key = a_secret_key.public();
        let resolver = dns_resolver();
        info!("client a build & connect");
        let mut client_a = ClientBuilder::new(relay_url.clone(), a_secret_key, resolver.clone())
            .protocol(Protocol::Websocket)
            .connect()
            .await?;

        // set up client b
        let b_secret_key = SecretKey::generate(rand::thread_rng());
        let b_key = b_secret_key.public();
        info!("client b build & connect");
        let mut client_b = ClientBuilder::new(relay_url.clone(), b_secret_key, resolver.clone())
            .protocol(Protocol::Websocket) // another websocket client
            .connect()
            .await?;

        info!("sending a -> b");

        // send message from a to b
        let msg = Bytes::from("hello, b");
        let res = try_send_recv(&mut client_a, &mut client_b, b_key, msg.clone()).await?;
        let ReceivedMessage::ReceivedPacket {
            remote_node_id,
            data,
        } = res
        else {
            panic!("client_b received unexpected message {res:?}");
        };

        assert_eq!(a_key, remote_node_id);
        assert_eq!(msg, data);

        info!("sending b -> a");
        // send message from b to a
        let msg = Bytes::from("howdy, a");
        let res = try_send_recv(&mut client_b, &mut client_a, a_key, msg.clone()).await?;

        let ReceivedMessage::ReceivedPacket {
            remote_node_id,
            data,
        } = res
        else {
            panic!("client_a received unexpected message {res:?}");
        };

        assert_eq!(b_key, remote_node_id);
        assert_eq!(msg, data);

        Ok(())
    }

    #[tokio::test]
    #[traced_test]
    async fn test_relay_clients_websocket_and_relay() -> TestResult<()> {
        let server = spawn_local_relay().await.unwrap();

        let relay_url = format!("http://{}", server.http_addr().unwrap());
        let relay_url: RelayUrl = relay_url.parse().unwrap();

        // set up client a
        let a_secret_key = SecretKey::generate(rand::thread_rng());
        let a_key = a_secret_key.public();
        let resolver = dns_resolver();
        let mut client_a = ClientBuilder::new(relay_url.clone(), a_secret_key, resolver)
            .connect()
            .await?;

        // set up client b
        let b_secret_key = SecretKey::generate(rand::thread_rng());
        let b_key = b_secret_key.public();
        let resolver = dns_resolver();
        let mut client_b = ClientBuilder::new(relay_url.clone(), b_secret_key, resolver)
            .protocol(Protocol::Websocket) // Use websockets
            .connect()
            .await?;

        // send message from a to b
        let msg = Bytes::from("hello, b");
        let res = try_send_recv(&mut client_a, &mut client_b, b_key, msg.clone()).await?;

        if let ReceivedMessage::ReceivedPacket {
            remote_node_id,
            data,
        } = res
        {
            assert_eq!(a_key, remote_node_id);
            assert_eq!(msg, data);
        } else {
            panic!("client_b received unexpected message {res:?}");
        }

        // send message from b to a
        let msg = Bytes::from("howdy, a");
        let res = try_send_recv(&mut client_b, &mut client_a, a_key, msg.clone()).await?;
        if let ReceivedMessage::ReceivedPacket {
            remote_node_id,
            data,
        } = res
        {
            assert_eq!(b_key, remote_node_id);
            assert_eq!(msg, data);
        } else {
            panic!("client_a received unexpected message {res:?}");
        }
        Ok(())
    }

    #[tokio::test]
    #[traced_test]
    async fn test_stun() {
        let server = Server::spawn(ServerConfig::<(), ()> {
            relay: None,
            stun: Some(StunConfig {
                bind_addr: (Ipv4Addr::LOCALHOST, 0).into(),
            }),
            quic: None,
            metrics_addr: None,
        })
        .await
        .unwrap();

        let txid = protos::stun::TransactionId::default();
        let req = protos::stun::request(txid);
        let socket = UdpSocket::bind("127.0.0.1:0").await.unwrap();
        socket
            .send_to(&req, server.stun_addr().unwrap())
            .await
            .unwrap();

        // get response
        let mut buf = vec![0u8; 64000];
        let (len, addr) = socket.recv_from(&mut buf).await.unwrap();
        assert_eq!(addr, server.stun_addr().unwrap());
        buf.truncate(len);
        let (txid_back, response_addr) = protos::stun::parse_response(&buf).unwrap();
        assert_eq!(txid, txid_back);
        assert_eq!(response_addr, socket.local_addr().unwrap());
    }

    #[tokio::test]
    #[traced_test]
    async fn test_relay_access_control() -> TestResult<()> {
        let current_span = tracing::info_span!("this is a test");
        let _guard = current_span.enter();

        let a_secret_key = SecretKey::generate(rand::thread_rng());
        let a_key = a_secret_key.public();

        let server = Server::spawn(ServerConfig::<(), ()> {
            relay: Some(RelayConfig::<(), ()> {
                http_bind_addr: (Ipv4Addr::LOCALHOST, 0).into(),
                tls: None,
                limits: Default::default(),
                key_cache_capacity: Some(1024),
                access: AccessConfig::Restricted(Box::new(move |node_id| {
                    async move {
                        info!("checking {}", node_id);
                        // reject node a
                        if node_id == a_key {
                            Access::Deny
                        } else {
                            Access::Allow
                        }
                    }
                    .boxed()
                })),
            }),
            quic: None,
            stun: None,
            metrics_addr: None,
        })
        .await?;

        let relay_url = format!("http://{}", server.http_addr().unwrap());
        let relay_url: RelayUrl = relay_url.parse()?;

        // set up client a
        let resolver = dns_resolver();
        let mut client_a = ClientBuilder::new(relay_url.clone(), a_secret_key, resolver)
            .connect()
            .await?;

        // the next message should be the rejection of the connection
        tokio::time::timeout(Duration::from_millis(500), async move {
            match client_a.next().await.unwrap().unwrap() {
                ReceivedMessage::Health { problem } => {
                    assert_eq!(problem, Some("not authenticated".to_string()));
                }
                msg => {
                    panic!("other msg: {:?}", msg);
                }
            }
        })
        .await
        .context("timeout")?;

        // test that another client has access

        // set up client b
        let b_secret_key = SecretKey::generate(rand::thread_rng());
        let b_key = b_secret_key.public();

        let resolver = dns_resolver();
        let mut client_b = ClientBuilder::new(relay_url.clone(), b_secret_key, resolver)
            .connect()
            .await?;

        // set up client c
        let c_secret_key = SecretKey::generate(rand::thread_rng());
        let c_key = c_secret_key.public();

        let resolver = dns_resolver();
        let mut client_c = ClientBuilder::new(relay_url.clone(), c_secret_key, resolver)
            .connect()
            .await?;

        // send message from b to c
        let msg = Bytes::from("hello, c");
        let res = try_send_recv(&mut client_b, &mut client_c, c_key, msg.clone()).await?;

        if let ReceivedMessage::ReceivedPacket {
            remote_node_id,
            data,
        } = res
        {
            assert_eq!(b_key, remote_node_id);
            assert_eq!(msg, data);
        } else {
            panic!("client_c received unexpected message {res:?}");
        }

        Ok(())
    }
}<|MERGE_RESOLUTION|>--- conflicted
+++ resolved
@@ -339,14 +339,9 @@
             registry.register_all(&metrics);
             tasks.spawn(
                 async move {
-<<<<<<< HEAD
-                    iroh_metrics::metrics::start_metrics_server(addr)
+                    iroh_metrics::service::start_metrics_server(addr, Arc::new(registry))
                         .await
                         .context(MetricsSnafu)
-=======
-                    iroh_metrics::service::start_metrics_server(addr, Arc::new(registry)).await?;
-                    anyhow::Ok(())
->>>>>>> 1957ca82
                 }
                 .instrument(info_span!("metrics-server")),
             );
@@ -360,17 +355,13 @@
                     Ok(sock) => {
                         let addr = sock.local_addr().context(LocalAddrSnafu)?;
                         info!("STUN server listening on {addr}");
+                        let stun_metrics = metrics.stun.clone();
                         tasks.spawn(
-<<<<<<< HEAD
                             async move {
-                                server_stun_listener(sock).await;
+                                server_stun_listener(sock, stun_metrics).await;
                                 Ok(())
                             }
                             .instrument(info_span!("stun-server", %addr)),
-=======
-                            server_stun_listener(sock, metrics.stun.clone())
-                                .instrument(info_span!("stun-server", %addr)),
->>>>>>> 1957ca82
                         );
                         Some(addr)
                     }
@@ -655,11 +646,7 @@
 /// Runs a STUN server.
 ///
 /// When the future is dropped, the server stops.
-<<<<<<< HEAD
-async fn server_stun_listener(sock: UdpSocket) {
-=======
-async fn server_stun_listener(sock: UdpSocket, metrics: Arc<StunMetrics>) -> Result<()> {
->>>>>>> 1957ca82
+async fn server_stun_listener(sock: UdpSocket, metrics: Arc<StunMetrics>) {
     info!(addr = ?sock.local_addr().ok(), "running STUN server");
     let sock = Arc::new(sock);
     let mut buffer = vec![0u8; 64 << 10];
