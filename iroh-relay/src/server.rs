--- conflicted
+++ resolved
@@ -765,14 +765,10 @@
     use crate::{
         client::ClientBuilder,
         dns::DnsResolver,
-<<<<<<< HEAD
         protos::{
             self,
             send_recv::{ClientToServerMsg, ServerToClientMsg},
         },
-=======
-        http::{Protocol, HTTP_UPGRADE_PROTOCOL},
->>>>>>> ac2a3f29
     };
 
     async fn spawn_local_relay() -> std::result::Result<Server, SpawnError> {
@@ -946,93 +942,6 @@
         assert_eq!(msg, data);
 
         Ok(())
-    }
-
-    #[tokio::test]
-    #[traced_test]
-<<<<<<< HEAD
-    async fn test_stun() {
-        let server = Server::spawn(ServerConfig::<(), ()> {
-            relay: None,
-            stun: Some(StunConfig {
-                bind_addr: (Ipv4Addr::LOCALHOST, 0).into(),
-            }),
-            quic: None,
-            metrics_addr: None,
-        })
-        .await
-        .unwrap();
-
-        let txid = protos::stun::TransactionId::default();
-        let req = protos::stun::request(txid);
-        let socket = UdpSocket::bind("127.0.0.1:0").await.unwrap();
-        socket
-            .send_to(&req, server.stun_addr().unwrap())
-            .await
-            .unwrap();
-
-        // get response
-        let mut buf = vec![0u8; 64000];
-        let (len, addr) = socket.recv_from(&mut buf).await.unwrap();
-        assert_eq!(addr, server.stun_addr().unwrap());
-        buf.truncate(len);
-        let (txid_back, response_addr) = protos::stun::parse_response(&buf).unwrap();
-        assert_eq!(txid, txid_back);
-        assert_eq!(response_addr, socket.local_addr().unwrap());
-=======
-    async fn test_relay_clients_websocket_and_relay() -> Result<()> {
-        let server = spawn_local_relay().await.unwrap();
-
-        let relay_url = format!("http://{}", server.http_addr().unwrap());
-        let relay_url: RelayUrl = relay_url.parse().unwrap();
-
-        // set up client a
-        let a_secret_key = SecretKey::generate(rand::thread_rng());
-        let a_key = a_secret_key.public();
-        let resolver = dns_resolver();
-        let mut client_a = ClientBuilder::new(relay_url.clone(), a_secret_key, resolver)
-            .connect()
-            .await?;
-
-        // set up client b
-        let b_secret_key = SecretKey::generate(rand::thread_rng());
-        let b_key = b_secret_key.public();
-        let resolver = dns_resolver();
-        let mut client_b = ClientBuilder::new(relay_url.clone(), b_secret_key, resolver)
-            .protocol(Protocol::Websocket) // Use websockets
-            .connect()
-            .await?;
-
-        // send message from a to b
-        let msg = Bytes::from("hello, b");
-        let res = try_send_recv(&mut client_a, &mut client_b, b_key, msg.clone()).await?;
-
-        if let ReceivedMessage::ReceivedPacket {
-            remote_node_id,
-            data,
-        } = res
-        {
-            assert_eq!(a_key, remote_node_id);
-            assert_eq!(msg, data);
-        } else {
-            panic!("client_b received unexpected message {res:?}");
-        }
-
-        // send message from b to a
-        let msg = Bytes::from("howdy, a");
-        let res = try_send_recv(&mut client_b, &mut client_a, a_key, msg.clone()).await?;
-        if let ReceivedMessage::ReceivedPacket {
-            remote_node_id,
-            data,
-        } = res
-        {
-            assert_eq!(b_key, remote_node_id);
-            assert_eq!(msg, data);
-        } else {
-            panic!("client_a received unexpected message {res:?}");
-        }
-        Ok(())
->>>>>>> ac2a3f29
     }
 
     #[tokio::test]
