[package]
name = "iroh-relay"
version = "0.92.0"
edition = "2024"
readme = "README.md"
description = "Iroh's relay server and client"
license = "MIT OR Apache-2.0"
authors = ["n0 team"]
repository = "https://github.com/n0-computer/iroh"
keywords = ["networking", "holepunching", "p2p"]
rust-version = "1.85"

[lib]
# We need "cdylib" to actually generate .wasm files when we run with --target=wasm32-unknown-unknown.
# It would be nice if we could make this target-dependent, but we can't (yet): https://github.com/rust-lang/cargo/issues/12260
crate-type = ["lib", "cdylib"]

[lints]
workspace = true

[dependencies]
bytes = "1.7"
derive_more = { version = "2.0.1", features = [
    "debug",
    "display",
    "from",
    "try_into",
    "deref",
] }
http = "1"
http-body-util = "0.1.0"
hyper = { version = "1", features = ["server", "client", "http1"] }
hyper-util = "0.1.1"
iroh-base = { version = "0.92.0", path = "../iroh-base", default-features = false, features = ["key", "relay"] }
iroh-metrics = { version = "0.35", default-features = false }
n0-future = "0.1.2"
num_enum = "0.7"
pin-project = "1"
pkarr = { version = "5", default-features = false, features = ["signed_packet"] }
postcard = { version = "1", default-features = false, features = [
    "alloc",
    "use-std",
    "experimental-derive",
] }
<<<<<<< HEAD
quinn = { package = "iroh-quinn", git = "https://github.com/n0-computer/quinn", branch = "multipath-quinn-0.11.x", default-features = false, features = ["rustls-ring"] }
quinn-proto = { package = "iroh-quinn-proto", git = "https://github.com/n0-computer/quinn", branch = "multipath-quinn-0.11.x" }
rand = "0.8"
=======
quinn = { package = "iroh-quinn", version = "0.14.0", default-features = false, features = ["rustls-ring"] }
quinn-proto = { package = "iroh-quinn-proto", version = "0.13.0" }
rand = "0.9.2"
>>>>>>> 968a70bc
reqwest = { version = "0.12", default-features = false, features = [
    "rustls-tls",
] }
rustls = { version = "0.23", default-features = false, features = ["ring"] }
serde = { version = "1", features = ["derive", "rc"] }
strum = { version = "0.27", features = ["derive"] }
tokio = { version = "1", features = [
    "io-util",
    "macros",
    "sync",
    "rt",
] }
tokio-rustls = { version = "0.26", default-features = false, features = [
    "logging",
    "ring",
] }
sha1 = "0.10.6"
tokio-util = { version = "0.7", features = ["io-util", "io", "codec", "rt"] }
tracing = "0.1"
url = { version = "2.5.3", features = ["serde"] }
webpki = { package = "rustls-webpki", version = "0.103" }
webpki-roots = "0.26"
webpki_types = { package = "rustls-pki-types", version = "1.12" }
data-encoding = "2.6.0"
lru = "0.13"
z32 = "1.0.3"
snafu = { version = "0.8.5", features = ["rust_1_81"] }
n0-snafu = "0.2.2"
nested_enum_utils = "0.2.0"

# server feature
clap = { version = "4", features = ["derive"], optional = true }
dashmap = { version = "6.1.0", optional = true }
ahash = { version = "0.8.11", optional = true } # minimal version fix
governor = { version = "0.8.0", optional = true }
hickory-proto = { version = "0.25.1", default-features = false, optional = true }
rcgen = { version = "0.14", optional = true }
regex = { version = "1.7.1", optional = true }
reloadable-state = { version = "0.1", optional = true }
rustls-cert-reloadable-resolver = { version = "0.7.1", optional = true }
rustls-cert-file-reader = { version = "0.4.1", optional = true }
rustls-pemfile = { version = "2.1", optional = true }
time = { version = "0.3.37", optional = true }
tokio-rustls-acme = { version = "0.7.1", optional = true }
tokio-websockets = { version = "0.12", features = ["rustls-bring-your-own-connector", "ring", "getrandom", "rand", "server"], optional = true } # server-side websocket implementation
simdutf8 = { version = "0.1.5", optional = true } # minimal version fix
toml = { version = "0.9", optional = true }
tracing-subscriber = { version = "0.3", features = [
    "env-filter",
], optional = true }
blake3 = "1.8.2"
serde_bytes = "0.11.17"

# non-wasm-in-browser dependencies
[target.'cfg(not(all(target_family = "wasm", target_os = "unknown")))'.dependencies]
hickory-resolver = { version = "0.25.1", features = ["tokio", "https-ring"] }
tokio = { version = "1", features = [
    "io-util",
    "macros",
    "sync",
    "rt",
    "net",
    "fs",
    "io-std",
    "signal",
    "process",
] }
tokio-websockets = { version = "0.12", features = ["rustls-bring-your-own-connector", "ring", "getrandom", "rand", "client"] }

# wasm-in-browser dependencies
[target.'cfg(all(target_family = "wasm", target_os = "unknown"))'.dependencies]
ws_stream_wasm = { version = "0.7.4", default-features = false }
getrandom = { version = "0.3.2", features = ["wasm_js"] }

[dev-dependencies]
clap = { version = "4", features = ["derive"] }
crypto_box = { version = "0.9.1", features = ["serde", "chacha20"] }
proptest = "1.2.0"
rand_chacha = "0.9"
tokio = { version = "1", features = [
    "io-util",
    "sync",
    "rt",
    "net",
    "fs",
    "macros",
    "time",
    "test-util",
] }
tracing-subscriber = { version = "0.3", features = ["env-filter"] }
serde_json = "1"
tracing-test = "0.2.5"

[build-dependencies]
cfg_aliases = { version = "0.2.1" }

[features]
default = ["metrics"]
server = [
    "metrics",
    "dep:clap",
    "dep:dashmap",
    "dep:ahash",
    "dep:governor",
    "dep:hickory-proto",
    "dep:rcgen",
    "dep:regex",
    "dep:reloadable-state",
    "dep:rustls-cert-file-reader",
    "dep:rustls-cert-reloadable-resolver",
    "dep:rustls-pemfile",
    "dep:time",
    "dep:tokio-rustls-acme",
    "dep:tokio-websockets",
    "dep:simdutf8",
    "dep:toml",
    "dep:tracing-subscriber",
    "quinn/log",
    "quinn/platform-verifier",
    "quinn/runtime-tokio",
    "iroh-metrics/service",
]
metrics = ["iroh-metrics/metrics"]
test-utils = []

[[bin]]
name = "iroh-relay"
path = "src/main.rs"
required-features = ["server"]

[package.metadata.docs.rs]
all-features = true
rustdoc-args = ["--cfg", "iroh_docsrs"]<|MERGE_RESOLUTION|>--- conflicted
+++ resolved
@@ -42,15 +42,9 @@
     "use-std",
     "experimental-derive",
 ] }
-<<<<<<< HEAD
 quinn = { package = "iroh-quinn", git = "https://github.com/n0-computer/quinn", branch = "multipath-quinn-0.11.x", default-features = false, features = ["rustls-ring"] }
 quinn-proto = { package = "iroh-quinn-proto", git = "https://github.com/n0-computer/quinn", branch = "multipath-quinn-0.11.x" }
-rand = "0.8"
-=======
-quinn = { package = "iroh-quinn", version = "0.14.0", default-features = false, features = ["rustls-ring"] }
-quinn-proto = { package = "iroh-quinn-proto", version = "0.13.0" }
 rand = "0.9.2"
->>>>>>> 968a70bc
 reqwest = { version = "0.12", default-features = false, features = [
     "rustls-tls",
 ] }
