--- conflicted
+++ resolved
@@ -1,8 +1,4 @@
-<<<<<<< HEAD
 use std::{future::Future, path::Path, result, time::Duration};
-=======
-use std::{path::Path, result, time::Duration};
->>>>>>> cd9c1880
 
 use anyhow::{Context, Result};
 use bytes::Bytes;
@@ -11,45 +7,27 @@
 use redb::{backends::InMemoryBackend, Database, ReadableTable, TableDefinition};
 use tokio::sync::{mpsc, oneshot};
 use tokio_util::sync::CancellationToken;
-<<<<<<< HEAD
-use tracing::{debug, error, info, trace};
-=======
-use tracing::info;
->>>>>>> cd9c1880
+use tracing::{debug, error, info};
 
 use crate::{metrics::Metrics, util::PublicKeyBytes};
 
 pub type SignedPacketsKey = [u8; 32];
 const SIGNED_PACKETS_TABLE: TableDefinition<&SignedPacketsKey, &[u8]> =
     TableDefinition::new("signed-packets-1");
-const MAX_BATCH_SIZE: usize = 1024 * 64;
-const MAX_BATCH_TIME: Duration = Duration::from_secs(1);
 
 #[derive(Debug)]
 pub struct SignedPacketStore {
     send: mpsc::Sender<Message>,
     cancel: CancellationToken,
-<<<<<<< HEAD
     _write_thread: IoThread,
     _evict_thread: IoThread,
-=======
-    thread: Option<std::thread::JoinHandle<()>>,
->>>>>>> cd9c1880
 }
 
 impl Drop for SignedPacketStore {
     fn drop(&mut self) {
         // cancel the actor
         self.cancel.cancel();
-<<<<<<< HEAD
         // after cancellation, the two threads will be joined
-=======
-        // join the thread. This is important so that Drop implementations that
-        // are called from the actor thread can complete before we return.
-        if let Some(thread) = self.thread.take() {
-            let _ = thread.join();
-        }
->>>>>>> cd9c1880
     }
 }
 
@@ -66,22 +44,18 @@
         key: PublicKeyBytes,
         res: oneshot::Sender<bool>,
     },
-<<<<<<< HEAD
     Snapshot {
         res: oneshot::Sender<Snapshot>,
     },
     CheckExpired {
         key: PublicKeyBytes,
     },
-=======
->>>>>>> cd9c1880
 }
 
 struct Actor {
     db: Database,
     recv: mpsc::Receiver<Message>,
     cancel: CancellationToken,
-<<<<<<< HEAD
     options: Options,
 }
 
@@ -106,10 +80,6 @@
             eviction_interval: Duration::from_secs(3600 * 24),
         }
     }
-=======
-    max_batch_size: usize,
-    max_batch_time: Duration,
->>>>>>> cd9c1880
 }
 
 impl Actor {
@@ -124,7 +94,6 @@
     }
 
     async fn run0(&mut self) -> anyhow::Result<()> {
-<<<<<<< HEAD
         let expired_us = self.options.eviction.as_micros() as u64;
         loop {
             let transaction = self.db.begin_write()?;
@@ -133,14 +102,6 @@
             let expired = system_time() - expired_us;
             tokio::pin!(timeout);
             for _ in 0..self.options.max_batch_size {
-=======
-        loop {
-            let transaction = self.db.begin_write()?;
-            let mut tables = Tables::new(&transaction)?;
-            let timeout = tokio::time::sleep(self.max_batch_time);
-            tokio::pin!(timeout);
-            for _ in 0..self.max_batch_size {
->>>>>>> cd9c1880
                 tokio::select! {
                     _ = self.cancel.cancelled() => {
                         drop(tables);
@@ -183,7 +144,6 @@
                                 }
                                 res.send(updated).ok();
                             }
-<<<<<<< HEAD
                             Message::Snapshot { res } => {
                                 res.send(Snapshot::new(&self.db)?).ok();
                             }
@@ -195,8 +155,6 @@
                                     }
                                 }
                             }
-=======
->>>>>>> cd9c1880
                         }
                     }
                 }
@@ -219,7 +177,6 @@
             signed_packets: tx.open_table(SIGNED_PACKETS_TABLE)?,
         })
     }
-<<<<<<< HEAD
 }
 
 pub(super) struct Snapshot {
@@ -233,8 +190,6 @@
             signed_packets: tx.open_table(SIGNED_PACKETS_TABLE)?,
         })
     }
-=======
->>>>>>> cd9c1880
 }
 
 impl SignedPacketStore {
@@ -261,30 +216,20 @@
         Self::open(db, options)
     }
 
-<<<<<<< HEAD
     pub fn open(db: Database, options: Options) -> Result<Self> {
-=======
-    pub fn open(db: Database) -> Result<Self> {
->>>>>>> cd9c1880
         // create tables
         let write_tx = db.begin_write()?;
         let _ = Tables::new(&write_tx)?;
         write_tx.commit()?;
         let (send, recv) = mpsc::channel(1024);
-<<<<<<< HEAD
         let send2 = send.clone();
         let cancel = CancellationToken::new();
         let cancel2 = cancel.clone();
         let cancel3 = cancel.clone();
-=======
-        let cancel = CancellationToken::new();
-        let cancel2 = cancel.clone();
->>>>>>> cd9c1880
         let actor = Actor {
             db,
             recv,
             cancel: cancel2,
-<<<<<<< HEAD
             options,
         };
         // start an io thread and donate it to the tokio runtime so we can do blocking IO
@@ -298,23 +243,6 @@
             cancel,
             _write_thread,
             _evict_thread,
-=======
-            max_batch_size: MAX_BATCH_SIZE,
-            max_batch_time: MAX_BATCH_TIME,
-        };
-        // start an io thread and donate it to the tokio runtime so we can do blocking IO
-        // inside the thread despite being in a tokio runtime
-        let handle = tokio::runtime::Handle::try_current()?;
-        let thread = std::thread::Builder::new()
-            .name("packet-store-actor".into())
-            .spawn(move || {
-                handle.block_on(actor.run());
-            })?;
-        Ok(Self {
-            send,
-            cancel,
-            thread: Some(thread),
->>>>>>> cd9c1880
         })
     }
 
