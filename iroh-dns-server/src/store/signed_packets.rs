use std::{
    future::Future,
    path::Path,
    result,
    sync::Arc,
    time::{Duration, SystemTime},
};

use n0_snafu::{TestResult as Result, TestResultExt};
use pkarr::{SignedPacket, Timestamp};
use redb::{
    backends::InMemoryBackend, Database, MultimapTableDefinition, ReadableTable, TableDefinition,
};
use tokio::sync::{mpsc, oneshot};
use tokio_util::sync::CancellationToken;
use tracing::{debug, error, info, trace, warn};

use crate::{metrics::Metrics, util::PublicKeyBytes};

pub type SignedPacketsKey = [u8; 32];
const SIGNED_PACKETS_TABLE: TableDefinition<&SignedPacketsKey, &[u8]> =
    TableDefinition::new("signed-packets-1");
const UPDATE_TIME_TABLE: MultimapTableDefinition<[u8; 8], SignedPacketsKey> =
    MultimapTableDefinition::new("update-time-1");

#[derive(Debug)]
pub struct SignedPacketStore {
    send: mpsc::Sender<Message>,
    cancel: CancellationToken,
    _write_thread: IoThread,
    _evict_thread: IoThread,
}

impl Drop for SignedPacketStore {
    fn drop(&mut self) {
        // cancel the actor
        self.cancel.cancel();
        // after cancellation, the two threads will be joined
    }
}

#[derive(derive_more::Debug)]
enum Message {
    Upsert {
        packet: SignedPacket,
        res: oneshot::Sender<bool>,
    },
    Get {
        key: PublicKeyBytes,
        res: oneshot::Sender<Option<SignedPacket>>,
    },
    Remove {
        key: PublicKeyBytes,
        res: oneshot::Sender<bool>,
    },
    Snapshot {
        #[debug(skip)]
        res: oneshot::Sender<Snapshot>,
    },
    CheckExpired {
        time: Timestamp,
        key: PublicKeyBytes,
    },
}

struct Actor {
    db: Database,
    recv: PeekableReceiver<Message>,
    cancel: CancellationToken,
    options: Options,
    metrics: Arc<Metrics>,
}

#[derive(Debug, Clone, Copy)]
pub struct Options {
    /// Maximum number of packets to process in a single write transaction.
    pub max_batch_size: usize,
    /// Maximum time to keep a write transaction open.
    pub max_batch_time: Duration,
    /// Time to keep packets in the store before eviction.
    pub eviction: Duration,
    /// Pause between eviction checks.
    pub eviction_interval: Duration,
}

impl Default for Options {
    fn default() -> Self {
        Self {
            // 64k packets
            max_batch_size: 1024 * 64,
            // this means we lose at most 1 second of data in case of a crash
            max_batch_time: Duration::from_secs(1),
            // 7 days
            eviction: Duration::from_secs(3600 * 24 * 7),
            // eviction can run frequently since it does not do a full scan
            eviction_interval: Duration::from_secs(10),
        }
    }
}

impl Actor {
    async fn run(mut self) {
        match self.run0().await {
            Ok(()) => {}
            Err(e) => {
                tracing::error!("packet store actor failed: {:?}", e);
                self.cancel.cancel();
            }
        }
    }

    async fn run0(&mut self) -> Result<()> {
        let expiry_us = self.options.eviction.as_micros() as u64;
        while let Some(msg) = self.recv.recv().await {
            // if we get a snapshot message here we don't need to do a write transaction
            let msg = if let Message::Snapshot { res } = msg {
                let snapshot = Snapshot::new(&self.db)?;
                res.send(snapshot).ok();
                continue;
            } else {
                msg
            };
            trace!("batch");
            self.recv.push_back(msg).unwrap();
            let transaction = self.db.begin_write().context("tx begin")?;
            let mut tables = Tables::new(&transaction).context("new tables")?;
            let timeout = tokio::time::sleep(self.options.max_batch_time);
            tokio::pin!(timeout);
            for _ in 0..self.options.max_batch_size {
                tokio::select! {
                    _ = self.cancel.cancelled() => {
                        drop(tables);
                        transaction.commit().context("tx commit")?;
                        return Ok(());
                    }
                    _ = &mut timeout => break,
                    Some(msg) = self.recv.recv() => {
                        match msg {
                            Message::Get { key, res } => {
<<<<<<< HEAD
                                trace!("get {}", key);
                                let packet = get_packet(&tables.signed_packets, &key)?;
                                res.send(packet).ok();
=======
                                match get_packet(&tables.signed_packets, &key) {
                                    Ok(packet) => {
                                        trace!("get {key}: {}", packet.is_some());
                                        res.send(packet).ok();
                                    },
                                    Err(err) => {
                                        warn!("get {key} failed: {err:#}");
                                        return Err(err).with_context(|| format!("get packet for {key} failed"))
                                    }
                                }
>>>>>>> 31895bf0
                            }
                            Message::Upsert { packet, res } => {
                                let key = PublicKeyBytes::from_signed_packet(&packet);
                                trace!("upsert {}", key);
                                let replaced = if let Some(existing) = get_packet(&tables.signed_packets, &key)? {
                                    if existing.more_recent_than(&packet) {
                                        res.send(false).ok();
                                        continue;
                                    } else {
<<<<<<< HEAD
                                        // remove the packet from the update time index
                                        tables.update_time.remove(&packet.timestamp().to_bytes(), key.as_bytes()).context("remove packet")?;
=======
                                        // remove the old packet from the update time index
                                        tables.update_time.remove(&existing.timestamp().to_bytes(), key.as_bytes())?;
>>>>>>> 31895bf0
                                        true
                                    }
                                } else {
                                    false
                                };
                                let value = packet.serialize();
                                tables.signed_packets
                                    .insert(key.as_bytes(), &value[..]).context("insert packet")?;
                                tables.update_time
                                     .insert(&packet.timestamp().to_bytes(), key.as_bytes()).context("insert timestamp")?;
                                if replaced {
                                    self.metrics.store_packets_updated.inc();
                                } else {
                                    self.metrics.store_packets_inserted.inc();
                                }
                                res.send(true).ok();
                            }
                            Message::Remove { key, res } => {
                                trace!("remove {}", key);
                                let updated = if let Some(row) = tables.signed_packets.remove(key.as_bytes()).context("remove packet")? {
                                    let packet = SignedPacket::deserialize(row.value()).context("deserialize packet")?;
                                    tables.update_time.remove(&packet.timestamp().to_bytes(), key.as_bytes()).context("remove timestamp")?;
                                    self.metrics.store_packets_removed.inc();
                                    true
                                } else {
                                    false
                                };
                                res.send(updated).ok();
                            }
                            Message::Snapshot { res } => {
                                trace!("snapshot");
                                res.send(Snapshot::new(&self.db)?).ok();
                            }
                            Message::CheckExpired { key, time } => {
                                trace!("check expired {} at {}", key, fmt_time(time));
                                if let Some(packet) = get_packet(&tables.signed_packets, &key)? {
                                    let expired = Timestamp::now() - expiry_us;
                                    if packet.timestamp() < expired {
<<<<<<< HEAD
                                        tables.update_time.remove(&time, key.as_bytes()).context("remove timestamp")?;
                                        let _ = tables.signed_packets.remove(key.as_bytes()).context("remove packet")?;
=======
                                        tables.update_time.remove(&time.to_bytes(), key.as_bytes())?;
                                        let _ = tables.signed_packets.remove(key.as_bytes())?;
>>>>>>> 31895bf0
                                        self.metrics.store_packets_expired.inc();
                                        debug!("removed expired packet {key}");
                                    } else {
                                        debug!("packet {key} is no longer expired, removing obsolete expiry entry");
                                        tables.update_time.remove(&time.to_bytes(), key.as_bytes())?;
                                    }
                                } else {
                                    debug!("expired packet {key} not found, remove from expiry table");
                                    tables.update_time.remove(&time.to_bytes(), key.as_bytes())?;
                                }
                            }
                        }
                    }
                }
            }
            drop(tables);
            transaction.commit().context("tx commit")?;
        }
        Ok(())
    }
}

fn fmt_time(t: Timestamp) -> String {
    humantime::format_rfc3339_micros(SystemTime::from(t)).to_string()
}

/// A struct similar to [`redb::Table`] but for all tables that make up the
/// signed packet store.
pub(super) struct Tables<'a> {
    pub signed_packets: redb::Table<'a, &'static SignedPacketsKey, &'static [u8]>,
    pub update_time: redb::MultimapTable<'a, [u8; 8], SignedPacketsKey>,
}

impl<'txn> Tables<'txn> {
    pub fn new(tx: &'txn redb::WriteTransaction) -> result::Result<Self, redb::TableError> {
        Ok(Self {
            signed_packets: tx.open_table(SIGNED_PACKETS_TABLE)?,
            update_time: tx.open_multimap_table(UPDATE_TIME_TABLE)?,
        })
    }
}

pub(super) struct Snapshot {
    #[allow(dead_code)]
    pub signed_packets: redb::ReadOnlyTable<&'static SignedPacketsKey, &'static [u8]>,
    pub update_time: redb::ReadOnlyMultimapTable<[u8; 8], SignedPacketsKey>,
}

impl Snapshot {
    pub fn new(db: &Database) -> Result<Self> {
        let tx = db.begin_read().context("tx begin")?;
        Ok(Self {
            signed_packets: tx
                .open_table(SIGNED_PACKETS_TABLE)
                .context("open table signed_packets")?,
            update_time: tx
                .open_multimap_table(UPDATE_TIME_TABLE)
                .context("open table update_time")?,
        })
    }
}

impl SignedPacketStore {
    pub fn persistent(
        path: impl AsRef<Path>,
        options: Options,
        metrics: Arc<Metrics>,
    ) -> Result<Self> {
        let path = path.as_ref();
        info!("loading packet database from {}", path.to_string_lossy());
        if let Some(parent) = path.parent() {
            std::fs::create_dir_all(parent).with_context(|| {
                format!(
                    "failed to create database directory at {}",
                    path.to_string_lossy()
                )
            })?;
        }
        let db = Database::builder()
            .create(path)
            .context("failed to open packet database")?;
        Self::open(db, options, metrics)
    }

    pub fn in_memory(options: Options, metrics: Arc<Metrics>) -> Result<Self> {
        info!("using in-memory packet database");
        let db = Database::builder()
            .create_with_backend(InMemoryBackend::new())
            .context("create db")?;
        Self::open(db, options, metrics)
    }

    pub fn open(db: Database, options: Options, metrics: Arc<Metrics>) -> Result<Self> {
        // create tables
        let write_tx = db.begin_write().context("tx begin")?;
        let _ = Tables::new(&write_tx).context("tables new")?;
        write_tx.commit().context("tx commit")?;
        let (send, recv) = mpsc::channel(1024);
        let send2 = send.clone();
        let cancel = CancellationToken::new();
        let cancel2 = cancel.clone();
        let cancel3 = cancel.clone();
        let actor = Actor {
            db,
            recv: PeekableReceiver::new(recv),
            cancel: cancel2,
            options,
            metrics,
        };
        // start an io thread and donate it to the tokio runtime so we can do blocking IO
        // inside the thread despite being in a tokio runtime
        let _write_thread = IoThread::new("packet-store-actor", move || actor.run())?;
        let _evict_thread = IoThread::new("packet-store-evict", move || {
            evict_task(send2, options, cancel3)
        })?;
        Ok(Self {
            send,
            cancel,
            _write_thread,
            _evict_thread,
        })
    }

    pub async fn upsert(&self, packet: SignedPacket) -> Result<bool> {
        let (tx, rx) = oneshot::channel();
        self.send
            .send(Message::Upsert { packet, res: tx })
            .await
            .context("send")?;
        rx.await.context("recv")
    }

    pub async fn get(&self, key: &PublicKeyBytes) -> Result<Option<SignedPacket>> {
        let (tx, rx) = oneshot::channel();
        self.send
            .send(Message::Get { key: *key, res: tx })
            .await
            .context("send")?;
        rx.await.context("recv")
    }

    pub async fn remove(&self, key: &PublicKeyBytes) -> Result<bool> {
        let (tx, rx) = oneshot::channel();
        self.send
            .send(Message::Remove { key: *key, res: tx })
            .await
            .context("send")?;
        rx.await.context("recv")
    }
}

fn get_packet(
    table: &impl ReadableTable<&'static SignedPacketsKey, &'static [u8]>,
    key: &PublicKeyBytes,
) -> Result<Option<SignedPacket>> {
    let Some(row) = table.get(key.as_ref()).context("database fetch failed")? else {
        return Ok(None);
    };
    match SignedPacket::deserialize(row.value()) {
        Ok(packet) => Ok(Some(packet)),
        Err(err) => {
            // Prior to iroh-dns-server v0.35, we stored packets in the default `SignedPacket::as_bytes` serialization from pkarr v2,
            // which did not include the `last_seen` timestamp added as a prefix in `SignedPacket::serialize` from pkarr v3.
            // If decoding the packet as a serialized pkarr v3 packet fails, we assume it was stored with iroh-dns-server before v0.35,
            // and prepend an empty timestamp.
            let data = row.value();
            let mut buf = Vec::with_capacity(data.len() + 8);
            buf.extend(&[0u8; 8]);
            buf.extend(data);
            match SignedPacket::deserialize(&buf) {
                Ok(packet) => Ok(Some(packet)),
                Err(err2) => Err(anyhow::anyhow!("Failed to decode as pkarr v3: {err:#}. Also failed to decode as pkarr v2: {err2:#}"))
            }
        }
    }
}

async fn evict_task(send: mpsc::Sender<Message>, options: Options, cancel: CancellationToken) {
    let cancel2 = cancel.clone();
    let _ = cancel2
        .run_until_cancelled(async move {
            info!("starting evict task");
            if let Err(cause) = evict_task_inner(send, options).await {
                error!("evict task failed: {:?}", cause);
            }
            // when we are done for whatever reason we want to shut down the actor
            cancel.cancel();
        })
        .await;
}

/// Periodically check for expired packets and remove them.
async fn evict_task_inner(send: mpsc::Sender<Message>, options: Options) -> Result<()> {
    let expiry_us = options.eviction.as_micros() as u64;
    loop {
        let (tx, rx) = oneshot::channel();
        let _ = send.send(Message::Snapshot { res: tx }).await.ok();
        // if we can't get the snapshot we exit the loop, main actor dead
        let snapshot = rx.await.context("failed to get snapshot")?;

        let expired = Timestamp::now() - expiry_us;
        trace!("evicting packets older than {}", fmt_time(expired));
        // if getting the range fails we exit the loop and shut down
        // if individual reads fail we log the error and limp on
        for item in snapshot
            .update_time
            .range(..expired.to_bytes())
            .context("read update_time")?
        {
            let (time, keys) = match item {
                Ok(v) => v,
                Err(e) => {
                    error!("failed to read update_time row {:?}", e);
                    continue;
                }
            };
            let time = Timestamp::from(time.value());
            trace!("evicting expired packets at {}", fmt_time(time));
            for item in keys {
                let key = match item {
                    Ok(v) => v,
                    Err(e) => {
                        error!(
                            "failed to read update_time item at {}: {:?}",
                            fmt_time(time),
                            e
                        );
                        continue;
                    }
                };
                let key = PublicKeyBytes::new(key.value());
<<<<<<< HEAD
                debug!(
                    "evicting expired packet {} {}",
                    u64::from_be_bytes(time),
                    key
                );
                send.send(Message::CheckExpired { time, key })
                    .await
                    .context("send")?;
=======
                debug!("evicting expired packet {} {}", fmt_time(time), key);
                send.send(Message::CheckExpired { time, key }).await?;
>>>>>>> 31895bf0
            }
        }
        // sleep for the eviction interval so we don't constantly check
        tokio::time::sleep(options.eviction_interval).await;
    }
}

/// An io thread that drives a future to completion on the current tokio runtime
///
/// Inside the future, blocking IO can be done without blocking one of the tokio
/// pool threads.
#[derive(Debug)]
struct IoThread {
    handle: Option<std::thread::JoinHandle<()>>,
}

impl IoThread {
    /// Spawn a new io thread.
    ///
    /// Calling this function requires that the current thread is running in a
    /// tokio runtime. It is up to the caller to make sure the future exits,
    /// e.g. by using a cancellation token. Otherwise, drop will block.
    fn new<F, Fut>(name: &str, f: F) -> Result<Self>
    where
        F: FnOnce() -> Fut + Send + 'static,
        Fut: Future<Output = ()>,
    {
        let rt = tokio::runtime::Handle::try_current().context("get tokio handle")?;
        let handle = std::thread::Builder::new()
            .name(name.into())
            .spawn(move || rt.block_on(f()))
            .context("failed to spawn thread")?;
        Ok(Self {
            handle: Some(handle),
        })
    }
}

impl Drop for IoThread {
    fn drop(&mut self) {
        if let Some(handle) = self.handle.take() {
            let _ = handle.join();
        }
    }
}

/// A wrapper for a tokio mpsc receiver that allows peeking at the next message.
#[derive(Debug)]
pub(super) struct PeekableReceiver<T> {
    msg: Option<T>,
    recv: tokio::sync::mpsc::Receiver<T>,
}

#[allow(dead_code)]
impl<T> PeekableReceiver<T> {
    pub fn new(recv: tokio::sync::mpsc::Receiver<T>) -> Self {
        Self { msg: None, recv }
    }

    /// Receive the next message.
    ///
    /// Will block if there are no messages.
    /// Returns None only if there are no more messages (sender is dropped).
    pub async fn recv(&mut self) -> Option<T> {
        if let Some(msg) = self.msg.take() {
            return Some(msg);
        }
        self.recv.recv().await
    }

    /// Push back a message. This will only work if there is room for it.
    /// Otherwise, it will fail and return the message.
    pub fn push_back(&mut self, msg: T) -> std::result::Result<(), T> {
        if self.msg.is_none() {
            self.msg = Some(msg);
            Ok(())
        } else {
            Err(msg)
        }
    }
}<|MERGE_RESOLUTION|>--- conflicted
+++ resolved
@@ -6,7 +6,7 @@
     time::{Duration, SystemTime},
 };
 
-use n0_snafu::{TestResult as Result, TestResultExt};
+use n0_snafu::{format_err, TestResult as Result, TestResultExt};
 use pkarr::{SignedPacket, Timestamp};
 use redb::{
     backends::InMemoryBackend, Database, MultimapTableDefinition, ReadableTable, TableDefinition,
@@ -137,11 +137,6 @@
                     Some(msg) = self.recv.recv() => {
                         match msg {
                             Message::Get { key, res } => {
-<<<<<<< HEAD
-                                trace!("get {}", key);
-                                let packet = get_packet(&tables.signed_packets, &key)?;
-                                res.send(packet).ok();
-=======
                                 match get_packet(&tables.signed_packets, &key) {
                                     Ok(packet) => {
                                         trace!("get {key}: {}", packet.is_some());
@@ -152,7 +147,6 @@
                                         return Err(err).with_context(|| format!("get packet for {key} failed"))
                                     }
                                 }
->>>>>>> 31895bf0
                             }
                             Message::Upsert { packet, res } => {
                                 let key = PublicKeyBytes::from_signed_packet(&packet);
@@ -162,13 +156,8 @@
                                         res.send(false).ok();
                                         continue;
                                     } else {
-<<<<<<< HEAD
-                                        // remove the packet from the update time index
-                                        tables.update_time.remove(&packet.timestamp().to_bytes(), key.as_bytes()).context("remove packet")?;
-=======
                                         // remove the old packet from the update time index
-                                        tables.update_time.remove(&existing.timestamp().to_bytes(), key.as_bytes())?;
->>>>>>> 31895bf0
+                                        tables.update_time.remove(&existing.timestamp().to_bytes(), key.as_bytes()).context("remove")?;
                                         true
                                     }
                                 } else {
@@ -207,22 +196,17 @@
                                 if let Some(packet) = get_packet(&tables.signed_packets, &key)? {
                                     let expired = Timestamp::now() - expiry_us;
                                     if packet.timestamp() < expired {
-<<<<<<< HEAD
-                                        tables.update_time.remove(&time, key.as_bytes()).context("remove timestamp")?;
-                                        let _ = tables.signed_packets.remove(key.as_bytes()).context("remove packet")?;
-=======
-                                        tables.update_time.remove(&time.to_bytes(), key.as_bytes())?;
-                                        let _ = tables.signed_packets.remove(key.as_bytes())?;
->>>>>>> 31895bf0
+                                        tables.update_time.remove(&time.to_bytes(), key.as_bytes()).context("remove")?;
+                                        let _ = tables.signed_packets.remove(key.as_bytes()).context("remove")?;
                                         self.metrics.store_packets_expired.inc();
                                         debug!("removed expired packet {key}");
                                     } else {
                                         debug!("packet {key} is no longer expired, removing obsolete expiry entry");
-                                        tables.update_time.remove(&time.to_bytes(), key.as_bytes())?;
+                                        tables.update_time.remove(&time.to_bytes(), key.as_bytes()).context("remove")?;
                                     }
                                 } else {
                                     debug!("expired packet {key} not found, remove from expiry table");
-                                    tables.update_time.remove(&time.to_bytes(), key.as_bytes())?;
+                                    tables.update_time.remove(&time.to_bytes(), key.as_bytes()).context("remove")?;
                                 }
                             }
                         }
@@ -385,7 +369,7 @@
             buf.extend(data);
             match SignedPacket::deserialize(&buf) {
                 Ok(packet) => Ok(Some(packet)),
-                Err(err2) => Err(anyhow::anyhow!("Failed to decode as pkarr v3: {err:#}. Also failed to decode as pkarr v2: {err2:#}"))
+                Err(err2) => Err(format_err!("Failed to decode as pkarr v3: {err:#}. Also failed to decode as pkarr v2: {err2:#}"))
             }
         }
     }
@@ -445,19 +429,11 @@
                     }
                 };
                 let key = PublicKeyBytes::new(key.value());
-<<<<<<< HEAD
-                debug!(
-                    "evicting expired packet {} {}",
-                    u64::from_be_bytes(time),
-                    key
-                );
+
+                debug!("evicting expired packet {} {}", fmt_time(time), key);
                 send.send(Message::CheckExpired { time, key })
                     .await
                     .context("send")?;
-=======
-                debug!("evicting expired packet {} {}", fmt_time(time), key);
-                send.send(Message::CheckExpired { time, key }).await?;
->>>>>>> 31895bf0
             }
         }
         // sleep for the eviction interval so we don't constantly check
