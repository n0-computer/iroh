use std::{future::Future, path::Path, result, sync::Arc, time::Duration};

use anyhow::{Context, Result};
<<<<<<< HEAD
use bytes::Bytes;
use pkarr::{system_time, SignedPacket};
=======
use iroh_metrics::inc;
use pkarr::{SignedPacket, Timestamp};
>>>>>>> 839bfaa3
use redb::{
    backends::InMemoryBackend, Database, MultimapTableDefinition, ReadableTable, TableDefinition,
};
use tokio::sync::{mpsc, oneshot};
use tokio_util::sync::CancellationToken;
use tracing::{debug, error, info, trace};

use crate::{metrics::Metrics, util::PublicKeyBytes};

pub type SignedPacketsKey = [u8; 32];
const SIGNED_PACKETS_TABLE: TableDefinition<&SignedPacketsKey, &[u8]> =
    TableDefinition::new("signed-packets-1");
const UPDATE_TIME_TABLE: MultimapTableDefinition<[u8; 8], SignedPacketsKey> =
    MultimapTableDefinition::new("update-time-1");

#[derive(Debug)]
pub struct SignedPacketStore {
    send: mpsc::Sender<Message>,
    cancel: CancellationToken,
    _write_thread: IoThread,
    _evict_thread: IoThread,
}

impl Drop for SignedPacketStore {
    fn drop(&mut self) {
        // cancel the actor
        self.cancel.cancel();
        // after cancellation, the two threads will be joined
    }
}

#[derive(derive_more::Debug)]
enum Message {
    Upsert {
        packet: SignedPacket,
        res: oneshot::Sender<bool>,
    },
    Get {
        key: PublicKeyBytes,
        res: oneshot::Sender<Option<SignedPacket>>,
    },
    Remove {
        key: PublicKeyBytes,
        res: oneshot::Sender<bool>,
    },
    Snapshot {
        #[debug(skip)]
        res: oneshot::Sender<Snapshot>,
    },
    CheckExpired {
        time: [u8; 8],
        key: PublicKeyBytes,
    },
}

struct Actor {
    db: Database,
    recv: PeekableReceiver<Message>,
    cancel: CancellationToken,
    options: Options,
    metrics: Arc<Metrics>,
}

#[derive(Debug, Clone, Copy)]
pub struct Options {
    /// Maximum number of packets to process in a single write transaction.
    pub max_batch_size: usize,
    /// Maximum time to keep a write transaction open.
    pub max_batch_time: Duration,
    /// Time to keep packets in the store before eviction.
    pub eviction: Duration,
    /// Pause between eviction checks.
    pub eviction_interval: Duration,
}

impl Default for Options {
    fn default() -> Self {
        Self {
            // 64k packets
            max_batch_size: 1024 * 64,
            // this means we lose at most 1 second of data in case of a crash
            max_batch_time: Duration::from_secs(1),
            // 7 days
            eviction: Duration::from_secs(3600 * 24 * 7),
            // eviction can run frequently since it does not do a full scan
            eviction_interval: Duration::from_secs(10),
        }
    }
}

impl Actor {
    async fn run(mut self) {
        match self.run0().await {
            Ok(()) => {}
            Err(e) => {
                tracing::error!("packet store actor failed: {:?}", e);
                self.cancel.cancel();
            }
        }
    }

    async fn run0(&mut self) -> anyhow::Result<()> {
        let expiry_us = self.options.eviction.as_micros() as u64;
        while let Some(msg) = self.recv.recv().await {
            // if we get a snapshot message here we don't need to do a write transaction
            let msg = if let Message::Snapshot { res } = msg {
                let snapshot = Snapshot::new(&self.db)?;
                res.send(snapshot).ok();
                continue;
            } else {
                msg
            };
            trace!("batch");
            self.recv.push_back(msg).unwrap();
            let transaction = self.db.begin_write()?;
            let mut tables = Tables::new(&transaction)?;
            let timeout = tokio::time::sleep(self.options.max_batch_time);
            let expired = Timestamp::now() - expiry_us;
            tokio::pin!(timeout);
            for _ in 0..self.options.max_batch_size {
                tokio::select! {
                    _ = self.cancel.cancelled() => {
                        drop(tables);
                        transaction.commit()?;
                        return Ok(());
                    }
                    _ = &mut timeout => break,
                    Some(msg) = self.recv.recv() => {
                        match msg {
                            Message::Get { key, res } => {
                                trace!("get {}", key);
                                let packet = get_packet(&tables.signed_packets, &key).context("get packet failed")?;
                                res.send(packet).ok();
                            }
                            Message::Upsert { packet, res } => {
                                let key = PublicKeyBytes::from_signed_packet(&packet);
                                trace!("upsert {}", key);
                                let replaced = if let Some(existing) = get_packet(&tables.signed_packets, &key)? {
                                    if existing.more_recent_than(&packet) {
                                        res.send(false).ok();
                                        continue;
                                    } else {
                                        // remove the packet from the update time index
                                        tables.update_time.remove(&packet.timestamp().to_bytes(), key.as_bytes())?;
                                        true
                                    }
                                } else {
                                    false
                                };
                                let value = packet.serialize();
                                tables.signed_packets.insert(key.as_bytes(), &value[..])?;
                                tables.update_time.insert(&packet.timestamp().to_bytes(), key.as_bytes())?;
                                if replaced {
                                    self.metrics.store_packets_updated.inc();
                                } else {
                                    self.metrics.store_packets_inserted.inc();
                                }
                                res.send(true).ok();
                            }
                            Message::Remove { key, res } => {
                                trace!("remove {}", key);
                                let updated = if let Some(row) = tables.signed_packets.remove(key.as_bytes())? {
<<<<<<< HEAD
                                    let packet = SignedPacket::from_bytes(&Bytes::copy_from_slice(row.value()))?;
                                    tables.update_time.remove(&packet.timestamp().to_be_bytes(), key.as_bytes())?;
                                    self.metrics.store_packets_removed.inc();
=======
                                    let packet = SignedPacket::deserialize(row.value())?;
                                    tables.update_time.remove(&packet.timestamp().to_bytes(), key.as_bytes())?;
                                    inc!(Metrics, store_packets_removed);
>>>>>>> 839bfaa3
                                    true
                                } else {
                                    false
                                };
                                res.send(updated).ok();
                            }
                            Message::Snapshot { res } => {
                                trace!("snapshot");
                                res.send(Snapshot::new(&self.db)?).ok();
                            }
                            Message::CheckExpired { key, time } => {
                                trace!("check expired {} at {}", key, u64::from_be_bytes(time));
                                if let Some(packet) = get_packet(&tables.signed_packets, &key)? {
                                    if packet.timestamp() < expired {
                                        tables.update_time.remove(&time, key.as_bytes())?;
                                        let _ = tables.signed_packets.remove(key.as_bytes())?;
                                        self.metrics.store_packets_expired.inc();
                                    }
                                }
                            }
                        }
                    }
                }
            }
            drop(tables);
            transaction.commit()?;
        }
        Ok(())
    }
}

/// A struct similar to [`redb::Table`] but for all tables that make up the
/// signed packet store.
pub(super) struct Tables<'a> {
    pub signed_packets: redb::Table<'a, &'static SignedPacketsKey, &'static [u8]>,
    pub update_time: redb::MultimapTable<'a, [u8; 8], SignedPacketsKey>,
}

impl<'txn> Tables<'txn> {
    pub fn new(tx: &'txn redb::WriteTransaction) -> result::Result<Self, redb::TableError> {
        Ok(Self {
            signed_packets: tx.open_table(SIGNED_PACKETS_TABLE)?,
            update_time: tx.open_multimap_table(UPDATE_TIME_TABLE)?,
        })
    }
}

pub(super) struct Snapshot {
    #[allow(dead_code)]
    pub signed_packets: redb::ReadOnlyTable<&'static SignedPacketsKey, &'static [u8]>,
    pub update_time: redb::ReadOnlyMultimapTable<[u8; 8], SignedPacketsKey>,
}

impl Snapshot {
    pub fn new(db: &Database) -> Result<Self> {
        let tx = db.begin_read()?;
        Ok(Self {
            signed_packets: tx.open_table(SIGNED_PACKETS_TABLE)?,
            update_time: tx.open_multimap_table(UPDATE_TIME_TABLE)?,
        })
    }
}

impl SignedPacketStore {
    pub fn persistent(
        path: impl AsRef<Path>,
        options: Options,
        metrics: Arc<Metrics>,
    ) -> Result<Self> {
        let path = path.as_ref();
        info!("loading packet database from {}", path.to_string_lossy());
        if let Some(parent) = path.parent() {
            std::fs::create_dir_all(parent).with_context(|| {
                format!(
                    "failed to create database directory at {}",
                    path.to_string_lossy()
                )
            })?;
        }
        let db = Database::builder()
            .create(path)
            .context("failed to open packet database")?;
        Self::open(db, options, metrics)
    }

    pub fn in_memory(options: Options, metrics: Arc<Metrics>) -> Result<Self> {
        info!("using in-memory packet database");
        let db = Database::builder().create_with_backend(InMemoryBackend::new())?;
        Self::open(db, options, metrics)
    }

    pub fn open(db: Database, options: Options, metrics: Arc<Metrics>) -> Result<Self> {
        // create tables
        let write_tx = db.begin_write()?;
        let _ = Tables::new(&write_tx)?;
        write_tx.commit()?;
        let (send, recv) = mpsc::channel(1024);
        let send2 = send.clone();
        let cancel = CancellationToken::new();
        let cancel2 = cancel.clone();
        let cancel3 = cancel.clone();
        let actor = Actor {
            db,
            recv: PeekableReceiver::new(recv),
            cancel: cancel2,
            options,
            metrics,
        };
        // start an io thread and donate it to the tokio runtime so we can do blocking IO
        // inside the thread despite being in a tokio runtime
        let _write_thread = IoThread::new("packet-store-actor", move || actor.run())?;
        let _evict_thread = IoThread::new("packet-store-evict", move || {
            evict_task(send2, options, cancel3)
        })?;
        Ok(Self {
            send,
            cancel,
            _write_thread,
            _evict_thread,
        })
    }

    pub async fn upsert(&self, packet: SignedPacket) -> Result<bool> {
        let (tx, rx) = oneshot::channel();
        self.send.send(Message::Upsert { packet, res: tx }).await?;
        Ok(rx.await?)
    }

    pub async fn get(&self, key: &PublicKeyBytes) -> Result<Option<SignedPacket>> {
        let (tx, rx) = oneshot::channel();
        self.send.send(Message::Get { key: *key, res: tx }).await?;
        Ok(rx.await?)
    }

    pub async fn remove(&self, key: &PublicKeyBytes) -> Result<bool> {
        let (tx, rx) = oneshot::channel();
        self.send
            .send(Message::Remove { key: *key, res: tx })
            .await?;
        Ok(rx.await?)
    }
}

fn get_packet(
    table: &impl ReadableTable<&'static SignedPacketsKey, &'static [u8]>,
    key: &PublicKeyBytes,
) -> Result<Option<SignedPacket>> {
    let Some(row) = table.get(key.as_ref()).context("database fetch failed")? else {
        return Ok(None);
    };
    let packet = SignedPacket::deserialize(row.value()).context("parsing signed packet failed")?;
    Ok(Some(packet))
}

async fn evict_task(send: mpsc::Sender<Message>, options: Options, cancel: CancellationToken) {
    let cancel2 = cancel.clone();
    let _ = cancel2
        .run_until_cancelled(async move {
            info!("starting evict task");
            if let Err(cause) = evict_task_inner(send, options).await {
                error!("evict task failed: {:?}", cause);
            }
            // when we are done for whatever reason we want to shut down the actor
            cancel.cancel();
        })
        .await;
}

/// Periodically check for expired packets and remove them.
async fn evict_task_inner(send: mpsc::Sender<Message>, options: Options) -> anyhow::Result<()> {
    let expiry_us = options.eviction.as_micros() as u64;
    loop {
        let (tx, rx) = oneshot::channel();
        let _ = send.send(Message::Snapshot { res: tx }).await.ok();
        // if we can't get the snapshot we exit the loop, main actor dead
        let Ok(snapshot) = rx.await else {
            anyhow::bail!("failed to get snapshot");
        };
        let expired = Timestamp::now() - expiry_us;
        trace!("evicting packets older than {}", expired);
        // if getting the range fails we exit the loop and shut down
        // if individual reads fail we log the error and limp on
        for item in snapshot.update_time.range(..expired.to_bytes())? {
            let (time, keys) = match item {
                Ok(v) => v,
                Err(e) => {
                    error!("failed to read update_time row {:?}", e);
                    continue;
                }
            };
            let time = time.value();
            trace!("evicting expired packets at {}", u64::from_be_bytes(time));
            for item in keys {
                let key = match item {
                    Ok(v) => v,
                    Err(e) => {
                        error!(
                            "failed to read update_time item at {}: {:?}",
                            u64::from_be_bytes(time),
                            e
                        );
                        continue;
                    }
                };
                let key = PublicKeyBytes::new(key.value());
                debug!(
                    "evicting expired packet {} {}",
                    u64::from_be_bytes(time),
                    key
                );
                send.send(Message::CheckExpired { time, key }).await?;
            }
        }
        // sleep for the eviction interval so we don't constantly check
        tokio::time::sleep(options.eviction_interval).await;
    }
}

/// An io thread that drives a future to completion on the current tokio runtime
///
/// Inside the future, blocking IO can be done without blocking one of the tokio
/// pool threads.
#[derive(Debug)]
struct IoThread {
    handle: Option<std::thread::JoinHandle<()>>,
}

impl IoThread {
    /// Spawn a new io thread.
    ///
    /// Calling this function requires that the current thread is running in a
    /// tokio runtime. It is up to the caller to make sure the future exits,
    /// e.g. by using a cancellation token. Otherwise, drop will block.
    fn new<F, Fut>(name: &str, f: F) -> Result<Self>
    where
        F: FnOnce() -> Fut + Send + 'static,
        Fut: Future<Output = ()>,
    {
        let rt = tokio::runtime::Handle::try_current()?;
        let handle = std::thread::Builder::new()
            .name(name.into())
            .spawn(move || rt.block_on(f()))
            .context("failed to spawn thread")?;
        Ok(Self {
            handle: Some(handle),
        })
    }
}

impl Drop for IoThread {
    fn drop(&mut self) {
        if let Some(handle) = self.handle.take() {
            let _ = handle.join();
        }
    }
}

/// A wrapper for a tokio mpsc receiver that allows peeking at the next message.
#[derive(Debug)]
pub(super) struct PeekableReceiver<T> {
    msg: Option<T>,
    recv: tokio::sync::mpsc::Receiver<T>,
}

#[allow(dead_code)]
impl<T> PeekableReceiver<T> {
    pub fn new(recv: tokio::sync::mpsc::Receiver<T>) -> Self {
        Self { msg: None, recv }
    }

    /// Receive the next message.
    ///
    /// Will block if there are no messages.
    /// Returns None only if there are no more messages (sender is dropped).
    pub async fn recv(&mut self) -> Option<T> {
        if let Some(msg) = self.msg.take() {
            return Some(msg);
        }
        self.recv.recv().await
    }

    /// Push back a message. This will only work if there is room for it.
    /// Otherwise, it will fail and return the message.
    pub fn push_back(&mut self, msg: T) -> std::result::Result<(), T> {
        if self.msg.is_none() {
            self.msg = Some(msg);
            Ok(())
        } else {
            Err(msg)
        }
    }
}<|MERGE_RESOLUTION|>--- conflicted
+++ resolved
@@ -1,13 +1,7 @@
 use std::{future::Future, path::Path, result, sync::Arc, time::Duration};
 
 use anyhow::{Context, Result};
-<<<<<<< HEAD
-use bytes::Bytes;
-use pkarr::{system_time, SignedPacket};
-=======
-use iroh_metrics::inc;
 use pkarr::{SignedPacket, Timestamp};
->>>>>>> 839bfaa3
 use redb::{
     backends::InMemoryBackend, Database, MultimapTableDefinition, ReadableTable, TableDefinition,
 };
@@ -170,15 +164,9 @@
                             Message::Remove { key, res } => {
                                 trace!("remove {}", key);
                                 let updated = if let Some(row) = tables.signed_packets.remove(key.as_bytes())? {
-<<<<<<< HEAD
-                                    let packet = SignedPacket::from_bytes(&Bytes::copy_from_slice(row.value()))?;
-                                    tables.update_time.remove(&packet.timestamp().to_be_bytes(), key.as_bytes())?;
-                                    self.metrics.store_packets_removed.inc();
-=======
                                     let packet = SignedPacket::deserialize(row.value())?;
                                     tables.update_time.remove(&packet.timestamp().to_bytes(), key.as_bytes())?;
-                                    inc!(Metrics, store_packets_removed);
->>>>>>> 839bfaa3
+                                    self.metrics.store_packets_removed.inc();
                                     true
                                 } else {
                                     false
