use std::time::Duration;

use governor::{clock::QuantaInstant, middleware::NoOpMiddleware};
use serde::{Deserialize, Serialize};
use tower_governor::{
    governor::GovernorConfigBuilder,
    key_extractor::{PeerIpKeyExtractor, SmartIpKeyExtractor},
    GovernorLayer,
};

/// Config for http server rate limit.
#[derive(Debug, Deserialize, Default, Serialize, Clone)]
#[serde(rename_all = "lowercase")]
pub enum RateLimitConfig {
    /// Disable rate limit.
    Disabled,
<<<<<<< HEAD
    /// Enable rate limit for http server based on the connection peer IP address.
    /// <https://docs.rs/tower_governor/latest/tower_governor/key_extractor/struct.PeerIpKeyExtractor.html>
    #[default]
    Simple,
    /// Enable rate limit for http server based on a smart logic for extracting the connection original IP address, useful for reverse proxies.
=======
    /// Enable rate limit based on the connection's peer IP address.
    ///
    /// <https://docs.rs/tower_governor/latest/tower_governor/key_extractor/struct.PeerIpKeyExtractor.html>
    #[default]
    Simple,
    /// Enable rate limit based on headers commonly used by reverse proxies.
    ///
    /// Uses headers commonly used by reverse proxies to extract the original IP address,
    /// falling back to the connection's peer IP address.
>>>>>>> 0a7a5341
    /// <https://docs.rs/tower_governor/latest/tower_governor/key_extractor/struct.SmartIpKeyExtractor.html>
    Smart,
}

impl Default for &RateLimitConfig {
    fn default() -> Self {
        &RateLimitConfig::Simple
    }
}

/// Create the default rate-limiting layer.
///
/// This spawns a background thread to clean up the rate limiting cache.
pub fn create(
    rate_limit_config: &RateLimitConfig,
) -> Option<GovernorLayer<'static, PeerIpKeyExtractor, NoOpMiddleware<QuantaInstant>>> {
    let use_smart_extractor = match rate_limit_config {
        RateLimitConfig::Disabled => {
            tracing::info!("Rate limiting disabled");
            return None;
        }
        RateLimitConfig::Simple => false,
        RateLimitConfig::Smart => true,
    };

    tracing::info!("Rate limiting enabled ({rate_limit_config:?})");

    // Configure rate limiting:
    // * allow bursts with up to five requests per IP address
    // * replenish one element every two seconds
    let mut governor_conf_builder = GovernorConfigBuilder::default();
    // governor_conf_builder.use_headers()
    governor_conf_builder.per_second(4);
    governor_conf_builder.burst_size(2);

    if use_smart_extractor {
        governor_conf_builder.key_extractor(SmartIpKeyExtractor);
    }

    let governor_conf = governor_conf_builder
        .finish()
        .expect("failed to build rate-limiting governor");

    // The governor layer needs a reference that outlives the layer.
    // The tower_governor crate recommends in its examples to use Box::leak here.
    // In the unreleased v0.4 of tower_governor this was changed to use an Arc instead.
    // https://github.com/benwis/tower-governor/pull/27
    let governor_conf = Box::leak(Box::new(governor_conf));

    // The governor needs a background task for garbage collection (to clear expired records)
    let gc_interval = Duration::from_secs(60);
    let governor_limiter = governor_conf.limiter().clone();
    std::thread::spawn(move || loop {
        std::thread::sleep(gc_interval);
        tracing::debug!("rate limiting storage size: {}", governor_limiter.len());
        governor_limiter.retain_recent();
    });

    Some(GovernorLayer {
        config: &*governor_conf,
    })
}<|MERGE_RESOLUTION|>--- conflicted
+++ resolved
@@ -14,13 +14,6 @@
 pub enum RateLimitConfig {
     /// Disable rate limit.
     Disabled,
-<<<<<<< HEAD
-    /// Enable rate limit for http server based on the connection peer IP address.
-    /// <https://docs.rs/tower_governor/latest/tower_governor/key_extractor/struct.PeerIpKeyExtractor.html>
-    #[default]
-    Simple,
-    /// Enable rate limit for http server based on a smart logic for extracting the connection original IP address, useful for reverse proxies.
-=======
     /// Enable rate limit based on the connection's peer IP address.
     ///
     /// <https://docs.rs/tower_governor/latest/tower_governor/key_extractor/struct.PeerIpKeyExtractor.html>
@@ -30,7 +23,6 @@
     ///
     /// Uses headers commonly used by reverse proxies to extract the original IP address,
     /// falling back to the connection's peer IP address.
->>>>>>> 0a7a5341
     /// <https://docs.rs/tower_governor/latest/tower_governor/key_extractor/struct.SmartIpKeyExtractor.html>
     Smart,
 }
