--- conflicted
+++ resolved
@@ -52,13 +52,8 @@
 z32 = "1.1.1"
 
 [dev-dependencies]
-<<<<<<< HEAD
 hickory-resolver = "=0.25.0-alpha.2"
-iroh-net = { version = "0.22.0", path = "../iroh-net" }
-=======
-hickory-resolver = "0.24.0"
 iroh-net = { version = "0.23.0", path = "../iroh-net" }
->>>>>>> c70caaf4
 iroh-test = { path = "../iroh-test" }
 pkarr = { version = "2", features = ["rand"] }
 
