[package]
name = "iroh-dns-server"
version = "0.29.0"
edition = "2021"
description = "A pkarr relay and DNS server"
license = "MIT OR Apache-2.0"
authors = ["Frando <franz@n0.computer>", "n0 team"]
repository = "https://github.com/n0-computer/iroh"
keywords = ["networking", "pkarr", "dns", "dns-server", "iroh"]
readme = "README.md"

[dependencies]
anyhow = "1.0.80"
async-trait = "0.1.77"
axum = { version = "0.7", features = ["macros"] }
axum-server = { version = "0.7", features = ["tls-rustls-no-provider"] }
base64-url = "3.0"
bytes = "1.7"
clap = { version = "4.5.1", features = ["derive"] }
derive_more = { version = "1.0.0", features = [
    "debug",
    "display",
    "into",
    "from",
] }
dirs-next = "2.0.0"
futures-lite = "2.5"
governor = "0.6.3" #needs new release of tower_governor for 0.7.0
hickory-proto = "=0.25.0-alpha.2"
hickory-server = { version = "=0.25.0-alpha.2", features = ["dns-over-rustls"] }
http = "1.0.0"
<<<<<<< HEAD
humantime-serde = "1.1.1"
iroh-metrics = { version = "0.28.0", path = "../iroh-metrics" }
=======
iroh-metrics = "0.29"
>>>>>>> cd9c1880
lru = "0.12.3"
parking_lot = "0.12.1"
pkarr = { version = "2.2.0", features = [ "async", "relay", "dht"], default-features = false }
rcgen = "0.13"
redb = "2.0.0"
regex = "1.10.3"
rustls = { version = "0.23", default-features = false, features = ["ring"] }
rustls-pemfile = { version = "2.1" }
serde = { version = "1", features = ["derive"] }
struct_iterable = "0.1.1"
strum = { version = "0.26", features = ["derive"] }
tokio = { version = "1", features = ["full"] }
tokio-rustls = { version = "0.26", default-features = false, features = [
    "logging",
    "ring",
] }
tokio-rustls-acme = { version = "0.6", features = ["axum"] }
tokio-stream = "0.1.14"
tokio-util = "0.7"
toml = "0.8.10"
tower-http = { version = "0.6.1", features = ["cors", "trace"] }
tower_governor = "0.4"
tracing = "0.1"
tracing-subscriber = "0.3.18"
ttl_cache = "0.5.1"
url = "2.5"
z32 = "1.1.1"

[dev-dependencies]
criterion = "0.5.1"
hickory-resolver = "=0.25.0-alpha.2"
iroh = { version = "0.29.0", path = "../iroh" }
iroh-test = { version = "0.29.0", path = "../iroh-test" }
pkarr = { version = "2.2.0", features = ["rand"] }
testresult = "0.4.1"

[[bench]]
name = "write"
harness = false

[[bench]]
name = "write"
harness = false

[package.metadata.docs.rs]
all-features = true<|MERGE_RESOLUTION|>--- conflicted
+++ resolved
@@ -29,12 +29,8 @@
 hickory-proto = "=0.25.0-alpha.2"
 hickory-server = { version = "=0.25.0-alpha.2", features = ["dns-over-rustls"] }
 http = "1.0.0"
-<<<<<<< HEAD
 humantime-serde = "1.1.1"
-iroh-metrics = { version = "0.28.0", path = "../iroh-metrics" }
-=======
-iroh-metrics = "0.29"
->>>>>>> cd9c1880
+iroh-metrics = { version = "0.29.0" }
 lru = "0.12.3"
 parking_lot = "0.12.1"
 pkarr = { version = "2.2.0", features = [ "async", "relay", "dht"], default-features = false }
@@ -75,9 +71,5 @@
 name = "write"
 harness = false
 
-[[bench]]
-name = "write"
-harness = false
-
 [package.metadata.docs.rs]
 all-features = true