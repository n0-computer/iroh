--- conflicted
+++ resolved
@@ -1,4 +1,3 @@
-use core::fmt;
 use std::collections::HashMap;
 use std::fmt;
 use std::path::{Path, PathBuf};
@@ -21,7 +20,6 @@
 use relative_path::RelativePathBuf;
 use tokio::io::{AsyncRead, AsyncReadExt};
 
-<<<<<<< HEAD
 /// API to interact with an iroh system.
 ///
 /// This provides an API to use the iroh system consisting of several services working
@@ -30,9 +28,6 @@
 /// Unless working on iroh directly this should probably be constructed via the `iroh-embed`
 /// crate rather then directly.
 #[derive(Debug, Clone)]
-=======
-#[derive(Debug)]
->>>>>>> 24a7c00f
 pub struct Api {
     client: Client,
     resolver: Resolver<FullLoader>,
@@ -45,17 +40,10 @@
 }
 
 impl fmt::Debug for OutType {
-<<<<<<< HEAD
     fn fmt(&self, f: &mut fmt::Formatter<'_>) -> fmt::Result {
         match self {
             Self::Dir => write!(f, "Dir"),
-            Self::Reader(_) => write!(f, "Reader(Box<dyn AsyncRead + Unpin>)"),
-=======
-    fn fmt(&self, f: &mut std::fmt::Formatter<'_>) -> std::fmt::Result {
-        match self {
-            Self::Dir => write!(f, "Dir"),
             Self::Reader(_) => write!(f, "Reader(impl AsyncRead + Unpin>)"),
->>>>>>> 24a7c00f
             Self::Symlink(arg0) => f.debug_tuple("Symlink").field(arg0).finish(),
         }
     }
