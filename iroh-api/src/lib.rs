<<<<<<< HEAD
=======
mod api;
mod config;
mod error;
mod p2p;
mod store;

pub mod fs;

>>>>>>> f457b806
#[cfg(not(feature = "testing"))]
pub use crate::api::Api;
#[cfg(feature = "testing")]
pub use crate::api::MockApi as Api;
pub use crate::api::OutType;
pub use crate::config::Config;
pub use crate::error::ApiError;
#[cfg(feature = "testing")]
pub use crate::p2p::MockP2p as P2pApi;
#[cfg(not(feature = "testing"))]
pub use crate::p2p::P2p as P2pApi;
pub use crate::p2p::PeerIdOrAddr;
pub use bytes::Bytes;
pub use cid::Cid;
pub use iroh_resolver::resolver::Path as IpfsPath;
pub use iroh_rpc_client::{Lookup, ServiceStatus, StatusRow, StatusTable};
pub use iroh_unixfs::builder::{
    Config as UnixfsConfig, DirectoryBuilder, Entry as UnixfsEntry, FileBuilder, SymlinkBuilder,
};
pub use iroh_unixfs::chunker::{ChunkerConfig, DEFAULT_CHUNKS_SIZE};
pub use iroh_unixfs::Block;
pub use libp2p::gossipsub::MessageId;
pub use libp2p::{Multiaddr, PeerId};

mod api;
mod error;
mod p2p;

pub mod config;
pub mod fs;<|MERGE_RESOLUTION|>--- conflicted
+++ resolved
@@ -1,14 +1,3 @@
-<<<<<<< HEAD
-=======
-mod api;
-mod config;
-mod error;
-mod p2p;
-mod store;
-
-pub mod fs;
-
->>>>>>> f457b806
 #[cfg(not(feature = "testing"))]
 pub use crate::api::Api;
 #[cfg(feature = "testing")]
@@ -36,6 +25,7 @@
 mod api;
 mod error;
 mod p2p;
+mod store;
 
 pub mod config;
 pub mod fs;