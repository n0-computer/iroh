--- conflicted
+++ resolved
@@ -63,13 +63,8 @@
     }
 }
 
-<<<<<<< HEAD
-impl From<PublicKey> for NodeAddr {
-    fn from(node_id: PublicKey) -> Self {
-=======
 impl From<NodeId> for NodeAddr {
     fn from(node_id: NodeId) -> Self {
->>>>>>> 2bb7bd51
         NodeAddr::new(node_id)
     }
 }
