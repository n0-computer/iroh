--- conflicted
+++ resolved
@@ -36,11 +36,9 @@
 /// [discovery]: https://docs.rs/iroh/*/iroh/index.html#node-discovery
 /// [home relay]: https://docs.rs/iroh/*/iroh/relay/index.html
 /// [Relay server]: https://docs.rs/iroh/*/iroh/index.html#relay-servers
-<<<<<<< HEAD
-#[derive(derive_more::Debug, Clone, Serialize, Deserialize, PartialEq, Eq, PartialOrd, Ord)]
-=======
-#[derive(Debug, Clone, Serialize, Deserialize, PartialEq, Eq, PartialOrd, Ord, Hash)]
->>>>>>> 0ffadef0
+#[derive(
+    derive_more::Debug, Clone, Serialize, Deserialize, PartialEq, Eq, PartialOrd, Ord, Hash,
+)]
 pub struct NodeAddr {
     /// The node's identifier.
     #[debug("{}", node_id.fmt_short())]
