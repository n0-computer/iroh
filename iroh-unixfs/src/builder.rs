use std::{
    collections::BTreeMap,
    fmt::Debug,
    path::{Path, PathBuf},
    pin::Pin,
};

use anyhow::{ensure, Result};
use async_recursion::async_recursion;
use bytes::Bytes;
use futures::{
    stream::{self, LocalBoxStream},
    Stream, StreamExt, TryFutureExt,
};
use prost::Message;
use tokio::io::AsyncRead;

use crate::{
    balanced_tree::{TreeBuilder, DEFAULT_DEGREE},
    chunker::{self, Chunker, ChunkerConfig, DEFAULT_CHUNK_SIZE_LIMIT},
    hamt::{bitfield::Bitfield, bits, hash_key},
    types::Block,
    unixfs::{dag_pb, unixfs_pb, DataType, HamtHashFunction, Node, UnixfsNode},
};

// The maximum number of links we allow in a directory
// Any more links than this and we should switch to a hamt
// calculation comes from:
// (hash_length + max_file_name_len + tsize_len )/ block_size
// (64 bytes + 256 bytes + 8 bytes) / 2 MB ≈ 6400
// adding a generous buffer, we are using 6k as our link limit
const DIRECTORY_LINK_LIMIT: usize = 6000;

#[derive(Debug, PartialEq)]
enum DirectoryType {
    Basic,
    // TODO: writing hamt sharding not yet implemented
    Hamt,
}

/// Representation of a constructed Directory.
#[derive(Debug, PartialEq)]
pub enum Directory {
    Basic(BasicDirectory),
    Hamt(HamtDirectory),
}

/// A basic / flat directory
#[derive(Debug, PartialEq)]
pub struct BasicDirectory {
    name: String,
    entries: Vec<Entry>,
}

/// A hamt sharded directory
#[derive(Debug, PartialEq)]
pub struct HamtDirectory {
    name: String,
    hamt: Box<HamtNode>,
}

impl Directory {
    fn single(name: String, entry: Entry) -> Self {
        Directory::basic(name, vec![entry])
    }

    fn basic(name: String, entries: Vec<Entry>) -> Self {
        Directory::Basic(BasicDirectory { name, entries })
    }

    pub fn name(&self) -> &str {
        match &self {
            Directory::Basic(BasicDirectory { name, .. }) => name,
            Directory::Hamt(HamtDirectory { name, .. }) => name,
        }
    }

    pub fn set_name(&mut self, value: String) {
        match self {
            Directory::Basic(BasicDirectory { name, .. }) => {
                *name = value;
            }
            Directory::Hamt(HamtDirectory { name, .. }) => {
                *name = value;
            }
        }
    }

    /// Wrap an entry in an unnamed directory. Used when adding a unixfs file or top level directory to
    /// Iroh in order to preserve the file or directory's name.
    pub fn wrap(self) -> Self {
        Directory::single("".into(), Entry::Directory(self))
    }

    pub async fn encode_root(self) -> Result<Block> {
        let mut current = None;
        let parts = self.encode();
        tokio::pin!(parts);

        while let Some(part) = parts.next().await {
            current = Some(part);
        }

        current.expect("must not be empty")
    }

    pub fn encode<'a>(self) -> LocalBoxStream<'a, Result<Block>> {
        match self {
            Directory::Basic(basic) => basic.encode(),
            Directory::Hamt(hamt) => hamt.encode(),
        }
    }
}

impl BasicDirectory {
    pub fn encode<'a>(self) -> LocalBoxStream<'a, Result<Block>> {
        async_stream::try_stream! {
            let mut links = Vec::new();
            for entry in self.entries {
                let name = entry.name().to_string();
                let parts = entry.encode().await?;
                tokio::pin!(parts);
                let mut root = None;
                while let Some(part) = parts.next().await {
                    let block = part?;
                    root = Some(block.clone());
                    yield block;
                }
                let root_block = root.expect("file must not be empty");
                links.push(dag_pb::PbLink {
                    hash: Some(root_block.cid().to_bytes()),
                    name: Some(name),
                    tsize: Some(root_block.data().len() as u64),
                });
            }

            // directory itself comes last
            let inner = unixfs_pb::Data {
                r#type: DataType::Directory as i32,
                ..Default::default()
            };
            let outer = encode_unixfs_pb(&inner, links)?;
            let node = UnixfsNode::Directory(Node { outer, inner });
            yield node.encode()?;
        }
        .boxed_local()
    }
}

impl HamtDirectory {
    pub fn encode<'a>(self) -> LocalBoxStream<'a, Result<Block>> {
        self.hamt.encode()
    }
}

enum Content {
    Reader(Pin<Box<dyn AsyncRead>>),
    Path(PathBuf),
}

impl Debug for Content {
    fn fmt(&self, f: &mut std::fmt::Formatter<'_>) -> std::fmt::Result {
        match self {
            Content::Reader(_) => write!(f, "Content::Reader(Pin<Box<dyn AsyncRead>>)"),
            Content::Path(p) => write!(f, "Content::Path({})", p.display()),
        }
    }
}

impl PartialEq for Content {
    fn eq(&self, other: &Self) -> bool {
        match (self, other) {
            (Content::Reader(_), Content::Reader(_)) => false,
            (Content::Path(self_path), Content::Path(other_path)) => self_path == other_path,
            _ => false,
        }
    }
}

/// Representation of a constructed File.
#[derive(PartialEq)]
pub struct File {
    name: String,
    content: Content,
    tree_builder: TreeBuilder,
    chunker: Chunker,
}

impl Debug for File {
    fn fmt(&self, f: &mut std::fmt::Formatter<'_>) -> std::fmt::Result {
        f.debug_struct("File")
            .field("name", &self.name)
            .field("content", &self.content)
            .field("tree_builder", &self.tree_builder)
            .field("chunker", &self.chunker)
            .finish()
    }
}

impl File {
    pub fn name(&self) -> &str {
        &self.name
    }

    pub fn wrap(self) -> Directory {
        Directory::single("".into(), Entry::File(self))
    }

    pub async fn encode_root(self) -> Result<Block> {
        let mut current = None;
        let parts = self.encode().await?;
        tokio::pin!(parts);

        while let Some(part) = parts.next().await {
            current = Some(part);
        }

        current.expect("must not be empty")
    }

    pub async fn encode(self) -> Result<impl Stream<Item = Result<Block>>> {
        let reader = match self.content {
            Content::Path(path) => {
                let f = tokio::fs::File::open(path).await?;
                let buf = tokio::io::BufReader::new(f);
                Box::pin(buf)
            }
            Content::Reader(reader) => reader,
        };
        let chunks = self.chunker.chunks(reader);
        Ok(self.tree_builder.stream_tree(chunks))
    }
}

/// Representation of a constructed Symlink.
#[derive(Debug, PartialEq, Eq)]
pub struct Symlink {
    name: String,
    target: PathBuf,
}

impl Symlink {
    pub fn new<P: Into<PathBuf>>(path: P, target: P) -> Self {
        Self {
            name: path
                .into()
                .file_name()
                .and_then(|s| s.to_str())
                .unwrap_or_default()
                .to_string(),
            target: target.into(),
        }
    }

    pub fn wrap(self) -> Directory {
        Directory::single("".into(), Entry::Symlink(self))
    }

    pub fn name(&self) -> &str {
        &self.name
    }

    pub fn encode(self) -> Result<Block> {
        let target = self
            .target
            .to_str()
            .ok_or_else(|| anyhow::anyhow!("target path {:?} is not valid unicode", self.target))?;
        let target = String::from(target);
        let inner = unixfs_pb::Data {
            r#type: DataType::Symlink as i32,
            data: Some(Bytes::from(target)),
            ..Default::default()
        };
        let outer = encode_unixfs_pb(&inner, Vec::new())?;
        let node = UnixfsNode::Symlink(Node { outer, inner });
        node.encode()
    }
}

/// Constructs a UnixFS file.
pub struct FileBuilder {
    name: Option<String>,
    path: Option<PathBuf>,
    reader: Option<Pin<Box<dyn AsyncRead>>>,
    chunker: Chunker,
    degree: usize,
}

impl Default for FileBuilder {
    fn default() -> Self {
        Self {
            name: None,
            path: None,
            reader: None,
            chunker: Chunker::Fixed(chunker::Fixed::default()),
            degree: DEFAULT_DEGREE,
        }
    }
}

impl Debug for FileBuilder {
    fn fmt(&self, f: &mut std::fmt::Formatter<'_>) -> std::fmt::Result {
        let reader = if self.reader.is_some() {
            "Some(Box<AsyncRead>)"
        } else {
            "None"
        };
        f.debug_struct("FileBuilder")
            .field("path", &self.path)
            .field("name", &self.name)
            .field("chunker", &self.chunker)
            .field("degree", &self.degree)
            .field("reader", &reader)
            .finish()
    }
}

/// FileBuilder separates uses a reader or bytes to chunk the data into raw unixfs nodes
impl FileBuilder {
    pub fn new() -> Self {
        Default::default()
    }

    pub fn path<P: Into<PathBuf>>(mut self, path: P) -> Self {
        self.path = Some(path.into());
        self
    }

    pub fn name<N: Into<String>>(mut self, name: N) -> Self {
        self.name = Some(name.into());
        self
    }

    pub fn chunker(mut self, chunker: Chunker) -> Self {
        self.chunker = chunker;
        self
    }

    /// Set the chunker to be fixed size.
    pub fn fixed_chunker(mut self, chunk_size: usize) -> Self {
        self.chunker = Chunker::Fixed(chunker::Fixed::new(chunk_size));
        self
    }

    /// Use the rabin chunker.
    pub fn rabin_chunker(mut self) -> Self {
        self.chunker = Chunker::Rabin(Box::default());
        self
    }

    pub fn degree(mut self, degree: usize) -> Self {
        self.degree = degree;
        self
    }

    pub fn content_bytes<B: Into<Bytes>>(mut self, content: B) -> Self {
        let bytes = content.into();
        self.reader = Some(Box::pin(std::io::Cursor::new(bytes)));
        self
    }

    pub fn content_reader<T: tokio::io::AsyncRead + 'static>(mut self, content: T) -> Self {
        self.reader = Some(Box::pin(content));
        self
    }

    pub async fn build(self) -> Result<File> {
        let degree = self.degree;
        let chunker = self.chunker;
        let tree_builder = TreeBuilder::balanced_tree_with_degree(degree);
        if let Some(path) = self.path {
            let name = match self.name {
                Some(n) => n,
                None => path
                    .file_name()
                    .and_then(|s| s.to_str())
                    .unwrap_or_default()
                    .to_string(),
            };
            return Ok(File {
                content: Content::Path(path),
                name,
                chunker,
                tree_builder,
            });
        }

        if let Some(reader) = self.reader {
            let name = self.name.ok_or_else(|| {
                anyhow::anyhow!("must add a name when building a file from a reader or bytes")
            })?;

            return Ok(File {
                content: Content::Reader(reader),
                name,
                chunker,
                tree_builder,
            });
        }
        anyhow::bail!("must have a path to the content or a reader for the content");
    }
}

/// Entry is the kind of entry in a directory can be either a file or a
/// folder (if recursive directories are allowed)
#[derive(Debug, PartialEq)]
pub enum Entry {
    File(File),
    Directory(Directory),
    Symlink(Symlink),
}

impl Entry {
    pub fn name(&self) -> &str {
        match self {
            Entry::File(f) => f.name(),
            Entry::Directory(d) => d.name(),
            Entry::Symlink(s) => s.name(),
        }
    }

    pub async fn encode(self) -> Result<LocalBoxStream<'static, Result<Block>>> {
        Ok(match self {
            Entry::File(f) => f.encode().await?.boxed_local(),
            Entry::Directory(d) => d.encode(),
            Entry::Symlink(s) => stream::iter(Some(s.encode())).boxed_local(),
        })
    }

    pub async fn from_path(path: &Path, config: Config) -> Result<Self> {
        let entry = if path.is_dir() {
            if let Some(chunker_config) = config.chunker {
                let chunker = chunker_config.into();
                let dir = DirectoryBuilder::new()
                    .chunker(chunker)
                    .path(path)
                    .build()
                    .await?;
                Entry::Directory(dir)
            } else {
                anyhow::bail!("expected a ChunkerConfig in the Config");
            }
        } else if path.is_file() {
            if let Some(chunker_config) = config.chunker {
                let chunker = chunker_config.into();
                let file = FileBuilder::new()
                    .chunker(chunker)
                    .path(path)
                    .build()
                    .await?;
                Entry::File(file)
            } else {
                anyhow::bail!("expected a ChunkerConfig in the Config");
            }
        } else if path.is_symlink() {
            let symlink = SymlinkBuilder::new(path).build().await?;
            Entry::Symlink(symlink)
        } else {
            anyhow::bail!("can only add files, directories, or symlinks");
        };
        if config.wrap {
            return Ok(Entry::Directory(entry.wrap()));
        }
        Ok(entry)
    }

    fn wrap(self) -> Directory {
        match self {
            Entry::File(f) => f.wrap(),
            Entry::Directory(d) => d.wrap(),
            Entry::Symlink(s) => s.wrap(),
        }
    }
}

/// Construct a UnixFS directory.
#[derive(Debug)]
pub struct DirectoryBuilder {
    name: Option<String>,
    entries: Vec<Entry>,
    typ: DirectoryType,
    chunker: Chunker,
    degree: usize,
    path: Option<PathBuf>,
}

impl Default for DirectoryBuilder {
    fn default() -> Self {
        Self {
            name: None,
            entries: Default::default(),
            typ: DirectoryType::Basic,
            chunker: Chunker::Fixed(chunker::Fixed::default()),
            degree: DEFAULT_DEGREE,
            path: None,
        }
    }
}

impl DirectoryBuilder {
    pub fn new() -> Self {
        Default::default()
    }

    pub fn hamt(mut self) -> Self {
        self.typ = DirectoryType::Hamt;
        self
    }

    pub fn name<N: Into<String>>(mut self, name: N) -> Self {
        self.name = Some(name.into());
        self
    }

    pub fn path(mut self, path: &Path) -> Self {
        self.path = Some(path.into());
        self
    }

    pub fn chunker(mut self, chunker: Chunker) -> Self {
        self.chunker = chunker;
        self
    }

    pub fn degree(mut self, degree: usize) -> Self {
        self.degree = degree;
        self
    }

    pub fn add_dir(self, dir: Directory) -> Result<Self> {
        Ok(self.entry(Entry::Directory(dir)))
    }

    pub fn add_file(self, file: File) -> Self {
        self.entry(Entry::File(file))
    }

    pub fn add_symlink(self, symlink: Symlink) -> Self {
        self.entry(Entry::Symlink(symlink))
    }

    fn entry(mut self, entry: Entry) -> Self {
        if self.typ == DirectoryType::Basic && self.entries.len() >= DIRECTORY_LINK_LIMIT {
            self.typ = DirectoryType::Hamt
        }
        self.entries.push(entry);
        self
    }

    pub async fn build(self) -> Result<Directory> {
        let DirectoryBuilder {
            name,
            entries,
            typ,
            path,
            chunker,
            degree,
        } = self;

<<<<<<< HEAD
        let name = name.unwrap_or_default();

        if let Some(path) = path {
            let mut dir = make_dir_from_path(path, chunker.clone(), degree).await?;
            dir.set_name(name);
            return Ok(dir);
        }

        match typ {
            DirectoryType::Basic => Ok(Directory::Basic(BasicDirectory { name, entries })),
            DirectoryType::Hamt => {
                let hamt = Box::new(HamtNode::new(entries));
                Ok(Directory::Hamt(HamtDirectory { name, hamt }))
            }
        }
    }
}

/// A leaf when building a hamt directory.
///
/// Basically just an entry and the hash of its name.
#[derive(Debug, PartialEq)]
pub struct HamtLeaf([u8; 8], Entry);

/// A node when building a hamt directory.
///
/// Either a branch or a leaf. Root will always be a branch,
/// even if it has only one child.
#[derive(Debug, PartialEq)]
enum HamtNode {
    Branch(BTreeMap<u32, HamtNode>),
    Leaf(HamtLeaf),
}

impl HamtNode {
    pub(super) fn new(entries: Vec<Entry>) -> HamtNode {
        // add the hash
        let entries = entries
            .into_iter()
            .map(|entry| {
                let name = entry.name().to_string();
                let hash = hash_key(name.as_bytes());
                HamtLeaf(hash, entry)
            })
            .collect::<Vec<_>>();
        Self::group(entries, 0, 8)
    }

    fn group(leafs: Vec<HamtLeaf>, pos: u32, len: u32) -> HamtNode {
        if leafs.len() == 1 && pos > 0 {
            HamtNode::Leaf(leafs.into_iter().next().unwrap())
        } else {
            let mut res = BTreeMap::<u32, Vec<HamtLeaf>>::new();
            for leaf in leafs {
                let value = bits(&leaf.0, pos, len);
                res.entry(value).or_default().push(leaf);
            }
            let res = res
                .into_iter()
                .map(|(key, leafs)| {
                    let node = Self::group(leafs, pos + len, len);
                    (key, node)
                })
                .collect();
            HamtNode::Branch(res)
        }
    }

    fn name(&self) -> &str {
        match self {
            HamtNode::Branch(_) => "",
            HamtNode::Leaf(HamtLeaf(_, entry)) => entry.name(),
        }
    }

    pub fn encode<'a>(self) -> LocalBoxStream<'a, Result<Block>> {
        match self {
            Self::Branch(tree) => {
                async_stream::try_stream! {
                    let mut links = Vec::with_capacity(tree.len());
                    let mut bitfield = Bitfield::default();
                    for (prefix, node) in tree {
                        let name = format!("{:02X}{}", prefix, node.name());
                        bitfield.set_bit(prefix);
                        let blocks = node.encode();
                        let mut root = None;
                        tokio::pin!(blocks);
                        while let Some(block) = blocks.next().await {
                            let block = block?;
                            root = Some(*block.cid());
                            yield block;
                        }
                        links.push(crate::unixfs::dag_pb::PbLink {
                            name: Some(name),
                            hash: root.map(|cid| cid.to_bytes()),
                            tsize: None,
                        });
                    }
                    let inner = unixfs_pb::Data {
                        r#type: DataType::HamtShard as i32,
                        hash_type: Some(HamtHashFunction::Murmur3 as u64),
                        fanout: Some(256),
                        data: Some(bitfield.as_bytes().to_vec().into()),
                        ..Default::default()
                    };
                    let outer = encode_unixfs_pb(&inner, links).unwrap();
                    // it does not really matter what enum variant we choose here as long as
                    // it is not raw. The type of the node will be HamtShard from above.
                    let node = UnixfsNode::Directory(crate::unixfs::Node { outer, inner });
                    yield node.encode()?;
                }
                .boxed_local()
            }
            Self::Leaf(HamtLeaf(_hash, entry)) => async move { entry.encode().await }
                .try_flatten_stream()
                .boxed_local(),
        }
=======
        ensure!(typ == DirectoryType::Basic, "too many links to fit into one chunk, must be encoded as a HAMT. However, HAMT creation has not yet been implemented.");

        Ok(if let Some(path) = path {
            let mut dir = make_dir_from_path(path, chunker.clone(), degree).await?;
            if let Some(name) = name {
                dir.name = name;
            }
            dir
        } else {
            let name = name.unwrap_or_default();
            Directory { name, entries }
        })
>>>>>>> 4dda2d05
    }
}

/// Constructs a UnixFS Symlink
#[derive(Debug)]
pub struct SymlinkBuilder {
    path: PathBuf,
    target: Option<PathBuf>,
}

impl SymlinkBuilder {
    pub fn new<P: Into<PathBuf>>(path: P) -> Self {
        Self {
            path: path.into(),
            target: None,
        }
    }

    pub fn target<P: Into<PathBuf>>(&mut self, target: P) -> &mut Self {
        self.target = Some(target.into());
        self
    }

    pub async fn build(self) -> Result<Symlink> {
        let name = self
            .path
            .file_name()
            .and_then(|s| s.to_str())
            .unwrap_or_default()
            .to_string();
        let target = match self.target {
            Some(target) => target,
            None => tokio::fs::read_link(&self.path).await?,
        };
        Ok(Symlink { name, target })
    }
}

pub(crate) fn encode_unixfs_pb(
    inner: &unixfs_pb::Data,
    links: Vec<dag_pb::PbLink>,
) -> Result<dag_pb::PbNode> {
    let data = inner.encode_to_vec();
    ensure!(
        data.len() <= DEFAULT_CHUNK_SIZE_LIMIT,
        "node is too large: {} bytes",
        data.len()
    );

    Ok(dag_pb::PbNode {
        links,
        data: Some(data.into()),
    })
}

/// Configuration for adding unixfs content
#[derive(Debug, Clone, PartialEq, Eq)]
pub struct Config {
    /// Should the outer object be wrapped in a directory?
    pub wrap: bool,
    pub chunker: Option<ChunkerConfig>,
}

#[async_recursion(?Send)]
async fn make_dir_from_path<P: Into<PathBuf>>(
    path: P,
    chunker: Chunker,
    degree: usize,
) -> Result<Directory> {
    let path = path.into();
    let mut dir = DirectoryBuilder::new().name(
        path.file_name()
            .and_then(|s| s.to_str())
            .unwrap_or_default(),
    );

    let mut directory_reader = tokio::fs::read_dir(path.clone()).await?;
    while let Some(entry) = directory_reader.next_entry().await? {
        let path = entry.path();
        if path.is_symlink() {
            let s = SymlinkBuilder::new(path).build().await?;
            dir = dir.add_symlink(s);
        } else if path.is_file() {
            let f = FileBuilder::new()
                .chunker(chunker.clone())
                .degree(degree)
                .path(path)
                .build()
                .await?;
            dir = dir.add_file(f);
        } else if path.is_dir() {
            let d = make_dir_from_path(path, chunker.clone(), degree).await?;
            dir = dir.add_dir(d)?;
        } else {
            anyhow::bail!("directory entry is neither file nor directory")
        }
    }
    dir.build().await
}

#[cfg(test)]
mod tests {
    use super::*;
    use crate::chunker::DEFAULT_CHUNKS_SIZE;
    use futures::TryStreamExt;
    use std::io::Write;

    #[tokio::test]
    async fn test_builder_basics() -> Result<()> {
        // Create a directory
        let dir = DirectoryBuilder::new().name("foo");

        // Add a file
        let bar = FileBuilder::new()
            .name("bar.txt")
            .content_bytes(b"bar".to_vec())
            .build()
            .await?;
        let bar_encoded: Vec<_> = {
            let bar = FileBuilder::new()
                .name("bar.txt")
                .content_bytes(b"bar".to_vec())
                .build()
                .await?;
            bar.encode().await?.try_collect().await?
        };
        assert_eq!(bar_encoded.len(), 1);

        // Add a symlink
        let mut baz = SymlinkBuilder::new("baz.txt");
        baz.target("bat.txt");
        let baz = baz.build().await?;
        let baz_encoded: Block = {
            let mut baz = SymlinkBuilder::new("baz.txt");
            baz.target("bat.txt");
            let baz = baz.build().await?;
            baz.encode()?
        };

        let dir = dir.add_file(bar).add_symlink(baz).build().await?;

        let dir_block = dir.encode_root().await?;
        let decoded_dir = UnixfsNode::decode(dir_block.cid(), dir_block.data().clone())?;

        let links = decoded_dir.links().collect::<Result<Vec<_>>>().unwrap();
        assert_eq!(links[0].name.unwrap(), "bar.txt");
        assert_eq!(links[0].cid, *bar_encoded[0].cid());
        assert_eq!(links[1].name.unwrap(), "baz.txt");
        assert_eq!(links[1].cid, *baz_encoded.cid());

        // TODO: check content
        Ok(())
    }

    #[tokio::test]
    async fn test_recursive_dir_builder() -> Result<()> {
        let dir = DirectoryBuilder::new().build().await?;

        DirectoryBuilder::new()
            .add_dir(dir)
            .expect("recursive directories allowed");
        Ok(())
    }

    #[tokio::test]
    async fn test_builder_stream_small() -> Result<()> {
        // Create a directory
        let dir = DirectoryBuilder::new().name("foo");

        // Add a file
        let bar_reader = std::io::Cursor::new(b"bar");
        let bar = FileBuilder::new()
            .name("bar.txt")
            .content_reader(bar_reader)
            .build()
            .await?;
        let bar_encoded: Vec<_> = {
            let bar_reader = std::io::Cursor::new(b"bar");
            let bar = FileBuilder::new()
                .name("bar.txt")
                .content_reader(bar_reader)
                .build()
                .await?;
            bar.encode().await?.try_collect().await?
        };
        assert_eq!(bar_encoded.len(), 1);

        // Add a symlink
        let mut baz = SymlinkBuilder::new("baz.txt");
        baz.target("bat.txt");
        let baz = baz.build().await?;
        let baz_encoded: Block = {
            let mut baz = SymlinkBuilder::new("baz.txt");
            baz.target("bat.txt");
            let baz = baz.build().await?;
            baz.encode()?
        };

        let dir = dir.add_file(bar).add_symlink(baz).build().await?;

        let dir_block = dir.encode_root().await?;
        let decoded_dir = UnixfsNode::decode(dir_block.cid(), dir_block.data().clone())?;

        let links = decoded_dir.links().collect::<Result<Vec<_>>>().unwrap();
        assert_eq!(links[0].name.unwrap(), "bar.txt");
        assert_eq!(links[0].cid, *bar_encoded[0].cid());
        assert_eq!(links[1].name.unwrap(), "baz.txt");
        assert_eq!(links[1].cid, *baz_encoded.cid());

        // TODO: check content
        Ok(())
    }
    #[cfg(not(windows))]
    #[tokio::test]
    async fn symlink_from_disk_test() -> Result<()> {
        let temp_dir = ::tempfile::tempdir()?;
        let expect_name = "path_to_symlink";
        let expect_target = temp_dir.path().join("path_to_target");
        let expect_path = temp_dir.path().join(expect_name);

        tokio::fs::symlink(expect_target.clone(), expect_path.clone()).await?;

        let got_symlink = SymlinkBuilder::new(expect_path).build().await?;
        assert_eq!(expect_name, got_symlink.name());
        assert_eq!(expect_target, got_symlink.target);
        Ok(())
    }
    #[tokio::test]
    async fn test_builder_stream_large() -> Result<()> {
        // Create a directory
        let dir = DirectoryBuilder::new().name("foo");

        // Add a file
        let bar_reader = std::io::Cursor::new(vec![1u8; 1024 * 1024]);
        let bar = FileBuilder::new()
            .name("bar.txt")
            .content_reader(bar_reader)
            .build()
            .await?;
        let bar_encoded: Vec<_> = {
            let bar_reader = std::io::Cursor::new(vec![1u8; 1024 * 1024]);
            let bar = FileBuilder::new()
                .name("bar.txt")
                .content_reader(bar_reader)
                .build()
                .await?;
            bar.encode().await?.try_collect().await?
        };
        assert_eq!(bar_encoded.len(), 5);

        // Add a file
        let mut baz_content = Vec::with_capacity(1024 * 1024 * 2);
        for i in 0..2 {
            for _ in 0..(1024 * 1024) {
                baz_content.push(i);
            }
        }

        let baz_reader = std::io::Cursor::new(baz_content.clone());
        let baz = FileBuilder::new()
            .name("baz.txt")
            .content_reader(baz_reader)
            .build()
            .await?;
        let baz_encoded: Vec<_> = {
            let baz_reader = std::io::Cursor::new(baz_content);
            let baz = FileBuilder::new()
                .name("baz.txt")
                .content_reader(baz_reader)
                .build()
                .await?;
            baz.encode().await?.try_collect().await?
        };
        assert_eq!(baz_encoded.len(), 9);

        let dir = dir.add_file(bar).add_file(baz).build().await?;

        let dir_block = dir.encode_root().await?;
        let decoded_dir = UnixfsNode::decode(dir_block.cid(), dir_block.data().clone())?;

        let links = decoded_dir.links().collect::<Result<Vec<_>>>().unwrap();
        assert_eq!(links[0].name.unwrap(), "bar.txt");
        assert_eq!(links[0].cid, *bar_encoded[4].cid());
        assert_eq!(links[1].name.unwrap(), "baz.txt");
        assert_eq!(links[1].cid, *baz_encoded[8].cid());

        for (i, encoded) in baz_encoded.iter().enumerate() {
            let node = UnixfsNode::decode(encoded.cid(), encoded.data().clone())?;
            if i == 8 {
                assert_eq!(node.typ(), Some(DataType::File));
                assert_eq!(node.links().count(), 8);
            } else {
                assert_eq!(node.typ(), None); // raw leaves
                assert!(node.size().unwrap() > 0);
                assert_eq!(node.links().count(), 0);
            }
        }

        // TODO: check content
        // TODO: add nested directory

        Ok(())
    }

    #[tokio::test]
    async fn test_hamt_detection() -> Result<()> {
        // allow hamt override
        let builder = DirectoryBuilder::new().hamt();
        assert_eq!(DirectoryType::Hamt, builder.typ);

        let mut builder = DirectoryBuilder::new();

        for _i in 0..DIRECTORY_LINK_LIMIT {
            let file = FileBuilder::new()
                .name("foo.txt")
                .content_bytes(Bytes::from("hello world"))
                .build()
                .await?;
            builder = builder.add_file(file);
        }

        // under DIRECTORY_LINK_LIMIT should still be a basic directory
        assert_eq!(DirectoryType::Basic, builder.typ);

        let file = FileBuilder::new()
            .name("foo.txt")
            .content_bytes(Bytes::from("hello world"))
            .build()
            .await?;
        builder = builder.add_file(file);

        // at directory link limit should be processed as a hamt
        assert_eq!(DirectoryType::Hamt, builder.typ);
        Ok(())
    }

    #[tokio::test]
    async fn test_make_dir_from_path() -> Result<()> {
        let temp_dir = std::env::temp_dir();
        let dir = temp_dir.join("test_dir");
        std::fs::DirBuilder::new()
            .recursive(true)
            .create(dir.clone())
            .unwrap();

        // create directory and nested file
        let nested_dir_path = dir.join("nested_dir");
        let nested_file_path = nested_dir_path.join("bar.txt");

        std::fs::DirBuilder::new()
            .recursive(true)
            .create(nested_dir_path.clone())
            .unwrap();

        let mut file = std::fs::File::create(nested_file_path.clone()).unwrap();
        file.write_all(b"hello world again").unwrap();

        // create another file in the "test_dir" directory
        let file_path = dir.join("foo.txt");
        let mut file = std::fs::File::create(file_path.clone()).unwrap();
        file.write_all(b"hello world").unwrap();

        // create directory manually
        let nested_file = FileBuilder::new().path(nested_file_path).build().await?;
        let nested_dir = Directory::single(
            String::from(
                nested_dir_path
                    .file_name()
                    .and_then(|s| s.to_str())
                    .unwrap(),
            ),
            Entry::File(nested_file),
        );

        let file = FileBuilder::new().path(file_path).build().await?;

        let expected = Directory::basic(
            String::from(dir.clone().file_name().and_then(|s| s.to_str()).unwrap()),
            vec![Entry::File(file), Entry::Directory(nested_dir)],
        );

        let got = make_dir_from_path(
            dir,
            Chunker::Fixed(chunker::Fixed::default()),
            DEFAULT_DEGREE,
        )
        .await?;

        let basic_entries = |dir: Directory| match dir {
            Directory::Basic(basic) => basic.entries,
            _ => panic!("expected directory"),
        };

        // Before comparison sort entries to make test deterministic.
        // The readdir_r function is used in the underlying platform which
        // gives no guarantee to return in a specific order.
        // https://stackoverflow.com/questions/40021882/how-to-sort-readdir-iterator
        let expected = basic_entries(expected);
        let mut got = basic_entries(got);
        got.sort_by_key(|entry| entry.name().to_string());
        assert_eq!(expected, got);
        Ok(())
    }

    #[test]
    fn test_chunk_config_from_str() {
        assert_eq!(
            "fixed".parse::<ChunkerConfig>().unwrap(),
            ChunkerConfig::Fixed(DEFAULT_CHUNKS_SIZE)
        );
        assert_eq!(
            "fixed-123".parse::<ChunkerConfig>().unwrap(),
            ChunkerConfig::Fixed(123)
        );

        assert!("fixed-".parse::<ChunkerConfig>().is_err());
        assert!(format!("fixed-{}", DEFAULT_CHUNK_SIZE_LIMIT + 1)
            .parse::<ChunkerConfig>()
            .is_err());
        assert!("foo-123".parse::<ChunkerConfig>().is_err());
        assert!("foo".parse::<ChunkerConfig>().is_err());

        assert_eq!(
            "rabin".parse::<ChunkerConfig>().unwrap(),
            ChunkerConfig::Rabin
        );
    }
}<|MERGE_RESOLUTION|>--- conflicted
+++ resolved
@@ -557,22 +557,22 @@
             degree,
         } = self;
 
-<<<<<<< HEAD
-        let name = name.unwrap_or_default();
-
-        if let Some(path) = path {
+        Ok(if let Some(path) = path {
             let mut dir = make_dir_from_path(path, chunker.clone(), degree).await?;
-            dir.set_name(name);
-            return Ok(dir);
-        }
-
-        match typ {
-            DirectoryType::Basic => Ok(Directory::Basic(BasicDirectory { name, entries })),
-            DirectoryType::Hamt => {
-                let hamt = Box::new(HamtNode::new(entries));
-                Ok(Directory::Hamt(HamtDirectory { name, hamt }))
+            if let Some(name) = name {
+                dir.set_name(name);
             }
-        }
+            dir
+        } else {
+            let name = name.unwrap_or_default();
+            match typ {
+                DirectoryType::Basic => Directory::Basic(BasicDirectory { name, entries }),
+                DirectoryType::Hamt => {
+                    let hamt = Box::new(HamtNode::new(entries));
+                    Directory::Hamt(HamtDirectory { name, hamt })
+                }
+            }
+        })
     }
 }
 
@@ -675,20 +675,6 @@
                 .try_flatten_stream()
                 .boxed_local(),
         }
-=======
-        ensure!(typ == DirectoryType::Basic, "too many links to fit into one chunk, must be encoded as a HAMT. However, HAMT creation has not yet been implemented.");
-
-        Ok(if let Some(path) = path {
-            let mut dir = make_dir_from_path(path, chunker.clone(), degree).await?;
-            if let Some(name) = name {
-                dir.name = name;
-            }
-            dir
-        } else {
-            let name = name.unwrap_or_default();
-            Directory { name, entries }
-        })
->>>>>>> 4dda2d05
     }
 }
 
