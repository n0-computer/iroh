--- conflicted
+++ resolved
@@ -47,12 +47,7 @@
 iroh-quinn-proto = { git = "https://github.com/n0-computer/quinn", branch = "Frando/qlog-latest-multipath" }
 iroh-quinn-udp = { git = "https://github.com/n0-computer/quinn", branch = "Frando/qlog-latest-multipath" }
 
-<<<<<<< HEAD
-netwatch = { git = "https://github.com/n0-computer/net-tools", branch = "Frando/quinn-qlog" }
-portmapper = { git = "https://github.com/n0-computer/net-tools", branch = "Frando/quinn-qlog" }
-=======
 netwatch = { git = "https://github.com/n0-computer/net-tools", branch = "main" }
->>>>>>> 1d6e453d
 
 # iroh-quinn = { path = "../quinn/quinn" }
 # iroh-quinn-proto = { path = "../quinn/quinn-proto" }
