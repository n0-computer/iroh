[workspace]
members = [
  "iroh",
  "iroh-base",
  "iroh-dns-server",
  "iroh-metrics",
  "iroh-net",
  "iroh-test",
  "iroh-net/bench",
  "iroh-cli",
  "iroh-relay",
  "iroh-router",
  "net-tools/netwatch",
  "net-tools/portmapper",
]
resolver = "2"

[profile.release]
debug = true

[profile.dev-ci]
inherits = 'dev'
opt-level = 1

[profile.optimized-release]
inherits = 'release'
debug = false
lto = true
debug-assertions = false
opt-level = 3
panic = 'abort'
incremental = false

[workspace.lints.rust]
missing_debug_implementations = "warn"

# We use this --cfg for documenting the cargo features on which an API
# is available.  To preview this locally use: RUSTFLAGS="--cfg
# iroh_docsrs cargo +nightly doc --all-features".  We use our own
# iroh_docsrs instead of the common docsrs to avoid also enabling this
# feature in any dependencies, because some indirect dependencies
# require a feature enabled when using `--cfg docsrs` which we can not
# do.  To enable for a crate set `#![cfg_attr(iroh_docsrs,
# feature(doc_cfg))]` in the crate.
unexpected_cfgs = { level = "warn", check-cfg = ["cfg(iroh_docsrs)"] }

[workspace.lints.clippy]
unused-async = "warn"

# Temporary fix for dependencies
[patch.crates-io]
iroh-base = { path = "./iroh-base" }
iroh-net = { path = "./iroh-net" }
iroh-metrics = { path = "./iroh-metrics" }
iroh-test = { path = "./iroh-test" }
iroh-router = { path = "./iroh-router" }

<<<<<<< HEAD
iroh-gossip = { git = "https://github.com/n0-computer/iroh-gossip", branch = "cli" }
iroh-docs = { git = "https://github.com/n0-computer/iroh-docs", branch = "cli" }
iroh-blobs = { git = "https://github.com/n0-computer/iroh-blobs", branch = "cli" }
=======
iroh-gossip = { git = "https://github.com/n0-computer/iroh-gossip", branch = "main" }
iroh-docs = { git = "https://github.com/n0-computer/iroh-docs", branch = "main" }
iroh-blobs = { git = "https://github.com/n0-computer/iroh-blobs", branch = "main" }
>>>>>>> 0446f670
<|MERGE_RESOLUTION|>--- conflicted
+++ resolved
@@ -55,12 +55,6 @@
 iroh-test = { path = "./iroh-test" }
 iroh-router = { path = "./iroh-router" }
 
-<<<<<<< HEAD
-iroh-gossip = { git = "https://github.com/n0-computer/iroh-gossip", branch = "cli" }
-iroh-docs = { git = "https://github.com/n0-computer/iroh-docs", branch = "cli" }
-iroh-blobs = { git = "https://github.com/n0-computer/iroh-blobs", branch = "cli" }
-=======
 iroh-gossip = { git = "https://github.com/n0-computer/iroh-gossip", branch = "main" }
 iroh-docs = { git = "https://github.com/n0-computer/iroh-docs", branch = "main" }
-iroh-blobs = { git = "https://github.com/n0-computer/iroh-blobs", branch = "main" }
->>>>>>> 0446f670
+iroh-blobs = { git = "https://github.com/n0-computer/iroh-blobs", branch = "main" }