[package]
name = "iroh"
version = "0.3.0"
edition = "2021"
readme = "README.md"
description = "IPFS reimagined"
license = "MIT/Apache-2.0"
authors = ["dignifiedquire <me@dignifiedquire.com>", "n0 team"]
repository = "https://github.com/n0-computer/iroh"

# Sadly this also needs to be updated in .github/workflows/ci.yml
rust-version = "1.63"

[dependencies]
abao = { version = "0.2.0", features = ["group_size_16k", "tokio_io"], default-features = false }
anyhow = { version = "1", features = ["backtrace"] }
base64 = "0.21.0"
blake3 = "1.3.3"
bytes = "1"
clap = { version = "4", features = ["derive"], optional = true }
console = { version = "0.15.5", optional = true }
data-encoding = { version = "2.3.3", optional = true }
<<<<<<< HEAD
default-net = "0.13.1"
=======
default-net = "0.13.0"
>>>>>>> 83249008
der = { version = "0.6", features = ["alloc", "derive"] }
derive_more = "0.99.17"
ed25519-dalek = { version = "1.0.1", features = ["serde"] }
futures = "0.3.25"
indicatif = { version = "0.17", features = ["tokio"], optional = true }
multibase = { version = "0.9.1", optional = true }
portable-atomic = "1"
postcard = { version = "1", default-features = false, features = ["alloc", "use-std", "experimental-derive"] }
quic-rpc = { version = "0.5", default-features = false, features = ["quinn-transport", "flume-transport"] }
quinn = "0.9.3"
rand = "0.7"
rcgen = "0.10"
ring = "0.16.20"
rustls = { version = "0.20.8", default-features = false, features = ["dangerous_configuration"] }
serde = { version = "1", features = ["derive"] }
serde-error = "0.1.2"
ssh-key = { version = "0.5.1", features = ["ed25519", "std", "rand_core"] }
tempfile = "3.4"
thiserror = "1"
tokio = { version = "1", features = ["full"] }
tokio-util = { version = "0.7", features = ["io-util", "io"] }
tracing = "0.1"
tracing-futures = "0.2.5"
tracing-subscriber = { version = "0.3", features = ["env-filter"] }
webpki = "0.22"
x509-parser = "0.14"
zeroize = "1.5"

[dev-dependencies]
hex = "0.4.3"
proptest = "1.0.0"
rand = "0.7"
testdir = "0.7.2"
regex = { version = "1.7.1", features = ["std"] }

[features]
default = ["cli"]
cli = ["clap", "console", "indicatif", "data-encoding", "multibase"]

[[bin]]
name = "iroh"
required-features = ["cli"]<|MERGE_RESOLUTION|>--- conflicted
+++ resolved
@@ -20,11 +20,7 @@
 clap = { version = "4", features = ["derive"], optional = true }
 console = { version = "0.15.5", optional = true }
 data-encoding = { version = "2.3.3", optional = true }
-<<<<<<< HEAD
 default-net = "0.13.1"
-=======
-default-net = "0.13.0"
->>>>>>> 83249008
 der = { version = "0.6", features = ["alloc", "derive"] }
 derive_more = "0.99.17"
 ed25519-dalek = { version = "1.0.1", features = ["serde"] }
