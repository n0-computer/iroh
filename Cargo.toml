--- conflicted
+++ resolved
@@ -30,24 +30,15 @@
 missing_debug_implementations = "warn"
 
 # We use this --cfg for documenting the cargo features on which an API
-<<<<<<< HEAD
-# is available.  To preview this locally use: RUSTFLAGS="--cfg
-=======
 # is available.  To preview this locally use: RUSTDOCFLAGS="--cfg
->>>>>>> 3e31196f
 # iroh_docsrs" cargo +nightly doc --all-features.  We use our own
 # iroh_docsrs instead of the common docsrs to avoid also enabling this
 # feature in any dependencies, because some indirect dependencies
 # require a feature enabled when using `--cfg docsrs` which we can not
 # do.  To enable for a crate set `#![cfg_attr(iroh_docsrs,
-<<<<<<< HEAD
-# feature(doc_cfg))]` in the crate.
+# feature(doc_auto_cfg))]` in the crate.
 # We also have our own `iroh_loom` cfg to enable tokio-rs/loom testing.
 unexpected_cfgs = { level = "warn", check-cfg = ["cfg(iroh_docsrs)", "cfg(iroh_loom)"] }
-=======
-# feature(doc_auto_cfg))]` in the crate.
-unexpected_cfgs = { level = "warn", check-cfg = ["cfg(iroh_docsrs)"] }
->>>>>>> 3e31196f
 
 [workspace.lints.clippy]
 unused-async = "warn"