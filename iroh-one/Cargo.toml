[package]
description = "all of iroh in a single binary"
edition = "2021"
license = "Apache-2.0/MIT"
name = "iroh-one"
readme = "README.md"
<<<<<<< HEAD
repository = "https://github.com/n0-computer/iroh"
version = "0.1.0"
=======
repository = "https://github.com/dignifiedquire/iroh"
version = "0.1.1"
>>>>>>> 987bb98e
rust-version = "1.63"

[dependencies]
anyhow = "1"
async-trait = "0.1.56"
axum = "0.5.1"
bytes = "1.1"
cid = "0.9"
clap = {version = "4.0.9", features = ["derive"]}
config = "0.13.1"
futures = "0.3.21"
headers = "0.3.7"
http-serde = "1.1.0"
hyper = "0.14.19"
iroh-gateway = {path = "../iroh-gateway"}
iroh-metrics = {path = "../iroh-metrics", default-features = false}
iroh-p2p = {path = "../iroh-p2p", default-features = false, features = ["rpc-mem"]}
iroh-resolver = {path = "../iroh-resolver"}
iroh-rpc-client = {path = "../iroh-rpc-client", default-features = false}
iroh-rpc-types = {path = "../iroh-rpc-types", default-features = false}
iroh-store = {path = "../iroh-store", default-features = false, features = ["rpc-mem"]}
iroh-util = {path = "../iroh-util"}
reqwest = {version = "0.11", features = ["rustls-tls"], default-features = false}
serde = {version = "1.0", features = ["derive"]}
tempfile = {version = "3.3.0", optional = true}
tokio = {version = "1", features = ["macros", "rt-multi-thread", "process"]}
tracing = "0.1.33"

[dev-dependencies]
http = "0.2"

[features]
default = ["rpc-mem", "rpc-grpc"]
http-uds-gateway = ["tempfile"]
rpc-grpc = ["iroh-rpc-types/grpc", "iroh-rpc-client/grpc", "iroh-metrics/rpc-grpc"]
rpc-mem = ["iroh-rpc-types/mem", "iroh-rpc-client/mem"]<|MERGE_RESOLUTION|>--- conflicted
+++ resolved
@@ -4,13 +4,8 @@
 license = "Apache-2.0/MIT"
 name = "iroh-one"
 readme = "README.md"
-<<<<<<< HEAD
 repository = "https://github.com/n0-computer/iroh"
-version = "0.1.0"
-=======
-repository = "https://github.com/dignifiedquire/iroh"
 version = "0.1.1"
->>>>>>> 987bb98e
 rust-version = "1.63"
 
 [dependencies]
