--- conflicted
+++ resolved
@@ -6,12 +6,6 @@
     cli::Args,
     config::{Config, CONFIG_FILE_NAME, ENV_PREFIX},
 };
-<<<<<<< HEAD
-=======
-use iroh_resolver::content_loader::{FullLoader, FullLoaderConfig};
-use iroh_rpc_client::Client as RpcClient;
-use iroh_rpc_types::Addr;
->>>>>>> dc6f8592
 use iroh_util::lock::ProgramLock;
 use iroh_util::{iroh_config_path, make_config};
 #[cfg(feature = "uds-gateway")]
@@ -48,91 +42,8 @@
         }
     }
 
-<<<<<<< HEAD
     let mut iroh = Core::new(&mut config)?;
     iroh.start().await?;
-=======
-    let (store_rpc, p2p_rpc) = {
-        let (store_recv, store_sender) = Addr::new_mem();
-        config.rpc_client.store_addr = Some(store_sender);
-        let store_rpc = iroh_one::mem_store::start(store_recv, config.clone().store).await?;
-
-        let (p2p_recv, p2p_sender) = Addr::new_mem();
-        config.rpc_client.p2p_addr = Some(p2p_sender);
-        let p2p_rpc = iroh_one::mem_p2p::start(p2p_recv, config.clone().p2p).await?;
-        (store_rpc, p2p_rpc)
-    };
-
-    config.synchronize_subconfigs();
-
-    config.metrics = metrics::metrics_config_with_compile_time_info(config.metrics);
-    println!("{:#?}", config);
-
-    let metrics_config = config.metrics.clone();
-
-    let gateway_rpc_addr = config
-        .gateway
-        .server_rpc_addr()?
-        .ok_or_else(|| anyhow!("missing gateway rpc addr"))?;
-
-    let bad_bits = match config.gateway.use_denylist {
-        true => Arc::new(Some(RwLock::new(BadBits::new()))),
-        false => Arc::new(None),
-    };
-
-    let content_loader = FullLoader::new(
-        RpcClient::new(config.rpc_client.clone()).await?,
-        FullLoaderConfig {
-            http_gateways: config
-                .gateway
-                .http_resolvers
-                .iter()
-                .flatten()
-                .map(|u| u.parse())
-                .collect::<Result<_>>()?,
-            indexer: None, // TODO
-        },
-    )?;
-    let shared_state = Core::make_state(
-        Arc::new(config.clone()),
-        Arc::clone(&bad_bits),
-        content_loader,
-    )
-    .await?;
-
-    let handler = Core::new_with_state(gateway_rpc_addr, Arc::clone(&shared_state)).await?;
-
-    let metrics_handle = iroh_metrics::MetricsHandle::new(metrics_config)
-        .await
-        .expect("failed to initialize metrics");
-    let server = handler.server();
-    println!("HTTP endpoint listening on {}", server.local_addr());
-    let core_task = tokio::spawn(async move {
-        server.await.unwrap();
-    });
-
-    #[cfg(feature = "uds-gateway")]
-    let uds_server_task = {
-        let mut path = TempDir::new("iroh")?.path().join("ipfsd.http");
-        if let Some(uds_path) = config.gateway_uds_path {
-            path = uds_path;
-        } else {
-            // Create the parent path when using the default value since it's likely
-            // it won't exist yet.
-            if let Some(parent) = path.parent() {
-                let _ = std::fs::create_dir_all(&parent);
-            }
-        }
-
-        tokio::spawn(async move {
-            if let Some(uds_server) = uds::uds_server(shared_state, path) {
-                if let Err(err) = uds_server.await {
-                    tracing::error!("Failure in http uds handler: {}", err);
-                }
-            }
-        })
-    };
->>>>>>> dc6f8592
 
     iroh_util::block_until_sigint().await;
 
