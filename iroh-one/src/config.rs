--- conflicted
+++ resolved
@@ -90,14 +90,8 @@
             .join("ipfsd.http");
         let rpc_client = Self::default_rpc_config();
         let metrics_config = MetricsConfig::default();
-<<<<<<< HEAD
-        let store_config =
-            default_store_config(None, rpc_client.clone(), metrics_config.clone()).unwrap();
-        let key_store_path = iroh_util::config::iroh_data_root().unwrap();
-=======
         let store_config = default_store_config(None, rpc_client.clone()).unwrap();
         let key_store_path = iroh_util::iroh_data_root().unwrap();
->>>>>>> 99603409
         Self {
             rpc_client: rpc_client.clone(),
             metrics: metrics_config,
@@ -124,11 +118,7 @@
 
 fn default_p2p_config(ipfsd: RpcClientConfig, key_store_path: PathBuf) -> iroh_p2p::config::Config {
     iroh_p2p::config::Config {
-<<<<<<< HEAD
-        server: Default::default(),
-=======
         key_store_path,
->>>>>>> 99603409
         libp2p: Libp2pConfig::default(),
         rpc_client: ipfsd,
     }
