--- conflicted
+++ resolved
@@ -22,11 +22,7 @@
 use range_collections::RangeSet2;
 use tracing::{debug, error};
 
-<<<<<<< HEAD
-use crate::protocol::{AnyGetRequest, RangeSpecSeq};
-=======
-use crate::protocol::{write_lp, RangeSpecSeq};
->>>>>>> 5d3ef916
+use crate::protocol::RangeSpecSeq;
 use crate::util::io::{TrackingReader, TrackingWriter};
 use crate::IROH_BLOCK_SIZE;
 
@@ -55,11 +51,7 @@
 pub mod fsm {
     use std::{io, result};
 
-<<<<<<< HEAD
-    use crate::protocol::{GetRequest, NonEmptyRequestRangeSpecIter, MAX_MESSAGE_SIZE};
-=======
-    use crate::protocol::{read_lp, GetRequest, NonEmptyRequestRangeSpecIter, Request};
->>>>>>> 5d3ef916
+    use crate::protocol::{GetRequest, NonEmptyRequestRangeSpecIter, Request, MAX_MESSAGE_SIZE};
 
     use super::*;
 
