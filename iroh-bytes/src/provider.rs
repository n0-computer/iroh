--- conflicted
+++ resolved
@@ -14,25 +14,12 @@
 use tracing::{debug, debug_span, warn};
 use tracing_futures::Instrument;
 
+use crate::Hash;
 use crate::collection::CollectionParser;
 use crate::protocol::{
     read_lp, write_lp, CustomGetRequest, GetRequest, RangeSpec, Request, RequestToken,
 };
-<<<<<<< HEAD
-use crate::provider::database::BaoMapEntry;
-use crate::util::{io::canonicalize_path, progress::Progress, Hash, RpcError};
-
-pub mod collection;
-pub mod database;
-
-pub use database::Database;
-pub use database::FNAME_PATHS;
-=======
-use crate::util::{Hash, RpcError};
-mod ticket;
-
-pub use ticket::Ticket;
->>>>>>> bdb25fcb
+use crate::util::RpcError;
 
 /// An entry for one hash in a bao collection
 ///
