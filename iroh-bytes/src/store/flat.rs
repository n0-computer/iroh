--- conflicted
+++ resolved
@@ -679,11 +679,7 @@
         target: PathBuf,
         mode: ExportMode,
         progress: impl Fn(u64) -> io::Result<()> + Send + Sync + 'static,
-<<<<<<< HEAD
     ) -> io::Result<()> {
-=======
-    ) -> BoxIoFut<()> {
->>>>>>> df1efb3b
         let this = self.clone();
         tokio::task::spawn_blocking(move || this.export_sync(hash, target, mode, progress))
             .map(flatten_to_io)
@@ -698,22 +694,14 @@
         mode: ImportMode,
         format: BlobFormat,
         progress: impl ProgressSender<Msg = ImportProgress> + IdGenerator,
-<<<<<<< HEAD
     ) -> io::Result<(TempTag, u64)> {
-=======
-    ) -> BoxIoFut<(TempTag, u64)> {
->>>>>>> df1efb3b
         let this = self.clone();
         tokio::task::spawn_blocking(move || this.import_file_sync(path, mode, format, progress))
             .map(flatten_to_io)
             .await
     }
 
-<<<<<<< HEAD
     async fn import_bytes(&self, data: Bytes, format: BlobFormat) -> io::Result<TempTag> {
-=======
-    fn import_bytes(&self, data: Bytes, format: BlobFormat) -> BoxIoFut<TempTag> {
->>>>>>> df1efb3b
         let this = self.clone();
         tokio::task::spawn_blocking(move || this.import_bytes_sync(data, format))
             .map(flatten_to_io)
@@ -725,11 +713,7 @@
         mut data: impl Stream<Item = io::Result<Bytes>> + Unpin + Send + 'static,
         format: BlobFormat,
         progress: impl ProgressSender<Msg = ImportProgress> + IdGenerator,
-<<<<<<< HEAD
     ) -> io::Result<(TempTag, u64)> {
-=======
-    ) -> BoxIoFut<(TempTag, u64)> {
->>>>>>> df1efb3b
         let this = self.clone();
         let id = progress.new_id();
         // write to a temp file
@@ -756,22 +740,14 @@
             .await
     }
 
-<<<<<<< HEAD
     async fn create_tag(&self, value: HashAndFormat) -> io::Result<Tag> {
-=======
-    fn create_tag(&self, value: HashAndFormat) -> BoxIoFut<Tag> {
->>>>>>> df1efb3b
         let this = self.clone();
         tokio::task::spawn_blocking(move || this.create_tag_sync(value))
             .map(flatten_to_io)
             .await
     }
 
-<<<<<<< HEAD
     async fn set_tag(&self, name: Tag, value: Option<HashAndFormat>) -> io::Result<()> {
-=======
-    fn set_tag(&self, name: Tag, value: Option<HashAndFormat>) -> BoxIoFut<()> {
->>>>>>> df1efb3b
         let this = self.clone();
         tokio::task::spawn_blocking(move || this.set_tag_sync(name, value))
             .map(flatten_to_io)
@@ -798,11 +774,7 @@
         state.live.contains(hash) || state.temp.contains(hash)
     }
 
-<<<<<<< HEAD
     async fn delete(&self, hashes: Vec<Hash>) -> io::Result<()> {
-=======
-    fn delete(&self, hashes: Vec<Hash>) -> BoxIoFut<()> {
->>>>>>> df1efb3b
         tracing::debug!("delete: {:?}", hashes);
         let this = self.clone();
         tokio::task::spawn_blocking(move || this.delete_sync(hashes))
