//! A full in memory database for iroh-bytes
//!
//! Main entry point is [Store].
use bao_tree::{
    io::{fsm::Outboard, outboard::PreOrderOutboard, sync::WriteAt},
    BaoTree, ByteNum,
};
use bytes::{Bytes, BytesMut};
use futures::{Stream, StreamExt};
use iroh_base::hash::{BlobFormat, Hash, HashAndFormat};
use iroh_io::AsyncSliceReader;
use std::{
    collections::BTreeMap,
    io,
    path::PathBuf,
    sync::{Arc, RwLock, RwLockReadGuard, RwLockWriteGuard},
    time::SystemTime,
};

use crate::{
    store::{
        mutable_mem_storage::MutableMemStorage, BaoBlobSize, MapEntry, MapEntryMut, ReadableStore,
    },
    util::{
        progress::{FlumeProgressSender, IdGenerator, IgnoreProgressSender, ProgressSender},
        LivenessTracker,
    },
    Tag, TempTag, IROH_BLOCK_SIZE,
};

use super::{
<<<<<<< HEAD
    temp_name, BaoBatchWriter, ExportMode, ExportProgressCb, ImportMode, ImportProgress,
    TempCounterMap, ValidateOptions, ValidateProgress,
=======
    temp_name, BaoBatchWriter, ExportMode, ExportProgressCb, ImportMode, ImportProgress, Map,
    TempCounterMap,
>>>>>>> 7cc9efa1
};

/// A fully featured in memory database for iroh-bytes, including support for
/// partial blobs.
#[derive(Debug, Clone, Default)]
pub struct Store {
    inner: Arc<StoreInner>,
}

#[derive(Debug, Default)]
struct StoreInner(RwLock<StateInner>);

impl LivenessTracker for StoreInner {
    fn on_clone(&self, inner: &HashAndFormat) {
        tracing::trace!("temp tagging: {:?}", inner);
        let mut state = self.0.write().unwrap();
        state.temp.inc(inner);
    }

    fn on_drop(&self, inner: &HashAndFormat) {
        tracing::trace!("temp tag drop: {:?}", inner);
        let mut state = self.0.write().unwrap();
        state.temp.dec(inner);
    }
}

impl Store {
    /// Create a new in memory store
    pub fn new() -> Self {
        Self::default()
    }

    /// Take a write lock on the store
    fn write_lock(&self) -> RwLockWriteGuard<'_, StateInner> {
        self.inner.0.write().unwrap()
    }

    /// Take a read lock on the store
    fn read_lock(&self) -> RwLockReadGuard<'_, StateInner> {
        self.inner.0.read().unwrap()
    }

    fn import_bytes_sync(
        &self,
        id: u64,
        bytes: Bytes,
        format: BlobFormat,
        progress: impl ProgressSender<Msg = ImportProgress> + IdGenerator,
    ) -> io::Result<TempTag> {
        progress.blocking_send(ImportProgress::OutboardProgress { id, offset: 0 })?;
        let (storage, hash) = MutableMemStorage::complete(bytes);
        progress.blocking_send(ImportProgress::OutboardDone { id, hash })?;
        use super::Store;
        let tag = self.temp_tag(HashAndFormat { hash, format });
        let entry = Entry {
            inner: Arc::new(EntryInner {
                hash,
                data: RwLock::new(storage),
            }),
            complete: true,
        };
        self.write_lock().entries.insert(hash, entry);
        Ok(tag)
    }

    fn export_sync(
        &self,
        hash: Hash,
        target: PathBuf,
        _mode: ExportMode,
        progress: impl Fn(u64) -> io::Result<()> + Send + Sync + 'static,
    ) -> io::Result<()> {
        tracing::trace!("exporting {} to {}", hash, target.display());

        if !target.is_absolute() {
            return Err(io::Error::new(
                io::ErrorKind::InvalidInput,
                "target path must be absolute",
            ));
        }
        let parent = target.parent().ok_or_else(|| {
            io::Error::new(
                io::ErrorKind::InvalidInput,
                "target path has no parent directory",
            )
        })?;
        // create the directory in which the target file is
        std::fs::create_dir_all(parent)?;
        let state = self.read_lock();
        let entry = state
            .entries
            .get(&hash)
            .ok_or_else(|| io::Error::new(io::ErrorKind::NotFound, "hash not found"))?;
        let reader = &entry.inner.data;
        let size = reader.read().unwrap().current_size();
        let mut file = std::fs::File::create(target)?;
        for offset in (0..size).step_by(1024 * 1024) {
            let bytes = reader.read().unwrap().read_data_at(offset, 1024 * 1024);
            file.write_at(offset, &bytes)?;
            progress(offset)?;
        }
        std::io::Write::flush(&mut file)?;
        drop(file);
        Ok(())
    }
}

impl super::Store for Store {
    async fn import_file(
        &self,
        path: std::path::PathBuf,
        _mode: ImportMode,
        format: BlobFormat,
        progress: impl ProgressSender<Msg = ImportProgress> + IdGenerator,
    ) -> io::Result<(TempTag, u64)> {
        let this = self.clone();
        tokio::task::spawn_blocking(move || {
            let id = progress.new_id();
            progress.blocking_send(ImportProgress::Found {
                id,
                name: path.to_string_lossy().to_string(),
            })?;
            progress.try_send(ImportProgress::CopyProgress { id, offset: 0 })?;
            // todo: provide progress for reading into mem
            let bytes: Bytes = std::fs::read(path)?.into();
            let size = bytes.len() as u64;
            progress.blocking_send(ImportProgress::Size { id, size })?;
            let tag = this.import_bytes_sync(id, bytes, format, progress)?;
            Ok((tag, size))
        })
        .await?
    }

    async fn import_stream(
        &self,
        mut data: impl Stream<Item = io::Result<Bytes>> + Unpin + Send + 'static,
        format: BlobFormat,
        progress: impl ProgressSender<Msg = ImportProgress> + IdGenerator,
    ) -> io::Result<(TempTag, u64)> {
        let this = self.clone();
        let id = progress.new_id();
        let name = temp_name();
        progress.send(ImportProgress::Found { id, name }).await?;
        let mut bytes = BytesMut::new();
        while let Some(chunk) = data.next().await {
            bytes.extend_from_slice(&chunk?);
            progress
                .try_send(ImportProgress::CopyProgress {
                    id,
                    offset: bytes.len() as u64,
                })
                .ok();
        }
        let bytes = bytes.freeze();
        let size = bytes.len() as u64;
        progress.blocking_send(ImportProgress::Size { id, size })?;
        let tag = this.import_bytes_sync(id, bytes, format, progress)?;
        Ok((tag, size))
    }

    async fn import_bytes(&self, bytes: Bytes, format: BlobFormat) -> io::Result<TempTag> {
        let this = self.clone();
        tokio::task::spawn_blocking(move || {
            this.import_bytes_sync(0, bytes, format, IgnoreProgressSender::default())
        })
        .await?
    }

    async fn set_tag(&self, name: Tag, value: Option<HashAndFormat>) -> io::Result<()> {
        let mut state = self.write_lock();
        if let Some(value) = value {
            state.tags.insert(name, value);
        } else {
            state.tags.remove(&name);
        }
        Ok(())
    }

    async fn create_tag(&self, hash: HashAndFormat) -> io::Result<Tag> {
        let mut state = self.write_lock();
        let tag = Tag::auto(SystemTime::now(), |x| state.tags.contains_key(x));
        state.tags.insert(tag.clone(), hash);
        Ok(tag)
    }

    fn temp_tag(&self, tag: HashAndFormat) -> TempTag {
        TempTag::new(tag, Some(self.inner.clone()))
    }

    async fn gc_start(&self) -> io::Result<()> {
        Ok(())
    }

    async fn delete(&self, hashes: Vec<Hash>) -> io::Result<()> {
        let mut state = self.write_lock();
        for hash in hashes {
            if !state.temp.contains(&hash) {
                state.entries.remove(&hash);
            }
        }
        Ok(())
    }

    async fn shutdown(&self) {}
}

#[derive(Debug, Default)]
struct StateInner {
    entries: BTreeMap<Hash, Entry>,
    tags: BTreeMap<Tag, HashAndFormat>,
    temp: TempCounterMap,
}

/// An in memory entry
#[derive(Debug, Clone)]
pub struct Entry {
    inner: Arc<EntryInner>,
    complete: bool,
}

#[derive(Debug)]
struct EntryInner {
    hash: Hash,
    data: RwLock<MutableMemStorage>,
}

impl MapEntry for Entry {
    fn hash(&self) -> Hash {
        self.inner.hash
    }

    fn size(&self) -> BaoBlobSize {
        let size = self.inner.data.read().unwrap().current_size();
        BaoBlobSize::new(size, self.complete)
    }

    fn is_complete(&self) -> bool {
        self.complete
    }

    async fn outboard(&self) -> io::Result<impl Outboard> {
        let size = self.inner.data.read().unwrap().current_size();
        Ok(PreOrderOutboard {
            root: self.hash().into(),
            tree: BaoTree::new(ByteNum(size), IROH_BLOCK_SIZE),
            data: OutboardReader(self.inner.clone()),
        })
    }

    async fn data_reader(&self) -> io::Result<impl AsyncSliceReader> {
        Ok(DataReader(self.inner.clone()))
    }
}

impl MapEntryMut for Entry {
    async fn batch_writer(&self) -> io::Result<impl BaoBatchWriter> {
        Ok(BatchWriter(self.inner.clone()))
    }
}

struct DataReader(Arc<EntryInner>);

impl AsyncSliceReader for DataReader {
    async fn read_at(&mut self, offset: u64, len: usize) -> std::io::Result<Bytes> {
        Ok(self.0.data.read().unwrap().read_data_at(offset, len))
    }

    async fn len(&mut self) -> std::io::Result<u64> {
        Ok(self.0.data.read().unwrap().data_len())
    }
}

struct OutboardReader(Arc<EntryInner>);

impl AsyncSliceReader for OutboardReader {
    async fn read_at(&mut self, offset: u64, len: usize) -> std::io::Result<Bytes> {
        Ok(self.0.data.read().unwrap().read_outboard_at(offset, len))
    }

    async fn len(&mut self) -> std::io::Result<u64> {
        Ok(self.0.data.read().unwrap().outboard_len())
    }
}

struct BatchWriter(Arc<EntryInner>);

impl super::BaoBatchWriter for BatchWriter {
    async fn write_batch(
        &mut self,
        size: u64,
        batch: Vec<bao_tree::io::fsm::BaoContentItem>,
    ) -> io::Result<()> {
        self.0.data.write().unwrap().write_batch(size, &batch)
    }

    async fn sync(&mut self) -> io::Result<()> {
        Ok(())
    }
}

impl super::Map for Store {
    type Entry = Entry;

    async fn get(&self, hash: &Hash) -> std::io::Result<Option<Self::Entry>> {
        Ok(self.inner.0.read().unwrap().entries.get(hash).cloned())
    }
}

impl super::MapMut for Store {
    type EntryMut = Entry;

    async fn get_mut(&self, hash: &Hash) -> std::io::Result<Option<Self::EntryMut>> {
        self.get(hash).await
    }

    async fn get_or_create(&self, hash: Hash, _size: u64) -> std::io::Result<Entry> {
        let entry = Entry {
            inner: Arc::new(EntryInner {
                hash,
                data: RwLock::new(MutableMemStorage::default()),
            }),
            complete: false,
        };
        Ok(entry)
    }

    async fn entry_status(&self, hash: &Hash) -> std::io::Result<crate::store::EntryStatus> {
        self.entry_status_sync(hash)
    }

    fn entry_status_sync(&self, hash: &Hash) -> std::io::Result<crate::store::EntryStatus> {
        Ok(match self.inner.0.read().unwrap().entries.get(hash) {
            Some(entry) => {
                if entry.complete {
                    crate::store::EntryStatus::Complete
                } else {
                    crate::store::EntryStatus::Partial
                }
            }
            None => crate::store::EntryStatus::NotFound,
        })
    }

    async fn insert_complete(&self, mut entry: Entry) -> std::io::Result<()> {
        let hash = entry.hash();
        let mut inner = self.inner.0.write().unwrap();
        let complete = inner
            .entries
            .get(&hash)
            .map(|x| x.complete)
            .unwrap_or_default();
        if !complete {
            entry.complete = true;
            inner.entries.insert(hash, entry);
        }
        Ok(())
    }
}

impl ReadableStore for Store {
    async fn blobs(&self) -> io::Result<crate::store::DbIter<Hash>> {
        let entries = self.read_lock().entries.clone();
        Ok(Box::new(
            entries
                .into_values()
                .filter(|x| x.complete)
                .map(|x| Ok(x.hash())),
        ))
    }

    async fn partial_blobs(&self) -> io::Result<crate::store::DbIter<Hash>> {
        let entries = self.read_lock().entries.clone();
        Ok(Box::new(
            entries
                .into_values()
                .filter(|x| !x.complete)
                .map(|x| Ok(x.hash())),
        ))
    }

    async fn tags(
        &self,
    ) -> io::Result<crate::store::DbIter<(crate::Tag, iroh_base::hash::HashAndFormat)>> {
        #[allow(clippy::mutable_key_type)]
        let tags = self.read_lock().tags.clone();
        Ok(Box::new(tags.into_iter().map(Ok)))
    }

    fn temp_tags(
        &self,
    ) -> Box<dyn Iterator<Item = iroh_base::hash::HashAndFormat> + Send + Sync + 'static> {
        let tags = self.read_lock().temp.keys();
        Box::new(tags)
    }

    async fn validate(
        &self,
        _options: ValidateOptions,
        _tx: FlumeProgressSender<ValidateProgress>,
    ) -> io::Result<()> {
        todo!()
    }

    async fn export(
        &self,
        hash: Hash,
        target: std::path::PathBuf,
        mode: crate::store::ExportMode,
        progress: ExportProgressCb,
    ) -> io::Result<()> {
        let this = self.clone();
        tokio::task::spawn_blocking(move || this.export_sync(hash, target, mode, progress)).await?
    }
}<|MERGE_RESOLUTION|>--- conflicted
+++ resolved
@@ -29,13 +29,8 @@
 };
 
 use super::{
-<<<<<<< HEAD
-    temp_name, BaoBatchWriter, ExportMode, ExportProgressCb, ImportMode, ImportProgress,
+    temp_name, BaoBatchWriter, ExportMode, ExportProgressCb, ImportMode, ImportProgress, Map,
     TempCounterMap, ValidateOptions, ValidateProgress,
-=======
-    temp_name, BaoBatchWriter, ExportMode, ExportProgressCb, ImportMode, ImportProgress, Map,
-    TempCounterMap,
->>>>>>> 7cc9efa1
 };
 
 /// A fully featured in memory database for iroh-bytes, including support for
