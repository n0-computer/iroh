use bao_tree::ChunkRanges;
use iroh_io::AsyncSliceReaderExt;
use std::io::Cursor;
use std::time::Duration;

use crate::store::bao_file::raw_outboard;
use crate::store::bao_file::test_support::{
    decode_response_into_batch, make_wire_data, random_test_data, simulate_remote, validate,
};
use crate::store::{Map as _, MapEntry, MapEntryMut, MapMut, Store as _};

macro_rules! assert_matches {
        ($expression:expr, $pattern:pat) => {
            match $expression {
                $pattern => (),
                _ => panic!("assertion failed: `(expr matches pattern)` \
                             expression: `{:?}`, pattern: `{}`", $expression, stringify!($pattern)),
            }
        };
        ($expression:expr, $pattern:pat, $($arg:tt)+) => {
            match $expression {
                $pattern => (),
                _ => panic!("{}: expression: `{:?}`, pattern: `{}`", format_args!($($arg)+), $expression, stringify!($pattern)),
            }
        };
    }

use super::*;

/// Helper to simulate a slow request.
pub fn to_stream(
    data: &[u8],
    mtu: usize,
    delay: std::time::Duration,
) -> impl Stream<Item = io::Result<Bytes>> + 'static {
    let parts = data
        .chunks(mtu)
        .map(Bytes::copy_from_slice)
        .collect::<Vec<_>>();
    futures::stream::iter(parts)
        .then(move |part| async move {
            tokio::time::sleep(delay).await;
            io::Result::Ok(part)
        })
        .boxed()
}

async fn create_test_db() -> (tempfile::TempDir, Store) {
    let _ = tracing_subscriber::fmt::try_init();
    let testdir = tempfile::tempdir().unwrap();
    let db_path = testdir.path().join("db.redb");
    let options = Options {
        path: PathOptions::new(testdir.path()),
        inline: Default::default(),
    };
    let db = Store::new(db_path, options).await.unwrap();
    (testdir, db)
}

/// small file that does not have outboard at all
const SMALL_SIZE: u64 = 1024;
/// medium file that has inline outboard but file data
const MID_SIZE: u64 = 1024 * 32;
/// large file that has file outboard and file data
const LARGE_SIZE: u64 = 1024 * 1024 * 10;

#[tokio::test]
async fn get_cases() {
    let np = IgnoreProgressSender::<ImportProgress>::default;
    let (tempdir, db) = create_test_db().await;
    {
        let small = Bytes::from(random_test_data(SMALL_SIZE as usize));
        let (_outboard, hash) = raw_outboard(&small);
        let res = db.get(&hash).await.unwrap();
        assert_matches!(res, None);
        let tt = db
            .import_bytes(small.clone(), BlobFormat::Raw)
            .await
            .unwrap();
        let res = db.get(&hash).await.unwrap();
        let entry = res.expect("entry not found");
        let actual = entry
            .data_reader()
            .await
            .unwrap()
            .read_to_end()
            .await
            .unwrap();
        assert_eq!(actual, small);
        drop(tt);
    }
    {
        let mid = Bytes::from(random_test_data(MID_SIZE as usize));
        let (_outboard, hash) = raw_outboard(&mid);
        let res = db.get(&hash).await.unwrap();
        assert_matches!(res, None);
        let tt = db.import_bytes(mid.clone(), BlobFormat::Raw).await.unwrap();
        let res = db.get(&hash).await.unwrap();
        let entry = res.expect("entry not found");
        let actual = entry
            .data_reader()
            .await
            .unwrap()
            .read_to_end()
            .await
            .unwrap();
        assert_eq!(actual, mid);
        drop(tt);
    }
    {
        let large = Bytes::from(random_test_data(LARGE_SIZE as usize));
        let (_outboard, hash) = raw_outboard(&large);
        let res = db.get(&hash).await.unwrap();
        assert_matches!(res, None);
        let tt = db
            .import_bytes(large.clone(), BlobFormat::Raw)
            .await
            .unwrap();
        let res = db.get(&hash).await.unwrap();
        let entry = res.expect("entry not found");
        let actual = entry
            .data_reader()
            .await
            .unwrap()
            .read_to_end()
            .await
            .unwrap();
        assert_eq!(actual, large);
        drop(tt);
    }
    {
        let mid = random_test_data(MID_SIZE as usize);
        let path = tempdir.path().join("mid.data");
        std::fs::write(&path, &mid).unwrap();
        let (_outboard, hash) = raw_outboard(&mid);
        let res = db.get(&hash).await.unwrap();
        assert_matches!(res, None);
        let tt = db
            .import_file(path, ImportMode::TryReference, BlobFormat::Raw, np())
            .await
            .unwrap();
        let res = db.get(&hash).await.unwrap();
        let entry = res.expect("entry not found");
        let actual = entry
            .data_reader()
            .await
            .unwrap()
            .read_to_end()
            .await
            .unwrap();
        assert_eq!(actual, mid);
        drop(tt);
    }
}

#[tokio::test]
async fn get_or_create_cases() {
    let (_tempdir, db) = create_test_db().await;
    {
        const SIZE: u64 = SMALL_SIZE;
        let data = random_test_data(SIZE as usize);
        let (hash, reader) = simulate_remote(&data);
        let entry = db.get_or_create(hash, 0).await.unwrap();
        {
            let state = db.entry_state(hash).await.unwrap();
            assert_eq!(state.db, None);
            assert_matches!(state.mem, Some(_));
        }
        let writer = entry.batch_writer().await.unwrap();
        decode_response_into_batch(hash, IROH_BLOCK_SIZE, ChunkRanges::all(), reader, writer)
            .await
            .unwrap();
        {
            let state = db.entry_state(hash).await.unwrap();
            assert_matches!(state.mem, Some(_));
            assert_matches!(state.db, None);
        }
        db.insert_complete(entry.clone()).await.unwrap();
        {
            let state = db.entry_state(hash).await.unwrap();
            assert_matches!(state.mem, Some(_));
            assert_matches!(
                state.db,
                Some(EntryState::Complete {
                    data_location: DataLocation::Inline(_),
                    ..
                })
            );
        }
        drop(entry);
        // sync so we know the msg sent on drop is processed
        db.sync().await.unwrap();
        let state = db.entry_state(hash).await.unwrap();
        assert_matches!(state.mem, None);
    }
    {
        const SIZE: u64 = MID_SIZE;
        let data = random_test_data(SIZE as usize);
        let (hash, reader) = simulate_remote(&data);
        let entry = db.get_or_create(hash, 0).await.unwrap();
        {
            let state = db.entry_state(hash).await.unwrap();
            assert_eq!(state.db, None);
            assert_matches!(state.mem, Some(_));
        }
        let writer = entry.batch_writer().await.unwrap();
        decode_response_into_batch(hash, IROH_BLOCK_SIZE, ChunkRanges::all(), reader, writer)
            .await
            .unwrap();
        {
            let state = db.entry_state(hash).await.unwrap();
            assert_matches!(state.mem, Some(_));
            assert_matches!(state.db, Some(EntryState::Partial { .. }));
        }
        db.insert_complete(entry.clone()).await.unwrap();
        {
            let state = db.entry_state(hash).await.unwrap();
            assert_matches!(state.mem, Some(_));
            assert_matches!(
                state.db,
                Some(EntryState::Complete {
                    data_location: DataLocation::Owned(SIZE),
                    ..
                })
            );
        }
        drop(entry);
        // // sync so we know the msg sent on drop is processed
        // db.sync().await.unwrap();
        // let state = db.entry_state(hash).await.unwrap();
        // assert_matches!(state.mem, None);
    }
}

/// Import mem cases, small (data inline, outboard none), mid (data file, outboard inline), large (data file, outboard file)
#[tokio::test]
async fn import_mem_cases() {
    let (_tempdir, db) = create_test_db().await;
    {
        const SIZE: u64 = SMALL_SIZE;
        let small = Bytes::from(random_test_data(SIZE as usize));
        let (outboard, hash) = raw_outboard(&small);
        let tt = db
            .import_bytes(small.clone(), BlobFormat::Raw)
            .await
            .unwrap();
        let actual = db.entry_state(*tt.hash()).await.unwrap();
        let expected = EntryState::Complete {
            data_location: DataLocation::Inline(small),
            outboard_location: OutboardLocation::NotNeeded,
        };
        assert_eq!(tt.hash(), &hash);
        assert_eq!(actual.db, Some(expected));
        assert!(outboard.is_empty());
    }
    {
        const SIZE: u64 = MID_SIZE;
        let mid = Bytes::from(random_test_data(SIZE as usize));
        let (outboard, hash) = raw_outboard(&mid);
        let tt = db.import_bytes(mid.clone(), BlobFormat::Raw).await.unwrap();
        let actual = db.entry_state(*tt.hash()).await.unwrap();
        let expected = EntryState::<Bytes>::Complete {
            data_location: DataLocation::Owned(SIZE),
            outboard_location: OutboardLocation::Inline(Bytes::from(outboard)),
        };
        assert_eq!(tt.hash(), &hash);
        assert_eq!(actual.db, Some(expected));
        assert_eq!(mid, std::fs::read(db.owned_data_path(&hash)).unwrap());
    }
    {
        const SIZE: u64 = LARGE_SIZE;
        let large = Bytes::from(random_test_data(SIZE as usize));
        let (outboard, hash) = raw_outboard(&large);
        let tt = db
            .import_bytes(large.clone(), BlobFormat::Raw)
            .await
            .unwrap();
        let actual = db.entry_state(*tt.hash()).await.unwrap();
        let expected = EntryState::<Bytes>::Complete {
            data_location: DataLocation::Owned(SIZE),
            outboard_location: OutboardLocation::Owned,
        };
        assert_eq!(tt.hash(), &hash);
        assert_eq!(actual.db, Some(expected));
        assert_eq!(large, std::fs::read(db.owned_data_path(&hash)).unwrap());
        assert_eq!(
            outboard,
            tokio::fs::read(db.owned_outboard_path(&hash))
                .await
                .unwrap()
        );
    }
}

/// Import mem cases, small (data inline, outboard none), mid (data file, outboard inline), large (data file, outboard file)
#[tokio::test]
async fn import_stream_cases() {
    let np = IgnoreProgressSender::<ImportProgress>::default;
    let (_tempdir, db) = create_test_db().await;
    {
        const SIZE: u64 = SMALL_SIZE;
        let small = Bytes::from(random_test_data(SIZE as usize));
        let (outboard, hash) = raw_outboard(&small);
        let (tt, size) = db
            .import_stream(
                to_stream(&small, 100, Duration::from_millis(1)),
                BlobFormat::Raw,
                np(),
            )
            .await
            .unwrap();
        let actual = db.entry_state(*tt.hash()).await.unwrap();
        let expected = EntryState::Complete {
            data_location: DataLocation::Inline(small),
            outboard_location: OutboardLocation::NotNeeded,
        };
        assert_eq!(size, SIZE);
        assert_eq!(tt.hash(), &hash);
        assert_eq!(actual.db, Some(expected));
        assert!(outboard.is_empty());
    }
    {
        const SIZE: u64 = MID_SIZE;
        let mid = Bytes::from(random_test_data(SIZE as usize));
        let (outboard, hash) = raw_outboard(&mid);
        let (tt, size) = db
            .import_stream(
                to_stream(&mid, 1000, Duration::from_millis(1)),
                BlobFormat::Raw,
                np(),
            )
            .await
            .unwrap();
        let actual = db.entry_state(*tt.hash()).await.unwrap();
        let expected = EntryState::<Bytes>::Complete {
            data_location: DataLocation::Owned(SIZE),
            outboard_location: OutboardLocation::Inline(Bytes::from(outboard)),
        };
        assert_eq!(size, SIZE);
        assert_eq!(tt.hash(), &hash);
        assert_eq!(actual.db, Some(expected));
        assert_eq!(mid, std::fs::read(db.owned_data_path(&hash)).unwrap());
    }
    {
        const SIZE: u64 = LARGE_SIZE;
        let large = Bytes::from(random_test_data(SIZE as usize));
        let (outboard, hash) = raw_outboard(&large);
        let (tt, size) = db
            .import_stream(
                to_stream(&large, 100000, Duration::from_millis(1)),
                BlobFormat::Raw,
                np(),
            )
            .await
            .unwrap();
        let actual = db.entry_state(*tt.hash()).await.unwrap();
        let expected = EntryState::<Bytes>::Complete {
            data_location: DataLocation::Owned(SIZE),
            outboard_location: OutboardLocation::Owned,
        };
        assert_eq!(size, SIZE);
        assert_eq!(tt.hash(), &hash);
        assert_eq!(actual.db, Some(expected));
        assert_eq!(large, std::fs::read(db.owned_data_path(&hash)).unwrap());
        assert_eq!(
            outboard,
            tokio::fs::read(db.owned_outboard_path(&hash))
                .await
                .unwrap()
        );
    }
}

/// Import file cases, small (data inline, outboard none), mid (data file, outboard inline), large (data file, outboard file)
#[tokio::test]
async fn import_file_cases() {
    let np = IgnoreProgressSender::<ImportProgress>::default;
    let (tempdir, db) = create_test_db().await;
    {
        const SIZE: u64 = SMALL_SIZE;
        let small = Bytes::from(random_test_data(SIZE as usize));
        let path = tempdir.path().join("small.data");
        std::fs::write(&path, &small).unwrap();
        let (outboard, hash) = raw_outboard(&small);
        let (tt, size) = db
            .import_file(path, ImportMode::Copy, BlobFormat::Raw, np())
            .await
            .unwrap();
        let actual = db.entry_state(*tt.hash()).await.unwrap();
        let expected = EntryState::Complete {
            data_location: DataLocation::Inline(small),
            outboard_location: OutboardLocation::NotNeeded,
        };
        assert_eq!(size, SIZE);
        assert_eq!(tt.hash(), &hash);
        assert_eq!(actual.db, Some(expected));
        assert!(outboard.is_empty());
    }
    {
        const SIZE: u64 = MID_SIZE;
        let mid = Bytes::from(random_test_data(SIZE as usize));
        let path = tempdir.path().join("mid.data");
        std::fs::write(&path, &mid).unwrap();
        let (outboard, hash) = raw_outboard(&mid);
        let (tt, size) = db
            .import_file(path, ImportMode::Copy, BlobFormat::Raw, np())
            .await
            .unwrap();
        let actual = db.entry_state(*tt.hash()).await.unwrap();
        let expected = EntryState::Complete {
            data_location: DataLocation::Owned(SIZE),
            outboard_location: OutboardLocation::Inline(Bytes::from(outboard)),
        };
        assert_eq!(size, SIZE);
        assert_eq!(tt.hash(), &hash);
        assert_eq!(actual.db, Some(expected));
        assert_eq!(mid, std::fs::read(db.owned_data_path(&hash)).unwrap());
    }
    {
        const SIZE: u64 = LARGE_SIZE;
        let large = Bytes::from(random_test_data(SIZE as usize));
        let path = tempdir.path().join("mid.data");
        std::fs::write(&path, &large).unwrap();
        let (outboard, hash) = raw_outboard(&large);
        let (tt, size) = db
            .import_file(path, ImportMode::Copy, BlobFormat::Raw, np())
            .await
            .unwrap();
        let actual = db.entry_state(*tt.hash()).await.unwrap();
        let expected = EntryState::Complete {
            data_location: DataLocation::Owned(SIZE),
            outboard_location: OutboardLocation::Owned,
        };
        assert_eq!(size, SIZE);
        assert_eq!(tt.hash(), &hash);
        assert_eq!(actual.db, Some(expected));
        assert_eq!(large, std::fs::read(db.owned_data_path(&hash)).unwrap());
        assert_eq!(
            outboard,
            tokio::fs::read(db.owned_outboard_path(&hash))
                .await
                .unwrap()
        );
    }
}

#[tokio::test]
async fn import_file_reference_cases() {
    let np = IgnoreProgressSender::<ImportProgress>::default;
    let (tempdir, db) = create_test_db().await;
    {
        const SIZE: u64 = SMALL_SIZE;
        let small = Bytes::from(random_test_data(SIZE as usize));
        let path = tempdir.path().join("small.data");
        std::fs::write(&path, &small).unwrap();
        let (outboard, hash) = raw_outboard(&small);
        let (tt, size) = db
            .import_file(path, ImportMode::TryReference, BlobFormat::Raw, np())
            .await
            .unwrap();
        let actual = db.entry_state(*tt.hash()).await.unwrap();
        let expected = EntryState::Complete {
            data_location: DataLocation::Inline(small),
            outboard_location: OutboardLocation::NotNeeded,
        };
        assert_eq!(size, SIZE);
        assert_eq!(tt.hash(), &hash);
        assert_eq!(actual.db, Some(expected));
        assert!(outboard.is_empty());
    }
    {
        const SIZE: u64 = MID_SIZE;
        let mid = Bytes::from(random_test_data(SIZE as usize));
        let path = tempdir.path().join("mid.data");
        std::fs::write(&path, &mid).unwrap();
        let (outboard, hash) = raw_outboard(&mid);
        let (tt, size) = db
            .import_file(
                path.clone(),
                ImportMode::TryReference,
                BlobFormat::Raw,
                np(),
            )
            .await
            .unwrap();
        let actual = db.entry_state(*tt.hash()).await.unwrap();
        let expected = EntryState::Complete {
            data_location: DataLocation::External(vec![path.clone()], SIZE),
            outboard_location: OutboardLocation::Inline(Bytes::from(outboard)),
        };
        assert_eq!(size, SIZE);
        assert_eq!(tt.hash(), &hash);
        assert_eq!(actual.db, Some(expected));
        assert_eq!(mid, std::fs::read(path).unwrap());
        assert!(!db.owned_data_path(&hash).exists());
    }
}

#[tokio::test]
async fn import_file_error_cases() {
    let np = IgnoreProgressSender::<ImportProgress>::default;
    let (tempdir, db) = create_test_db().await;
    // relative path is not allowed
    {
        let path = PathBuf::from("relativepath.data");
        let cause = db
            .import_file(path, ImportMode::Copy, BlobFormat::Raw, np())
            .await
            .unwrap_err();
        assert_eq!(cause.kind(), io::ErrorKind::InvalidInput);
    }
    // file does not exist
    {
        let path = tempdir.path().join("pathdoesnotexist.data");
        let cause = db
            .import_file(path, ImportMode::Copy, BlobFormat::Raw, np())
            .await
            .unwrap_err();
        assert_eq!(cause.kind(), io::ErrorKind::InvalidInput);
    }
    // file is a directory
    {
        let path = tempdir.path().join("pathisdir.data");
        std::fs::create_dir_all(&path).unwrap();
        let cause = db
            .import_file(path, ImportMode::Copy, BlobFormat::Raw, np())
            .await
            .unwrap_err();
        assert_eq!(cause.kind(), io::ErrorKind::InvalidInput);
    }
}

#[tokio::test]
async fn import_file_tempdir_is_file() {
    let np = IgnoreProgressSender::<ImportProgress>::default;
    let (tempdir, db) = create_test_db().await;
    // temp dir is readonly, this is a bit mean since we mess with the internals of the store
    {
        let temp_dir = db.0.temp_file_name().parent().unwrap().to_owned();
        std::fs::remove_dir_all(&temp_dir).unwrap();
        std::fs::write(temp_dir, []).unwrap();
        // std::fs::set_permissions(temp_dir, std::os::unix::fs::PermissionsExt::from_mode(0o0))
        //     .unwrap();
        let path = tempdir.path().join("mid.data");
        let data = random_test_data(MID_SIZE as usize);
        std::fs::write(&path, &data).unwrap();
        let _cause = db
            .import_file(path, ImportMode::Copy, BlobFormat::Raw, np())
            .await
            .unwrap_err();
        // cause is NotADirectory, but unstable
        // assert_eq!(cause.kind(), io::ErrorKind::NotADirectory);
    }
    drop(tempdir);
}

#[tokio::test]
async fn import_file_datadir_is_file() {
    let np = IgnoreProgressSender::<ImportProgress>::default;
    let (tempdir, db) = create_test_db().await;
    // temp dir is readonly, this is a bit mean since we mess with the internals of the store
    {
        let data_dir = db.0.path_options.data_path.to_owned();
        std::fs::remove_dir_all(&data_dir).unwrap();
        std::fs::write(data_dir, []).unwrap();
        let path = tempdir.path().join("mid.data");
        let data = random_test_data(MID_SIZE as usize);
        std::fs::write(&path, &data).unwrap();
        let _cause = db
            .import_file(path, ImportMode::Copy, BlobFormat::Raw, np())
            .await
            .unwrap_err();
        // cause is NotADirectory, but unstable
        // assert_eq!(cause.kind(), io::ErrorKind::NotADirectory);
    }
    drop(tempdir);
}

/// tests that owned wins over external in both cases
#[tokio::test]
async fn import_file_overwrite() {
    let np = IgnoreProgressSender::<ImportProgress>::default;
    let (tempdir, db) = create_test_db().await;
    // overwrite external with owned
    {
        let path = tempdir.path().join("mid.data");
        let data = random_test_data(MID_SIZE as usize);
        let (_outboard, hash) = raw_outboard(&data);
        std::fs::write(&path, &data).unwrap();
        let (tt1, size1) = db
            .import_file(path.clone(), ImportMode::Copy, BlobFormat::Raw, np())
            .await
            .unwrap();
        assert_eq!(size1, MID_SIZE);
        assert_eq!(tt1.hash(), &hash);
        let state = db.entry_state(hash).await.unwrap();
        assert_matches!(
            state.db,
            Some(EntryState::Complete {
                data_location: DataLocation::Owned(_),
                ..
            })
        );
        let (tt2, size2) = db
            .import_file(path, ImportMode::TryReference, BlobFormat::Raw, np())
            .await
            .unwrap();
        assert_eq!(size2, MID_SIZE);
        assert_eq!(tt2.hash(), &hash);
        let state = db.entry_state(hash).await.unwrap();
        assert_matches!(
            state.db,
            Some(EntryState::Complete {
                data_location: DataLocation::Owned(_),
                ..
            })
        );
    }
    {
        let path = tempdir.path().join("mid2.data");
        let data = random_test_data(MID_SIZE as usize);
        let (_outboard, hash) = raw_outboard(&data);
        std::fs::write(&path, &data).unwrap();
        let (tt1, size1) = db
            .import_file(
                path.clone(),
                ImportMode::TryReference,
                BlobFormat::Raw,
                np(),
            )
            .await
            .unwrap();
        let state = db.entry_state(hash).await.unwrap();
        assert_eq!(size1, MID_SIZE);
        assert_eq!(tt1.hash(), &hash);
        assert_matches!(
            state.db,
            Some(EntryState::Complete {
                data_location: DataLocation::External(_, _),
                ..
            })
        );
        let (tt2, size2) = db
            .import_file(path, ImportMode::Copy, BlobFormat::Raw, np())
            .await
            .unwrap();
        let state = db.entry_state(hash).await.unwrap();
        assert_eq!(size2, MID_SIZE);
        assert_eq!(tt2.hash(), &hash);
        assert_matches!(
            state.db,
            Some(EntryState::Complete {
                data_location: DataLocation::Owned(_),
                ..
            })
        );
    }
}

/// tests that export works in copy mode
#[tokio::test]
async fn export_copy_cases() {
    let np = || Box::new(|_: u64| io::Result::Ok(()));
    let (tempdir, db) = create_test_db().await;
    let small = Bytes::from(random_test_data(SMALL_SIZE as usize));
    let mid = Bytes::from(random_test_data(MID_SIZE as usize));
    let large = Bytes::from(random_test_data(LARGE_SIZE as usize));
    let small_tt = db
        .import_bytes(small.clone(), BlobFormat::Raw)
        .await
        .unwrap();
    let mid_tt = db.import_bytes(mid.clone(), BlobFormat::Raw).await.unwrap();
    let large_tt = db
        .import_bytes(large.clone(), BlobFormat::Raw)
        .await
        .unwrap();
    let small_path = tempdir.path().join("small.data");
    let mid_path = tempdir.path().join("mid.data");
    let large_path = tempdir.path().join("large.data");
    db.export(*small_tt.hash(), small_path.clone(), ExportMode::Copy, np())
        .await
        .unwrap();
    assert_eq!(small.to_vec(), std::fs::read(&small_path).unwrap());
    db.export(*mid_tt.hash(), mid_path.clone(), ExportMode::Copy, np())
        .await
        .unwrap();
    assert_eq!(mid.to_vec(), std::fs::read(&mid_path).unwrap());
    db.export(*large_tt.hash(), large_path.clone(), ExportMode::Copy, np())
        .await
        .unwrap();
    assert_eq!(large.to_vec(), std::fs::read(&large_path).unwrap());
    let state = db.entry_state(*small_tt.hash()).await.unwrap();
    assert_eq!(
        state.db,
        Some(EntryState::Complete {
            data_location: DataLocation::Inline(small),
            outboard_location: OutboardLocation::NotNeeded,
        })
    );
    let state = db.entry_state(*mid_tt.hash()).await.unwrap();
    assert_eq!(
        state.db,
        Some(EntryState::Complete {
            data_location: DataLocation::Owned(MID_SIZE),
            outboard_location: OutboardLocation::Inline(Bytes::from(raw_outboard(&mid).0)),
        })
    );
    let state = db.entry_state(*large_tt.hash()).await.unwrap();
    assert_eq!(
        state.db,
        Some(EntryState::Complete {
            data_location: DataLocation::Owned(LARGE_SIZE),
            outboard_location: OutboardLocation::Owned,
        })
    );
}

/// tests that export works in reference mode
#[tokio::test]
async fn export_reference_cases() {
    let np = || Box::new(|_: u64| io::Result::Ok(()));
    let (tempdir, db) = create_test_db().await;
    let small = Bytes::from(random_test_data(SMALL_SIZE as usize));
    let mid = Bytes::from(random_test_data(MID_SIZE as usize));
    let large = Bytes::from(random_test_data(LARGE_SIZE as usize));
    let small_tt = db
        .import_bytes(small.clone(), BlobFormat::Raw)
        .await
        .unwrap();
    let mid_tt = db.import_bytes(mid.clone(), BlobFormat::Raw).await.unwrap();
    let large_tt = db
        .import_bytes(large.clone(), BlobFormat::Raw)
        .await
        .unwrap();
    let small_path = tempdir.path().join("small.data");
    let mid_path = tempdir.path().join("mid.data");
    let large_path = tempdir.path().join("large.data");
    db.export(
        *small_tt.hash(),
        small_path.clone(),
        ExportMode::TryReference,
        np(),
    )
    .await
    .unwrap();
    assert_eq!(small.to_vec(), std::fs::read(&small_path).unwrap());
    db.export(
        *mid_tt.hash(),
        mid_path.clone(),
        ExportMode::TryReference,
        np(),
    )
    .await
    .unwrap();
    assert_eq!(mid.to_vec(), std::fs::read(&mid_path).unwrap());
    db.export(
        *large_tt.hash(),
        large_path.clone(),
        ExportMode::TryReference,
        np(),
    )
    .await
    .unwrap();
    assert_eq!(large.to_vec(), std::fs::read(&large_path).unwrap());
    let state = db.entry_state(*small_tt.hash()).await.unwrap();
    // small entries will never use external references
    assert_eq!(
        state.db,
        Some(EntryState::Complete {
            data_location: DataLocation::Inline(small),
            outboard_location: OutboardLocation::NotNeeded,
        })
    );
    // mid entries should now use external references
    let state = db.entry_state(*mid_tt.hash()).await.unwrap();
    assert_eq!(
        state.db,
        Some(EntryState::Complete {
            data_location: DataLocation::External(vec![mid_path], MID_SIZE),
            outboard_location: OutboardLocation::Inline(Bytes::from(raw_outboard(&mid).0)),
        })
    );
    // large entries should now use external references
    let state = db.entry_state(*large_tt.hash()).await.unwrap();
    assert_eq!(
        state.db,
        Some(EntryState::Complete {
            data_location: DataLocation::External(vec![large_path], LARGE_SIZE),
            outboard_location: OutboardLocation::Owned,
        })
    );
}

<<<<<<< HEAD
/// tests that export to a non existing directory fails
// #[cfg(unix)]
// #[tokio::test]
// async fn export_nonexistent_dir() {
//     let (tempdir, db) = create_test_db().await;
//     let small = Bytes::from(random_test_data(SMALL_SIZE as usize));
//     let target_dir = tempdir.path().join("export");
//     let small_tt = db
//         .import_bytes(small.clone(), BlobFormat::Raw)
//         .await
//         .unwrap();
//     let small_path = target_dir.join("small.data");
//     let cause = db
//         .export(
//             *small_tt.hash(),
//             small_path.clone(),
//             ExportMode::Copy,
//             Box::new(|_: u64| io::Result::Ok(())),
//         )
//         .await
//         .unwrap_err();
//     assert_eq!(cause.kind(), io::ErrorKind::PermissionDenied);
// }

#[tokio::test]
async fn entry_drop() {
    let _ = tracing_subscriber::fmt::try_init();
    let testdir = tempfile::tempdir().unwrap();
    let db_path = testdir.path().join("test.redb");
    let options = Options {
        path: PathOptions::new(testdir.path()),
        inline: Default::default(),
    };
    let db = Store::new(db_path, options).await.unwrap();
    let data = random_test_data(1024 * 1024);
    let (_outboard, hash) = raw_outboard(data.as_slice());
    let entry = db.get_or_create(hash, 0).await.unwrap();
    let id = entry.0.id;
    let e2 = entry.clone();
    assert_eq!(id, e2.0.id);
    drop(entry);
    drop(e2); // Drop will send a message
    db.sync().await.unwrap();
    tokio::time::sleep(Duration::from_millis(50)).await;
    let entry = db.get_or_create(hash, 0).await.unwrap();
    assert_ne!(id, entry.0.id);
    drop(db);
}

=======
>>>>>>> 23ff8d14
#[tokio::test]
async fn actor_store_smoke() {
    let testdir = tempfile::tempdir().unwrap();
    let db_path = testdir.path().join("test.redb");
    let options = Options {
        path: PathOptions::new(testdir.path()),
        inline: Default::default(),
    };
    let db = Store::new(db_path, options).await.unwrap();
    db.dump().await.unwrap();
    let data = random_test_data(1024 * 1024);
    #[allow(clippy::single_range_in_vec_init)]
    let ranges = [0..data.len() as u64];
    let (hash, chunk_ranges, wire_data) = make_wire_data(&data, &ranges);
    let handle = db.get_or_create(hash, 0).await.unwrap();
    decode_response_into_batch(
        hash,
        IROH_BLOCK_SIZE,
        chunk_ranges.clone(),
        Cursor::new(wire_data),
        handle.batch_writer().await.unwrap(),
    )
    .await
    .unwrap();
    validate(&handle.0, &data, &ranges).await;
    db.insert_complete(handle).await.unwrap();
    db.sync().await.unwrap();
    db.dump().await.unwrap();
}<|MERGE_RESOLUTION|>--- conflicted
+++ resolved
@@ -791,58 +791,6 @@
     );
 }
 
-<<<<<<< HEAD
-/// tests that export to a non existing directory fails
-// #[cfg(unix)]
-// #[tokio::test]
-// async fn export_nonexistent_dir() {
-//     let (tempdir, db) = create_test_db().await;
-//     let small = Bytes::from(random_test_data(SMALL_SIZE as usize));
-//     let target_dir = tempdir.path().join("export");
-//     let small_tt = db
-//         .import_bytes(small.clone(), BlobFormat::Raw)
-//         .await
-//         .unwrap();
-//     let small_path = target_dir.join("small.data");
-//     let cause = db
-//         .export(
-//             *small_tt.hash(),
-//             small_path.clone(),
-//             ExportMode::Copy,
-//             Box::new(|_: u64| io::Result::Ok(())),
-//         )
-//         .await
-//         .unwrap_err();
-//     assert_eq!(cause.kind(), io::ErrorKind::PermissionDenied);
-// }
-
-#[tokio::test]
-async fn entry_drop() {
-    let _ = tracing_subscriber::fmt::try_init();
-    let testdir = tempfile::tempdir().unwrap();
-    let db_path = testdir.path().join("test.redb");
-    let options = Options {
-        path: PathOptions::new(testdir.path()),
-        inline: Default::default(),
-    };
-    let db = Store::new(db_path, options).await.unwrap();
-    let data = random_test_data(1024 * 1024);
-    let (_outboard, hash) = raw_outboard(data.as_slice());
-    let entry = db.get_or_create(hash, 0).await.unwrap();
-    let id = entry.0.id;
-    let e2 = entry.clone();
-    assert_eq!(id, e2.0.id);
-    drop(entry);
-    drop(e2); // Drop will send a message
-    db.sync().await.unwrap();
-    tokio::time::sleep(Duration::from_millis(50)).await;
-    let entry = db.get_or_create(hash, 0).await.unwrap();
-    assert_ne!(id, entry.0.id);
-    drop(db);
-}
-
-=======
->>>>>>> 23ff8d14
 #[tokio::test]
 async fn actor_store_smoke() {
     let testdir = tempfile::tempdir().unwrap();
