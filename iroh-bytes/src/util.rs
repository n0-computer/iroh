--- conflicted
+++ resolved
@@ -34,7 +34,6 @@
         self.0.as_bytes()
     }
 
-<<<<<<< HEAD
     /// Get the cid as bytes.
     pub fn as_cid_bytes(&self) -> [u8; 36] {
         let hash = self.0.as_bytes();
@@ -63,9 +62,7 @@
         Ok(Self::from(hash))
     }
 
-=======
-    /// Hex string of the hash.
->>>>>>> a8435ebb
+    /// Convert the hash to a hex string.
     pub fn to_hex(&self) -> String {
         self.0.to_hex().to_string()
     }
