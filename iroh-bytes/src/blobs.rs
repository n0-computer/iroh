//! Types for blobs and collections of blobs
use anyhow::{Context, Result};
use serde::{Deserialize, Serialize};

use crate::util::Hash;

/// A collection of blobs
#[derive(Clone, Debug, PartialEq, Deserialize, Serialize)]
pub struct Collection {
    /// Links to the blobs in this collection
    pub(crate) blobs: Vec<Blob>,
    /// The total size of the raw_data referred to by all links
    pub(crate) total_blobs_size: u64,
}

impl Collection {
    /// Create a new collection from a list of blobs and total size of the raw data
    pub fn new(blobs: Vec<Blob>, total_blobs_size: u64) -> anyhow::Result<Self> {
        let mut blobs = blobs;
        let n = blobs.len();
        blobs.sort_by(|a, b| a.name.cmp(&b.name));
        blobs.dedup_by(|a, b| a.name == b.name);
        anyhow::ensure!(n == blobs.len(), "duplicate blob names");
        Ok(Self {
            blobs,
            total_blobs_size,
        })
    }

<<<<<<< HEAD
    /// Serialize this collection to a std Vec<u8>
=======
    /// Serialize this collection to a std `Vec<u8>`
>>>>>>> 04c7247c
    pub fn to_bytes(&self) -> Result<Vec<u8>> {
        Ok(postcard::to_stdvec(self)?)
    }

    /// Deserialize a collection from a byte slice
    pub fn from_bytes(data: &[u8]) -> Result<Self> {
        let c: Collection =
            postcard::from_bytes(data).context("failed to deserialize Collection data")?;
        Ok(c)
    }

    /// Blobs in this collection
    pub fn blobs(&self) -> &[Blob] {
        &self.blobs
    }

    /// Take ownership of the blobs in this collection
    pub fn into_inner(self) -> Vec<Blob> {
        self.blobs
    }

    /// Total size of the raw data referred to by all blobs in this collection
    pub fn total_blobs_size(&self) -> u64 {
        self.total_blobs_size
    }

    /// The number of blobs in this collection
    pub fn total_entries(&self) -> u64 {
        self.blobs.len() as u64
    }
}

/// A blob entry of a collection
#[derive(Clone, Debug, PartialEq, Serialize, Deserialize)]
pub struct Blob {
    /// The name of this blob of data
    pub name: String,
    /// The hash of the blob of data
    pub hash: Hash,
}

#[cfg(test)]
mod tests {
    use super::*;

    #[test]
    fn roundtrip_blob() {
        let b = Blob {
            name: "test".to_string(),
            hash: blake3::Hash::from_hex(
                "3aa61c409fd7717c9d9c639202af2fae470c0ef669be7ba2caea5779cb534e9d",
            )
            .unwrap()
            .into(),
        };

        let mut buf = bytes::BytesMut::zeroed(1024);
        postcard::to_slice(&b, &mut buf).unwrap();
        let deserialize_b: Blob = postcard::from_bytes(&buf).unwrap();
        assert_eq!(b, deserialize_b);
    }
}<|MERGE_RESOLUTION|>--- conflicted
+++ resolved
@@ -27,11 +27,7 @@
         })
     }
 
-<<<<<<< HEAD
-    /// Serialize this collection to a std Vec<u8>
-=======
     /// Serialize this collection to a std `Vec<u8>`
->>>>>>> 04c7247c
     pub fn to_bytes(&self) -> Result<Vec<u8>> {
         Ok(postcard::to_stdvec(self)?)
     }
