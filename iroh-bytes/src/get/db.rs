//! Functions that use the iroh-bytes protocol in conjunction with a bao store.
<<<<<<< HEAD

use std::future::Future;
use std::io;

use futures_lite::StreamExt;
=======
use bao_tree::ChunkNum;
use futures::{Future, StreamExt};
>>>>>>> 2dfd0aef
use iroh_base::hash::Hash;
use iroh_base::rpc::RpcError;
use serde::{Deserialize, Serialize};

use crate::hashseq::parse_hash_seq;
use crate::protocol::RangeSpec;
use crate::store::BaoBatchWriter;
use crate::store::BaoBlobSize;
use crate::store::FallibleProgressBatchWriter;

use crate::{
    get::{
        self,
        error::GetError,
        fsm::{AtBlobHeader, AtEndBlob, ConnectedNext, EndBlobNext},
        Stats,
    },
    protocol::{GetRequest, RangeSpecSeq},
    store::{MapEntry, MapEntryMut, MapMut, Store as BaoStore},
    util::progress::{IdGenerator, ProgressSender},
    BlobFormat, HashAndFormat,
};
use anyhow::anyhow;
use bao_tree::ChunkRanges;
use iroh_io::AsyncSliceReader;
use tracing::trace;

/// Get a blob or collection into a store.
///
/// This considers data that is already in the store, and will only request
/// the remaining data.
///
/// Progress is reported as [`DownloadProgress`] through a [`ProgressSender`]. Note that the
/// [`DownloadProgress::AllDone`] event is not emitted from here, but left to an upper layer to send,
/// if desired.
pub async fn get_to_db<
    D: BaoStore,
    C: FnOnce() -> F,
    F: Future<Output = anyhow::Result<quinn::Connection>>,
>(
    db: &D,
    get_conn: C,
    hash_and_format: &HashAndFormat,
    sender: impl ProgressSender<Msg = DownloadProgress> + IdGenerator,
) -> Result<Stats, GetError> {
    let HashAndFormat { hash, format } = hash_and_format;
    match format {
        BlobFormat::Raw => get_blob(db, get_conn, hash, sender).await,
        BlobFormat::HashSeq => get_hash_seq(db, get_conn, hash, sender).await,
    }
}

/// Get a blob that was requested completely.
///
/// We need to create our own files and handle the case where an outboard
/// is not needed.
async fn get_blob<
    D: BaoStore,
    C: FnOnce() -> F,
    F: Future<Output = anyhow::Result<quinn::Connection>>,
>(
    db: &D,
    get_conn: C,
    hash: &Hash,
    progress: impl ProgressSender<Msg = DownloadProgress> + IdGenerator,
) -> Result<Stats, GetError> {
    let end = match db.get_mut(hash).await? {
        Some(entry) if entry.is_complete() => {
            tracing::info!("already got entire blob");
            progress
                .send(DownloadProgress::FoundLocal {
                    child: 0,
                    hash: *hash,
                    size: entry.size(),
                    valid_ranges: RangeSpec::all(),
                })
                .await?;
            return Ok(Stats::default());
        }
        Some(entry) => {
            trace!("got partial data for {}", hash);
            let valid_ranges = valid_ranges::<D>(&entry)
                .await
                .ok()
                .unwrap_or_else(ChunkRanges::all);
            progress
                .send(DownloadProgress::FoundLocal {
                    child: 0,
                    hash: *hash,
                    size: entry.size(),
                    valid_ranges: RangeSpec::new(&valid_ranges),
                })
                .await?;
            let required_ranges: ChunkRanges = ChunkRanges::all().difference(&valid_ranges);

            let request = GetRequest::new(*hash, RangeSpecSeq::from_ranges([required_ranges]));
            // full request
            let conn = get_conn().await.map_err(GetError::Io)?;
            let request = get::fsm::start(conn, request);
            // create a new bidi stream
            let connected = request.next().await?;
            // next step. we have requested a single hash, so this must be StartRoot
            let ConnectedNext::StartRoot(start) = connected.next().await? else {
                return Err(GetError::NoncompliantNode(anyhow!("expected StartRoot")));
            };
            // move to the header
            let header = start.next();
            // do the ceremony of getting the blob and adding it to the database

            get_blob_inner_partial(db, header, entry, progress).await?
        }
        None => {
            // full request
            let conn = get_conn().await.map_err(GetError::Io)?;
            let request = get::fsm::start(conn, GetRequest::single(*hash));
            // create a new bidi stream
            let connected = request.next().await?;
            // next step. we have requested a single hash, so this must be StartRoot
            let ConnectedNext::StartRoot(start) = connected.next().await? else {
                return Err(GetError::NoncompliantNode(anyhow!("expected StartRoot")));
            };
            // move to the header
            let header = start.next();
            // do the ceremony of getting the blob and adding it to the database
            get_blob_inner(db, header, progress).await?
        }
    };

    // we have requested a single hash, so we must be at closing
    let EndBlobNext::Closing(end) = end.next() else {
        return Err(GetError::NoncompliantNode(anyhow!("expected StartRoot")));
    };
    // this closes the bidi stream. Do something with the stats?
    let stats = end.next().await?;
    Ok(stats)
}

/// Given a partial entry, get the valid ranges.
pub async fn valid_ranges<D: MapMut>(entry: &D::EntryMut) -> anyhow::Result<ChunkRanges> {
    use tracing::trace as log;
    // compute the valid range from just looking at the data file
    let mut data_reader = entry.data_reader().await?;
    let data_size = data_reader.size().await?;
    let valid_from_data = ChunkRanges::from(..ChunkNum::full_chunks(data_size));
    // compute the valid range from just looking at the outboard file
    let mut outboard = entry.outboard().await?;
    let all = ChunkRanges::all();
    let mut stream = bao_tree::io::fsm::valid_outboard_ranges(&mut outboard, &all);
    let mut valid_from_outboard = ChunkRanges::empty();
    while let Some(range) = stream.next().await {
        valid_from_outboard |= ChunkRanges::from(range?);
    }
    let valid: ChunkRanges = valid_from_data.intersection(&valid_from_outboard);
    log!("valid_from_data: {:?}", valid_from_data);
    log!("valid_from_outboard: {:?}", valid_from_data);
    Ok(valid)
}

/// Get a blob that was requested completely.
///
/// We need to create our own files and handle the case where an outboard
/// is not needed.
async fn get_blob_inner<D: BaoStore>(
    db: &D,
    at_header: AtBlobHeader,
    sender: impl ProgressSender<Msg = DownloadProgress> + IdGenerator,
) -> Result<AtEndBlob, GetError> {
    // read the size. The size we get here is not verified, but since we use
    // it for the tree traversal we are guaranteed not to get more than size.
    let (at_content, size) = at_header.next().await?;
    let hash = at_content.hash();
    let child_offset = at_content.offset();
    // get or create the partial entry
    let entry = db.get_or_create(hash, size).await?;
    // open the data file in any case
    let bw = entry.batch_writer().await?;
    // allocate a new id for progress reports for this transfer
    let id = sender.new_id();
    sender
        .send(DownloadProgress::Found {
            id,
            hash,
            size,
            child: child_offset,
        })
        .await?;
    let sender2 = sender.clone();
    let on_write = move |offset: u64, _length: usize| {
        // if try send fails it means that the receiver has been dropped.
        // in that case we want to abort the write_all_with_outboard.
        sender2
            .try_send(DownloadProgress::Progress { id, offset })
            .map_err(|e| {
                tracing::info!("aborting download of {}", hash);
                e
            })?;
        Ok(())
    };
    let mut bw = FallibleProgressBatchWriter::new(bw, on_write);
    // use the convenience method to write all to the batch writer
    let end = at_content.write_all_batch(&mut bw).await?;
    // sync the underlying storage, if needed
    bw.sync().await?;
    drop(bw);
    db.insert_complete(entry).await?;
    // notify that we are done
    sender.send(DownloadProgress::Done { id }).await?;
    Ok(end)
}

/// Get a blob that was requested partially.
///
/// We get passed the data and outboard ids. Partial downloads are only done
/// for large blobs where the outboard is present.
async fn get_blob_inner_partial<D: BaoStore>(
    db: &D,
    at_header: AtBlobHeader,
    entry: D::EntryMut,
    sender: impl ProgressSender<Msg = DownloadProgress> + IdGenerator,
) -> Result<AtEndBlob, GetError> {
    // read the size. The size we get here is not verified, but since we use
    // it for the tree traversal we are guaranteed not to get more than size.
    let (at_content, size) = at_header.next().await?;
    // create a batch writer for the bao file
    let bw = entry.batch_writer().await?;
    // allocate a new id for progress reports for this transfer
    let id = sender.new_id();
    let hash = at_content.hash();
    let child_offset = at_content.offset();
    sender
        .send(DownloadProgress::Found {
            id,
            hash,
            size,
            child: child_offset,
        })
        .await?;
    let sender2 = sender.clone();
    let on_write = move |offset: u64, _length: usize| {
        // if try send fails it means that the receiver has been dropped.
        // in that case we want to abort the write_all_with_outboard.
        sender2
            .try_send(DownloadProgress::Progress { id, offset })
            .map_err(|e| {
                tracing::info!("aborting download of {}", hash);
                e
            })?;
        Ok(())
    };
    let mut bw = FallibleProgressBatchWriter::new(bw, on_write);
    // use the convenience method to write all to the batch writer
    let at_end = at_content.write_all_batch(&mut bw).await?;
    // sync the underlying storage, if needed
    bw.sync().await?;
    drop(bw);
    // we got to the end without error, so we can mark the entry as complete
    //
    // caution: this assumes that the request filled all the gaps in our local
    // data. We can't re-check this here since that would be very expensive.
    db.insert_complete(entry).await?;
    // notify that we are done
    sender.send(DownloadProgress::Done { id }).await?;
    Ok(at_end)
}

/// Get information about a blob in a store.
///
/// This will compute the valid ranges for partial blobs, so it is somewhat expensive for those.
pub async fn blob_info<D: BaoStore>(db: &D, hash: &Hash) -> io::Result<BlobInfo<D>> {
    io::Result::Ok(match db.get_mut(hash).await? {
        Some(entry) if entry.is_complete() => BlobInfo::Complete {
            size: entry.size().value(),
        },
        Some(entry) => {
            let valid_ranges = valid_ranges::<D>(&entry)
                .await
                .ok()
                .unwrap_or_else(ChunkRanges::all);
            BlobInfo::Partial {
                entry,
                valid_ranges,
            }
        }
        None => BlobInfo::Missing,
    })
}

/// Like `get_blob_info`, but for multiple hashes
async fn blob_infos<D: BaoStore>(db: &D, hash_seq: &[Hash]) -> io::Result<Vec<BlobInfo<D>>> {
    let items = futures_lite::stream::iter(hash_seq)
        .then(|hash| blob_info(db, hash))
        .collect::<Vec<_>>();
    items.await.into_iter().collect()
}

/// Get a sequence of hashes
async fn get_hash_seq<
    D: BaoStore,
    C: FnOnce() -> F,
    F: Future<Output = anyhow::Result<quinn::Connection>>,
>(
    db: &D,
    get_conn: C,
    root_hash: &Hash,
    sender: impl ProgressSender<Msg = DownloadProgress> + IdGenerator,
) -> Result<Stats, GetError> {
    use tracing::info as log;
    let finishing = match db.get_mut(root_hash).await? {
        Some(entry) if entry.is_complete() => {
            log!("already got collection - doing partial download");
            // send info that we have the hashseq itself entirely
            sender
                .send(DownloadProgress::FoundLocal {
                    child: 0,
                    hash: *root_hash,
                    size: entry.size(),
                    valid_ranges: RangeSpec::all(),
                })
                .await?;
            // got the collection
            let reader = entry.data_reader().await?;
            let (mut hash_seq, children) = parse_hash_seq(reader).await.map_err(|err| {
                GetError::NoncompliantNode(anyhow!("Failed to parse downloaded HashSeq: {err}"))
            })?;
            sender
                .send(DownloadProgress::FoundHashSeq {
                    hash: *root_hash,
                    children,
                })
                .await?;
            let mut children: Vec<Hash> = vec![];
            while let Some(hash) = hash_seq.next().await? {
                children.push(hash);
            }
            let missing_info = blob_infos(db, &children).await?;
            // send the info about what we have
            for (i, info) in missing_info.iter().enumerate() {
                if let Some(size) = info.size() {
                    sender
                        .send(DownloadProgress::FoundLocal {
                            child: (i as u64) + 1,
                            hash: children[i],
                            size,
                            valid_ranges: RangeSpec::new(&info.valid_ranges()),
                        })
                        .await?;
                }
            }
            if missing_info
                .iter()
                .all(|x| matches!(x, BlobInfo::Complete { .. }))
            {
                log!("nothing to do");
                return Ok(Stats::default());
            }

            let missing_iter = std::iter::once(ChunkRanges::empty())
                .chain(missing_info.iter().map(|x| x.missing_ranges()))
                .collect::<Vec<_>>();
            log!("requesting chunks {:?}", missing_iter);
            let request = GetRequest::new(*root_hash, RangeSpecSeq::from_ranges(missing_iter));
            let conn = get_conn().await.map_err(GetError::Io)?;
            let request = get::fsm::start(conn, request);
            // create a new bidi stream
            let connected = request.next().await?;
            log!("connected");
            // we have not requested the root, so this must be StartChild
            let ConnectedNext::StartChild(start) = connected.next().await? else {
                return Err(GetError::NoncompliantNode(anyhow!("expected StartChild")));
            };
            let mut next = EndBlobNext::MoreChildren(start);
            // read all the children
            loop {
                let start = match next {
                    EndBlobNext::MoreChildren(start) => start,
                    EndBlobNext::Closing(finish) => break finish,
                };
                let child_offset = usize::try_from(start.child_offset())
                    .map_err(|_| GetError::NoncompliantNode(anyhow!("child offset too large")))?;
                let (child_hash, info) =
                    match (children.get(child_offset), missing_info.get(child_offset)) {
                        (Some(blob), Some(info)) => (*blob, info),
                        _ => break start.finish(),
                    };
                tracing::info!(
                    "requesting child {} {:?}",
                    child_hash,
                    info.missing_ranges()
                );
                let header = start.next(child_hash);
                let end_blob = match info {
                    BlobInfo::Missing => get_blob_inner(db, header, sender.clone()).await?,
                    BlobInfo::Partial { entry, .. } => {
                        get_blob_inner_partial(db, header, entry.clone(), sender.clone()).await?
                    }
                    BlobInfo::Complete { .. } => {
                        return Err(GetError::NoncompliantNode(anyhow!(
                            "got data we have not requested"
                        )));
                    }
                };
                next = end_blob.next();
            }
        }
        _ => {
            tracing::debug!("don't have collection - doing full download");
            // don't have the collection, so probably got nothing
            let conn = get_conn().await.map_err(GetError::Io)?;
            let request = get::fsm::start(conn, GetRequest::all(*root_hash));
            // create a new bidi stream
            let connected = request.next().await?;
            // next step. we have requested a single hash, so this must be StartRoot
            let ConnectedNext::StartRoot(start) = connected.next().await? else {
                return Err(GetError::NoncompliantNode(anyhow!("expected StartRoot")));
            };
            // move to the header
            let header = start.next();
            // read the blob and add it to the database
            let end_root = get_blob_inner(db, header, sender.clone()).await?;
            // read the collection fully for now
            let entry = db
                .get(root_hash)
                .await?
                .ok_or_else(|| GetError::LocalFailure(anyhow!("just downloaded but not in db")))?;
            let reader = entry.data_reader().await?;
            let (mut collection, count) = parse_hash_seq(reader).await.map_err(|err| {
                GetError::NoncompliantNode(anyhow!("Failed to parse downloaded HashSeq: {err}"))
            })?;
            sender
                .send(DownloadProgress::FoundHashSeq {
                    hash: *root_hash,
                    children: count,
                })
                .await?;
            let mut children = vec![];
            while let Some(hash) = collection.next().await? {
                children.push(hash);
            }
            let mut next = end_root.next();
            // read all the children
            loop {
                let start = match next {
                    EndBlobNext::MoreChildren(start) => start,
                    EndBlobNext::Closing(finish) => break finish,
                };
                let child_offset = usize::try_from(start.child_offset())
                    .map_err(|_| GetError::NoncompliantNode(anyhow!("child offset too large")))?;

                let child_hash = match children.get(child_offset) {
                    Some(blob) => *blob,
                    None => break start.finish(),
                };
                let header = start.next(child_hash);
                let end_blob = get_blob_inner(db, header, sender.clone()).await?;
                next = end_blob.next();
            }
        }
    };
    // this closes the bidi stream. Do something with the stats?
    let stats = finishing.next().await?;
    Ok(stats)
}

/// Information about a the status of a blob in a store.
#[derive(Debug, Clone)]
pub enum BlobInfo<D: BaoStore> {
    /// we have the blob completely
    Complete {
        /// The size of the entry in bytes.
        size: u64,
    },
    /// we have the blob partially
    Partial {
        /// The partial entry.
        entry: D::EntryMut,
        /// The ranges that are available locally.
        valid_ranges: ChunkRanges,
    },
    /// we don't have the blob at all
    Missing,
}

impl<D: BaoStore> BlobInfo<D> {
    /// The size of the blob, if known.
    pub fn size(&self) -> Option<BaoBlobSize> {
        match self {
            BlobInfo::Complete { size } => Some(BaoBlobSize::Verified(*size)),
            BlobInfo::Partial { entry, .. } => Some(entry.size()),
            BlobInfo::Missing => None,
        }
    }

    /// Ranges that are valid locally.
    ///
    /// This will be all for complete blobs, empty for missing blobs,
    /// and a set with possibly open last range for partial blobs.
    pub fn valid_ranges(&self) -> ChunkRanges {
        match self {
            BlobInfo::Complete { .. } => ChunkRanges::all(),
            BlobInfo::Partial { valid_ranges, .. } => valid_ranges.clone(),
            BlobInfo::Missing => ChunkRanges::empty(),
        }
    }

    /// Ranges that are missing locally and need to be requested.
    ///
    /// This will be empty for complete blobs, all for missing blobs, and
    /// a set with possibly open last range for partial blobs.
    pub fn missing_ranges(&self) -> ChunkRanges {
        match self {
            BlobInfo::Complete { .. } => ChunkRanges::empty(),
            BlobInfo::Partial { valid_ranges, .. } => ChunkRanges::all().difference(valid_ranges),
            BlobInfo::Missing => ChunkRanges::all(),
        }
    }
}

/// Progress updates for the get operation.
#[derive(Debug, Clone, Serialize, Deserialize)]
pub enum DownloadProgress {
    /// Data was found locally.
    FoundLocal {
        /// child offset
        child: u64,
        /// The hash of the entry.
        hash: Hash,
        /// The size of the entry in bytes.
        size: BaoBlobSize,
        /// The ranges that are available locally.
        valid_ranges: RangeSpec,
    },
    /// A new connection was established.
    Connected,
    /// An item was found with hash `hash`, from now on referred to via `id`.
    Found {
        /// A new unique id for this entry.
        id: u64,
        /// child offset
        child: u64,
        /// The hash of the entry.
        hash: Hash,
        /// The size of the entry in bytes.
        size: u64,
    },
    /// An item was found with hash `hash`, from now on referred to via `id`.
    FoundHashSeq {
        /// The name of the entry.
        hash: Hash,
        /// Number of children in the collection, if known.
        children: u64,
    },
    /// We got progress ingesting item `id`.
    Progress {
        /// The unique id of the entry.
        id: u64,
        /// The offset of the progress, in bytes.
        offset: u64,
    },
    /// We are done with `id`, and the hash is `hash`.
    Done {
        /// The unique id of the entry.
        id: u64,
    },
    /// All operations finished.
    ///
    /// This will be the last message in the stream.
    AllDone(Stats),
    /// We got an error and need to abort.
    ///
    /// This will be the last message in the stream.
    Abort(RpcError),
}<|MERGE_RESOLUTION|>--- conflicted
+++ resolved
@@ -1,14 +1,9 @@
 //! Functions that use the iroh-bytes protocol in conjunction with a bao store.
-<<<<<<< HEAD
 
 use std::future::Future;
 use std::io;
 
 use futures_lite::StreamExt;
-=======
-use bao_tree::ChunkNum;
-use futures::{Future, StreamExt};
->>>>>>> 2dfd0aef
 use iroh_base::hash::Hash;
 use iroh_base::rpc::RpcError;
 use serde::{Deserialize, Serialize};
