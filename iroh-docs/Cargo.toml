--- conflicted
+++ resolved
@@ -44,15 +44,8 @@
 thiserror = "1"
 tokio = { version = "1", features = ["sync", "rt", "time", "macros"] }
 tokio-stream = { version = "0.1", optional = true, features = ["sync"]}
-<<<<<<< HEAD
-quinn = { version = "0.11", optional = true }
-futures-util = { version = "0.3.25", optional = true }
-lru = "0.12"
-self_cell = "1.0.3"
-=======
 tokio-util = { version = "0.7", optional = true, features = ["codec", "io-util", "io"] }
 tracing = "0.1"
->>>>>>> eb74cf6a
 
 [dev-dependencies]
 iroh-test = { path = "../iroh-test" }
