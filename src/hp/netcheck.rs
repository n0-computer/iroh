--- conflicted
+++ resolved
@@ -1801,11 +1801,7 @@
     }
 
     #[tokio::test]
-<<<<<<< HEAD
-    async fn test_google_stun() -> Result<()> {
-=======
     async fn test_iroh_computer_stun() -> Result<()> {
->>>>>>> a89fccfd
         let _guard = setup_logging();
 
         let mut client = Client::new(None)
