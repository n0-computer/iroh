--- conflicted
+++ resolved
@@ -841,38 +841,12 @@
         self.by_id.iter_mut()
     }
 
-<<<<<<< HEAD
-    pub(super) fn store_node_key_mapping(&mut self, id: usize, public_key: key::node::PublicKey) {
-        if let hash_map::Entry::Vacant(e) = self.by_node_key.entry(public_key) {
-            e.insert(id);
-            // allow lookups by the fake addr
-            let fake_wg_addr = self.by_id(&id).unwrap().fake_wg_addr;
-            self.by_ip_port.insert(fake_wg_addr, id);
-        }
-    }
-
-    /// Stores endpoint, with a public key.
-    pub(super) fn upsert_endpoint(&mut self, options: Options) -> Option<usize> {
-        if let Some(public_key) = options.public_key.clone() {
-            #[allow(clippy::map_entry)]
-            if !self.by_node_key.contains_key(&public_key) {
-                let id = self.insert_endpoint(options);
-                self.by_node_key.insert(public_key, id);
-                // allow lookups by the fake addr
-                let fake_wg_addr = self.by_id(&id).unwrap().fake_wg_addr;
-                self.by_ip_port.insert(fake_wg_addr, id);
-                return Some(id);
-            }
-        }
-        None
-=======
     /// Sets the node key for a peer if it wasn't known yet.
     ///
     /// Since a peer can initially be created before the node key is known, this allows
     /// setting the node key once it is known.
     pub(super) fn store_node_key_mapping(&mut self, id: usize, node_key: key::node::PublicKey) {
         self.by_node_key.entry(node_key).or_insert(id);
->>>>>>> 2f8aeb97
     }
 
     /// Inserts a new endpoint into the [`PeerMap`].
