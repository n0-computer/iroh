--- conflicted
+++ resolved
@@ -516,38 +516,6 @@
     }
 }
 
-<<<<<<< HEAD
-impl Drop for Conn {
-    fn drop(&mut self) {
-        if self.is_closed() {
-            return;
-        }
-        // the actor holds a strong ref to us, so 2 means we're the last conn
-        if Arc::strong_count(&self.inner) > 2 {
-            return;
-        }
-        self.inner.closing.store(true, Ordering::Relaxed);
-        self.inner.closed.store(true, Ordering::SeqCst);
-        // the block in place is needed because otherwise tokio will panic if Drop is called from
-        // within a runtime. We want Drop to work both inside and outside of a runtime.
-        let task = tokio::task::block_in_place(|| self.actor_task.blocking_lock().take());
-        if let Some(task) = task {
-            task.abort();
-        }
-    }
-}
-
-/// A route entry for a public key, saying that a certain peer should be available at DERP
-/// node derpID, as long as the current connection for that derpID is dc. (but dc should not be
-/// used to write directly; it's owned by the read/write loops)
-#[derive(Debug)]
-struct DerpRoute {
-    derp_id: u16,
-    dc: derp::http::Client, // don't use directly; see comment above
-}
-
-=======
->>>>>>> f9d9841a
 /// The info and state for the DiscoKey in the Conn.discoInfo map key.
 ///
 /// Note that a DiscoKey does not necessarily map to exactly one
