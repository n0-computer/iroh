--- conflicted
+++ resolved
@@ -1,27 +1,16 @@
 //! Utility functions and types.
-<<<<<<< HEAD
-=======
 use anyhow::{ensure, Result};
 use base64::{engine::general_purpose, Engine as _};
 use bytes::Bytes;
 use derive_more::Display;
 use postcard::experimental::max_size::MaxSize;
 use serde::{de, Deserialize, Deserializer, Serialize, Serializer};
->>>>>>> 7b91c9ae
 use std::{
     fmt::{self, Display},
     io::{self, Read, Seek},
     result,
     str::FromStr,
 };
-<<<<<<< HEAD
-
-use anyhow::{ensure, Result};
-use base64::{engine::general_purpose, Engine as _};
-use postcard::experimental::max_size::MaxSize;
-use serde::{de, Deserialize, Deserializer, Serialize, Serializer};
-=======
->>>>>>> 7b91c9ae
 use thiserror::Error;
 
 /// Encode the given buffer into Base64 URL SAFE without padding.
