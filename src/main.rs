use std::{fmt, net::SocketAddr, path::PathBuf, str::FromStr};

use anyhow::{bail, Context, Result};
use clap::{Parser, Subcommand};
use console::style;
use indicatif::{
    HumanBytes, HumanDuration, ProgressBar, ProgressDrawTarget, ProgressState, ProgressStyle,
};
use iroh::protocol::AuthToken;
use iroh::provider::Ticket;
use tokio::io::AsyncWriteExt;
use tracing_subscriber::{prelude::*, EnvFilter};

use iroh::{get, provider, Hash, Keypair, PeerId};

#[derive(Parser, Debug, Clone)]
#[clap(version, about, long_about = None)]
#[clap(about = "Send data.")]
struct Cli {
    #[clap(subcommand)]
    command: Commands,
    /// Log SSL pre-master key to file in SSLKEYLOGFILE environment variable.
    #[clap(long)]
    keylog: bool,
}

#[derive(Subcommand, Debug, Clone)]
#[allow(clippy::large_enum_variant)]
enum Commands {
    /// Serve the data from the given path. If it is a folder, all files in that folder will be served. If none is specified reads from STDIN.
    #[clap(about = "Serve the data from the given path")]
    Provide {
        path: Option<PathBuf>,
        #[clap(long, short)]
        /// Optional port, defaults to 127.0.01:4433.
        #[clap(long, short)]
        addr: Option<SocketAddr>,
        /// Auth token, defaults to random generated.
        #[clap(long)]
        auth_token: Option<String>,
        /// If this path is provided and it exists, the private key is read from this file and used, if it does not exist the private key will be persisted to this location.
        #[clap(long)]
        key: Option<PathBuf>,
    },
    /// Fetch some data by hash.
    #[clap(about = "Fetch the data from the hash")]
    Get {
        /// The root hash to retrieve.
        hash: Blake3Cid,
        /// PeerId of the provider.
        #[clap(long, short)]
        peer: PeerId,
        /// The authentication token to present to the server.
        #[clap(long)]
        auth_token: String,
        /// Optional address of the provider, defaults to 127.0.0.1:4433.
        #[clap(long, short)]
        addr: Option<SocketAddr>,
        /// Optional path to a new directory in which to save the file(s). If none is specified writes the data to STDOUT.
        #[clap(long, short)]
        out: Option<PathBuf>,
    },
    /// Fetches some data from a ticket,
    ///
    /// The ticket contains all hash, authentication and connection information to connect
    /// to the provider.  It is a simpler, but slightly less flexible alternative to the
    /// `get` subcommand.
    #[clap(
        about = "Fetch the data using a ticket for all provider information and authentication."
    )]
    GetTicket {
        /// Optional path to a new directory in which to save the file(s). If none is specified writes the data to STDOUT.
        #[clap(long, short)]
        out: Option<PathBuf>,
        /// Ticket containing everything to retrieve a hash from provider.
        ticket: Ticket,
    },
}

// Note about writing to STDOUT vs STDERR
// Looking at https://unix.stackexchange.com/questions/331611/do-progress-reports-logging-information-belong-on-stderr-or-stdout
// it is a little complicated.
// The current setup is to write all progress information to STDERR and all data to STDOUT.
<<<<<<< HEAD
macro_rules! out_println {
    // Match a format string followed by any number of arguments
    ($fmt:expr $(, $args:expr)*) => {{
        // Use the `format!` macro to format the string with the arguments
        let message = format!($fmt $(, $args)*);
        // Print the formatted string to the console with a newline
        tokio::io::stderr().write_all(message.as_ref()).await.unwrap();
        tokio::io::stderr().write_all(b"\n").await.unwrap();
    }};
=======

struct OutWriter {
    stderr: Mutex<tokio::io::Stderr>,
}

impl OutWriter {
    pub fn new() -> Self {
        let stderr = tokio::io::stderr();
        Self {
            stderr: Mutex::new(stderr),
        }
    }
}

impl OutWriter {
    pub async fn println(&self, mut content: String) {
        let stderr = &mut *self.stderr.lock().await;
        content.push('\n');
        stderr.write_all(content.as_bytes()).await.unwrap();
    }
>>>>>>> 1a68106d
}

#[repr(transparent)]
#[derive(Debug, Clone, Copy, PartialEq, Eq)]
struct Blake3Cid(Hash);

const CID_PREFIX: [u8; 4] = [
    0x01, // version
    0x55, // raw codec
    0x1e, // hash function, blake3
    0x20, // hash size, 32 bytes
];

impl Blake3Cid {
    pub fn new(hash: Hash) -> Self {
        Blake3Cid(hash)
    }

    pub fn as_hash(&self) -> &Hash {
        &self.0
    }

    pub fn as_bytes(&self) -> [u8; 36] {
        let hash: [u8; 32] = self.0.as_ref().try_into().unwrap();
        let mut res = [0u8; 36];
        res[0..4].copy_from_slice(&CID_PREFIX);
        res[4..36].copy_from_slice(&hash);
        res
    }

    pub fn from_bytes(bytes: &[u8]) -> anyhow::Result<Self> {
        anyhow::ensure!(
            bytes.len() == 36,
            "invalid cid length, expected 36, got {}",
            bytes.len()
        );
        anyhow::ensure!(bytes[0..4] == CID_PREFIX, "invalid cid prefix");
        let mut hash = [0u8; 32];
        hash.copy_from_slice(&bytes[4..36]);
        Ok(Blake3Cid(Hash::from(hash)))
    }
}

impl fmt::Display for Blake3Cid {
    fn fmt(&self, f: &mut fmt::Formatter<'_>) -> fmt::Result {
        // result will be 58 bytes plus prefix
        let mut res = [b'b'; 59];
        // write the encoded bytes
        data_encoding::BASE32_NOPAD.encode_mut(&self.as_bytes(), &mut res[1..]);
        // convert to string, this is guaranteed to succeed
        let t = std::str::from_utf8_mut(res.as_mut()).unwrap();
        // hack since data_encoding doesn't have BASE32LOWER_NOPAD as a const
        t.make_ascii_lowercase();
        // write the str, no allocations
        f.write_str(t)
    }
}

impl FromStr for Blake3Cid {
    type Err = anyhow::Error;

    fn from_str(s: &str) -> Result<Self, Self::Err> {
        let sb = s.as_bytes();
        if sb.len() == 59 && sb[0] == b'b' {
            // this is a base32 encoded cid, we can decode it directly
            let mut t = [0u8; 58];
            t.copy_from_slice(&sb[1..]);
            // hack since data_encoding doesn't have BASE32LOWER_NOPAD as a const
            std::str::from_utf8_mut(t.as_mut())
                .unwrap()
                .make_ascii_uppercase();
            // decode the bytes
            let mut res = [0u8; 36];
            data_encoding::BASE32_NOPAD
                .decode_mut(&t, &mut res)
                .map_err(|_e| anyhow::anyhow!("invalid base32"))?;
            // convert to cid, this will check the prefix
            Self::from_bytes(&res)
        } else {
            // if we want to support all the weird multibase prefixes, we have no choice
            // but to use the multibase crate
            let (_base, bytes) = multibase::decode(s)?;
            Self::from_bytes(bytes.as_ref())
        }
    }
}

const PROGRESS_STYLE: &str =
    "{msg}\n{spinner:.green} [{elapsed_precise}] [{wide_bar:.cyan/blue}] {bytes}/{total_bytes} ({eta})";

#[tokio::main(flavor = "multi_thread")]
async fn main() -> Result<()> {
    tracing_subscriber::registry()
        .with(tracing_subscriber::fmt::layer().with_writer(std::io::stderr))
        .with(EnvFilter::from_default_env())
        .init();

    let cli = Cli::parse();

    match cli.command {
        Commands::Get {
            hash,
            peer,
            auth_token,
            addr,
            out,
        } => {
            let mut opts = get::Options {
                peer_id: Some(peer),
                keylog: cli.keylog,
                ..Default::default()
            };
            if let Some(addr) = addr {
                opts.addr = addr;
            }
            let token = AuthToken::from_str(&auth_token)
                .context("Wrong format for authentication token")?;
            tokio::select! {
                biased;
                res = get_interactive(*hash.as_hash(), opts, token, out) => {
                    res
                }
                _ = tokio::signal::ctrl_c() => {
                    println!("Ending transfer early...");
                    Ok(())
                }
            }
        }
        Commands::GetTicket { out, ticket } => {
            let Ticket {
                hash,
                peer,
                addr,
                token,
            } = ticket;
            let opts = get::Options {
                addr,
                peer_id: Some(peer),
                keylog: cli.keylog,
            };
            tokio::select! {
                biased;
                res = get_interactive(hash, opts, token, out) => {
                    res
                }
                _ = tokio::signal::ctrl_c() => {
                    println!("Ending transfer early...");
                    Ok(())
                }
            }
        }
        Commands::Provide {
            path,
            addr,
            auth_token,
            key,
        } => {
            tokio::select! {
                biased;
                res = provide_interactive(path, addr, auth_token, key, cli.keylog) => {
                    res
                }
                _ = tokio::signal::ctrl_c() => {
                    println!("\nShutting down provider...");
                    Ok(())
                }
            }
        }
    }
}

async fn provide_interactive(
    path: Option<PathBuf>,
    addr: Option<SocketAddr>,
    auth_token: Option<String>,
    key: Option<PathBuf>,
    keylog: bool,
) -> Result<()> {
    let keypair = get_keypair(key).await?;

    let mut tmp_path = None;

    let sources = if let Some(path) = path {
<<<<<<< HEAD
        out_println!("Reading {}", path.display());
=======
        println!("Reading {}", path.display());
>>>>>>> 1a68106d
        if path.is_dir() {
            let mut paths = Vec::new();
            let mut iter = tokio::fs::read_dir(&path).await?;
            while let Some(el) = iter.next_entry().await? {
                if el.path().is_file() {
                    paths.push(el.path().into());
                }
            }
            paths.sort();
            paths
        } else if path.is_file() {
            vec![path.into()]
        } else {
            bail!("path must be either a Directory or a File");
        }
    } else {
        // Store STDIN content into a temporary file
        let (file, path) = tempfile::NamedTempFile::new()?.into_parts();
        let mut file = tokio::fs::File::from_std(file);
        let path_buf = path.to_path_buf();
        tmp_path = Some(path);
        tokio::io::copy(&mut tokio::io::stdin(), &mut file).await?;
        vec![path_buf.into()]
    };

    let (db, hash) = provider::create_collection(sources).await?;

    println!("Collection: {}\n", Blake3Cid::new(hash));
    let mut total_size = 0;
    for (_, path, size) in db.blobs() {
        total_size += size;
        println!("- {}: {}", path.display(), HumanBytes(size));
    }
    println!("Total: {}", HumanBytes(total_size));
    println!();
    let mut builder = provider::Provider::builder(db)
        .keypair(keypair)
        .keylog(keylog);
    if let Some(addr) = addr {
        builder = builder.bind_addr(addr);
    }
    if let Some(ref encoded) = auth_token {
        let auth_token = AuthToken::from_str(encoded)?;
        builder = builder.auth_token(auth_token);
    }
    let provider = builder.spawn()?;

<<<<<<< HEAD
    out_println!("PeerID: {}", provider.peer_id());
    out_println!("Auth token: {}", provider.auth_token());
    out_println!("All-in-one ticket: {}", provider.ticket(hash));
=======
    println!("Listening address: {}", provider.listen_addr());
    println!("PeerID: {}", provider.peer_id());
    println!("Auth token: {}", provider.auth_token());
    println!("All-in-one ticket: {}", provider.ticket(hash));
>>>>>>> 1a68106d
    provider.await?;

    // Drop tempath to signal it can be destroyed
    drop(tmp_path);
    Ok(())
}

async fn get_keypair(key: Option<PathBuf>) -> Result<Keypair> {
    match key {
        Some(key_path) => {
            if key_path.exists() {
                let keystr = tokio::fs::read(key_path).await?;
                let keypair = Keypair::try_from_openssh(keystr)?;
                Ok(keypair)
            } else {
                let keypair = Keypair::generate();
                let ser_key = keypair.to_openssh()?;
                tokio::fs::write(key_path, ser_key).await?;
                Ok(keypair)
            }
        }
        None => {
            // No path provided, just generate one
            Ok(Keypair::generate())
        }
    }
}

async fn get_interactive(
    hash: Hash,
    opts: get::Options,
    token: AuthToken,
    out: Option<PathBuf>,
) -> Result<()> {
    out_println!("Fetching: {}", Blake3Cid::new(hash));

    out_println!("{} Connecting ...", style("[1/3]").bold().dim());

    let pb = ProgressBar::hidden();
    pb.enable_steady_tick(std::time::Duration::from_millis(50));
    pb.set_style(
        ProgressStyle::with_template(PROGRESS_STYLE)
            .unwrap()
            .with_key(
                "eta",
                |state: &ProgressState, w: &mut dyn std::fmt::Write| {
                    write!(w, "{:.1}s", state.eta().as_secs_f64()).unwrap()
                },
            )
            .progress_chars("#>-"),
    );

    let on_connected = || async move {
        out_println!("{} Requesting ...", style("[2/3]").bold().dim());
        Ok(())
    };
    let on_collection = |collection: &iroh::blobs::Collection| {
        let pb = &pb;
        let name = collection.name().to_string();
        let total_entries = collection.total_entries();
        let size = collection.total_blobs_size();
        async move {
            out_println!("{} Downloading {name}...", style("[3/3]").bold().dim());
            out_println!(
                "  {total_entries} file(s) with total transfer size {}",
                HumanBytes(size)
            );
            pb.set_length(size);
            pb.reset();
            pb.set_draw_target(ProgressDrawTarget::stderr());

            Ok(())
        }
    };

    let on_blob = |hash: Hash, mut reader, name: String| {
        let out = &out;
        let pb = &pb;
        async move {
            let name = if name.is_empty() {
                hash.to_string()
            } else {
                name
            };
            pb.set_message(format!("Receiving '{name}'..."));

            // Wrap the reader to show progress.
            let mut wrapped_reader = pb.wrap_async_read(&mut reader);

            if let Some(ref outpath) = out {
                tokio::fs::create_dir_all(outpath)
                    .await
                    .context("Unable to create directory {outpath}")?;
                let dirpath = std::path::PathBuf::from(outpath);
                let filepath = dirpath.join(name);

                // Create temp file
                let (temp_file, dup) = tokio::task::spawn_blocking(|| {
                    let temp_file = tempfile::Builder::new()
                        .prefix("iroh-tmp-")
                        .tempfile_in(dirpath)
                        .context("Failed to create temporary output file")?;
                    let dup = temp_file.as_file().try_clone()?;
                    Ok::<_, anyhow::Error>((temp_file, dup))
                })
                .await??;

                let file = tokio::fs::File::from_std(dup);
                let mut file_buf = tokio::io::BufWriter::new(file);
                tokio::io::copy(&mut wrapped_reader, &mut file_buf).await?;

                // Rename temp file, to target name
                let filepath2 = filepath.clone();
                tokio::task::spawn_blocking(|| temp_file.persist(filepath2))
                    .await?
                    .context("Failed to write output file")?;
            } else {
                // Write to OUT_WRITER
                let mut stdout = tokio::io::stdout();
                tokio::io::copy(&mut wrapped_reader, &mut stdout).await?;
            }

            Ok(reader)
        }
    };
    let stats = get::run(hash, token, opts, on_connected, on_collection, on_blob).await?;

    pb.finish_and_clear();
<<<<<<< HEAD
    out_println!("Done in {}", HumanDuration(stats.elapsed));
=======
    out_writer
        .println(format!(
            "Transferred {} in {}, {}/s",
            HumanBytes(stats.data_len),
            HumanDuration(stats.elapsed),
            HumanBytes((stats.data_len as f64 / stats.elapsed.as_secs_f64()) as u64),
        ))
        .await;
>>>>>>> 1a68106d

    Ok(())
}<|MERGE_RESOLUTION|>--- conflicted
+++ resolved
@@ -81,38 +81,15 @@
 // Looking at https://unix.stackexchange.com/questions/331611/do-progress-reports-logging-information-belong-on-stderr-or-stdout
 // it is a little complicated.
 // The current setup is to write all progress information to STDERR and all data to STDOUT.
-<<<<<<< HEAD
 macro_rules! out_println {
     // Match a format string followed by any number of arguments
     ($fmt:expr $(, $args:expr)*) => {{
         // Use the `format!` macro to format the string with the arguments
-        let message = format!($fmt $(, $args)*);
+        let mut message = format!($fmt $(, $args)*);
         // Print the formatted string to the console with a newline
+        message.push('\n');
         tokio::io::stderr().write_all(message.as_ref()).await.unwrap();
-        tokio::io::stderr().write_all(b"\n").await.unwrap();
     }};
-=======
-
-struct OutWriter {
-    stderr: Mutex<tokio::io::Stderr>,
-}
-
-impl OutWriter {
-    pub fn new() -> Self {
-        let stderr = tokio::io::stderr();
-        Self {
-            stderr: Mutex::new(stderr),
-        }
-    }
-}
-
-impl OutWriter {
-    pub async fn println(&self, mut content: String) {
-        let stderr = &mut *self.stderr.lock().await;
-        content.push('\n');
-        stderr.write_all(content.as_bytes()).await.unwrap();
-    }
->>>>>>> 1a68106d
 }
 
 #[repr(transparent)]
@@ -296,11 +273,7 @@
     let mut tmp_path = None;
 
     let sources = if let Some(path) = path {
-<<<<<<< HEAD
-        out_println!("Reading {}", path.display());
-=======
         println!("Reading {}", path.display());
->>>>>>> 1a68106d
         if path.is_dir() {
             let mut paths = Vec::new();
             let mut iter = tokio::fs::read_dir(&path).await?;
@@ -348,16 +321,10 @@
     }
     let provider = builder.spawn()?;
 
-<<<<<<< HEAD
-    out_println!("PeerID: {}", provider.peer_id());
-    out_println!("Auth token: {}", provider.auth_token());
-    out_println!("All-in-one ticket: {}", provider.ticket(hash));
-=======
     println!("Listening address: {}", provider.listen_addr());
     println!("PeerID: {}", provider.peer_id());
     println!("Auth token: {}", provider.auth_token());
     println!("All-in-one ticket: {}", provider.ticket(hash));
->>>>>>> 1a68106d
     provider.await?;
 
     // Drop tempath to signal it can be destroyed
@@ -486,18 +453,12 @@
     let stats = get::run(hash, token, opts, on_connected, on_collection, on_blob).await?;
 
     pb.finish_and_clear();
-<<<<<<< HEAD
-    out_println!("Done in {}", HumanDuration(stats.elapsed));
-=======
-    out_writer
-        .println(format!(
-            "Transferred {} in {}, {}/s",
-            HumanBytes(stats.data_len),
-            HumanDuration(stats.elapsed),
-            HumanBytes((stats.data_len as f64 / stats.elapsed.as_secs_f64()) as u64),
-        ))
-        .await;
->>>>>>> 1a68106d
+    out_println!(
+        "Transferred {} in {}, {}/s",
+        HumanBytes(stats.data_len),
+        HumanDuration(stats.elapsed),
+        HumanBytes((stats.data_len as f64 / stats.elapsed.as_secs_f64()) as u64)
+    );
 
     Ok(())
 }