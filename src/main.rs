use std::net::{Ipv4Addr, SocketAddrV4};
use std::time::Duration;
use std::{fmt, net::SocketAddr, path::PathBuf, str::FromStr};

use anyhow::{bail, Context, Result};
use clap::{Parser, Subcommand};
use console::style;
use futures::StreamExt;
use indicatif::{
    HumanBytes, HumanDuration, ProgressBar, ProgressDrawTarget, ProgressState, ProgressStyle,
};
<<<<<<< HEAD
use quic_rpc::transport::quinn::{QuinnConnection, QuinnServerEndpoint};
use quic_rpc::{RpcClient, ServiceEndpoint};
use sendme::provider::Ticket;
use sendme::rpc_protocol::{
    ListRequest, ProvideRequest, SendmeRequest, SendmeResponse, SendmeService, VersionRequest,
};
use sendme::{protocol::AuthToken, provider::Database};
=======
use iroh::protocol::AuthToken;
use iroh::provider::Ticket;
>>>>>>> feeefa9d
use tokio::io::AsyncWriteExt;
use tokio::sync::Mutex;
use tracing_subscriber::{prelude::*, EnvFilter};

use iroh::{get, provider, Hash, Keypair, PeerId};

const RPC_PORT: u16 = 0x1337;

#[derive(Parser, Debug, Clone)]
#[clap(version, about, long_about = None)]
#[clap(about = "Send data.")]
struct Cli {
    #[clap(subcommand)]
    command: Commands,
    /// Log SSL pre-master key to file in SSLKEYLOGFILE environment variable.
    #[clap(long)]
    keylog: bool,
}

#[derive(Subcommand, Debug, Clone)]
#[allow(clippy::large_enum_variant)]
enum Commands {
    /// Serve the data from the given path. If it is a folder, all files in that folder will be served. If none is specified reads from STDIN.
    #[clap(about = "Serve the data from the given path")]
    Provide {
        path: Option<PathBuf>,
        #[clap(long, short)]
        /// Optional port, defaults to 127.0.01:4433.
        #[clap(long, short)]
        addr: Option<SocketAddr>,
        /// Auth token, defaults to random generated.
        #[clap(long)]
        auth_token: Option<String>,
        /// If this path is provided and it exists, the private key is read from this file and used, if it does not exist the private key will be persisted to this location.
        #[clap(long)]
        key: Option<PathBuf>,
    },
    /// Start sendme as a service
    #[clap(about = "Start sendme as a service")]
    Start {
        /// Optional port, defaults to 127.0.01:4433.
        #[clap(long, short)]
        addr: Option<SocketAddr>,
        /// Auth token, defaults to random generated.
        #[clap(long)]
        auth_token: Option<String>,
        /// If this path is provided and it exists, the private key is read from this file and used, if it does not exist the private key will be persisted to this location.
        #[clap(long)]
        key: Option<PathBuf>,
    },

    /// Start sendme as a service
    #[clap(about = "List hashes")]
    List {},
    /// Add some data to the database.
    #[clap(about = "Add data from the given path")]
    Add { path: PathBuf },
    /// Fetch some data by hash.
    #[clap(about = "Fetch the data from the hash")]
    Get {
        /// The root hash to retrieve.
        hash: Blake3Cid,
        /// PeerId of the provider.
        #[clap(long, short)]
        peer: PeerId,
        /// The authentication token to present to the server.
        #[clap(long)]
        token: String,
        /// Optional address of the provider, defaults to 127.0.0.1:4433.
        #[clap(long, short)]
        addr: Option<SocketAddr>,
        /// Optional path to a new directory in which to save the file(s). If none is specified writes the data to STDOUT.
        #[clap(long, short)]
        out: Option<PathBuf>,
    },
    /// Fetches some data from a ticket,
    ///
    /// The ticket contains all hash, authentication and connection information to connect
    /// to the provider.  It is a simpler, but slightly less flexible alternative to the
    /// `get` subcommand.
    #[clap(
        about = "Fetch the data using a ticket for all provider information and authentication."
    )]
    GetTicket {
        /// Optional path to a new directory in which to save the file(s). If none is specified writes the data to STDOUT.
        #[clap(long, short)]
        out: Option<PathBuf>,
        /// Ticket containing everything to retrieve a hash from provider.
        ticket: Ticket,
    },
}

// Note about writing to STDOUT vs STDERR
// Looking at https://unix.stackexchange.com/questions/331611/do-progress-reports-logging-information-belong-on-stderr-or-stdout
// it is a little complicated.
// The current setup is to write all progress information to STDERR and all data to STDOUT.

struct OutWriter {
    stderr: Mutex<tokio::io::Stderr>,
}

impl OutWriter {
    pub fn new() -> Self {
        let stderr = tokio::io::stderr();
        Self {
            stderr: Mutex::new(stderr),
        }
    }
}

impl OutWriter {
    pub async fn println(&self, content: impl AsRef<[u8]>) {
        let stderr = &mut *self.stderr.lock().await;
        stderr.write_all(content.as_ref()).await.unwrap();
        stderr.write_all(b"\n").await.unwrap();
    }
}

#[repr(transparent)]
#[derive(Debug, Clone, Copy, PartialEq, Eq)]
struct Blake3Cid(Hash);

const CID_PREFIX: [u8; 4] = [
    0x01, // version
    0x55, // raw codec
    0x1e, // hash function, blake3
    0x20, // hash size, 32 bytes
];

impl Blake3Cid {
    pub fn new(hash: Hash) -> Self {
        Blake3Cid(hash)
    }

    pub fn as_hash(&self) -> &Hash {
        &self.0
    }

    pub fn as_bytes(&self) -> [u8; 36] {
        let hash: [u8; 32] = self.0.as_ref().try_into().unwrap();
        let mut res = [0u8; 36];
        res[0..4].copy_from_slice(&CID_PREFIX);
        res[4..36].copy_from_slice(&hash);
        res
    }

    pub fn from_bytes(bytes: &[u8]) -> anyhow::Result<Self> {
        anyhow::ensure!(
            bytes.len() == 36,
            "invalid cid length, expected 36, got {}",
            bytes.len()
        );
        anyhow::ensure!(bytes[0..4] == CID_PREFIX, "invalid cid prefix");
        let mut hash = [0u8; 32];
        hash.copy_from_slice(&bytes[4..36]);
        Ok(Blake3Cid(Hash::from(hash)))
    }
}

impl fmt::Display for Blake3Cid {
    fn fmt(&self, f: &mut fmt::Formatter<'_>) -> fmt::Result {
        // result will be 58 bytes plus prefix
        let mut res = [b'b'; 59];
        // write the encoded bytes
        data_encoding::BASE32_NOPAD.encode_mut(&self.as_bytes(), &mut res[1..]);
        // convert to string, this is guaranteed to succeed
        let t = std::str::from_utf8_mut(res.as_mut()).unwrap();
        // hack since data_encoding doesn't have BASE32LOWER_NOPAD as a const
        t.make_ascii_lowercase();
        // write the str, no allocations
        f.write_str(t)
    }
}

impl FromStr for Blake3Cid {
    type Err = anyhow::Error;

    fn from_str(s: &str) -> Result<Self, Self::Err> {
        let sb = s.as_bytes();
        if sb.len() == 59 && sb[0] == b'b' {
            // this is a base32 encoded cid, we can decode it directly
            let mut t = [0u8; 58];
            t.copy_from_slice(&sb[1..]);
            // hack since data_encoding doesn't have BASE32LOWER_NOPAD as a const
            std::str::from_utf8_mut(t.as_mut())
                .unwrap()
                .make_ascii_uppercase();
            // decode the bytes
            let mut res = [0u8; 36];
            data_encoding::BASE32_NOPAD
                .decode_mut(&t, &mut res)
                .map_err(|_e| anyhow::anyhow!("invalid base32"))?;
            // convert to cid, this will check the prefix
            Self::from_bytes(&res)
        } else {
            // if we want to support all the weird multibase prefixes, we have no choice
            // but to use the multibase crate
            let (_base, bytes) = multibase::decode(s)?;
            Self::from_bytes(bytes.as_ref())
        }
    }
}

async fn make_rpc_client(
) -> anyhow::Result<RpcClient<SendmeService, QuinnConnection<SendmeResponse, SendmeRequest>>> {
    let endpoint = sendme::get::make_client_endpoint(None, vec!["rpc".as_bytes().to_vec()])?;
    let addr: SocketAddr = SocketAddr::V4(SocketAddrV4::new(Ipv4Addr::LOCALHOST, RPC_PORT));
    let server_name = "localhost".to_string();
    let connection = QuinnConnection::new(endpoint, addr, server_name);
    let client = RpcClient::<SendmeService, _>::new(connection);
    // Do a version request to check if the server is running.
    let _version = tokio::time::timeout(Duration::from_secs(1), client.rpc(VersionRequest))
        .await
        .context("sendme server is not running")??;
    Ok(client)
}

const PROGRESS_STYLE: &str =
    "{msg}\n{spinner:.green} [{elapsed_precise}] [{wide_bar:.cyan/blue}] {bytes}/{total_bytes} ({eta})";

#[tokio::main(flavor = "multi_thread")]
async fn main() -> Result<()> {
    tracing_subscriber::registry()
        .with(tracing_subscriber::fmt::layer().with_writer(std::io::stderr))
        .with(EnvFilter::from_default_env())
        .init();

    let cli = Cli::parse();

    match cli.command {
        Commands::Get {
            hash,
            peer,
            token,
            addr,
            out,
        } => {
            let mut opts = get::Options {
                peer_id: Some(peer),
                keylog: cli.keylog,
                ..Default::default()
            };
            if let Some(addr) = addr {
                opts.addr = addr;
            }
            let token =
                AuthToken::from_str(&token).context("Wrong format for authentication token")?;
            tokio::select! {
                biased;
                res = get_interactive(*hash.as_hash(), opts, token, out) => {
                    res
                }
                _ = tokio::signal::ctrl_c() => {
                    println!("Ending transfer early...");
                    Ok(())
                }
            }
        }
        Commands::GetTicket { out, ticket } => {
            let Ticket {
                hash,
                peer,
                addr,
                token,
            } = ticket;
            let opts = get::Options {
                addr,
                peer_id: Some(peer),
                keylog: cli.keylog,
            };
            tokio::select! {
                biased;
                res = get_interactive(hash, opts, token, out) => {
                    res
                }
                _ = tokio::signal::ctrl_c() => {
                    println!("Ending transfer early...");
                    Ok(())
                }
            }
        }
        Commands::Provide {
            path,
            addr,
            auth_token,
            key,
        } => {
            tokio::select! {
                biased;
                res = provide_interactive(path, addr, auth_token, key, cli.keylog) => {
                    res
                }
                _ = tokio::signal::ctrl_c() => {
                    println!("\nShutting down provider...");
                    Ok(())
                }
            }
        }
        Commands::Start {
            addr,
            auth_token,
            key,
        } => {
            tokio::select! {
                biased;
                res = provide_service(addr, auth_token, key) => {
                    res
                }
                _ = tokio::signal::ctrl_c() => {
                    println!("\nShutting down provider...");
                    Ok(())
                }
            }
        }
        Commands::List {} => {
            let client = make_rpc_client().await?;
            let mut response = client.server_streaming(ListRequest).await?;
            while let Some(item) = response.next().await {
                let item = item?;
                println!(
                    "{} {} ({} bytes)",
                    item.path.display(),
                    item.hash,
                    item.size
                );
            }
            Ok(())
        }
        Commands::Add { path } => {
            let client = make_rpc_client().await?;
            let response = client.rpc(ProvideRequest { path: path.clone() }).await??;
            println!(
                "path {} added. Hash {}",
                path.display(),
                Blake3Cid(response.hash)
            );
            Ok(())
        }
    }
}

async fn provide_interactive(
    path: Option<PathBuf>,
    addr: Option<SocketAddr>,
    auth_token: Option<String>,
    key: Option<PathBuf>,
    keylog: bool,
) -> Result<()> {
    let out_writer = OutWriter::new();
    let keypair = get_keypair(key).await?;

    let mut tmp_path = None;

    let sources = if let Some(path) = path {
        out_writer
            .println(format!("Reading {}", path.display()))
            .await;
        if path.is_dir() {
            let mut paths = Vec::new();
            let mut iter = tokio::fs::read_dir(&path).await?;
            while let Some(el) = iter.next_entry().await? {
                if el.path().is_file() {
                    paths.push(el.path().into());
                }
            }
            paths
        } else if path.is_file() {
            vec![path.into()]
        } else {
            bail!("path must be either a Directory or a File");
        }
    } else {
        // Store STDIN content into a temporary file
        let (file, path) = tempfile::NamedTempFile::new()?.into_parts();
        let mut file = tokio::fs::File::from_std(file);
        let path_buf = path.to_path_buf();
        tmp_path = Some(path);
        tokio::io::copy(&mut tokio::io::stdin(), &mut file).await?;
        vec![path_buf.into()]
    };

    let (db, hash) = provider::create_collection(sources).await?;

    println!("Collection: {}\n", Blake3Cid::new(hash));
    for (_, path, size) in db.blobs() {
        println!("- {}: {} bytes", path.display(), size);
    }
    println!();
    let mut builder = provider::Provider::builder(db)
        .keypair(keypair)
        .keylog(keylog);
    if let Some(addr) = addr {
        builder = builder.bind_addr(addr);
    }
    if let Some(ref encoded) = auth_token {
        let auth_token = AuthToken::from_str(encoded)?;
        builder = builder.auth_token(auth_token);
    }
    let provider = builder.spawn()?;

    out_writer
        .println(format!("PeerID: {}", provider.peer_id()))
        .await;
    out_writer
        .println(format!("Auth token: {}", provider.auth_token()))
        .await;
    out_writer
        .println(format!("All-in-one ticket: {}", provider.ticket(hash)))
        .await;
    provider.await?;

    // Drop tempath to signal it can be destroyed
    drop(tmp_path);
    Ok(())
}

fn make_rpc_endpoint(keypair: &Keypair) -> Result<impl ServiceEndpoint<SendmeService>> {
    let rpc_addr = SocketAddr::V4(SocketAddrV4::new(Ipv4Addr::UNSPECIFIED, RPC_PORT));
    let rpc_quinn_endpoint = quinn::Endpoint::server(
        sendme::provider::make_server_config(keypair, 1024, 16, vec!["rpc".as_bytes().to_vec()])?,
        rpc_addr,
    )?;
    let rpc_endpoint =
        QuinnServerEndpoint::<SendmeRequest, SendmeResponse>::new(rpc_quinn_endpoint)?;
    Ok(rpc_endpoint)
}

async fn provide_service(
    addr: Option<SocketAddr>,
    auth_token: Option<String>,
    key: Option<PathBuf>,
) -> Result<()> {
    let keypair = get_keypair(key).await?;

    let rpc_endpoint = make_rpc_endpoint(&keypair)?;
    let db = Database::default();
    let mut builder = provider::Provider::builder(db)
        .rpc_endpoint(rpc_endpoint)
        .keypair(keypair);
    if let Some(addr) = addr {
        builder = builder.bind_addr(addr);
    }
    if let Some(ref encoded) = auth_token {
        let auth_token = AuthToken::from_str(encoded)?;
        builder = builder.auth_token(auth_token);
    }
    let provider = builder.spawn()?;

    println!("Starting sendme process");
    println!("PeerID:      {}", provider.peer_id());
    println!("Auth token:  {}", provider.auth_token());
    println!("Listen addr: {}", provider.listen_addr());
    provider.await?;
    Ok(())
}

async fn get_keypair(key: Option<PathBuf>) -> Result<Keypair> {
    match key {
        Some(key_path) => {
            if key_path.exists() {
                let keystr = tokio::fs::read(key_path).await?;
                let keypair = Keypair::try_from_openssh(keystr)?;
                Ok(keypair)
            } else {
                let keypair = Keypair::generate();
                let ser_key = keypair.to_openssh()?;
                tokio::fs::write(key_path, ser_key).await?;
                Ok(keypair)
            }
        }
        None => {
            // No path provided, just generate one
            Ok(Keypair::generate())
        }
    }
}

async fn get_interactive(
    hash: Hash,
    opts: get::Options,
    token: AuthToken,
    out: Option<PathBuf>,
) -> Result<()> {
    let out_writer = OutWriter::new();
    out_writer
        .println(format!("Fetching: {}", Blake3Cid::new(hash)))
        .await;

    out_writer
        .println(format!("{} Connecting ...", style("[1/3]").bold().dim()))
        .await;

    let pb = ProgressBar::hidden();
    pb.enable_steady_tick(std::time::Duration::from_millis(50));
    pb.set_style(
        ProgressStyle::with_template(PROGRESS_STYLE)
            .unwrap()
            .with_key(
                "eta",
                |state: &ProgressState, w: &mut dyn std::fmt::Write| {
                    write!(w, "{:.1}s", state.eta().as_secs_f64()).unwrap()
                },
            )
            .progress_chars("#>-"),
    );

    let on_connected = || {
        let out_writer = &out_writer;
        async move {
            out_writer
                .println(format!("{} Requesting ...", style("[2/3]").bold().dim()))
                .await;
            Ok(())
        }
    };
    let on_collection = |collection: &iroh::blobs::Collection| {
        let pb = &pb;
        let out_writer = &out_writer;
        let name = collection.name().to_string();
        let total_entries = collection.total_entries();
        let size = collection.total_blobs_size();
        async move {
            out_writer
                .println(format!(
                    "{} Downloading {name}...",
                    style("[3/3]").bold().dim()
                ))
                .await;
            out_writer
                .println(format!(
                    "  {total_entries} file(s) with total transfer size {}",
                    HumanBytes(size)
                ))
                .await;
            pb.set_length(size);
            pb.reset();
            pb.set_draw_target(ProgressDrawTarget::stderr());

            Ok(())
        }
    };

    let on_blob = |hash: Hash, mut reader, name: String| {
        let out = &out;
        let pb = &pb;
        async move {
            let name = if name.is_empty() {
                hash.to_string()
            } else {
                name
            };
            pb.set_message(format!("Receiving '{name}'..."));

            // Wrap the reader to show progress.
            let mut wrapped_reader = pb.wrap_async_read(&mut reader);

            if let Some(ref outpath) = out {
                tokio::fs::create_dir_all(outpath)
                    .await
                    .context("Unable to create directory {outpath}")?;
                let dirpath = std::path::PathBuf::from(outpath);
                let filepath = dirpath.join(name);

                // Create temp file
                let (temp_file, dup) = tokio::task::spawn_blocking(|| {
                    let temp_file = tempfile::Builder::new()
                        .prefix("iroh-tmp-")
                        .tempfile_in(dirpath)
                        .context("Failed to create temporary output file")?;
                    let dup = temp_file.as_file().try_clone()?;
                    Ok::<_, anyhow::Error>((temp_file, dup))
                })
                .await??;

                let file = tokio::fs::File::from_std(dup);
                let mut file_buf = tokio::io::BufWriter::new(file);
                tokio::io::copy(&mut wrapped_reader, &mut file_buf).await?;

                // Rename temp file, to target name
                let filepath2 = filepath.clone();
                tokio::task::spawn_blocking(|| temp_file.persist(filepath2))
                    .await?
                    .context("Failed to write output file")?;
            } else {
                // Write to OUT_WRITER
                let mut stdout = tokio::io::stdout();
                tokio::io::copy(&mut wrapped_reader, &mut stdout).await?;
            }

            Ok(reader)
        }
    };
    let stats = get::run(hash, token, opts, on_connected, on_collection, on_blob).await?;

    pb.finish_and_clear();
    out_writer
        .println(format!("Done in {}", HumanDuration(stats.elapsed)))
        .await;

    Ok(())
}<|MERGE_RESOLUTION|>--- conflicted
+++ resolved
@@ -9,18 +9,13 @@
 use indicatif::{
     HumanBytes, HumanDuration, ProgressBar, ProgressDrawTarget, ProgressState, ProgressStyle,
 };
-<<<<<<< HEAD
+use iroh::protocol::AuthToken;
+use iroh::provider::{Database, Ticket};
+use iroh::rpc_protocol::{
+    ListRequest, ProvideRequest, ProviderRequest, ProviderResponse, ProviderService, VersionRequest,
+};
 use quic_rpc::transport::quinn::{QuinnConnection, QuinnServerEndpoint};
 use quic_rpc::{RpcClient, ServiceEndpoint};
-use sendme::provider::Ticket;
-use sendme::rpc_protocol::{
-    ListRequest, ProvideRequest, SendmeRequest, SendmeResponse, SendmeService, VersionRequest,
-};
-use sendme::{protocol::AuthToken, provider::Database};
-=======
-use iroh::protocol::AuthToken;
-use iroh::provider::Ticket;
->>>>>>> feeefa9d
 use tokio::io::AsyncWriteExt;
 use tokio::sync::Mutex;
 use tracing_subscriber::{prelude::*, EnvFilter};
@@ -58,8 +53,8 @@
         #[clap(long)]
         key: Option<PathBuf>,
     },
-    /// Start sendme as a service
-    #[clap(about = "Start sendme as a service")]
+    /// Start iroh as a service
+    #[clap(about = "Start iroh as a service")]
     Start {
         /// Optional port, defaults to 127.0.01:4433.
         #[clap(long, short)]
@@ -72,7 +67,7 @@
         key: Option<PathBuf>,
     },
 
-    /// Start sendme as a service
+    /// List hashes
     #[clap(about = "List hashes")]
     List {},
     /// Add some data to the database.
@@ -225,16 +220,17 @@
 }
 
 async fn make_rpc_client(
-) -> anyhow::Result<RpcClient<SendmeService, QuinnConnection<SendmeResponse, SendmeRequest>>> {
-    let endpoint = sendme::get::make_client_endpoint(None, vec!["rpc".as_bytes().to_vec()])?;
+) -> anyhow::Result<RpcClient<ProviderService, QuinnConnection<ProviderResponse, ProviderRequest>>>
+{
+    let endpoint = iroh::get::make_client_endpoint(None, vec!["rpc".as_bytes().to_vec()], false)?;
     let addr: SocketAddr = SocketAddr::V4(SocketAddrV4::new(Ipv4Addr::LOCALHOST, RPC_PORT));
     let server_name = "localhost".to_string();
     let connection = QuinnConnection::new(endpoint, addr, server_name);
-    let client = RpcClient::<SendmeService, _>::new(connection);
+    let client = RpcClient::<ProviderService, _>::new(connection);
     // Do a version request to check if the server is running.
     let _version = tokio::time::timeout(Duration::from_secs(1), client.rpc(VersionRequest))
         .await
-        .context("sendme server is not running")??;
+        .context("iroh server is not running")??;
     Ok(client)
 }
 
@@ -437,14 +433,14 @@
     Ok(())
 }
 
-fn make_rpc_endpoint(keypair: &Keypair) -> Result<impl ServiceEndpoint<SendmeService>> {
+fn make_rpc_endpoint(keypair: &Keypair) -> Result<impl ServiceEndpoint<ProviderService>> {
     let rpc_addr = SocketAddr::V4(SocketAddrV4::new(Ipv4Addr::UNSPECIFIED, RPC_PORT));
     let rpc_quinn_endpoint = quinn::Endpoint::server(
-        sendme::provider::make_server_config(keypair, 1024, 16, vec!["rpc".as_bytes().to_vec()])?,
+        iroh::provider::make_server_config(keypair, 1024, 16, vec!["rpc".as_bytes().to_vec()])?,
         rpc_addr,
     )?;
     let rpc_endpoint =
-        QuinnServerEndpoint::<SendmeRequest, SendmeResponse>::new(rpc_quinn_endpoint)?;
+        QuinnServerEndpoint::<ProviderRequest, ProviderResponse>::new(rpc_quinn_endpoint)?;
     Ok(rpc_endpoint)
 }
 
@@ -469,7 +465,7 @@
     }
     let provider = builder.spawn()?;
 
-    println!("Starting sendme process");
+    println!("Starting iroh process");
     println!("PeerID:      {}", provider.peer_id());
     println!("Auth token:  {}", provider.auth_token());
     println!("Listen addr: {}", provider.listen_addr());
