#![cfg(test)]
use anyhow::anyhow;
use std::{
    sync::atomic::AtomicUsize,
    time::{Duration, Instant},
};

use futures_util::future::FutureExt;
use iroh_net::key::SecretKey;

use crate::{
    get::{db::BlobId, progress::TransferState},
    util::{
        local_pool::LocalPool,
        progress::{AsyncChannelProgressSender, IdGenerator},
    },
};

use super::*;

mod dialer;
mod getter;

impl Downloader {
    fn spawn_for_test(
        dialer: dialer::TestingDialer,
        getter: getter::TestingGetter,
        concurrency_limits: ConcurrencyLimits,
    ) -> (Self, LocalPool) {
        Self::spawn_for_test_with_retry_config(
            dialer,
            getter,
            concurrency_limits,
            Default::default(),
        )
    }

    fn spawn_for_test_with_retry_config(
        dialer: dialer::TestingDialer,
        getter: getter::TestingGetter,
        concurrency_limits: ConcurrencyLimits,
        retry_config: RetryConfig,
    ) -> (Self, LocalPool) {
        let (msg_tx, msg_rx) = mpsc::channel(super::SERVICE_CHANNEL_CAPACITY);

        let lp = LocalPool::default();
        lp.spawn_detached(move || async move {
            // we want to see the logs of the service
            let _guard = iroh_test::logging::setup();

            let service = Service::new(getter, dialer, concurrency_limits, retry_config, msg_rx);
            service.run().await
        });

        (
            Downloader {
                next_id: Arc::new(AtomicU64::new(0)),
                msg_tx,
            },
            lp,
        )
    }
}

/// Tests that receiving a download request and performing it doesn't explode.
#[tokio::test]
async fn smoke_test() {
    let _guard = iroh_test::logging::setup();
    let dialer = dialer::TestingDialer::default();
    let getter = getter::TestingGetter::default();
    let concurrency_limits = ConcurrencyLimits::default();

    let (downloader, _lp) =
        Downloader::spawn_for_test(dialer.clone(), getter.clone(), concurrency_limits);

    // send a request and make sure the peer is requested the corresponding download
    let peer = SecretKey::generate().public();
    let kind: DownloadKind = HashAndFormat::raw(Hash::new([0u8; 32])).into();
    let req = DownloadRequest::new(kind, vec![peer]);
    let handle = downloader.queue(req).await;
    // wait for the download result to be reported
    handle.await.expect("should report success");
    // verify that the peer was dialed
    dialer.assert_history(&[peer]);
    // verify that the request was sent
    getter.assert_history(&[(kind, peer)]);
}

/// Tests that multiple intents produce a single request.
#[tokio::test]
async fn deduplication() {
    let _guard = iroh_test::logging::setup();
    let dialer = dialer::TestingDialer::default();
    let getter = getter::TestingGetter::default();
    // make request take some time to ensure the intents are received before completion
    getter.set_request_duration(Duration::from_secs(1));
    let concurrency_limits = ConcurrencyLimits::default();

    let (downloader, _lp) =
        Downloader::spawn_for_test(dialer.clone(), getter.clone(), concurrency_limits);

    let peer = SecretKey::generate().public();
    let kind: DownloadKind = HashAndFormat::raw(Hash::new([0u8; 32])).into();
    let mut handles = Vec::with_capacity(10);
    for _ in 0..10 {
        let req = DownloadRequest::new(kind, vec![peer]);
        let h = downloader.queue(req).await;
        handles.push(h);
    }
    assert!(
        futures_buffered::join_all(handles)
            .await
            .into_iter()
            .all(|r| r.is_ok()),
        "all downloads should succeed"
    );
    // verify that the request was sent just once
    getter.assert_history(&[(kind, peer)]);
}

/// Tests that the request is cancelled only when all intents are cancelled.
#[tokio::test]
async fn cancellation() {
    let _guard = iroh_test::logging::setup();
    let dialer = dialer::TestingDialer::default();
    let getter = getter::TestingGetter::default();
    // make request take some time to ensure cancellations are received on time
    getter.set_request_duration(Duration::from_millis(500));
    let concurrency_limits = ConcurrencyLimits::default();

    let (downloader, _lp) =
        Downloader::spawn_for_test(dialer.clone(), getter.clone(), concurrency_limits);

    let peer = SecretKey::generate().public();
    let kind_1: DownloadKind = HashAndFormat::raw(Hash::new([0u8; 32])).into();
    let req = DownloadRequest::new(kind_1, vec![peer]);
    let handle_a = downloader.queue(req.clone()).await;
    let handle_b = downloader.queue(req).await;
    downloader.cancel(handle_a).await;

    // create a request with two intents and cancel them both
    let kind_2 = HashAndFormat::raw(Hash::new([1u8; 32]));
    let req = DownloadRequest::new(kind_2, vec![peer]);
    let handle_c = downloader.queue(req.clone()).await;
    let handle_d = downloader.queue(req).await;
    downloader.cancel(handle_c).await;
    downloader.cancel(handle_d).await;

    // wait for the download result to be reported, a was cancelled but b should continue
    handle_b.await.expect("should report success");
    // verify that the request was sent just once, and that the second request was never sent
    getter.assert_history(&[(kind_1, peer)]);
}

/// Test that when the downloader receives a flood of requests, they are scheduled so that the
/// maximum number of concurrent requests is not exceed.
/// NOTE: This is internally tested by [`Service::check_invariants`].
#[tokio::test]
async fn max_concurrent_requests_total() {
    let _guard = iroh_test::logging::setup();
    let dialer = dialer::TestingDialer::default();
    let getter = getter::TestingGetter::default();
    // make request take some time to ensure concurreny limits are hit
    getter.set_request_duration(Duration::from_millis(500));
    // set the concurreny limit very low to ensure it's hit
    let concurrency_limits = ConcurrencyLimits {
        max_concurrent_requests: 2,
        ..Default::default()
    };

    let (downloader, _lp) =
        Downloader::spawn_for_test(dialer.clone(), getter.clone(), concurrency_limits);

    // send the downloads
    let peer = SecretKey::generate().public();
    let mut handles = Vec::with_capacity(5);
    let mut expected_history = Vec::with_capacity(5);
    for i in 0..5 {
        let kind: DownloadKind = HashAndFormat::raw(Hash::new([i; 32])).into();
        let req = DownloadRequest::new(kind, vec![peer]);
        let h = downloader.queue(req).await;
        expected_history.push((kind, peer));
        handles.push(h);
    }

    assert!(
        futures_buffered::join_all(handles)
            .await
            .into_iter()
            .all(|r| r.is_ok()),
        "all downloads should succeed"
    );

    // verify that the request was sent just once
    getter.assert_history(&expected_history);
}

/// Test that when the downloader receives a flood of requests, with only one peer to handle them,
/// the maximum number of requests per peer is still respected.
/// NOTE: This is internally tested by [`Service::check_invariants`].
#[tokio::test]
async fn max_concurrent_requests_per_peer() {
    let _guard = iroh_test::logging::setup();
    let dialer = dialer::TestingDialer::default();
    let getter = getter::TestingGetter::default();
    // make request take some time to ensure concurreny limits are hit
    getter.set_request_duration(Duration::from_millis(500));
    // set the concurreny limit very low to ensure it's hit
    let concurrency_limits = ConcurrencyLimits {
        max_concurrent_requests_per_node: 1,
        max_concurrent_requests: 10000, // all requests can be performed at the same time
        ..Default::default()
    };

    let (downloader, _lp) =
        Downloader::spawn_for_test(dialer.clone(), getter.clone(), concurrency_limits);

    // send the downloads
    let peer = SecretKey::generate().public();
    let mut handles = Vec::with_capacity(5);
    for i in 0..5 {
        let kind = HashAndFormat::raw(Hash::new([i; 32]));
        let req = DownloadRequest::new(kind, vec![peer]);
        let h = downloader.queue(req).await;
        handles.push(h);
    }

    futures_buffered::join_all(handles).await;
}

/// Tests concurrent progress reporting for multiple intents.
///
/// This first registers two intents for a download, and then proceeds until the `Found` event is
/// emitted, and verifies that both intents received the event.
/// It then registers a third intent mid-download, and makes sure it receives a correct ìnitial
/// state. The download then finishes, and we make sure that all events are emitted properly, and
/// the progress state of the handles converges.
#[tokio::test]
async fn concurrent_progress() {
    let _guard = iroh_test::logging::setup();
    let dialer = dialer::TestingDialer::default();
    let getter = getter::TestingGetter::default();

    let (start_tx, start_rx) = oneshot::channel();
    let start_rx = start_rx.shared();

    let (done_tx, done_rx) = oneshot::channel();
    let done_rx = done_rx.shared();

    getter.set_handler(Arc::new(move |hash, _peer, progress, _duration| {
        let start_rx = start_rx.clone();
        let done_rx = done_rx.clone();
        async move {
            let hash = hash.hash();
            start_rx.await.unwrap();
            let id = progress.new_id();
            progress
                .send(DownloadProgress::Found {
                    id,
                    child: BlobId::Root,
                    hash,
                    size: 100,
                })
                .await
                .unwrap();
            done_rx.await.unwrap();
            progress.send(DownloadProgress::Done { id }).await.unwrap();
            Ok(Stats::default())
        }
        .boxed()
    }));
    let (downloader, _lp) =
        Downloader::spawn_for_test(dialer.clone(), getter.clone(), Default::default());

    let peer = SecretKey::generate().public();
    let hash = Hash::new([0u8; 32]);
    let kind_1 = HashAndFormat::raw(hash);

    let (prog_a_tx, prog_a_rx) = async_channel::bounded(64);
<<<<<<< HEAD
    let prog_a_tx = FlumeProgressSender::new(prog_a_tx);
=======
    let prog_a_tx = AsyncChannelProgressSender::new(prog_a_tx);
>>>>>>> 605a85d9
    let req = DownloadRequest::new(kind_1, vec![peer]).progress_sender(prog_a_tx);
    let handle_a = downloader.queue(req).await;

    let (prog_b_tx, prog_b_rx) = async_channel::bounded(64);
<<<<<<< HEAD
    let prog_b_tx = FlumeProgressSender::new(prog_b_tx);
=======
    let prog_b_tx = AsyncChannelProgressSender::new(prog_b_tx);
>>>>>>> 605a85d9
    let req = DownloadRequest::new(kind_1, vec![peer]).progress_sender(prog_b_tx);
    let handle_b = downloader.queue(req).await;

    start_tx.send(()).unwrap();

    let mut state_a = TransferState::new(hash);
    let mut state_b = TransferState::new(hash);
    let mut state_c = TransferState::new(hash);

    let prog1_a = prog_a_rx.recv().await.unwrap();
    let prog1_b = prog_b_rx.recv().await.unwrap();
    assert!(matches!(prog1_a, DownloadProgress::Found { hash, size: 100, ..} if hash == hash));
    assert!(matches!(prog1_b, DownloadProgress::Found { hash, size: 100, ..} if hash == hash));

    state_a.on_progress(prog1_a);
    state_b.on_progress(prog1_b);
    assert_eq!(state_a, state_b);

    let (prog_c_tx, prog_c_rx) = async_channel::bounded(64);
<<<<<<< HEAD
    let prog_c_tx = FlumeProgressSender::new(prog_c_tx);
=======
    let prog_c_tx = AsyncChannelProgressSender::new(prog_c_tx);
>>>>>>> 605a85d9
    let req = DownloadRequest::new(kind_1, vec![peer]).progress_sender(prog_c_tx);
    let handle_c = downloader.queue(req).await;

    let prog1_c = prog_c_rx.recv().await.unwrap();
    assert!(matches!(&prog1_c, DownloadProgress::InitialState(state) if state == &state_a));
    state_c.on_progress(prog1_c);

    done_tx.send(()).unwrap();

    let (res_a, res_b, res_c) = tokio::join!(handle_a, handle_b, handle_c);
    res_a.unwrap();
    res_b.unwrap();
    res_c.unwrap();

    let prog_a: Vec<_> = prog_a_rx.collect().await;
    let prog_b: Vec<_> = prog_b_rx.collect().await;
    let prog_c: Vec<_> = prog_c_rx.collect().await;

    assert_eq!(prog_a.len(), 1);
    assert_eq!(prog_b.len(), 1);
    assert_eq!(prog_c.len(), 1);

    assert!(matches!(prog_a[0], DownloadProgress::Done { .. }));
    assert!(matches!(prog_b[0], DownloadProgress::Done { .. }));
    assert!(matches!(prog_c[0], DownloadProgress::Done { .. }));

    for p in prog_a {
        state_a.on_progress(p);
    }
    for p in prog_b {
        state_b.on_progress(p);
    }
    for p in prog_c {
        state_c.on_progress(p);
    }
    assert_eq!(state_a, state_b);
    assert_eq!(state_a, state_c);
}

#[tokio::test]
async fn long_queue() {
    let _guard = iroh_test::logging::setup();
    let dialer = dialer::TestingDialer::default();
    let getter = getter::TestingGetter::default();
    let concurrency_limits = ConcurrencyLimits {
        max_open_connections: 2,
        max_concurrent_requests_per_node: 2,
        max_concurrent_requests: 4, // all requests can be performed at the same time
        ..Default::default()
    };

    let (downloader, _lp) =
        Downloader::spawn_for_test(dialer.clone(), getter.clone(), concurrency_limits);
    // send the downloads
    let nodes = [
        SecretKey::generate().public(),
        SecretKey::generate().public(),
        SecretKey::generate().public(),
    ];
    let mut handles = vec![];
    for i in 0..100usize {
        let kind = HashAndFormat::raw(Hash::new(i.to_be_bytes()));
        let peer = nodes[i % 3];
        let req = DownloadRequest::new(kind, vec![peer]);
        let h = downloader.queue(req).await;
        handles.push(h);
    }

    let res = futures_buffered::join_all(handles).await;
    for res in res {
        res.expect("all downloads to succeed");
    }
}

/// If a download errors with [`FailureAction::DropPeer`], make sure that the peer is not dropped
/// while other transfers are still running.
#[tokio::test]
async fn fail_while_running() {
    let _guard = iroh_test::logging::setup();
    let dialer = dialer::TestingDialer::default();
    let getter = getter::TestingGetter::default();
    let (downloader, _lp) =
        Downloader::spawn_for_test(dialer.clone(), getter.clone(), Default::default());
    let blob_fail = HashAndFormat::raw(Hash::new([1u8; 32]));
    let blob_success = HashAndFormat::raw(Hash::new([2u8; 32]));

    getter.set_handler(Arc::new(move |kind, _node, _progress_sender, _duration| {
        async move {
            if kind == blob_fail.into() {
                tokio::time::sleep(Duration::from_millis(10)).await;
                Err(FailureAction::DropPeer(anyhow!("bad!")))
            } else if kind == blob_success.into() {
                tokio::time::sleep(Duration::from_millis(20)).await;
                Ok(Default::default())
            } else {
                unreachable!("invalid blob")
            }
        }
        .boxed()
    }));

    let node = SecretKey::generate().public();
    let req_success = DownloadRequest::new(blob_success, vec![node]);
    let req_fail = DownloadRequest::new(blob_fail, vec![node]);
    let handle_success = downloader.queue(req_success).await;
    let handle_fail = downloader.queue(req_fail).await;

    let res_fail = handle_fail.await;
    let res_success = handle_success.await;

    assert!(res_fail.is_err());
    assert!(res_success.is_ok());
}

#[tokio::test]
async fn retry_nodes_simple() {
    let _guard = iroh_test::logging::setup();
    let dialer = dialer::TestingDialer::default();
    let getter = getter::TestingGetter::default();
    let (downloader, _lp) =
        Downloader::spawn_for_test(dialer.clone(), getter.clone(), Default::default());
    let node = SecretKey::generate().public();
    let dial_attempts = Arc::new(AtomicUsize::new(0));
    let dial_attempts2 = dial_attempts.clone();
    // fail on first dial, then succeed
    dialer.set_dial_outcome(move |_node| dial_attempts2.fetch_add(1, Ordering::SeqCst) != 0);
    let kind = HashAndFormat::raw(Hash::EMPTY);
    let req = DownloadRequest::new(kind, vec![node]);
    let handle = downloader.queue(req).await;

    assert!(handle.await.is_ok());
    assert_eq!(dial_attempts.load(Ordering::SeqCst), 2);
    dialer.assert_history(&[node, node]);
}

#[tokio::test]
async fn retry_nodes_fail() {
    let _guard = iroh_test::logging::setup();
    let dialer = dialer::TestingDialer::default();
    let getter = getter::TestingGetter::default();
    let config = RetryConfig {
        initial_retry_delay: Duration::from_millis(10),
        max_retries_per_node: 3,
    };

    let (downloader, _lp) = Downloader::spawn_for_test_with_retry_config(
        dialer.clone(),
        getter.clone(),
        Default::default(),
        config,
    );
    let node = SecretKey::generate().public();
    // fail always
    dialer.set_dial_outcome(move |_node| false);

    // queue a download
    let kind = HashAndFormat::raw(Hash::EMPTY);
    let req = DownloadRequest::new(kind, vec![node]);
    let now = Instant::now();
    let handle = downloader.queue(req).await;

    // assert that the download failed
    assert!(handle.await.is_err());

    // assert the dial history: we dialed 4 times
    dialer.assert_history(&[node, node, node, node]);

    // assert that the retry timeouts were uphold
    let expected_dial_duration = Duration::from_millis(10 * 4);
    let expected_retry_wait_duration = Duration::from_millis(10 + 2 * 10 + 3 * 10);
    assert!(now.elapsed() >= expected_dial_duration + expected_retry_wait_duration);
}

#[tokio::test]
async fn retry_nodes_jump_queue() {
    let _guard = iroh_test::logging::setup();
    let dialer = dialer::TestingDialer::default();
    let getter = getter::TestingGetter::default();
    let concurrency_limits = ConcurrencyLimits {
        max_open_connections: 2,
        max_concurrent_requests_per_node: 2,
        max_concurrent_requests: 4, // all requests can be performed at the same time
        ..Default::default()
    };

    let (downloader, _lp) =
        Downloader::spawn_for_test(dialer.clone(), getter.clone(), concurrency_limits);

    let good_node = SecretKey::generate().public();
    let bad_node = SecretKey::generate().public();

    dialer.set_dial_outcome(move |node| node == good_node);
    let kind1 = HashAndFormat::raw(Hash::new([0u8; 32]));
    let kind2 = HashAndFormat::raw(Hash::new([2u8; 32]));

    let req1 = DownloadRequest::new(kind1, vec![bad_node]);
    let h1 = downloader.queue(req1).await;

    let req2 = DownloadRequest::new(kind2, vec![bad_node, good_node]);
    let h2 = downloader.queue(req2).await;

    // wait for req2 to complete - this tests that the "queue is jumped" and we are not
    // waiting for req1 to elapse all retries
    assert!(h2.await.is_ok());

    dialer.assert_history(&[bad_node, good_node]);

    // now we make download1 succeed!
    dialer.set_dial_outcome(move |_node| true);
    assert!(h1.await.is_ok());

    // assert history
    dialer.assert_history(&[bad_node, good_node, bad_node]);
}<|MERGE_RESOLUTION|>--- conflicted
+++ resolved
@@ -277,20 +277,12 @@
     let kind_1 = HashAndFormat::raw(hash);
 
     let (prog_a_tx, prog_a_rx) = async_channel::bounded(64);
-<<<<<<< HEAD
-    let prog_a_tx = FlumeProgressSender::new(prog_a_tx);
-=======
     let prog_a_tx = AsyncChannelProgressSender::new(prog_a_tx);
->>>>>>> 605a85d9
     let req = DownloadRequest::new(kind_1, vec![peer]).progress_sender(prog_a_tx);
     let handle_a = downloader.queue(req).await;
 
     let (prog_b_tx, prog_b_rx) = async_channel::bounded(64);
-<<<<<<< HEAD
-    let prog_b_tx = FlumeProgressSender::new(prog_b_tx);
-=======
     let prog_b_tx = AsyncChannelProgressSender::new(prog_b_tx);
->>>>>>> 605a85d9
     let req = DownloadRequest::new(kind_1, vec![peer]).progress_sender(prog_b_tx);
     let handle_b = downloader.queue(req).await;
 
@@ -310,11 +302,7 @@
     assert_eq!(state_a, state_b);
 
     let (prog_c_tx, prog_c_rx) = async_channel::bounded(64);
-<<<<<<< HEAD
-    let prog_c_tx = FlumeProgressSender::new(prog_c_tx);
-=======
     let prog_c_tx = AsyncChannelProgressSender::new(prog_c_tx);
->>>>>>> 605a85d9
     let req = DownloadRequest::new(kind_1, vec![peer]).progress_sender(prog_c_tx);
     let handle_c = downloader.queue(req).await;
 
