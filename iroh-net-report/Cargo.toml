[package]
name = "iroh-net-report"
version = "0.32.0"
edition = "2021"
readme = "README.md"
description = "detailed reporting on network conditions"
license = "MIT OR Apache-2.0"
authors = ["n0 team"]
repository = "https://github.com/n0-computer/iroh"
keywords = ["networking"]

# Sadly this also needs to be updated in .github/workflows/ci.yml
rust-version = "1.81"

[lib]
crate-type = ["lib", "cdylib"] # cdylib is needed for Wasm support

[lints]
workspace = true

[dependencies]
anyhow = "1"
bytes = "1.7"
derive_more = { version = "1.0.0", features = ["display"] }
<<<<<<< HEAD
=======
hickory-resolver = "=0.25.0-alpha.5"
>>>>>>> a4fcaaa1
iroh-base = { version = "0.32.0", path = "../iroh-base", default-features = false, features = ["relay"] }
iroh-metrics = { version = "0.31", default-features = false }
iroh-relay = { version = "0.32", default-features = false, path = "../iroh-relay" }
n0-future = "0.1.2"
quinn = { package = "iroh-quinn", version = "0.13.0", default-features = false }
rand = "0.8"
reqwest = { version = "0.12", default-features = false, features = ["stream"] }
rustls = { version = "0.23", default-features = false }
thiserror = "2"
tokio = { version = "1", default-features = false, features = ["sync", "time", "macros", "rt"] }
tokio-util = { version = "0.7.12", default-features = false }
tracing = "0.1"
url = { version = "2.4" }

# non-wasm-in-browser dependencies
[target.'cfg(not(all(target_family = "wasm", target_os = "unknown")))'.dependencies]
hickory-resolver = "=0.25.0-alpha.4"
netwatch = { version = "0.3" }
portmapper = { version = "0.3", default-features = false }
surge-ping = "0.8.0"

[dev-dependencies]
futures-lite = "2.3"
iroh-relay = { path = "../iroh-relay", features = ["test-utils", "server"] }
pretty_assertions = "1.4"
quinn = { package = "iroh-quinn", version = "0.13.0" }
testresult = "0.4.0"
tokio = { version = "1", default-features = false, features = ["test-util"] }
tracing-test = "0.2.5"

[build-dependencies]
cfg_aliases = { version = "0.2" }

[features]
default = ["metrics"]
metrics = ["iroh-metrics/metrics", "portmapper/metrics"]
stun-utils = []

[package.metadata.docs.rs]
all-features = true
rustdoc-args = ["--cfg", "iroh_docsrs"]<|MERGE_RESOLUTION|>--- conflicted
+++ resolved
@@ -22,10 +22,6 @@
 anyhow = "1"
 bytes = "1.7"
 derive_more = { version = "1.0.0", features = ["display"] }
-<<<<<<< HEAD
-=======
-hickory-resolver = "=0.25.0-alpha.5"
->>>>>>> a4fcaaa1
 iroh-base = { version = "0.32.0", path = "../iroh-base", default-features = false, features = ["relay"] }
 iroh-metrics = { version = "0.31", default-features = false }
 iroh-relay = { version = "0.32", default-features = false, path = "../iroh-relay" }
@@ -42,7 +38,7 @@
 
 # non-wasm-in-browser dependencies
 [target.'cfg(not(all(target_family = "wasm", target_os = "unknown")))'.dependencies]
-hickory-resolver = "=0.25.0-alpha.4"
+hickory-resolver = "=0.25.0-alpha.5"
 netwatch = { version = "0.3" }
 portmapper = { version = "0.3", default-features = false }
 surge-ping = "0.8.0"
