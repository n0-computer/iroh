//! API for iroh-sync replicas

// Names and concepts are roughly based on Willows design at the moment:
//
// https://hackmd.io/DTtck8QOQm6tZaQBBtTf7w
//
// This is going to change!

use std::{
    cmp::Ordering,
    fmt::Debug,
    sync::Arc,
    time::{Duration, SystemTime},
};

#[cfg(feature = "metrics")]
use crate::metrics::Metrics;
use bytes::{Bytes, BytesMut};
use derive_more::Deref;
#[cfg(feature = "metrics")]
use iroh_metrics::{inc, inc_by};

use parking_lot::RwLock;

use ed25519_dalek::{Signature, SignatureError};
use iroh_bytes::Hash;
use serde::{Deserialize, Serialize};

use crate::{
    ranger::{self, Fingerprint, Peer, RangeEntry, RangeKey},
    store::PublicKeyStore,
};
use crate::{
    ranger::{InsertOutcome, RangeValue},
    store,
};

pub use crate::keys::*;

/// Protocol message for the set reconciliation protocol.
///
/// Can be serialized to bytes with [serde] to transfer between peers.
pub type ProtocolMessage = crate::ranger::Message<SignedEntry>;

/// Byte represenation of a `PeerId` from `iroh-net`.
// TODO: PeerId is in iroh-net which iroh-sync doesn't depend on. Add iroh-common crate with `PeerId`.
pub type PeerIdBytes = [u8; 32];

/// Max time in the future from our wall clock time that we accept entries for.
/// Value is 10 minutes.
pub const MAX_TIMESTAMP_FUTURE_SHIFT: u64 = 10 * 60 * Duration::from_secs(1).as_millis() as u64;

/// Whether an entry was inserted locally or by a remote peer.
#[derive(Debug, Clone)]
pub enum InsertOrigin {
    /// The entry was inserted locally.
    Local,
    /// The entry was received from the remote peer identified by [`PeerIdBytes`].
    Sync {
        /// The peer from which we received this entry.
        from: PeerIdBytes,
        /// Whether the peer claims to have the content blob for this entry.
        content_status: ContentStatus,
    },
}

/// Whether the content status is available on a node.
#[derive(Debug, Clone, Copy, Eq, PartialEq, Serialize, Deserialize)]
pub enum ContentStatus {
    /// The content is completely available.
    Complete,
    /// The content is partially available.
    Incomplete,
    /// The content is missing.
    Missing,
}

/// Local representation of a mutable, synchronizable key-value store.
#[derive(derive_more::Debug, Clone)]
pub struct Replica<S: ranger::Store<SignedEntry> + PublicKeyStore> {
    inner: Arc<RwLock<InnerReplica<S>>>,
    #[allow(clippy::type_complexity)]
    on_insert_sender: Arc<RwLock<Option<flume::Sender<(InsertOrigin, SignedEntry)>>>>,

    #[allow(clippy::type_complexity)]
    #[debug("ContentStatusCallback")]
    content_status_cb:
        Arc<RwLock<Option<Box<dyn Fn(Hash) -> ContentStatus + Send + Sync + 'static>>>>,
}

#[derive(derive_more::Debug)]
struct InnerReplica<S: ranger::Store<SignedEntry> + PublicKeyStore> {
    namespace: Namespace,
    peer: Peer<SignedEntry, S>,
}

#[derive(Debug, Serialize, Deserialize)]
struct ReplicaData {
    entries: Vec<SignedEntry>,
    namespace: Namespace,
}

impl<S: ranger::Store<SignedEntry> + PublicKeyStore + 'static> Replica<S> {
    /// Create a new replica.
    // TODO: make read only replicas possible
    pub fn new(namespace: Namespace, store: S) -> Self {
        Replica {
            inner: Arc::new(RwLock::new(InnerReplica {
                namespace,
                peer: Peer::from_store(store),
            })),
            on_insert_sender: Arc::new(RwLock::new(None)),
            content_status_cb: Arc::new(RwLock::new(None)),
        }
    }

    /// Subscribe to insert events.
    ///
    /// Only one subscription can be active at a time. If a previous subscription was created, this
    /// will return `None`.
    ///
    /// When subscribing to a replica, you must ensure that the returned [`flume::Receiver`] is
    /// received from in a loop. If not receiving, local and remote inserts will hang waiting for
    /// the receiver to be received from.
    // TODO: Allow to clear a previous subscription?
    pub fn subscribe(&self) -> Option<flume::Receiver<(InsertOrigin, SignedEntry)>> {
        let mut on_insert_sender = self.on_insert_sender.write();
        match &*on_insert_sender {
            Some(_sender) => None,
            None => {
                let (s, r) = flume::bounded(16); // TODO: should this be configurable?
                *on_insert_sender = Some(s);
                Some(r)
            }
        }
    }

    /// Remove the subscription.
    pub fn unsubscribe(&self) -> bool {
        self.on_insert_sender.write().take().is_some()
    }

    /// Set the content status callback.
    ///
    /// Only one callback can be active at a time. If a previous callback was registered, this
    /// will return `false`.
    pub fn set_content_status_callback(
        &self,
        cb: Box<dyn Fn(Hash) -> ContentStatus + Send + Sync + 'static>,
    ) -> bool {
        let mut content_status_cb = self.content_status_cb.write();
        match &*content_status_cb {
            Some(_cb) => false,
            None => {
                *content_status_cb = Some(cb);
                true
            }
        }
    }

    /// Insert a new record at the given key.
    ///
    /// The entry will by signed by the provided `author`.
    /// The `len` must be the byte length of the data identified by `hash`.
    ///
    /// Returns the number of entries removed as a consequence of this insertion,
    /// or an error either if the entry failed to validate or if a store operation failed.
    pub fn insert(
        &self,
        key: impl AsRef<[u8]>,
        author: &Author,
        hash: Hash,
        len: u64,
    ) -> Result<usize, InsertError<S>> {
        if len == 0 || hash == Hash::EMPTY {
            return Err(InsertError::EntryIsEmpty);
        }
        let id = RecordIdentifier::new(self.namespace(), author.id(), key);
        let record = Record::new_current(hash, len);
        let entry = Entry::new(id, record);
        let signed_entry = entry.sign(&self.inner.read().namespace, author);
        self.insert_entry(signed_entry, InsertOrigin::Local)
    }

    /// Wipe entries that match the given `author` and key `prefix`.
    ///
    /// This inserts an empty entry with the key set to `prefix`, effectively clearing all other
    /// entries whose key starts with or is equal to the given `prefix`.
    ///
    /// Returns the number of entries removed as a consequence of this insertion,
    pub fn wipe_at_prefix(
        &self,
        prefix: impl AsRef<[u8]>,
        author: &Author,
    ) -> Result<usize, InsertError<S>> {
        let id = RecordIdentifier::new(self.namespace(), author.id(), prefix);
        let entry = Entry::new_empty(id);
        let signed_entry = entry.sign(&self.inner.read().namespace, author);
        self.insert_entry(signed_entry, InsertOrigin::Local)
    }

    /// Insert an entry into this replica which was received from a remote peer.
    ///
    /// This will verify both the namespace and author signatures of the entry, emit an `on_insert`
    /// event, and insert the entry into the replica store.
    ///
    /// Returns the number of entries removed as a consequence of this insertion,
    /// or an error if the entry failed to validate or if a store operation failed.
    pub fn insert_remote_entry(
        &self,
        entry: SignedEntry,
        received_from: PeerIdBytes,
        content_status: ContentStatus,
    ) -> Result<usize, InsertError<S>> {
        entry.validate_empty()?;
        let origin = InsertOrigin::Sync {
            from: received_from,
            content_status,
        };
        self.insert_entry(entry, origin)
    }

    /// Insert a signed entry into the database.
    ///
    /// Returns the number of entries removed as a consequence of this insertion.
    fn insert_entry(
        &self,
        entry: SignedEntry,
        origin: InsertOrigin,
    ) -> Result<usize, InsertError<S>> {
        let expected_namespace = self.namespace();

        #[cfg(feature = "metrics")]
        let len = entry.content_len();

        let mut inner = self.inner.write();
        let store = inner.peer.store();
        validate_entry(
            system_time_now(),
            store,
            expected_namespace,
            &entry,
            &origin,
        )?;

        let outcome = inner.peer.put(entry.clone()).map_err(InsertError::Store)?;

        let removed_count = match outcome {
            InsertOutcome::Inserted { removed } => removed,
            InsertOutcome::NotInserted => return Err(InsertError::NewerEntryExists),
        };

        drop(inner);

        if let Some(sender) = self.on_insert_sender.read().as_ref() {
            sender.send((origin.clone(), entry)).ok();
        }

        #[cfg(feature = "metrics")]
        {
            match origin {
                InsertOrigin::Local => {
                    inc!(Metrics, new_entries_local);
                    inc_by!(Metrics, new_entries_local_size, len);
                }
                InsertOrigin::Sync { .. } => {
                    inc!(Metrics, new_entries_remote);
                    inc_by!(Metrics, new_entries_remote_size, len);
                }
            }
        }

        Ok(removed_count)
    }

    /// Hashes the given data and inserts it.
    ///
    /// This does not store the content, just the record of it.
    /// Returns the calculated hash.
    pub fn hash_and_insert(
        &self,
        key: impl AsRef<[u8]>,
        author: &Author,
        data: impl AsRef<[u8]>,
    ) -> anyhow::Result<Hash> {
        let len = data.as_ref().len() as u64;
        let hash = Hash::new(data);
        self.insert(key, author, hash, len)?;
        Ok(hash)
    }

    /// Get the identifier for an entry in this replica.
    pub fn id(&self, key: impl AsRef<[u8]>, author: &Author) -> RecordIdentifier {
        let inner = self.inner.read();
        RecordIdentifier::new(inner.namespace.id(), author.id(), key)
    }

    /// Create the initial message for the set reconciliation flow with a remote peer.
    pub fn sync_initial_message(&self) -> Result<crate::ranger::Message<SignedEntry>, S::Error> {
        self.inner.read().peer.initial_message()
    }

    /// Process a set reconciliation message from a remote peer.
    ///
    /// Returns the next message to be sent to the peer, if any.
    pub fn sync_process_message(
        &self,
        message: crate::ranger::Message<SignedEntry>,
        from_peer: PeerIdBytes,
    ) -> Result<Option<crate::ranger::Message<SignedEntry>>, S::Error> {
        let expected_namespace = self.namespace();
        let now = system_time_now();
        let reply = self.inner.write().peer.process_message(
            message,
            |store, entry, content_status| {
                let origin = InsertOrigin::Sync {
                    from: from_peer,
                    content_status,
                };
                if validate_entry(now, store, expected_namespace, entry, &origin).is_ok() {
                    if let Some(sender) = self.on_insert_sender.read().as_ref() {
                        sender.send((origin, entry.clone())).ok();
                    }
                    true
                } else {
                    false
                }
            },
            |_store, entry| {
                if let Some(cb) = self.content_status_cb.read().as_ref() {
                    cb(entry.content_hash())
                } else {
                    ContentStatus::Missing
                }
            },
        )?;

        Ok(reply)
    }

    /// Get the namespace identifier for this [`Replica`].
    pub fn namespace(&self) -> NamespaceId {
        self.inner.read().namespace.id()
    }

    /// Get the byte represenation of the [`Namespace`] key for this replica.
    // TODO: Why return [u8; 32] and not `Namespace` here?
    pub fn secret_key(&self) -> [u8; 32] {
        self.inner.read().namespace.to_bytes()
    }
}

/// Validate a [`SignedEntry`] if it's fit to be inserted.
///
/// This validates that
/// * the entry's author and namespace signatures are correct
/// * the entry's namespace matches the current replica
/// * the entry's timestamp is not more than 10 minutes in the future of our system time
/// * the entry is newer than an existing entry for the same key and author, if such exists.
fn validate_entry<S: ranger::Store<SignedEntry> + PublicKeyStore>(
    now: u64,
    store: &S,
    expected_namespace: NamespaceId,
    entry: &SignedEntry,
    origin: &InsertOrigin,
) -> Result<(), ValidationFailure> {
    // Verify the namespace
    if entry.namespace() != expected_namespace {
        return Err(ValidationFailure::InvalidNamespace);
    }

    // Verify signature for non-local entries.
    if !matches!(origin, InsertOrigin::Local) && entry.verify(store).is_err() {
        return Err(ValidationFailure::BadSignature);
    }

    // Verify that the timestamp of the entry is not too far in the future.
    if entry.timestamp() > now + MAX_TIMESTAMP_FUTURE_SHIFT {
        return Err(ValidationFailure::TooFarInTheFuture);
    }
    Ok(())
}

/// Error emitted when inserting entries into a [`Replica`] failed
#[derive(thiserror::Error, derive_more::Debug)]
pub enum InsertError<S: ranger::Store<SignedEntry>> {
    /// Storage error
    #[error("storage error")]
    Store(S::Error),
    /// Validation failure
    #[error("validation failure")]
    Validation(#[from] ValidationFailure),
    /// A newer entry exists for either this entry's key or a prefix of the key.
    #[error("A newer entry exists for either this entry's key or a prefix of the key.")]
    NewerEntryExists,
    /// Attempted to insert an empty entry without calling [`Replica::wipe_at_prefix`].
    #[error("Attempted to insert an empty entry")]
    EntryIsEmpty,
}

/// Reason why entry validation failed
#[derive(thiserror::Error, Debug)]
pub enum ValidationFailure {
    /// Entry namespace does not match the current replica.
    #[error("Entry namespace does not match the current replica")]
    InvalidNamespace,
    /// Entry signature is invalid.
    #[error("Entry signature is invalid")]
    BadSignature,
    /// Entry timestamp is too far in the future.
    #[error("Entry timestamp is too far in the future.")]
    TooFarInTheFuture,
    /// Entry has length 0 but not the empty hash, or the empty hash but not length 0.
    #[error("Entry has length 0 but not the empty hash, or the empty hash but not length 0")]
    InvalidEmptyEntry,
}

/// A signed entry.
#[derive(Debug, Clone, Serialize, Deserialize, PartialEq, Eq)]
pub struct SignedEntry {
    signature: EntrySignature,
    entry: Entry,
}

impl From<SignedEntry> for Entry {
    fn from(value: SignedEntry) -> Self {
        value.entry
    }
}

impl PartialOrd for SignedEntry {
<<<<<<< HEAD
    fn partial_cmp(&self, other: &Self) -> Option<Ordering> {
=======
    fn partial_cmp(&self, other: &Self) -> Option<std::cmp::Ordering> {
>>>>>>> 068f0bde
        Some(self.cmp(other))
    }
}

impl Ord for SignedEntry {
    fn cmp(&self, other: &Self) -> Ordering {
        self.entry.cmp(&other.entry)
    }
}

impl PartialOrd for Entry {
    fn partial_cmp(&self, other: &Self) -> Option<Ordering> {
        Some(self.cmp(other))
    }
}

impl Ord for Entry {
    fn cmp(&self, other: &Self) -> Ordering {
        self.id
            .cmp(&other.id)
            .then_with(|| self.record.cmp(&other.record))
    }
}

impl SignedEntry {
    #[cfg(feature = "fs-store")]
    pub(crate) fn new(signature: EntrySignature, entry: Entry) -> Self {
        SignedEntry { signature, entry }
    }

    /// Create a new signed entry by signing an entry with the `namespace` and `author`.
    pub fn from_entry(entry: Entry, namespace: &Namespace, author: &Author) -> Self {
        let signature = EntrySignature::from_entry(&entry, namespace, author);
        SignedEntry { signature, entry }
    }

    /// Create a new signed entries from its parts.
    pub fn from_parts(
        namespace: &Namespace,
        author: &Author,
        key: impl AsRef<[u8]>,
        record: Record,
    ) -> Self {
        let id = RecordIdentifier::new(namespace.id(), author.id(), key);
        let entry = Entry::new(id, record);
        Self::from_entry(entry, namespace, author)
    }

    /// Verify the signatures on this entry.
    pub fn verify<S: store::PublicKeyStore>(&self, store: &S) -> Result<(), SignatureError> {
        self.signature.verify(
            &self.entry,
            &self.entry.namespace().public_key(store)?,
            &self.entry.author().public_key(store)?,
        )
    }

    /// Get the signature.
    pub fn signature(&self) -> &EntrySignature {
        &self.signature
    }

    /// Validate that the entry has the empty hash if the length is 0, or a non-zero length.
    pub fn validate_empty(&self) -> Result<(), ValidationFailure> {
        self.entry().validate_empty()
    }

    /// Get the [`Entry`].
    pub fn entry(&self) -> &Entry {
        &self.entry
    }

    /// Get the content [`struct@Hash`] of the entry.
    pub fn content_hash(&self) -> Hash {
        self.entry().content_hash()
    }

    /// Get the content length of the entry.
    pub fn content_len(&self) -> u64 {
        self.entry().content_len()
    }

    /// Get the author bytes of this entry.
    pub fn author_bytes(&self) -> AuthorId {
        self.entry().id().author()
    }

    /// Get the key of the entry.
    pub fn key(&self) -> &[u8] {
        self.entry().id().key()
    }

    /// Get the timestamp of the entry.
    pub fn timestamp(&self) -> u64 {
        self.entry().timestamp()
    }
}

impl RangeEntry for SignedEntry {
    type Key = RecordIdentifier;
    type Value = Record;

    fn key(&self) -> &Self::Key {
        &self.entry.id
    }

    fn value(&self) -> &Self::Value {
        &self.entry.record
    }

    fn as_fingerprint(&self) -> crate::ranger::Fingerprint {
        let mut hasher = blake3::Hasher::new();
        hasher.update(self.namespace().as_ref());
        hasher.update(self.author_bytes().as_ref());
        hasher.update(self.key());
        hasher.update(&self.timestamp().to_be_bytes());
        hasher.update(self.content_hash().as_bytes());
        Fingerprint(hasher.finalize().into())
    }
}

/// Signature over an entry.
#[derive(Clone, Serialize, Deserialize, PartialEq, Eq)]
pub struct EntrySignature {
    author_signature: Signature,
    namespace_signature: Signature,
}

impl Debug for EntrySignature {
    fn fmt(&self, f: &mut std::fmt::Formatter<'_>) -> std::fmt::Result {
        f.debug_struct("EntrySignature")
            .field(
                "namespace_signature",
                &base32::fmt(self.namespace_signature.to_bytes()),
            )
            .field(
                "author_signature",
                &base32::fmt(self.author_signature.to_bytes()),
            )
            .finish()
    }
}

impl EntrySignature {
    /// Create a new signature by signing an entry with the `namespace` and `author`.
    pub fn from_entry(entry: &Entry, namespace: &Namespace, author: &Author) -> Self {
        // TODO: this should probably include a namespace prefix
        // namespace in the cryptographic sense.
        let bytes = entry.to_vec();
        let namespace_signature = namespace.sign(&bytes);
        let author_signature = author.sign(&bytes);

        EntrySignature {
            author_signature,
            namespace_signature,
        }
    }

    /// Verify that this signature was created by signing the `entry` with the
    /// secret keys of the specified `author` and `namespace`.
    pub fn verify(
        &self,
        entry: &Entry,
        namespace: &NamespacePublicKey,
        author: &AuthorPublicKey,
    ) -> Result<(), SignatureError> {
        let bytes = entry.to_vec();
        namespace.verify(&bytes, &self.namespace_signature)?;
        author.verify(&bytes, &self.author_signature)?;

        Ok(())
    }

    #[cfg(feature = "fs-store")]
    pub(crate) fn from_parts(namespace_sig: &[u8; 64], author_sig: &[u8; 64]) -> Self {
        let namespace_signature = Signature::from_bytes(namespace_sig);
        let author_signature = Signature::from_bytes(author_sig);

        EntrySignature {
            author_signature,
            namespace_signature,
        }
    }

    #[cfg(feature = "fs-store")]
    pub(crate) fn author_signature(&self) -> &Signature {
        &self.author_signature
    }

    #[cfg(feature = "fs-store")]
    pub(crate) fn namespace_signature(&self) -> &Signature {
        &self.namespace_signature
    }
}

/// A single entry in a [`Replica`]
///
/// An entry is identified by a key, its [`Author`], and the [`Replica`]'s
/// [`Namespace`]. Its value is the [32-byte BLAKE3 hash](iroh_bytes::Hash)
/// of the entry's content data, the size of this content data, and a timestamp.
#[derive(Debug, Clone, Serialize, Deserialize, PartialEq, Eq)]
pub struct Entry {
    id: RecordIdentifier,
    record: Record,
}

impl Entry {
    /// Create a new entry
    pub fn new(id: RecordIdentifier, record: Record) -> Self {
        Entry { id, record }
    }

    /// Create a new empty entry with the current timestamp.
    pub fn new_empty(id: RecordIdentifier) -> Self {
        Entry {
            id,
            record: Record::empty_current(),
        }
    }

    /// Validate that the entry has the empty hash if the length is 0, or a non-zero length.
    pub fn validate_empty(&self) -> Result<(), ValidationFailure> {
        match (self.content_hash() == Hash::EMPTY, self.content_len() == 0) {
            (true, true) => Ok(()),
            (false, false) => Ok(()),
            (true, false) => Err(ValidationFailure::InvalidEmptyEntry),
            (false, true) => Err(ValidationFailure::InvalidEmptyEntry),
        }
    }

    /// Get the [`RecordIdentifier`] for this entry.
    pub fn id(&self) -> &RecordIdentifier {
        &self.id
    }

    /// Get the [`NamespaceId`] of this entry.
    pub fn namespace(&self) -> NamespaceId {
        self.id.namespace()
    }

    /// Get the [`AuthorId`] of this entry.
    pub fn author(&self) -> AuthorId {
        self.id.author()
    }

    /// Get the key of this entry.
    pub fn key(&self) -> &[u8] {
        self.id.key()
    }

    /// Get the [`Record`] contained in this entry.
    pub fn record(&self) -> &Record {
        &self.record
    }

    /// Serialize this entry into its canonical byte representation used for signing.
    pub fn encode(&self, out: &mut Vec<u8>) {
        self.id.encode(out);
        self.record.encode(out);
    }

    /// Serialize this entry into a new vector with its canonical byte representation.
    pub fn to_vec(&self) -> Vec<u8> {
        let mut out = Vec::new();
        self.encode(&mut out);
        out
    }

    /// Sign this entry with a [`Namespace`] and [`Author`].
    pub fn sign(self, namespace: &Namespace, author: &Author) -> SignedEntry {
        SignedEntry::from_entry(self, namespace, author)
    }
}

const NAMESPACE_BYTES: std::ops::Range<usize> = 0..32;
const AUTHOR_BYTES: std::ops::Range<usize> = 32..64;
const KEY_BYTES: std::ops::RangeFrom<usize> = 64..;

/// The indentifier of a record.
#[derive(Clone, Serialize, Deserialize, PartialEq, Eq, PartialOrd, Ord)]
pub struct RecordIdentifier(Bytes);

impl Default for RecordIdentifier {
    fn default() -> Self {
        Self::new(NamespaceId::default(), AuthorId::default(), b"")
    }
}

impl Debug for RecordIdentifier {
    fn fmt(&self, f: &mut std::fmt::Formatter<'_>) -> std::fmt::Result {
        f.debug_struct("RecordIdentifier")
            .field("namespace", &self.namespace())
            .field("author", &self.author())
            .field("key", &std::string::String::from_utf8_lossy(self.key()))
            .finish()
    }
}

impl RangeKey for RecordIdentifier {
    fn is_prefix_of(&self, other: &Self) -> bool {
        self.as_bytes().starts_with(other.as_bytes())
    }
}

fn system_time_now() -> u64 {
    SystemTime::now()
        .duration_since(SystemTime::UNIX_EPOCH)
        .expect("time drift")
        .as_micros() as u64
}

impl RecordIdentifier {
    /// Create a new [`RecordIdentifier`].
    pub fn new(
        namespace: impl Into<NamespaceId>,
        author: impl Into<AuthorId>,
        key: impl AsRef<[u8]>,
    ) -> Self {
        let mut bytes = BytesMut::with_capacity(32 + 32 + key.as_ref().len());
        bytes.extend_from_slice(namespace.into().as_bytes());
        bytes.extend_from_slice(author.into().as_bytes());
        bytes.extend_from_slice(key.as_ref());
        Self(bytes.freeze())
    }

    /// Serialize this [`RecordIdentifier`] into a mutable byte array.
    pub(crate) fn encode(&self, out: &mut Vec<u8>) {
        out.extend_from_slice(&self.0);
    }

    /// Get this [`RecordIdentifier`] as a byte slices.
    pub fn as_bytes(&self) -> &[u8] {
        &self.0
    }

    /// Get this [`RecordIdentifier`] as a tuple of byte slices.
    pub fn as_byte_tuple(&self) -> (&[u8; 32], &[u8; 32], &[u8]) {
        (
            self.0[NAMESPACE_BYTES].try_into().unwrap(),
            self.0[AUTHOR_BYTES].try_into().unwrap(),
            &self.0[KEY_BYTES],
        )
    }

    /// Get the key of this record.
    pub fn key(&self) -> &[u8] {
        &self.0[KEY_BYTES]
    }

    /// Get the [`NamespaceId`] of this record as byte array.
    pub fn namespace(&self) -> NamespaceId {
        let value: &[u8; 32] = &self.0[NAMESPACE_BYTES].try_into().unwrap();
        value.into()
    }

    /// Get the [`AuthorId`] of this record as byte array.
    pub fn author(&self) -> AuthorId {
        let value: &[u8; 32] = &self.0[AUTHOR_BYTES].try_into().unwrap();
        value.into()
    }
}

impl Deref for SignedEntry {
    type Target = Entry;
    fn deref(&self) -> &Self::Target {
        &self.entry
    }
}

impl Deref for Entry {
    type Target = Record;
    fn deref(&self) -> &Self::Target {
        &self.record
    }
}

/// The data part of an entry in a [`Replica`].
#[derive(Debug, Clone, Serialize, Deserialize, PartialEq, Eq)]
pub struct Record {
    /// Length of the data referenced by `hash`.
    len: u64,
    /// Hash of the content data.
    hash: Hash,
    /// Record creation timestamp. Counted as micros since the Unix epoch.
    timestamp: u64,
}

impl RangeValue for Record {}

/// Ordering for entry values.
///
/// Compares first the timestamp, then the content hash.
impl Ord for Record {
    fn cmp(&self, other: &Self) -> Ordering {
        self.timestamp
            .cmp(&other.timestamp)
            .then_with(|| self.hash.cmp(&other.hash))
    }
}

impl PartialOrd for Record {
    fn partial_cmp(&self, other: &Self) -> Option<Ordering> {
        Some(self.cmp(other))
    }
}

impl Record {
    /// Create a new record.
    pub fn new(hash: Hash, len: u64, timestamp: u64) -> Self {
        debug_assert!(
            len != 0 || hash == Hash::EMPTY,
            "if `len` is 0 then `hash` must be the hash of the empty byte range"
        );
        Record {
            hash,
            len,
            timestamp,
        }
    }

    /// Create a tombstone record (empty content)
    pub fn empty(timestamp: u64) -> Self {
        Self::new(Hash::EMPTY, 0, timestamp)
    }

    /// Create a tombstone record with the timestamp set to now.
    pub fn empty_current() -> Self {
        Self::new_current(Hash::EMPTY, 0)
    }

    /// Return `true` if the entry is empty.
    pub fn is_empty(&self) -> bool {
        self.hash == Hash::EMPTY
    }

    /// Create a new [`Record`] with the timestamp set to now.
    pub fn new_current(hash: Hash, len: u64) -> Self {
        let timestamp = system_time_now();
        Self::new(hash, len, timestamp)
    }

    /// Get the length of the data addressed by this record's content hash.
    pub fn content_len(&self) -> u64 {
        self.len
    }

    /// Get the [`struct@Hash`] of the content data of this record.
    pub fn content_hash(&self) -> Hash {
        self.hash
    }

    /// Get the timestamp of this record.
    pub fn timestamp(&self) -> u64 {
        self.timestamp
    }

    #[cfg(test)]
    pub(crate) fn current_from_data(data: impl AsRef<[u8]>) -> Self {
        let len = data.as_ref().len() as u64;
        let hash = Hash::new(data);
        Self::new_current(hash, len)
    }

    #[cfg(test)]
    pub(crate) fn from_data(data: impl AsRef<[u8]>, timestamp: u64) -> Self {
        let len = data.as_ref().len() as u64;
        let hash = Hash::new(data);
        Self::new(hash, len, timestamp)
    }

    /// Serialize this record into a mutable byte array.
    pub(crate) fn encode(&self, out: &mut Vec<u8>) {
        out.extend_from_slice(&self.len.to_be_bytes());
        out.extend_from_slice(self.hash.as_ref());
        out.extend_from_slice(&self.timestamp.to_be_bytes())
    }
}

#[cfg(test)]
mod tests {

    #[cfg(feature = "fs-store")]
    use std::collections::HashSet;

    use anyhow::Result;
    use rand_core::SeedableRng;

    use crate::{
        ranger::{Range, Store as _},
        store::{self, GetFilter, Store},
    };

    use super::*;

    #[test]
    fn test_basics_memory() -> Result<()> {
        let store = store::memory::Store::default();
        test_basics(store)?;

        Ok(())
    }

    #[cfg(feature = "fs-store")]
    #[test]
    fn test_basics_fs() -> Result<()> {
        let dbfile = tempfile::NamedTempFile::new()?;
        let store = store::fs::Store::new(dbfile.path())?;
        test_basics(store)?;
        Ok(())
    }

    fn test_basics<S: store::Store>(store: S) -> Result<()> {
        let mut rng = rand::thread_rng();
        let alice = Author::new(&mut rng);
        let bob = Author::new(&mut rng);
        let myspace = Namespace::new(&mut rng);

        let record_id = RecordIdentifier::new(myspace.id(), alice.id(), "/my/key");
        let record = Record::current_from_data(b"this is my cool data");
        let entry = Entry::new(record_id, record);
        let signed_entry = entry.sign(&myspace, &alice);
        signed_entry.verify(&()).expect("failed to verify");

        let my_replica = store.new_replica(myspace)?;
        for i in 0..10 {
            my_replica.hash_and_insert(
                format!("/{i}"),
                &alice,
                format!("{i}: hello from alice"),
            )?;
        }

        for i in 0..10 {
            let res = store
                .get_one(my_replica.namespace(), alice.id(), format!("/{i}"))?
                .unwrap();
            let len = format!("{i}: hello from alice").as_bytes().len() as u64;
            assert_eq!(res.entry().record().content_len(), len);
            res.verify(&())?;
        }

        // Test multiple records for the same key
        my_replica.hash_and_insert("/cool/path", &alice, "round 1")?;
        let _entry = store
            .get_one(my_replica.namespace(), alice.id(), "/cool/path")?
            .unwrap();
        // Second
        my_replica.hash_and_insert("/cool/path", &alice, "round 2")?;
        let _entry = store
            .get_one(my_replica.namespace(), alice.id(), "/cool/path")?
            .unwrap();

        // Get All by author
        let entries: Vec<_> = store
            .get_many(my_replica.namespace(), GetFilter::Author(alice.id()))?
            .collect::<Result<_>>()?;
        assert_eq!(entries.len(), 11);

        // Get All by author
        let entries: Vec<_> = store
            .get_many(my_replica.namespace(), GetFilter::Author(bob.id()))?
            .collect::<Result<_>>()?;
        assert_eq!(entries.len(), 0);

        // Get All by key
        let entries: Vec<_> = store
            .get_many(
                my_replica.namespace(),
                GetFilter::Key(b"/cool/path".to_vec()),
            )?
            .collect::<Result<_>>()?;
        assert_eq!(entries.len(), 1);

        // Get All
        let entries: Vec<_> = store
            .get_many(my_replica.namespace(), GetFilter::All)?
            .collect::<Result<_>>()?;
        assert_eq!(entries.len(), 11);

        // insert record from different author
        let _entry = my_replica.hash_and_insert("/cool/path", &bob, "bob round 1")?;

        // Get All by author
        let entries: Vec<_> = store
            .get_many(my_replica.namespace(), GetFilter::Author(alice.id()))?
            .collect::<Result<_>>()?;
        assert_eq!(entries.len(), 11);

        let entries: Vec<_> = store
            .get_many(my_replica.namespace(), GetFilter::Author(bob.id()))?
            .collect::<Result<_>>()?;
        assert_eq!(entries.len(), 1);

        // Get All by key
        let entries: Vec<_> = store
            .get_many(
                my_replica.namespace(),
                GetFilter::Key(b"/cool/path".to_vec()),
            )?
            .collect::<Result<_>>()?;
        assert_eq!(entries.len(), 2);

        // Get all by prefix
        let entries: Vec<_> = store
            .get_many(my_replica.namespace(), GetFilter::Prefix(b"/cool".to_vec()))?
            .collect::<Result<_>>()?;
        assert_eq!(entries.len(), 2);

        // Get All by author and prefix
        let entries: Vec<_> = store
            .get_many(
                my_replica.namespace(),
                GetFilter::AuthorAndPrefix(alice.id(), b"/cool".to_vec()),
            )?
            .collect::<Result<_>>()?;
        assert_eq!(entries.len(), 1);

        let entries: Vec<_> = store
            .get_many(
                my_replica.namespace(),
                GetFilter::AuthorAndPrefix(bob.id(), b"/cool".to_vec()),
            )?
            .collect::<Result<_>>()?;
        assert_eq!(entries.len(), 1);

        // Get All
        let entries: Vec<_> = store
            .get_many(my_replica.namespace(), GetFilter::All)?
            .collect::<Result<_>>()?;
        assert_eq!(entries.len(), 12);

        let replica = store.open_replica(&my_replica.namespace())?.unwrap();
        // Get Range of all should return all latest
        let entries_second: Vec<_> = replica
            .inner
            .read()
            .peer
            .store()
            .get_range(Range::new(
                RecordIdentifier::default(),
                RecordIdentifier::default(),
            ))
            .map_err(Into::into)?
            .collect::<Result<_, _>>()
            .map_err(Into::into)?;

        assert_eq!(entries_second.len(), 12);
        assert_eq!(entries, entries_second.into_iter().collect::<Vec<_>>());

        Ok(())
    }

    #[test]
    fn test_content_hashes_iterator_memory() -> Result<()> {
        let store = store::memory::Store::default();
        test_content_hashes_iterator(store)
    }

    #[cfg(feature = "fs-store")]
    #[test]
    fn test_content_hashes_iterator_fs() -> Result<()> {
        let dbfile = tempfile::NamedTempFile::new()?;
        let store = store::fs::Store::new(dbfile.path())?;
        test_content_hashes_iterator(store)
    }

    #[cfg(feature = "fs-store")]
    fn test_content_hashes_iterator<S: store::Store>(store: S) -> Result<()> {
        let mut rng = rand::thread_rng();
        let mut expected = HashSet::new();
        let n_replicas = 3;
        let n_entries = 4;
        for i in 0..n_replicas {
            let namespace = Namespace::new(&mut rng);
            let author = store.new_author(&mut rng)?;
            let replica = store.new_replica(namespace)?;
            for j in 0..n_entries {
                let key = format!("{j}");
                let data = format!("{i}:{j}");
                let hash = replica.hash_and_insert(key, &author, data)?;
                expected.insert(hash);
            }
        }
        assert_eq!(expected.len(), n_replicas * n_entries);
        let actual = store.content_hashes()?.collect::<Result<HashSet<Hash>>>()?;
        assert_eq!(actual, expected);
        Ok(())
    }

    #[test]
    fn test_multikey() {
        let mut rng = rand::thread_rng();

        let k = ["a", "c", "z"];

        let mut n: Vec<_> = (0..3).map(|_| Namespace::new(&mut rng)).collect();
        n.sort_by_key(|n| n.id());

        let mut a: Vec<_> = (0..3).map(|_| Author::new(&mut rng)).collect();
        a.sort_by_key(|a| a.id());

        // Just key
        {
            let ri0 = RecordIdentifier::new(n[0].id(), a[0].id(), k[0]);
            let ri1 = RecordIdentifier::new(n[0].id(), a[0].id(), k[1]);
            let ri2 = RecordIdentifier::new(n[0].id(), a[0].id(), k[2]);

            let range = Range::new(ri0.clone(), ri2.clone());
            assert!(range.contains(&ri0), "start");
            assert!(range.contains(&ri1), "inside");
            assert!(!range.contains(&ri2), "end");

            assert!(ri0 < ri1);
            assert!(ri1 < ri2);
        }

        // Just namespace
        {
            let ri0 = RecordIdentifier::new(n[0].id(), a[0].id(), k[0]);
            let ri1 = RecordIdentifier::new(n[1].id(), a[0].id(), k[1]);
            let ri2 = RecordIdentifier::new(n[2].id(), a[0].id(), k[2]);

            let range = Range::new(ri0.clone(), ri2.clone());
            assert!(range.contains(&ri0), "start");
            assert!(range.contains(&ri1), "inside");
            assert!(!range.contains(&ri2), "end");

            assert!(ri0 < ri1);
            assert!(ri1 < ri2);
        }

        // Just author
        {
            let ri0 = RecordIdentifier::new(n[0].id(), a[0].id(), k[0]);
            let ri1 = RecordIdentifier::new(n[0].id(), a[1].id(), k[0]);
            let ri2 = RecordIdentifier::new(n[0].id(), a[2].id(), k[0]);

            let range = Range::new(ri0.clone(), ri2.clone());
            assert!(range.contains(&ri0), "start");
            assert!(range.contains(&ri1), "inside");
            assert!(!range.contains(&ri2), "end");

            assert!(ri0 < ri1);
            assert!(ri1 < ri2);
        }

        // Just key and namespace
        {
            let ri0 = RecordIdentifier::new(n[0].id(), a[0].id(), k[0]);
            let ri1 = RecordIdentifier::new(n[1].id(), a[0].id(), k[1]);
            let ri2 = RecordIdentifier::new(n[2].id(), a[0].id(), k[2]);

            let range = Range::new(ri0.clone(), ri2.clone());
            assert!(range.contains(&ri0), "start");
            assert!(range.contains(&ri1), "inside");
            assert!(!range.contains(&ri2), "end");

            assert!(ri0 < ri1);
            assert!(ri1 < ri2);
        }

        // Mixed
        {
            // Ord should prioritize namespace - author - key

            let a0 = a[0].id();
            let a1 = a[1].id();
            let n0 = n[0].id();
            let n1 = n[1].id();
            let k0 = k[0];
            let k1 = k[1];

            assert!(RecordIdentifier::new(n0, a0, k0) < RecordIdentifier::new(n1, a1, k1));
            assert!(RecordIdentifier::new(n0, a0, k1) < RecordIdentifier::new(n1, a0, k0));
            assert!(RecordIdentifier::new(n0, a1, k0) < RecordIdentifier::new(n0, a1, k1));
            assert!(RecordIdentifier::new(n1, a1, k0) < RecordIdentifier::new(n1, a1, k1));
        }
    }

    #[test]
    fn test_timestamps_memory() -> Result<()> {
        let store = store::memory::Store::default();
        test_timestamps(store)?;

        Ok(())
    }

    #[cfg(feature = "fs-store")]
    #[test]
    fn test_timestamps_fs() -> Result<()> {
        let dbfile = tempfile::NamedTempFile::new()?;
        let store = store::fs::Store::new(dbfile.path())?;
        test_timestamps(store)?;
        Ok(())
    }

    fn test_timestamps<S: store::Store>(store: S) -> Result<()> {
        let mut rng = rand_chacha::ChaCha12Rng::seed_from_u64(1);
        let namespace = Namespace::new(&mut rng);
        let replica = store.new_replica(namespace.clone())?;
        let author = store.new_author(&mut rng)?;

        let key = b"hello";
        let value = b"world";
        let entry = {
            let timestamp = 2;
            let id = RecordIdentifier::new(namespace.id(), author.id(), key);
            let record = Record::from_data(value, timestamp);
            Entry::new(id, record).sign(&namespace, &author)
        };

        replica
            .insert_entry(entry.clone(), InsertOrigin::Local)
            .unwrap();
        let res = store.get_one(namespace.id(), author.id(), key)?.unwrap();
        assert_eq!(res, entry);

        let entry2 = {
            let timestamp = 1;
            let id = RecordIdentifier::new(namespace.id(), author.id(), key);
            let record = Record::from_data(value, timestamp);
            Entry::new(id, record).sign(&namespace, &author)
        };

        let res = replica.insert_entry(entry2, InsertOrigin::Local);
        assert!(matches!(res, Err(InsertError::NewerEntryExists)));
        let res = store.get_one(namespace.id(), author.id(), key)?.unwrap();
        assert_eq!(res, entry);

        Ok(())
    }

    #[test]
    fn test_replica_sync_memory() -> Result<()> {
        let alice_store = store::memory::Store::default();
        let bob_store = store::memory::Store::default();

        test_replica_sync(alice_store, bob_store)?;
        Ok(())
    }

    #[cfg(feature = "fs-store")]
    #[test]
    fn test_replica_sync_fs() -> Result<()> {
        let alice_dbfile = tempfile::NamedTempFile::new()?;
        let alice_store = store::fs::Store::new(alice_dbfile.path())?;
        let bob_dbfile = tempfile::NamedTempFile::new()?;
        let bob_store = store::fs::Store::new(bob_dbfile.path())?;
        test_replica_sync(alice_store, bob_store)?;

        Ok(())
    }

    fn test_replica_sync<S: store::Store>(alice_store: S, bob_store: S) -> Result<()> {
        let alice_set = ["ape", "eel", "fox", "gnu"];
        let bob_set = ["bee", "cat", "doe", "eel", "fox", "hog"];

        let mut rng = rand::thread_rng();
        let author = Author::new(&mut rng);
        let myspace = Namespace::new(&mut rng);
        let alice = alice_store.new_replica(myspace.clone())?;
        for el in &alice_set {
            alice.hash_and_insert(el, &author, el.as_bytes())?;
        }

        let bob = bob_store.new_replica(myspace.clone())?;
        for el in &bob_set {
            bob.hash_and_insert(el, &author, el.as_bytes())?;
        }

        sync::<S>(&alice, &bob)?;

        check_entries(&alice_store, &myspace.id(), &author, &alice_set)?;
        check_entries(&alice_store, &myspace.id(), &author, &bob_set)?;
        check_entries(&bob_store, &myspace.id(), &author, &alice_set)?;
        check_entries(&bob_store, &myspace.id(), &author, &bob_set)?;

        Ok(())
    }

    #[test]
    fn test_replica_timestamp_sync_memory() -> Result<()> {
        let alice_store = store::memory::Store::default();
        let bob_store = store::memory::Store::default();

        test_replica_timestamp_sync(alice_store, bob_store)?;
        Ok(())
    }

    #[cfg(feature = "fs-store")]
    #[test]
    fn test_replica_timestamp_sync_fs() -> Result<()> {
        let alice_dbfile = tempfile::NamedTempFile::new()?;
        let alice_store = store::fs::Store::new(alice_dbfile.path())?;
        let bob_dbfile = tempfile::NamedTempFile::new()?;
        let bob_store = store::fs::Store::new(bob_dbfile.path())?;
        test_replica_timestamp_sync(alice_store, bob_store)?;

        Ok(())
    }

    fn test_replica_timestamp_sync<S: store::Store>(alice_store: S, bob_store: S) -> Result<()> {
        let mut rng = rand::thread_rng();
        let author = Author::new(&mut rng);
        let namespace = Namespace::new(&mut rng);
        let alice = alice_store.new_replica(namespace.clone())?;
        let bob = bob_store.new_replica(namespace.clone())?;

        let key = b"key";
        let alice_value = b"alice";
        let bob_value = b"bob";
        let _alice_hash = alice.hash_and_insert(key, &author, alice_value)?;
        // system time increased - sync should overwrite
        let bob_hash = bob.hash_and_insert(key, &author, bob_value)?;
        sync::<S>(&alice, &bob)?;
        assert_eq!(
            get_content_hash(&alice_store, namespace.id(), author.id(), key)?,
            Some(bob_hash)
        );
        assert_eq!(
            get_content_hash(&alice_store, namespace.id(), author.id(), key)?,
            Some(bob_hash)
        );

        let alice_value_2 = b"alice2";
        // system time increased - sync should overwrite
        let _bob_hash_2 = bob.hash_and_insert(key, &author, bob_value)?;
        let alice_hash_2 = alice.hash_and_insert(key, &author, alice_value_2)?;
        sync::<S>(&alice, &bob)?;
        assert_eq!(
            get_content_hash(&alice_store, namespace.id(), author.id(), key)?,
            Some(alice_hash_2)
        );
        assert_eq!(
            get_content_hash(&alice_store, namespace.id(), author.id(), key)?,
            Some(alice_hash_2)
        );

        Ok(())
    }

    #[test]
    fn test_future_timestamp() -> Result<()> {
        let mut rng = rand::thread_rng();
        let store = store::memory::Store::default();
        let author = Author::new(&mut rng);
        let namespace = Namespace::new(&mut rng);
        let replica = store.new_replica(namespace.clone())?;

        let key = b"hi";
        let t = system_time_now();
        let record = Record::from_data(b"1", t);
        let entry0 = SignedEntry::from_parts(&namespace, &author, key, record);
        replica.insert_entry(entry0.clone(), InsertOrigin::Local)?;

        assert_eq!(get_entry(&store, namespace.id(), author.id(), key)?, entry0);

        let t = system_time_now() + MAX_TIMESTAMP_FUTURE_SHIFT - 10000;
        let record = Record::from_data(b"2", t);
        let entry1 = SignedEntry::from_parts(&namespace, &author, key, record);
        replica.insert_entry(entry1.clone(), InsertOrigin::Local)?;
        assert_eq!(get_entry(&store, namespace.id(), author.id(), key)?, entry1);

        let t = system_time_now() + MAX_TIMESTAMP_FUTURE_SHIFT;
        let record = Record::from_data(b"2", t);
        let entry2 = SignedEntry::from_parts(&namespace, &author, key, record);
        replica.insert_entry(entry2.clone(), InsertOrigin::Local)?;
        assert_eq!(get_entry(&store, namespace.id(), author.id(), key)?, entry2);

        let t = system_time_now() + MAX_TIMESTAMP_FUTURE_SHIFT + 10000;
        let record = Record::from_data(b"2", t);
        let entry3 = SignedEntry::from_parts(&namespace, &author, key, record);
        let res = replica.insert_entry(entry3, InsertOrigin::Local);
        assert!(matches!(
            res,
            Err(InsertError::Validation(
                ValidationFailure::TooFarInTheFuture
            ))
        ));
        assert_eq!(get_entry(&store, namespace.id(), author.id(), key)?, entry2);

        Ok(())
    }

    #[test]
    fn test_prefix_delete_memory() -> Result<()> {
        let store = store::memory::Store::default();
        test_prefix_delete(store)?;

        Ok(())
    }

    #[cfg(feature = "fs-store")]
    #[test]
    fn test_prefix_delete_fs() -> Result<()> {
        let dbfile = tempfile::NamedTempFile::new()?;
        let store = store::fs::Store::new(dbfile.path())?;
        test_prefix_delete(store)?;
        Ok(())
    }

    #[test]
    fn test_insert_empty() -> Result<()> {
        let store = store::memory::Store::default();
        let mut rng = rand::thread_rng();
        let alice = Author::new(&mut rng);
        let myspace = Namespace::new(&mut rng);
        let replica = store.new_replica(myspace.clone())?;
        let hash = Hash::new(b"");
        let res = replica.insert(b"foo", &alice, hash, 0);
        assert!(matches!(res, Err(InsertError::EntryIsEmpty)));
        Ok(())
    }

    fn test_prefix_delete<S: store::Store>(store: S) -> Result<()> {
        let mut rng = rand::thread_rng();
        let alice = Author::new(&mut rng);
        let myspace = Namespace::new(&mut rng);
        let replica = store.new_replica(myspace.clone())?;
        let hash1 = replica.hash_and_insert(b"foobar", &alice, b"hello")?;
        let hash2 = replica.hash_and_insert(b"fooboo", &alice, b"world")?;

        // sanity checks
        assert_eq!(
            get_content_hash(&store, myspace.id(), alice.id(), b"foobar")?,
            Some(hash1)
        );
        assert_eq!(
            get_content_hash(&store, myspace.id(), alice.id(), b"fooboo")?,
            Some(hash2)
        );

        // delete
        let deleted = replica.wipe_at_prefix(b"foo", &alice)?;
        assert_eq!(deleted, 2);
        assert_eq!(store.get_one(myspace.id(), alice.id(), b"foobar")?, None);
        assert_eq!(store.get_one(myspace.id(), alice.id(), b"fooboo")?, None);
        assert_eq!(store.get_one(myspace.id(), alice.id(), b"foo")?, None);

        Ok(())
    }

    #[test]
    fn test_replica_sync_wipe_memory() -> Result<()> {
        let alice_store = store::memory::Store::default();
        let bob_store = store::memory::Store::default();

        test_replica_sync_wipe(alice_store, bob_store)?;
        Ok(())
    }

    #[cfg(feature = "fs-store")]
    #[test]
    fn test_replica_sync_wipe_fs() -> Result<()> {
        let alice_dbfile = tempfile::NamedTempFile::new()?;
        let alice_store = store::fs::Store::new(alice_dbfile.path())?;
        let bob_dbfile = tempfile::NamedTempFile::new()?;
        let bob_store = store::fs::Store::new(bob_dbfile.path())?;
        test_replica_sync_wipe(alice_store, bob_store)?;

        Ok(())
    }

    fn test_replica_sync_wipe<S: store::Store>(alice_store: S, bob_store: S) -> Result<()> {
        let alice_set = ["foot"];
        let bob_set = ["fool", "foo", "fog"];

        let mut rng = rand::thread_rng();
        let author = Author::new(&mut rng);
        let myspace = Namespace::new(&mut rng);
        let alice = alice_store.new_replica(myspace.clone())?;
        for el in &alice_set {
            alice.hash_and_insert(el, &author, el.as_bytes())?;
        }

        let bob = bob_store.new_replica(myspace.clone())?;
        for el in &bob_set {
            bob.hash_and_insert(el, &author, el.as_bytes())?;
        }

        sync::<S>(&alice, &bob)?;

        check_entries(&alice_store, &myspace.id(), &author, &alice_set)?;
        check_entries(&alice_store, &myspace.id(), &author, &bob_set)?;
        check_entries(&bob_store, &myspace.id(), &author, &alice_set)?;
        check_entries(&bob_store, &myspace.id(), &author, &bob_set)?;

        alice.wipe_at_prefix("foo", &author)?;
        bob.hash_and_insert("fooz", &author, "fooz".as_bytes())?;
        sync::<S>(&alice, &bob)?;
        check_entries(&alice_store, &myspace.id(), &author, &["fog", "fooz"])?;
        check_entries(&bob_store, &myspace.id(), &author, &["fog", "fooz"])?;

        Ok(())
    }

    #[test]
    fn test_replica_wipe_edge_cases_memory() -> Result<()> {
        let store = store::memory::Store::default();

        test_replica_wipe_edge_cases(store)?;
        Ok(())
    }

    #[cfg(feature = "fs-store")]
    #[test]
    fn test_replica_wipe_edge_cases_fs() -> Result<()> {
        let dbfile = tempfile::NamedTempFile::new()?;
        let store = store::fs::Store::new(dbfile.path())?;
        test_replica_wipe_edge_cases(store)?;

        Ok(())
    }

    fn test_replica_wipe_edge_cases<S: store::Store>(store: S) -> Result<()> {
        let mut rng = rand::thread_rng();
        let author = Author::new(&mut rng);
        let namespace = Namespace::new(&mut rng);
        let replica = store.new_replica(namespace.clone())?;

        let edgecases = [0u8, 1u8, 255u8];
        let prefixes = [0u8, 255u8];
        let hash = Hash::new(b"foo");
        let len = 3;
        for prefix in prefixes {
            let mut expected = vec![];
            for suffix in edgecases {
                let key = [prefix, suffix].to_vec();
                expected.push(key.clone());
                replica.insert(&key, &author, hash, len)?;
            }
            assert_keys(&store, namespace.id(), expected);
            replica.wipe_at_prefix([prefix].to_vec(), &author)?;
            assert_keys(&store, namespace.id(), vec![]);
        }

        let key = vec![1u8, 0u8];
        replica.insert(&key, &author, hash, len)?;
        let key = vec![1u8, 1u8];
        replica.insert(&key, &author, hash, len)?;
        let key = vec![1u8, 2u8];
        replica.insert(&key, &author, hash, len)?;
        let prefix = vec![1u8, 1u8];
        replica.wipe_at_prefix(prefix, &author)?;
        assert_keys(&store, namespace.id(), vec![vec![1u8, 0u8], vec![1u8, 2u8]]);

        let key = vec![0u8, 255u8];
        replica.insert(&key, &author, hash, len)?;
        let key = vec![0u8, 0u8];
        replica.insert(&key, &author, hash, len)?;
        let prefix = vec![0u8];
        replica.wipe_at_prefix(prefix, &author)?;
        assert_keys(&store, namespace.id(), vec![vec![1u8, 0u8], vec![1u8, 2u8]]);

        Ok(())
    }

    #[test]
    fn test_replica_byte_keys_memory() -> Result<()> {
        let store = store::memory::Store::default();

        test_replica_byte_keys(store)?;
        Ok(())
    }

    #[cfg(feature = "fs-store")]
    #[test]
    fn test_replica_byte_keys_fs() -> Result<()> {
        let dbfile = tempfile::NamedTempFile::new()?;
        let store = store::fs::Store::new(dbfile.path())?;
        test_replica_byte_keys(store)?;

        Ok(())
    }

    fn test_replica_byte_keys<S: store::Store>(store: S) -> Result<()> {
        let mut rng = rand::thread_rng();
        let author = Author::new(&mut rng);
        let namespace = Namespace::new(&mut rng);
        let replica = store.new_replica(namespace.clone())?;

        let hash = Hash::new(b"foo");
        let len = 3;

        let key = vec![1u8, 0u8];
        replica.insert(&key, &author, hash, len)?;
        assert_keys(&store, namespace.id(), vec![vec![1u8, 0u8]]);
        let key = vec![1u8, 2u8];
        replica.insert(&key, &author, hash, len)?;
        assert_keys(&store, namespace.id(), vec![vec![1u8, 0u8], vec![1u8, 2u8]]);

        let key = vec![0u8, 255u8];
        replica.insert(&key, &author, hash, len)?;
        assert_keys(
            &store,
            namespace.id(),
            vec![vec![1u8, 0u8], vec![1u8, 2u8], vec![0u8, 255u8]],
        );
        Ok(())
    }

    fn assert_keys<S: store::Store>(store: &S, namespace: NamespaceId, mut expected: Vec<Vec<u8>>) {
        expected.sort();
        assert_eq!(expected, get_keys_sorted(store, namespace));
    }

    fn get_keys_sorted<S: store::Store>(store: &S, namespace: NamespaceId) -> Vec<Vec<u8>> {
        let mut res = store
            .get_many(namespace, GetFilter::All)
            .unwrap()
            .map(|e| e.map(|e| e.key().to_vec()))
            .collect::<Result<Vec<_>>>()
            .unwrap();
        res.sort();
        res
    }

    fn get_entry<S: store::Store>(
        store: &S,
        namespace: NamespaceId,
        author: AuthorId,
        key: &[u8],
    ) -> anyhow::Result<SignedEntry> {
        let entry = store
            .get_one(namespace, author, key)?
            .ok_or_else(|| anyhow::anyhow!("not found"))?;
        Ok(entry)
    }

    fn get_content_hash<S: store::Store>(
        store: &S,
        namespace: NamespaceId,
        author: AuthorId,
        key: &[u8],
    ) -> anyhow::Result<Option<Hash>> {
        let hash = store
            .get_one(namespace, author, key)?
            .map(|e| e.content_hash());
        Ok(hash)
    }

    fn sync<S: store::Store>(
        alice: &Replica<S::Instance>,
        bob: &Replica<S::Instance>,
    ) -> Result<()> {
        let alice_peer_id = [1u8; 32];
        let bob_peer_id = [2u8; 32];
        // Sync alice - bob
        let mut next_to_bob = Some(alice.sync_initial_message().map_err(Into::into)?);
        let mut rounds = 0;
        while let Some(msg) = next_to_bob.take() {
            assert!(rounds < 100, "too many rounds");
            rounds += 1;
            if let Some(msg) = bob
                .sync_process_message(msg, alice_peer_id)
                .map_err(Into::into)?
            {
                next_to_bob = alice
                    .sync_process_message(msg, bob_peer_id)
                    .map_err(Into::into)?;
            }
        }
        Ok(())
    }

    fn check_entries<S: store::Store>(
        store: &S,
        namespace: &NamespaceId,
        author: &Author,
        set: &[&str],
    ) -> Result<()> {
        let replica = store.open_replica(namespace)?.unwrap();
        for el in set {
            store.get_one(replica.namespace(), author.id(), el)?;
        }
        Ok(())
    }
}<|MERGE_RESOLUTION|>--- conflicted
+++ resolved
@@ -429,11 +429,7 @@
 }
 
 impl PartialOrd for SignedEntry {
-<<<<<<< HEAD
     fn partial_cmp(&self, other: &Self) -> Option<Ordering> {
-=======
-    fn partial_cmp(&self, other: &Self) -> Option<std::cmp::Ordering> {
->>>>>>> 068f0bde
         Some(self.cmp(other))
     }
 }
