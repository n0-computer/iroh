//! On disk storage for replicas.

use std::{
    cmp::Ordering,
    collections::HashSet,
    iter::{Chain, Flatten},
    num::NonZeroU64,
    ops::Bound,
    path::Path,
    sync::Arc,
};

use anyhow::{anyhow, Result};
use bytes::Bytes;
use derive_more::From;
use ed25519_dalek::{SignatureError, VerifyingKey};
use iroh_base::hash::Hash;
use parking_lot::RwLock;
use rand_core::CryptoRngCore;
use redb::{
    Database, DatabaseError, MultimapTableDefinition, ReadOnlyTable, ReadTransaction,
    ReadableMultimapTable, ReadableTable, ReadableTableMetadata, TableDefinition,
};

use crate::{
    keys::Author,
    ranger::{Fingerprint, Range, RangeEntry},
    sync::{Entry, EntrySignature, Record, RecordIdentifier, Replica, SignedEntry},
    AuthorHeads, AuthorId, Capability, CapabilityKind, NamespaceId, NamespaceSecret, PeerIdBytes,
};

use super::{
    pubkeys::MemPublicKeyStore, DownloadPolicy, ImportNamespaceOutcome, OpenError, PublicKeyStore,
    Query,
};

mod bounds;
mod migrate_v1_v2;
mod migrations;
mod query;
mod ranges;

use self::query::QueryIterator;
use self::{
    bounds::{ByKeyBounds, RecordsBounds},
    ranges::RangeExt,
};

pub use self::ranges::RecordsRange;

// Table Definitions

/// Table: Authors
/// Key:   `[u8; 32]` # AuthorId
/// Value: `[u8; 32]` # Author
const AUTHORS_TABLE: TableDefinition<&[u8; 32], &[u8; 32]> = TableDefinition::new("authors-1");

/// Table: Namespaces v1 (replaced by Namespaces v2 in migration )
/// Key:   `[u8; 32]` # NamespaceId
/// Value: `[u8; 32]` # NamespaceSecret
const NAMESPACES_TABLE_V1: TableDefinition<&[u8; 32], &[u8; 32]> =
    TableDefinition::new("namespaces-1");

/// Table: Namespaces v2
/// Key:   `[u8; 32]`       # NamespaceId
/// Value: `(u8, [u8; 32])` # (CapabilityKind, Capability)
const NAMESPACES_TABLE: TableDefinition<&[u8; 32], (u8, &[u8; 32])> =
    TableDefinition::new("namespaces-2");

/// Table: Records
/// Key:   `([u8; 32], [u8; 32], &[u8])`
///      # (NamespaceId, AuthorId, Key)
/// Value: `(u64, [u8; 32], [u8; 32], u64, [u8; 32])`
///      # (timestamp, signature_namespace, signature_author, len, hash)
const RECORDS_TABLE: TableDefinition<RecordsId, RecordsValue> = TableDefinition::new("records-1");
type RecordsId<'a> = (&'a [u8; 32], &'a [u8; 32], &'a [u8]);
type RecordsIdOwned = ([u8; 32], [u8; 32], Bytes);
type RecordsValue<'a> = (u64, &'a [u8; 64], &'a [u8; 64], u64, &'a [u8; 32]);
type RecordsTable<'a> = ReadOnlyTable<RecordsId<'static>, RecordsValue<'static>>;

/// Table: Latest per author
/// Key:   `([u8; 32], [u8; 32])`    # (NamespaceId, AuthorId)
/// Value: `(u64, Vec<u8>)`          # (Timestamp, Key)
const LATEST_PER_AUTHOR_TABLE: TableDefinition<LatestPerAuthorKey, LatestPerAuthorValue> =
    TableDefinition::new("latest-by-author-1");
type LatestPerAuthorKey<'a> = (&'a [u8; 32], &'a [u8; 32]);
type LatestPerAuthorValue<'a> = (u64, &'a [u8]);

/// Table: Records by key
/// Key:   `([u8; 32], Vec<u8>, [u8; 32]])` # (NamespaceId, Key, AuthorId)
/// Value: `()`
const RECORDS_BY_KEY_TABLE: TableDefinition<RecordsByKeyId, ()> =
    TableDefinition::new("records-by-key-1");
type RecordsByKeyId<'a> = (&'a [u8; 32], &'a [u8], &'a [u8; 32]);
type RecordsByKeyIdOwned = ([u8; 32], Bytes, [u8; 32]);

/// Table: Peers per document.
/// Key:   `[u8; 32]`        # NamespaceId
/// Value: `(u64, [u8; 32])` # ([`Nanos`], &[`PeerIdBytes`]) representing the last time a peer was used.
const NAMESPACE_PEERS_TABLE: MultimapTableDefinition<&[u8; 32], (Nanos, &PeerIdBytes)> =
    MultimapTableDefinition::new("sync-peers-1");
/// Number of seconds elapsed since [`std::time::SystemTime::UNIX_EPOCH`]. Used to register the
/// last time a peer was useful in a document.
// NOTE: resolution is nanoseconds, stored as a u64 since this covers ~500years from unix epoch,
// which should be more than enough
type Nanos = u64;

/// Table: Download policy
/// Key:   `[u8; 32]`        # NamespaceId
/// Value: `Vec<u8>`         # Postcard encoded download policy
const DOWNLOAD_POLICY_TABLE: TableDefinition<&[u8; 32], &[u8]> =
    TableDefinition::new("download-policy-1");

/// Manages the replicas and authors for an instance.
#[derive(Debug, Clone)]
pub struct Store {
    db: Arc<Database>,
    open_replicas: Arc<RwLock<HashSet<NamespaceId>>>,
    pubkeys: MemPublicKeyStore,
}

impl Store {
    /// Create a new store in memory.
    pub fn memory() -> Self {
        Self::memory_impl().expect("failed to create memory store")
    }

    fn memory_impl() -> Result<Self> {
        let db = Database::builder().create_with_backend(redb::backends::InMemoryBackend::new())?;
        Self::new_impl(db)
    }

    /// Create or open a store from a `path` to a database file.
    ///
    /// The file will be created if it does not exist, otherwise it will be opened.
<<<<<<< HEAD
    pub fn new(path: impl AsRef<Path>) -> Result<Self> {
        let db = match Database::create(&path) {
            Ok(db) => db,
            Err(DatabaseError::UpgradeRequired(1)) => migrate_v1_v2::run(&path)?,
            Err(err) => return Err(err.into()),
        };
=======
    pub fn persistent(path: impl AsRef<Path>) -> Result<Self> {
        let db = Database::create(path)?;
        Self::new_impl(db)
    }
>>>>>>> 024a9b84

    fn new_impl(db: redb::Database) -> Result<Self> {
        // Setup all tables
        let write_tx = db.begin_write()?;
        {
            let _table = write_tx.open_table(RECORDS_TABLE)?;
            let _table = write_tx.open_table(NAMESPACES_TABLE)?;
            let _table = write_tx.open_table(LATEST_PER_AUTHOR_TABLE)?;
            let _table = write_tx.open_multimap_table(NAMESPACE_PEERS_TABLE)?;
            let _table = write_tx.open_table(DOWNLOAD_POLICY_TABLE)?;
            let _table = write_tx.open_table(AUTHORS_TABLE)?;
        }
        write_tx.commit()?;

        // Run database migrations
        migrations::run_migrations(&db)?;

        Ok(Store {
            db: Arc::new(db),
            open_replicas: Default::default(),
            pubkeys: Default::default(),
        })
    }
}

<<<<<<< HEAD
impl super::Store for Store {
    type Instance = StoreInstance;
    type GetIter<'a> = QueryIterator;
    type ContentHashesIter<'a> = ContentHashesIterator;
    type LatestIter<'a> = LatestIterator;
    type AuthorsIter<'a> = std::vec::IntoIter<Result<Author>>;
    type NamespaceIter<'a> = std::vec::IntoIter<Result<(NamespaceId, CapabilityKind)>>;
    type PeersIter<'a> = std::vec::IntoIter<PeerIdBytes>;
=======
type Instance = StoreInstance;
type GetIter<'a> = QueryIterator<'a>;
type ContentHashesIter<'a> = ContentHashesIterator<'a>;
type LatestIter<'a> = LatestIterator<'a>;
type AuthorsIter<'a> = std::vec::IntoIter<Result<Author>>;
type NamespaceIter<'a> = std::vec::IntoIter<Result<(NamespaceId, CapabilityKind)>>;
type PeersIter<'a> = std::vec::IntoIter<PeerIdBytes>;

impl Store {
    /// Create a new replica for `namespace` and persist in this store.
    pub fn new_replica(&self, namespace: NamespaceSecret) -> Result<Replica<Instance>> {
        let id = namespace.id();
        self.import_namespace(namespace.into())?;
        self.open_replica(&id).map_err(Into::into)
    }

    /// Create a new author key and persist it in the store.
    pub fn new_author<R: CryptoRngCore + ?Sized>(&self, rng: &mut R) -> Result<Author> {
        let author = Author::new(rng);
        self.import_author(author.clone())?;
        Ok(author)
    }

    /// Check if a [`AuthorHeads`] contains entry timestamps that we do not have locally.
    ///
    /// Returns the number of authors that the other peer has updates for.
    pub fn has_news_for_us(
        &self,
        namespace: NamespaceId,
        heads: &AuthorHeads,
    ) -> Result<Option<NonZeroU64>> {
        let our_heads = {
            let latest = self.get_latest_for_each_author(namespace)?;
            let mut heads = AuthorHeads::default();
            for e in latest {
                let (author, timestamp, _key) = e?;
                heads.insert(author, timestamp);
            }
            heads
        };
        let has_news_for_us = heads.has_news_for(&our_heads);
        Ok(has_news_for_us)
    }
>>>>>>> 024a9b84

    /// Open a replica from this store.
    ///
    /// Store implementers must ensure that only a single instance of [`Replica`] is created per
    /// namespace. On subsequent calls, a clone of that singleton instance must be returned.
    pub fn open_replica(
        &self,
        namespace_id: &NamespaceId,
    ) -> Result<Replica<StoreInstance>, OpenError> {
        if self.open_replicas.read().contains(namespace_id) {
            return Err(OpenError::AlreadyOpen);
        }

        let read_tx = self.db.begin_read().map_err(anyhow::Error::from)?;
        let namespace_table = read_tx
            .open_table(NAMESPACES_TABLE)
            .map_err(anyhow::Error::from)?;
        let Some(db_value) = namespace_table
            .get(namespace_id.as_bytes())
            .map_err(anyhow::Error::from)?
        else {
            return Err(OpenError::NotFound);
        };
        let (raw_kind, raw_bytes) = db_value.value();
        let namespace = Capability::from_raw(raw_kind, raw_bytes)?;
        let replica = Replica::new(namespace, StoreInstance::new(*namespace_id, self.clone()));
        self.open_replicas.write().insert(*namespace_id);
        Ok(replica)
    }

    /// Close a replica.
    pub fn close_replica(&self, mut replica: Replica<StoreInstance>) {
        self.open_replicas.write().remove(&replica.id());
        replica.close();
    }

    /// List all replica namespaces in this store.
    pub fn list_namespaces(&self) -> Result<NamespaceIter<'_>> {
        // TODO: avoid collect
        let read_tx = self.db.begin_read()?;
        let namespace_table = read_tx.open_table(NAMESPACES_TABLE)?;
        let namespaces: Vec<_> = namespace_table
            .iter()?
            .map(|res| {
                let capability = parse_capability(res?.1.value())?;
                Ok((capability.id(), capability.kind()))
            })
            .collect();
        Ok(namespaces.into_iter())
    }

    /// Get an author key from the store.
    pub fn get_author(&self, author_id: &AuthorId) -> Result<Option<Author>> {
        let read_tx = self.db.begin_read()?;
        let author_table = read_tx.open_table(AUTHORS_TABLE)?;
        let Some(author) = author_table.get(author_id.as_bytes())? else {
            return Ok(None);
        };

        let author = Author::from_bytes(author.value());
        Ok(Some(author))
    }

    /// Import an author key pair.
    pub fn import_author(&self, author: Author) -> Result<()> {
        let write_tx = self.db.begin_write()?;
        {
            let mut author_table = write_tx.open_table(AUTHORS_TABLE)?;
            author_table.insert(author.id().as_bytes(), &author.to_bytes())?;
        }
        write_tx.commit()?;
        Ok(())
    }

    /// List all author keys in this store.
    pub fn list_authors(&self) -> Result<AuthorsIter<'_>> {
        // TODO: avoid collect
        let read_tx = self.db.begin_read()?;
        let authors_table = read_tx.open_table(AUTHORS_TABLE)?;
        let authors: Vec<_> = authors_table
            .iter()?
            .map(|res| match res {
                Ok((_key, value)) => Ok(Author::from_bytes(value.value())),
                Err(err) => Err(err.into()),
            })
            .collect();

        Ok(authors.into_iter())
    }

    /// Import a new replica namespace.
    pub fn import_namespace(&self, capability: Capability) -> Result<ImportNamespaceOutcome> {
        let write_tx = self.db.begin_write()?;
        let outcome = {
            let mut namespace_table = write_tx.open_table(NAMESPACES_TABLE)?;
            let (capability, outcome) = {
                let existing = namespace_table.get(capability.id().as_bytes())?;
                if let Some(existing) = existing {
                    let mut existing = parse_capability(existing.value())?;
                    let outcome = if existing.merge(capability)? {
                        ImportNamespaceOutcome::Upgraded
                    } else {
                        ImportNamespaceOutcome::NoChange
                    };
                    (existing, outcome)
                } else {
                    (capability, ImportNamespaceOutcome::Inserted)
                }
            };
            let id = capability.id().to_bytes();
            let (kind, bytes) = capability.raw();
            namespace_table.insert(&id, (kind, &bytes))?;
            outcome
        };
        write_tx.commit()?;
        Ok(outcome)
    }

    /// Remove a replica.
    ///
    /// Completely removes a replica and deletes both the namespace private key and all document
    /// entries.
    ///
    /// Note that a replica has to be closed before it can be removed. The store has to enforce
    /// that a replica cannot be removed while it is still open.
    pub fn remove_replica(&self, namespace: &NamespaceId) -> Result<()> {
        if self.open_replicas.read().contains(namespace) {
            return Err(anyhow!("replica is not closed"));
        }
        let write_tx = self.db.begin_write()?;
        {
            let mut record_table = write_tx.open_table(RECORDS_TABLE)?;
            let bounds = RecordsBounds::namespace(*namespace);
            record_table.retain_in(bounds.as_ref(), |_k, _v| false)?;
        }
        {
            let mut table = write_tx.open_table(RECORDS_BY_KEY_TABLE)?;
            let bounds = ByKeyBounds::namespace(*namespace);
            let _ = table.retain_in(bounds.as_ref(), |_k, _v| false);
        }
        {
            let mut namespace_table = write_tx.open_table(NAMESPACES_TABLE)?;
            namespace_table.remove(namespace.as_bytes())?;
        }
        {
            let mut peers_table = write_tx.open_multimap_table(NAMESPACE_PEERS_TABLE)?;
            peers_table.remove_all(namespace.as_bytes())?;
            let mut dl_policies_table = write_tx.open_table(DOWNLOAD_POLICY_TABLE)?;
            dl_policies_table.remove(namespace.as_bytes())?;
        }
        write_tx.commit()?;
        Ok(())
    }

<<<<<<< HEAD
    fn get_many(
        &self,
        namespace: NamespaceId,
        query: impl Into<Query>,
    ) -> Result<Self::GetIter<'_>> {
        let read_tx = self.db.begin_read()?;
        QueryIterator::new(&read_tx, namespace, query.into())
=======
    /// Get an iterator over entries of a replica.
    pub fn get_many(&self, namespace: NamespaceId, query: impl Into<Query>) -> Result<GetIter<'_>> {
        QueryIterator::new(&self.db, namespace, query.into())
>>>>>>> 024a9b84
    }

    /// Get an entry by key and author.
    pub fn get_exact(
        &self,
        namespace: NamespaceId,
        author: AuthorId,
        key: impl AsRef<[u8]>,
        include_empty: bool,
    ) -> Result<Option<SignedEntry>> {
        let read_tx = self.db.begin_read()?;
        let record_table = read_tx.open_table(RECORDS_TABLE)?;
        get_exact(&record_table, namespace, author, key, include_empty)
    }

<<<<<<< HEAD
    fn content_hashes(&self) -> Result<Self::ContentHashesIter<'_>> {
        let read_tx = self.db.begin_read()?;
        ContentHashesIterator::new(&read_tx)
    }

    fn get_latest_for_each_author(&self, namespace: NamespaceId) -> Result<Self::LatestIter<'_>> {
        let tx = self.db.begin_read()?;
        LatestIterator::new(&tx, namespace)
=======
    /// Get all content hashes of all replicas in the store.
    pub fn content_hashes(&self) -> Result<ContentHashesIter<'_>> {
        ContentHashesIterator::new(&self.db)
    }

    /// Get the latest entry for each author in a namespace.
    pub fn get_latest_for_each_author(&self, namespace: NamespaceId) -> Result<LatestIter<'_>> {
        LatestIterator::new(&self.db, namespace)
>>>>>>> 024a9b84
    }

    /// Register a peer that has been useful to sync a document.
    pub fn register_useful_peer(
        &self,
        namespace: NamespaceId,
        peer: crate::PeerIdBytes,
    ) -> Result<()> {
        let peer = &peer;
        let namespace = namespace.as_bytes();
        // calculate nanos since UNIX_EPOCH for a time measurement
        let nanos = std::time::UNIX_EPOCH
            .elapsed()
            .map(|duration| duration.as_nanos() as u64)?;
        let write_tx = self.db.begin_write()?;
        {
            // ensure the document exists
            let namespaces = write_tx.open_table(NAMESPACES_TABLE)?;
            anyhow::ensure!(namespaces.get(namespace)?.is_some(), "document not created");

            let mut peers_table = write_tx.open_multimap_table(NAMESPACE_PEERS_TABLE)?;
            let mut namespace_peers = peers_table.get(namespace)?;

            // get the oldest entry since it's candidate for removal
            let maybe_oldest = namespace_peers.next().transpose()?.map(|guard| {
                let (oldest_nanos, &oldest_peer) = guard.value();
                (oldest_nanos, oldest_peer)
            });
            match maybe_oldest {
                None => {
                    // the table is empty so the peer can be inserted without further checks since
                    // super::PEERS_PER_DOC_CACHE_SIZE is non zero
                    drop(namespace_peers);
                    peers_table.insert(namespace, (nanos, peer))?;
                }
                Some((oldest_nanos, oldest_peer)) => {
                    let oldest_peer = &oldest_peer;

                    if oldest_peer == peer {
                        // oldest peer is the current one, so replacing the entry for the peer will
                        // maintain the size
                        drop(namespace_peers);
                        peers_table.remove(namespace, (oldest_nanos, oldest_peer))?;
                        peers_table.insert(namespace, (nanos, peer))?;
                    } else {
                        // calculate the len in the same loop since calling `len` is another fallible operation
                        let mut len = 1;
                        // find any previous entry for the same peer to remove it
                        let mut prev_peer_nanos = None;

                        for result in namespace_peers {
                            len += 1;
                            let guard = result?;
                            let (peer_nanos, peer_bytes) = guard.value();
                            if prev_peer_nanos.is_none() && peer_bytes == peer {
                                prev_peer_nanos = Some(peer_nanos)
                            }
                        }

                        match prev_peer_nanos {
                            Some(prev_nanos) => {
                                // the peer was already present, so we can remove the old entry and
                                // insert the new one without checking the size
                                peers_table.remove(namespace, (prev_nanos, peer))?;
                                peers_table.insert(namespace, (nanos, peer))?;
                            }
                            None => {
                                // the peer is new and the table is non empty, add it and check the
                                // size to decide if the oldest peer should be evicted
                                peers_table.insert(namespace, (nanos, peer))?;
                                len += 1;
                                if len > super::PEERS_PER_DOC_CACHE_SIZE.get() {
                                    peers_table.remove(namespace, (oldest_nanos, oldest_peer))?;
                                }
                            }
                        }
                    }
                }
            }
        }
        write_tx.commit()?;

        Ok(())
    }

    /// Get the peers that have been useful for a document.
    pub fn get_sync_peers(&self, namespace: &NamespaceId) -> Result<Option<PeersIter<'_>>> {
        let read_tx = self.db.begin_read()?;
        let peers_table = read_tx.open_multimap_table(NAMESPACE_PEERS_TABLE)?;
        let mut peers = Vec::with_capacity(super::PEERS_PER_DOC_CACHE_SIZE.get());
        for result in peers_table.get(namespace.as_bytes())?.rev() {
            let (_nanos, &peer) = result?.value();
            peers.push(peer);
        }
        if peers.is_empty() {
            Ok(None)
        } else {
            Ok(Some(peers.into_iter()))
        }
    }

    /// Set the download policy for a namespace.
    pub fn set_download_policy(
        &self,
        namespace: &NamespaceId,
        policy: DownloadPolicy,
    ) -> Result<()> {
        let tx = self.db.begin_write()?;
        {
            let namespace = namespace.as_bytes();

            // ensure the document exists
            let namespaces = tx.open_table(NAMESPACES_TABLE)?;
            anyhow::ensure!(
                namespaces.get(&namespace)?.is_some(),
                "document not created"
            );

            let mut table = tx.open_table(DOWNLOAD_POLICY_TABLE)?;
            let value = postcard::to_stdvec(&policy)?;
            table.insert(namespace, value.as_slice())?;
        }
        tx.commit()?;
        Ok(())
    }

    /// Get the download policy for a namespace.
    pub fn get_download_policy(&self, namespace: &NamespaceId) -> Result<DownloadPolicy> {
        let tx = self.db.begin_read()?;
        let table = tx.open_table(DOWNLOAD_POLICY_TABLE)?;
        let value = table.get(namespace.as_bytes())?;
        Ok(match value {
            None => DownloadPolicy::default(),
            Some(value) => postcard::from_bytes(value.value())?,
        })
    }
}

fn parse_capability((raw_kind, raw_bytes): (u8, &[u8; 32])) -> Result<Capability> {
    Capability::from_raw(raw_kind, raw_bytes)
}

fn get_exact(
    record_table: &RecordsTable,
    namespace: NamespaceId,
    author: AuthorId,
    key: impl AsRef<[u8]>,
    include_empty: bool,
) -> Result<Option<SignedEntry>> {
    let id = (namespace.as_bytes(), author.as_bytes(), key.as_ref());
    let record = record_table.get(id)?;
    Ok(record
        .map(|r| into_entry(id, r.value()))
        .filter(|entry| include_empty || !entry.is_empty()))
}

/// A wrapper around [`Store`] for a specific [`NamespaceId`]
#[derive(Debug, Clone)]
pub struct StoreInstance {
    namespace: NamespaceId,
    store: Store,
}

impl StoreInstance {
    fn new(namespace: NamespaceId, store: Store) -> Self {
        StoreInstance { namespace, store }
    }
}

impl PublicKeyStore for StoreInstance {
    fn public_key(&self, id: &[u8; 32]) -> std::result::Result<VerifyingKey, SignatureError> {
        self.store.pubkeys.public_key(id)
    }
}

impl super::DownloadPolicyStore for StoreInstance {
    fn get_download_policy(&self, namespace: &NamespaceId) -> Result<DownloadPolicy> {
        self.store.get_download_policy(namespace)
    }
}

impl crate::ranger::Store<SignedEntry> for StoreInstance {
    type Error = anyhow::Error;
    type RangeIterator<'a> = Chain<RecordsRange, Flatten<std::option::IntoIter<RecordsRange>>>;
    type ParentIterator<'a> = ParentIterator;

    /// Get a the first key (or the default if none is available).
    fn get_first(&self) -> Result<RecordIdentifier> {
        let read_tx = self.store.db.begin_read()?;
        let record_table = read_tx.open_table(RECORDS_TABLE)?;

        // TODO: verify this fetches all keys with this namespace
        let bounds = RecordsBounds::namespace(self.namespace);
        let mut records = record_table.range(bounds.as_ref())?;

        let Some(record) = records.next() else {
            return Ok(RecordIdentifier::default());
        };
        let (compound_key, _value) = record?;
        let (namespace_id, author_id, key) = compound_key.value();
        let id = RecordIdentifier::new(namespace_id, author_id, key);
        Ok(id)
    }

    fn get(&self, id: &RecordIdentifier) -> Result<Option<SignedEntry>> {
        self.store
            .get_exact(id.namespace(), id.author(), id.key(), true)
    }

    fn len(&self) -> Result<usize> {
        let read_tx = self.store.db.begin_read()?;
        let record_table = read_tx.open_table(RECORDS_TABLE)?;

        let bounds = RecordsBounds::namespace(self.namespace);
        let records = record_table.range(bounds.as_ref())?;
        Ok(records.count())
    }

    fn is_empty(&self) -> Result<bool> {
        let read_tx = self.store.db.begin_read()?;
        let record_table = read_tx.open_table(RECORDS_TABLE)?;
        Ok(record_table.is_empty()?)
    }

    fn get_fingerprint(&self, range: &Range<RecordIdentifier>) -> Result<Fingerprint> {
        // TODO: optimize
        let elements = self.get_range(range.clone())?;

        let mut fp = Fingerprint::empty();
        for el in elements {
            let el = el?;
            fp ^= el.as_fingerprint();
        }

        Ok(fp)
    }

    fn put(&mut self, e: SignedEntry) -> Result<()> {
        let id = e.id();
        let write_tx = self.store.db.begin_write()?;
        {
            // insert into record table
            let mut record_table = write_tx.open_table(RECORDS_TABLE)?;
            let key = (
                &id.namespace().to_bytes(),
                &id.author().to_bytes(),
                id.key(),
            );
            let hash = e.content_hash(); // let binding is needed
            let value = (
                e.timestamp(),
                &e.signature().namespace().to_bytes(),
                &e.signature().author().to_bytes(),
                e.content_len(),
                hash.as_bytes(),
            );
            record_table.insert(key, value)?;

            // insert into by key index table
            let mut idx_by_key = write_tx.open_table(RECORDS_BY_KEY_TABLE)?;
            let key = (
                &id.namespace().to_bytes(),
                id.key(),
                &id.author().to_bytes(),
            );
            idx_by_key.insert(key, ())?;

            // insert into latest table
            let mut latest_table = write_tx.open_table(LATEST_PER_AUTHOR_TABLE)?;
            let key = (&e.id().namespace().to_bytes(), &e.id().author().to_bytes());
            let value = (e.timestamp(), e.id().key());
            latest_table.insert(key, value)?;
        }
        write_tx.commit()?;
        Ok(())
    }

    fn get_range(&self, range: Range<RecordIdentifier>) -> Result<Self::RangeIterator<'_>> {
        let read_tx = self.store.db.begin_read()?;
        let iter = match range.x().cmp(range.y()) {
            // identity range: iter1 = all, iter2 = none
            Ordering::Equal => {
                // iterator for all entries in replica
                let bounds = RecordsBounds::namespace(self.namespace);
                let iter = RecordsRange::with_bounds(&read_tx, bounds)?;
                chain_none(iter)
            }
            // regular range: iter1 = x <= t < y, iter2 = none
            Ordering::Less => {
                // iterator for entries from range.x to range.y
                let start = Bound::Included(range.x().to_byte_tuple());
                let end = Bound::Excluded(range.y().to_byte_tuple());
                let bounds = RecordsBounds::new(start, end);
                let iter = RecordsRange::with_bounds(&read_tx, bounds)?;
                chain_none(iter)
            }
            // split range: iter1 = start <= t < y, iter2 = x <= t <= end
            Ordering::Greater => {
                // iterator for entries from start to range.y
                let end = Bound::Excluded(range.y().to_byte_tuple());
                let bounds = RecordsBounds::from_start(&self.namespace, end);
                let iter = RecordsRange::with_bounds(&read_tx, bounds)?;

                // iterator for entries from range.x to end
                let start = Bound::Included(range.x().to_byte_tuple());
                let bounds = RecordsBounds::to_end(&self.namespace, start);
                let iter2 = RecordsRange::with_bounds(&read_tx, bounds)?;

                iter.chain(Some(iter2).into_iter().flatten())
            }
        };
        Ok(iter)
    }

    fn remove(&mut self, id: &RecordIdentifier) -> Result<Option<SignedEntry>> {
        let write_tx = self.store.db.begin_write()?;
        let (namespace, author, key) = id.as_byte_tuple();
        {
            let mut table = write_tx.open_table(RECORDS_BY_KEY_TABLE)?;
            let id = (namespace, key, author);
            table.remove(id)?;
        }
        let entry = {
            let mut table = write_tx.open_table(RECORDS_TABLE)?;
            let id = (namespace, author, key);
            let value = table.remove(id)?;
            value.map(|value| into_entry(id, value.value()))
        };
        write_tx.commit()?;
        Ok(entry)
    }

    fn all(&self) -> Result<Self::RangeIterator<'_>> {
        let read_tx = self.store.db.begin_read()?;
        let bounds = RecordsBounds::namespace(self.namespace);
        let iter = RecordsRange::with_bounds(&read_tx, bounds)?;
        Ok(chain_none(iter))
    }

    fn prefixes_of(&self, id: &RecordIdentifier) -> Result<Self::ParentIterator<'_>, Self::Error> {
        let read_tx = self.store.db.begin_read()?;
        ParentIterator::new(&read_tx, id.namespace(), id.author(), id.key().to_vec())
    }

    fn prefixed_by(&self, id: &RecordIdentifier) -> Result<Self::RangeIterator<'_>> {
        let read_tx = self.store.db.begin_read()?;
        let bounds = RecordsBounds::author_prefix(id.namespace(), id.author(), id.key_bytes());
        let iter = RecordsRange::with_bounds(&read_tx, bounds)?;
        Ok(chain_none(iter))
    }

    fn remove_prefix_filtered(
        &mut self,
        id: &RecordIdentifier,
        predicate: impl Fn(&Record) -> bool,
    ) -> Result<usize> {
        let bounds = RecordsBounds::author_prefix(id.namespace(), id.author(), id.key_bytes());
        let write_tx = self.store.db.begin_write()?;
        let count = {
            let mut table = write_tx.open_table(RECORDS_TABLE)?;
            let cb = |_k: RecordsId, v: RecordsValue| {
                let (timestamp, _namespace_sig, _author_sig, len, hash) = v;
                let record = Record::new(hash.into(), len, timestamp);

                predicate(&record)
            };
            let iter = table.extract_from_if(bounds.as_ref(), cb)?;
            iter.count()
        };
        write_tx.commit()?;
        Ok(count)
    }
}

fn chain_none<'a, I: Iterator<Item = T> + 'a, T>(
    iter: I,
) -> Chain<I, Flatten<std::option::IntoIter<I>>> {
    iter.chain(None.into_iter().flatten())
}

/// Iterator over parent entries, i.e. entries with the same namespace and author, and a key which
/// is a prefix of the key passed to the iterator.
#[derive(Debug)]
pub struct ParentIterator {
    table: ReadOnlyTable<RecordsId<'static>, RecordsValue<'static>>,
    namespace: NamespaceId,
    author: AuthorId,
    key: Vec<u8>,
}

impl ParentIterator {
    fn new(
        tx: &ReadTransaction,
        namespace: NamespaceId,
        author: AuthorId,
        key: Vec<u8>,
    ) -> anyhow::Result<Self> {
        let table = tx.open_table(RECORDS_TABLE)?;
        Ok(Self {
            table,
            namespace,
            author,
            key,
        })
    }
}

impl Iterator for ParentIterator {
    type Item = Result<SignedEntry>;

    fn next(&mut self) -> Option<Self::Item> {
        while !self.key.is_empty() {
            let entry = get_exact(&self.table, self.namespace, self.author, &self.key, false);
            self.key.pop();
            match entry {
                Err(err) => return Some(Err(err)),
                Ok(Some(entry)) => return Some(Ok(entry)),
                Ok(None) => continue,
            }
        }
        None
    }
}

/// Iterator over all content hashes for the fs store.
#[derive(Debug)]
pub struct ContentHashesIterator(RecordsRange);

impl ContentHashesIterator {
    fn new(tx: &ReadTransaction) -> anyhow::Result<Self> {
        let range = RecordsRange::all(tx)?;
        Ok(Self(range))
    }
}

impl Iterator for ContentHashesIterator {
    type Item = Result<Hash>;

    fn next(&mut self) -> Option<Self::Item> {
        self.0.next_map(|_key, value| {
            let (_timestamp, _namespace_sig, _author_sig, _len, hash) = value;
            Hash::from(hash)
        })
    }
}

/// Iterator over the latest entry per author.
#[derive(derive_more::Debug)]
#[debug("LatestIterator")]
pub struct LatestIterator(
    redb::Range<'static, LatestPerAuthorKey<'static>, LatestPerAuthorValue<'static>>,
);

impl LatestIterator {
    fn new(read_tx: &ReadTransaction, namespace: NamespaceId) -> anyhow::Result<Self> {
        let start = (namespace.as_bytes(), &[u8::MIN; 32]);
        let end = (namespace.as_bytes(), &[u8::MAX; 32]);
        let table = read_tx.open_table(LATEST_PER_AUTHOR_TABLE)?;
        let range = table.range(start..=end)?;
        Ok(Self(range))
    }
}

impl Iterator for LatestIterator {
    type Item = Result<(AuthorId, u64, Vec<u8>)>;

    fn next(&mut self) -> Option<Self::Item> {
        self.0.next_map(|key, value| {
            let (_namespace, author) = key;
            let (timestamp, key) = value;
            (author.into(), timestamp, key.to_vec())
        })
    }
}

fn into_entry(key: RecordsId, value: RecordsValue) -> SignedEntry {
    let (namespace, author, key) = key;
    let (timestamp, namespace_sig, author_sig, len, hash) = value;
    let id = RecordIdentifier::new(namespace, author, key);
    let record = Record::new(hash.into(), len, timestamp);
    let entry = Entry::new(id, record);
    let entry_signature = EntrySignature::from_parts(namespace_sig, author_sig);
    SignedEntry::new(entry_signature, entry)
}

#[cfg(test)]
mod tests {
    use crate::ranger::Store as _;
    use crate::NamespaceSecret;

    use super::*;

    #[test]
    fn test_ranges() -> Result<()> {
        let dbfile = tempfile::NamedTempFile::new()?;
        let store = Store::persistent(dbfile.path())?;

        let author = store.new_author(&mut rand::thread_rng())?;
        let namespace = NamespaceSecret::new(&mut rand::thread_rng());
        let mut replica = store.new_replica(namespace)?;

        // test author prefix relation for all-255 keys
        let key1 = vec![255, 255];
        let key2 = vec![255, 255, 255];
        replica.hash_and_insert(&key1, &author, b"v1")?;
        replica.hash_and_insert(&key2, &author, b"v2")?;
        let res = store
            .get_many(replica.id(), Query::author(author.id()).key_prefix([255]))?
            .collect::<Result<Vec<_>>>()?;
        assert_eq!(res.len(), 2);
        assert_eq!(
            res.into_iter()
                .map(|entry| entry.key().to_vec())
                .collect::<Vec<_>>(),
            vec![key1, key2]
        );
        Ok(())
    }

    #[test]
    fn test_basics() -> Result<()> {
        let dbfile = tempfile::NamedTempFile::new()?;
        let store = Store::persistent(dbfile.path())?;

        let authors: Vec<_> = store.list_authors()?.collect::<Result<_>>()?;
        assert!(authors.is_empty());

        let author = store.new_author(&mut rand::thread_rng())?;
        let namespace = NamespaceSecret::new(&mut rand::thread_rng());
        let replica = store.new_replica(namespace.clone())?;
        store.close_replica(replica);
        let replica = store.open_replica(&namespace.id())?;
        assert_eq!(replica.id(), namespace.id());

        let author_back = store.get_author(&author.id())?.unwrap();
        assert_eq!(author.to_bytes(), author_back.to_bytes(),);

        let mut wrapper = StoreInstance::new(namespace.id(), store.clone());
        for i in 0..5 {
            let id = RecordIdentifier::new(namespace.id(), author.id(), format!("hello-{i}"));
            let entry = Entry::new(id, Record::current_from_data(format!("world-{i}")));
            let entry = SignedEntry::from_entry(entry, &namespace, &author);
            wrapper.put(entry)?;
        }

        // all
        let all: Vec<_> = wrapper.all()?.collect();
        assert_eq!(all.len(), 5);

        // add a second version
        let mut ids = Vec::new();
        for i in 0..5 {
            let id = RecordIdentifier::new(namespace.id(), author.id(), format!("hello-{i}"));
            let entry = Entry::new(
                id.clone(),
                Record::current_from_data(format!("world-{i}-2")),
            );
            let entry = SignedEntry::from_entry(entry, &namespace, &author);
            wrapper.put(entry)?;
            ids.push(id);
        }

        // get all
        let entries = store
            .get_many(namespace.id(), Query::all())?
            .collect::<Result<Vec<_>>>()?;
        assert_eq!(entries.len(), 5);

        // get all prefix
        let entries = store
            .get_many(namespace.id(), Query::key_prefix("hello-"))?
            .collect::<Result<Vec<_>>>()?;
        assert_eq!(entries.len(), 5);

        // delete and get
        for id in ids {
            let res = wrapper.get(&id)?;
            assert!(res.is_some());
            let out = wrapper.remove(&id)?.unwrap();
            assert_eq!(out.entry().id(), &id);
            let res = wrapper.get(&id)?;
            assert!(res.is_none());
        }

        // get latest
        let entries = store
            .get_many(namespace.id(), Query::all())?
            .collect::<Result<Vec<_>>>()?;
        assert_eq!(entries.len(), 0);

        Ok(())
    }

    fn copy_and_modify(
        source: &Path,
        modify: impl Fn(&redb::WriteTransaction) -> Result<()>,
    ) -> Result<tempfile::NamedTempFile> {
        let dbfile = tempfile::NamedTempFile::new()?;
        std::fs::copy(source, dbfile.path())?;
        let db = Database::create(dbfile.path())?;
        let write_tx = db.begin_write()?;
        modify(&write_tx)?;
        write_tx.commit()?;
        drop(db);
        Ok(dbfile)
    }

    #[test]
    fn test_migration_001_populate_latest_table() -> Result<()> {
        let dbfile = tempfile::NamedTempFile::new()?;
        let namespace = NamespaceSecret::new(&mut rand::thread_rng());

        // create a store and add some data
        let expected = {
            let store = Store::persistent(dbfile.path())?;
            let author1 = store.new_author(&mut rand::thread_rng())?;
            let author2 = store.new_author(&mut rand::thread_rng())?;
            let mut replica = store.new_replica(namespace.clone())?;
            replica.hash_and_insert(b"k1", &author1, b"v1")?;
            replica.hash_and_insert(b"k2", &author2, b"v1")?;
            replica.hash_and_insert(b"k3", &author1, b"v1")?;

            let expected = store
                .get_latest_for_each_author(namespace.id())?
                .collect::<Result<Vec<_>>>()?;
            // drop everything to clear file locks.
            store.close_replica(replica);
            drop(store);
            expected
        };
        assert_eq!(expected.len(), 2);

        // create a copy of our db file with the latest table deleted.
        let dbfile_before_migration = copy_and_modify(dbfile.path(), |tx| {
            tx.delete_table(LATEST_PER_AUTHOR_TABLE)?;
            Ok(())
        })?;

        // open the copied db file, which will run the migration.
        let store = Store::persistent(dbfile_before_migration.path())?;
        let actual = store
            .get_latest_for_each_author(namespace.id())?
            .collect::<Result<Vec<_>>>()?;

        assert_eq!(expected, actual);

        Ok(())
    }

    #[test]
    fn test_migration_004_populate_by_key_index() -> Result<()> {
        let dbfile = tempfile::NamedTempFile::new()?;

        let store = Store::persistent(dbfile.path())?;

        // check that the new table is there, even if empty
        {
            let read_tx = store.db.begin_read()?;
            let record_by_key_table = read_tx.open_table(RECORDS_BY_KEY_TABLE)?;
            assert_eq!(record_by_key_table.len()?, 0);
        }

        // TODO: write test checking that the indexing is done correctly

        Ok(())
    }
}<|MERGE_RESOLUTION|>--- conflicted
+++ resolved
@@ -133,19 +133,14 @@
     /// Create or open a store from a `path` to a database file.
     ///
     /// The file will be created if it does not exist, otherwise it will be opened.
-<<<<<<< HEAD
-    pub fn new(path: impl AsRef<Path>) -> Result<Self> {
+    pub fn persistent(path: impl AsRef<Path>) -> Result<Self> {
         let db = match Database::create(&path) {
             Ok(db) => db,
             Err(DatabaseError::UpgradeRequired(1)) => migrate_v1_v2::run(&path)?,
             Err(err) => return Err(err.into()),
         };
-=======
-    pub fn persistent(path: impl AsRef<Path>) -> Result<Self> {
-        let db = Database::create(path)?;
         Self::new_impl(db)
     }
->>>>>>> 024a9b84
 
     fn new_impl(db: redb::Database) -> Result<Self> {
         // Setup all tables
@@ -171,16 +166,6 @@
     }
 }
 
-<<<<<<< HEAD
-impl super::Store for Store {
-    type Instance = StoreInstance;
-    type GetIter<'a> = QueryIterator;
-    type ContentHashesIter<'a> = ContentHashesIterator;
-    type LatestIter<'a> = LatestIterator;
-    type AuthorsIter<'a> = std::vec::IntoIter<Result<Author>>;
-    type NamespaceIter<'a> = std::vec::IntoIter<Result<(NamespaceId, CapabilityKind)>>;
-    type PeersIter<'a> = std::vec::IntoIter<PeerIdBytes>;
-=======
 type Instance = StoreInstance;
 type GetIter<'a> = QueryIterator<'a>;
 type ContentHashesIter<'a> = ContentHashesIterator<'a>;
@@ -224,7 +209,6 @@
         let has_news_for_us = heads.has_news_for(&our_heads);
         Ok(has_news_for_us)
     }
->>>>>>> 024a9b84
 
     /// Open a replica from this store.
     ///
@@ -379,19 +363,10 @@
         Ok(())
     }
 
-<<<<<<< HEAD
-    fn get_many(
-        &self,
-        namespace: NamespaceId,
-        query: impl Into<Query>,
-    ) -> Result<Self::GetIter<'_>> {
+    /// Get an iterator over entries of a replica.
+    pub fn get_many(&self, namespace: NamespaceId, query: impl Into<Query>) -> Result<GetIter<'_>> {
         let read_tx = self.db.begin_read()?;
         QueryIterator::new(&read_tx, namespace, query.into())
-=======
-    /// Get an iterator over entries of a replica.
-    pub fn get_many(&self, namespace: NamespaceId, query: impl Into<Query>) -> Result<GetIter<'_>> {
-        QueryIterator::new(&self.db, namespace, query.into())
->>>>>>> 024a9b84
     }
 
     /// Get an entry by key and author.
@@ -407,7 +382,6 @@
         get_exact(&record_table, namespace, author, key, include_empty)
     }
 
-<<<<<<< HEAD
     fn content_hashes(&self) -> Result<Self::ContentHashesIter<'_>> {
         let read_tx = self.db.begin_read()?;
         ContentHashesIterator::new(&read_tx)
@@ -416,7 +390,8 @@
     fn get_latest_for_each_author(&self, namespace: NamespaceId) -> Result<Self::LatestIter<'_>> {
         let tx = self.db.begin_read()?;
         LatestIterator::new(&tx, namespace)
-=======
+    }
+
     /// Get all content hashes of all replicas in the store.
     pub fn content_hashes(&self) -> Result<ContentHashesIter<'_>> {
         ContentHashesIterator::new(&self.db)
@@ -425,7 +400,6 @@
     /// Get the latest entry for each author in a namespace.
     pub fn get_latest_for_each_author(&self, namespace: NamespaceId) -> Result<LatestIter<'_>> {
         LatestIterator::new(&self.db, namespace)
->>>>>>> 024a9b84
     }
 
     /// Register a peer that has been useful to sync a document.
