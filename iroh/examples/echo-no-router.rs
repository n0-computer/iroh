//! Very basic example showing how to implement a basic echo protocol,
//! without using the `Router` API. (For the router version, check out the echo.rs example.)
//!
//! The echo protocol echos any data sent to it in the first stream.
//!
//! ## Running the Example
//!
//!     cargo run --example echo-no-router --features=examples

<<<<<<< HEAD
use anyhow::Result;
use iroh::{Endpoint, NodeAddr};
use n0_watcher::Watcher as _;
=======
use iroh::{watcher::Watcher as _, Endpoint, NodeAddr};
use n0_snafu::{Error, Result, ResultExt};
>>>>>>> 75eae87c

/// Each protocol is identified by its ALPN string.
///
/// The ALPN, or application-layer protocol negotiation, is exchanged in the connection handshake,
/// and the connection is aborted unless both nodes pass the same bytestring.
const ALPN: &[u8] = b"iroh-example/echo/0";

#[tokio::main]
async fn main() -> Result<()> {
    let endpoint = start_accept_side().await?;
    let node_addr = endpoint.node_addr().initialized().await?;

    connect_side(node_addr).await?;

    // This makes sure the endpoint is closed properly and connections close gracefully
    // and will indirectly close the tasks spawned by `start_accept_side`.
    endpoint.close().await;

    Ok(())
}

async fn connect_side(addr: NodeAddr) -> Result<()> {
    let endpoint = Endpoint::builder().discovery_n0().bind().await?;

    // Open a connection to the accepting node
    let conn = endpoint.connect(addr, ALPN).await?;

    // Open a bidirectional QUIC stream
    let (mut send, mut recv) = conn.open_bi().await.e()?;

    // Send some data to be echoed
    send.write_all(b"Hello, world!").await.e()?;

    // Signal the end of data for this particular stream
    send.finish().e()?;

    // Receive the echo, but limit reading up to maximum 1000 bytes
    let response = recv.read_to_end(1000).await.e()?;
    assert_eq!(&response, b"Hello, world!");

    // Explicitly close the whole connection.
    conn.close(0u32.into(), b"bye!");

    // The above call only queues a close message to be sent (see how it's not async!).
    // We need to actually call this to make sure this message is sent out.
    endpoint.close().await;
    // If we don't call this, but continue using the endpoint, then the queued
    // close call will eventually be picked up and sent.
    // But always try to wait for endpoint.close().await to go through before dropping
    // the endpoint to ensure any queued messages are sent through and connections are
    // closed gracefully.

    Ok(())
}

async fn start_accept_side() -> Result<Endpoint> {
    let endpoint = Endpoint::builder()
        .discovery_n0()
        // The accept side needs to opt-in to the protocols it accepts,
        // as any connection attempts that can't be found with a matching ALPN
        // will be rejected.
        .alpns(vec![ALPN.to_vec()])
        .bind()
        .await?;

    // spawn a task so that `start_accept_side` returns immediately and we can continue in main().
    tokio::spawn({
        let endpoint = endpoint.clone();
        async move {
            // This task won't leak, because we call `endpoint.close()` in `main()`,
            // which causes `endpoint.accept().await` to return `None`.
            // In a more serious environment, we recommend avoiding `tokio::spawn` and use either a `TaskTracker` or
            // `JoinSet` instead to make sure you're not accidentally leaking tasks.
            while let Some(incoming) = endpoint.accept().await {
                // spawn a task for each incoming connection, so we can serve multiple connections asynchronously
                tokio::spawn(async move {
                    let connection = incoming.await.e()?;

                    // We can get the remote's node id from the connection.
                    let node_id = connection.remote_node_id()?;
                    println!("accepted connection from {node_id}");

                    // Our protocol is a simple request-response protocol, so we expect the
                    // connecting peer to open a single bi-directional stream.
                    let (mut send, mut recv) = connection.accept_bi().await.e()?;

                    // Echo any bytes received back directly.
                    // This will keep copying until the sender signals the end of data on the stream.
                    let bytes_sent = tokio::io::copy(&mut recv, &mut send).await.e()?;
                    println!("Copied over {bytes_sent} byte(s)");

                    // By calling `finish` on the send stream we signal that we will not send anything
                    // further, which makes the receive stream on the other end terminate.
                    send.finish().e()?;

                    // Wait until the remote closes the connection, which it does once it
                    // received the response.
                    connection.closed().await;

                    Ok::<_, Error>(())
                });
            }

            Ok::<_, Error>(())
        }
    });

    Ok(endpoint)
}<|MERGE_RESOLUTION|>--- conflicted
+++ resolved
@@ -7,14 +7,9 @@
 //!
 //!     cargo run --example echo-no-router --features=examples
 
-<<<<<<< HEAD
-use anyhow::Result;
 use iroh::{Endpoint, NodeAddr};
+use n0_snafu::{Error, Result, ResultExt};
 use n0_watcher::Watcher as _;
-=======
-use iroh::{watcher::Watcher as _, Endpoint, NodeAddr};
-use n0_snafu::{Error, Result, ResultExt};
->>>>>>> 75eae87c
 
 /// Each protocol is identified by its ALPN string.
 ///
