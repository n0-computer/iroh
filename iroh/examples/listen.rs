--- conflicted
+++ resolved
@@ -5,13 +5,9 @@
 //!     $ cargo run --example listen
 use std::time::Duration;
 
-<<<<<<< HEAD
 use iroh::{endpoint::ConnectionError, Endpoint, RelayMode, SecretKey};
+use n0_snafu::ResultExt;
 use n0_watcher::Watcher as _;
-=======
-use iroh::{endpoint::ConnectionError, watcher::Watcher as _, Endpoint, RelayMode, SecretKey};
-use n0_snafu::ResultExt;
->>>>>>> 75eae87c
 use tracing::{debug, info, warn};
 
 // An example ALPN that we are using to communicate over the `Endpoint`
