--- conflicted
+++ resolved
@@ -69,15 +69,9 @@
                 continue;
             }
         };
-<<<<<<< HEAD
         let alpn = accepting.alpn().await?;
-        let conn = accepting.await.e()?;
+        let conn = accepting.await?;
         let endpoint_id = conn.remote_id();
-=======
-        let alpn = connecting.alpn().await?;
-        let conn = connecting.await.anyerr()?;
-        let endpoint_id = conn.remote_id()?;
->>>>>>> 7b9c95b7
         info!(
             "new connection from {endpoint_id} with ALPN {}",
             String::from_utf8_lossy(&alpn),
