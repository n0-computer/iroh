//! Example protocol for running search on a remote node.
//!
//! We are building a very simple protocol here.
//!
//! Our protocol allows querying the text stored on the other node.
//!
//! The example is contrived - we only use memory nodes, and our database is a hashmap in a mutex,
//! and our queries just match if the query string appears as-is.
//!
//! ## Usage
//!
//! In one terminal, run
//!
//!     cargo run --example search --features=examples  -- listen "hello-world" "foo-bar" "hello-moon"
//!
//! This spawns an iroh endpoint with three blobs. It will print the node's node id.
//!
//! In another terminal, run
//!
//!     cargo run --example search --features=examples  -- query <node-id> hello
//!
//! Replace <node-id> with the node id from above. This will connect to the listening node with our
//! protocol and query for the string `hello`. The listening node will return a number of how many
//! strings match the query.
//!
//! For this example, this will print:
//!
//! Found 2 matches
//!
//! That's it! Follow along in the code below, we added a bunch of comments to explain things.

use std::{collections::BTreeSet, sync::Arc};

use anyhow::Result;
use clap::Parser;
use iroh::{
    endpoint::Connection,
    protocol::{ProtocolError, ProtocolHandler, Router},
    Endpoint, NodeId,
};
use tokio::sync::Mutex;
use tracing_subscriber::{prelude::*, EnvFilter};

#[derive(Debug, Parser)]
pub struct Cli {
    #[clap(subcommand)]
    command: Command,
}

#[derive(Debug, Parser)]
pub enum Command {
    /// Spawn a node in listening mode.
    Listen {
        /// Each text string will be imported as a blob and inserted into the search database.
        text: Vec<String>,
    },
    /// Query a remote node for data and print the results.
    Query {
        /// The node id of the node we want to query.
        node_id: NodeId,
        /// The text we want to match.
        query: String,
    },
}

/// Each protocol is identified by its ALPN string.
///
/// The ALPN, or application-layer protocol negotiation, is exchanged in the connection handshake,
/// and the connection is aborted unless both nodes pass the same bytestring.
const ALPN: &[u8] = b"iroh-example/text-search/0";

#[tokio::main]
async fn main() -> Result<()> {
    setup_logging();
    let args = Cli::parse();

    // Build an endpoint
    let endpoint = Endpoint::builder().discovery_n0().bind().await?;

    // Build our protocol handler. The `builder` exposes access to various subsystems in the
    // iroh node. In our case, we need a blobs client and the endpoint.
    let proto = BlobSearch::new(endpoint.clone());

    let builder = Router::builder(endpoint);

    // Add our protocol, identified by our ALPN, to the node, and spawn the node.
    let router = builder.accept(ALPN, proto.clone()).spawn();

    match args.command {
        Command::Listen { text } => {
            let node_id = router.endpoint().node_id();
            println!("our node id: {node_id}");

            // Insert the text strings as blobs and index them.
            for text in text.into_iter() {
                proto.insert(text).await?;
            }

            // Wait for Ctrl-C to be pressed.
            tokio::signal::ctrl_c().await?;
        }
        Command::Query { node_id, query } => {
            // Query the remote node.
            // This will send the query over our protocol, read hashes on the reply stream,
            // and download each hash over iroh-blobs.
            let num_matches = proto.query_remote(node_id, &query).await?;

            // Print out our query results.
            println!("Found {} matches", num_matches);
        }
    }

    router.shutdown().await?;

    Ok(())
}

#[derive(Debug, Clone)]
struct BlobSearch {
    endpoint: Endpoint,
    blobs: Arc<Mutex<BTreeSet<String>>>,
}

impl ProtocolHandler for BlobSearch {
    /// The `accept` method is called for each incoming connection for our ALPN.
    ///
    /// The returned future runs on a newly spawned tokio task, so it can run as long as
    /// the connection lasts.
<<<<<<< HEAD
    fn accept(&self, connection: Connection) -> BoxFuture<Result<(), ProtocolError>> {
        let this = self.clone();
        // We have to return a boxed future from the handler.
        Box::pin(async move {
            // We can get the remote's node id from the connection.
            let node_id = connection.remote_node_id()?;
            println!("accepted connection from {node_id}");

            // Our protocol is a simple request-response protocol, so we expect the
            // connecting peer to open a single bi-directional stream.
            let (mut send, mut recv) = connection.accept_bi().await?;

            // We read the query from the receive stream, while enforcing a max query length.
            let query_bytes = recv
                .read_to_end(64)
                .await
                .map_err(ProtocolError::from_err)?;

            // Now, we can perform the actual query on our local database.
            let query = String::from_utf8(query_bytes).map_err(ProtocolError::from_err)?;
            let num_matches = this.query_local(&query).await;

            // We want to return a list of hashes. We do the simplest thing possible, and just send
            // one hash after the other. Because the hashes have a fixed size of 32 bytes, this is
            // very easy to parse on the other end.
            send.write_all(&num_matches.to_le_bytes())
                .await
                .map_err(ProtocolError::from_err)?;

            // By calling `finish` on the send stream we signal that we will not send anything
            // further, which makes the receive stream on the other end terminate.
            send.finish()?;

            // Wait until the remote closes the connection, which it does once it
            // received the response.
            connection.closed().await;

            Ok(())
        })
=======
    async fn accept(&self, connection: Connection) -> Result<()> {
        // We can get the remote's node id from the connection.
        let node_id = connection.remote_node_id()?;
        println!("accepted connection from {node_id}");

        // Our protocol is a simple request-response protocol, so we expect the
        // connecting peer to open a single bi-directional stream.
        let (mut send, mut recv) = connection.accept_bi().await?;

        // We read the query from the receive stream, while enforcing a max query length.
        let query_bytes = recv.read_to_end(64).await?;

        // Now, we can perform the actual query on our local database.
        let query = String::from_utf8(query_bytes)?;
        let num_matches = self.query_local(&query).await;

        // We want to return a list of hashes. We do the simplest thing possible, and just send
        // one hash after the other. Because the hashes have a fixed size of 32 bytes, this is
        // very easy to parse on the other end.
        send.write_all(&num_matches.to_le_bytes()).await?;

        // By calling `finish` on the send stream we signal that we will not send anything
        // further, which makes the receive stream on the other end terminate.
        send.finish()?;

        // Wait until the remote closes the connection, which it does once it
        // received the response.
        connection.closed().await;

        Ok(())
>>>>>>> e36ac776
    }
}

impl BlobSearch {
    /// Create a new protocol handler.
    pub fn new(endpoint: Endpoint) -> Self {
        Self {
            endpoint,
            blobs: Default::default(),
        }
    }

    /// Query a remote node, download all matching blobs and print the results.
    pub async fn query_remote(&self, node_id: NodeId, query: &str) -> Result<u64> {
        // Establish a connection to our node.
        // We use the default node discovery in iroh, so we can connect by node id without
        // providing further information.
        let conn = self.endpoint.connect(node_id, ALPN).await?;

        // Open a bi-directional in our connection.
        let (mut send, mut recv) = conn.open_bi().await?;

        // Send our query.
        send.write_all(query.as_bytes()).await?;

        // Finish the send stream, signalling that no further data will be sent.
        // This makes the `read_to_end` call on the accepting side terminate.
        send.finish()?;

        // The response is a 64 bit integer
        // We simply read it into a byte buffer.
        let mut num_matches = [0u8; 8];

        // Read 8 bytes from the stream.
        recv.read_exact(&mut num_matches).await?;

        let num_matches = u64::from_le_bytes(num_matches);

        // Dropping the connection here will close it.

        Ok(num_matches)
    }

    /// Query the local database.
    ///
    /// Returns how many matches were found.
    pub async fn query_local(&self, query: &str) -> u64 {
        let guard = self.blobs.lock().await;
        let count: usize = guard.iter().filter(|text| text.contains(query)).count();
        count as u64
    }

    /// Insert a text string into the database.
    pub async fn insert(&self, text: String) -> Result<()> {
        let mut guard = self.blobs.lock().await;
        guard.insert(text);
        Ok(())
    }
}

/// Set the RUST_LOG env var to one of {debug,info,warn} to see logging.
fn setup_logging() {
    tracing_subscriber::registry()
        .with(tracing_subscriber::fmt::layer().with_writer(std::io::stderr))
        .with(EnvFilter::from_default_env())
        .try_init()
        .ok();
}<|MERGE_RESOLUTION|>--- conflicted
+++ resolved
@@ -126,48 +126,7 @@
     ///
     /// The returned future runs on a newly spawned tokio task, so it can run as long as
     /// the connection lasts.
-<<<<<<< HEAD
-    fn accept(&self, connection: Connection) -> BoxFuture<Result<(), ProtocolError>> {
-        let this = self.clone();
-        // We have to return a boxed future from the handler.
-        Box::pin(async move {
-            // We can get the remote's node id from the connection.
-            let node_id = connection.remote_node_id()?;
-            println!("accepted connection from {node_id}");
-
-            // Our protocol is a simple request-response protocol, so we expect the
-            // connecting peer to open a single bi-directional stream.
-            let (mut send, mut recv) = connection.accept_bi().await?;
-
-            // We read the query from the receive stream, while enforcing a max query length.
-            let query_bytes = recv
-                .read_to_end(64)
-                .await
-                .map_err(ProtocolError::from_err)?;
-
-            // Now, we can perform the actual query on our local database.
-            let query = String::from_utf8(query_bytes).map_err(ProtocolError::from_err)?;
-            let num_matches = this.query_local(&query).await;
-
-            // We want to return a list of hashes. We do the simplest thing possible, and just send
-            // one hash after the other. Because the hashes have a fixed size of 32 bytes, this is
-            // very easy to parse on the other end.
-            send.write_all(&num_matches.to_le_bytes())
-                .await
-                .map_err(ProtocolError::from_err)?;
-
-            // By calling `finish` on the send stream we signal that we will not send anything
-            // further, which makes the receive stream on the other end terminate.
-            send.finish()?;
-
-            // Wait until the remote closes the connection, which it does once it
-            // received the response.
-            connection.closed().await;
-
-            Ok(())
-        })
-=======
-    async fn accept(&self, connection: Connection) -> Result<()> {
+    async fn accept(&self, connection: Connection) -> Result<(), ProtocolError> {
         // We can get the remote's node id from the connection.
         let node_id = connection.remote_node_id()?;
         println!("accepted connection from {node_id}");
@@ -177,16 +136,21 @@
         let (mut send, mut recv) = connection.accept_bi().await?;
 
         // We read the query from the receive stream, while enforcing a max query length.
-        let query_bytes = recv.read_to_end(64).await?;
+        let query_bytes = recv
+            .read_to_end(64)
+            .await
+            .map_err(ProtocolError::from_err)?;
 
         // Now, we can perform the actual query on our local database.
-        let query = String::from_utf8(query_bytes)?;
+        let query = String::from_utf8(query_bytes).map_err(ProtocolError::from_err)?;
         let num_matches = self.query_local(&query).await;
 
         // We want to return a list of hashes. We do the simplest thing possible, and just send
         // one hash after the other. Because the hashes have a fixed size of 32 bytes, this is
         // very easy to parse on the other end.
-        send.write_all(&num_matches.to_le_bytes()).await?;
+        send.write_all(&num_matches.to_le_bytes())
+            .await
+            .map_err(ProtocolError::from_err)?;
 
         // By calling `finish` on the send stream we signal that we will not send anything
         // further, which makes the receive stream on the other end terminate.
@@ -197,7 +161,6 @@
         connection.closed().await;
 
         Ok(())
->>>>>>> e36ac776
     }
 }
 
