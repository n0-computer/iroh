//! The smallest example showing how to use iroh and [`iroh::Endpoint`] to connect two devices and pass bytes using unreliable datagrams.
//!
//! This example uses the default relay servers to attempt to holepunch, and will use that relay server to relay packets if the two devices cannot establish a direct UDP connection.
//! run this example from the project root:
//!     $ cargo run --example listen-unreliable
<<<<<<< HEAD
use iroh::{Endpoint, RelayMode, SecretKey};
use n0_watcher::Watcher as _;
=======
use iroh::{watcher::Watcher as _, Endpoint, RelayMode, SecretKey};
use n0_snafu::{Error, Result, ResultExt};
>>>>>>> 75eae87c
use tracing::{info, warn};

// An example ALPN that we are using to communicate over the `Endpoint`
const EXAMPLE_ALPN: &[u8] = b"n0/iroh/examples/magic/0";

#[tokio::main]
async fn main() -> Result<()> {
    tracing_subscriber::fmt::init();
    println!("\nlisten (unreliable) example!\n");
    let secret_key = SecretKey::generate(rand::rngs::OsRng);
    println!("secret key: {secret_key}");

    // Build a `Endpoint`, which uses PublicKeys as node identifiers, uses QUIC for directly connecting to other nodes, and uses the relay servers to holepunch direct connections between nodes when there are NATs or firewalls preventing direct connections. If no direct connection can be made, packets are relayed over the relay servers.
    let endpoint = Endpoint::builder()
        // The secret key is used to authenticate with other nodes. The PublicKey portion of this secret key is how we identify nodes, often referred to as the `node_id` in our codebase.
        .secret_key(secret_key)
        // set the ALPN protocols this endpoint will accept on incoming connections
        .alpns(vec![EXAMPLE_ALPN.to_vec()])
        // `RelayMode::Default` means that we will use the default relay servers to holepunch and relay.
        // Use `RelayMode::Custom` to pass in a `RelayMap` with custom relay urls.
        // Use `RelayMode::Disable` to disable holepunching and relaying over HTTPS
        // If you want to experiment with relaying using your own relay server, you must pass in the same custom relay url to both the `listen` code AND the `connect` code
        .relay_mode(RelayMode::Default)
        // you can choose a port to bind to, but passing in `0` will bind the socket to a random available port
        .bind()
        .await?;

    let me = endpoint.node_id();
    println!("node id: {me}");
    println!("node listening addresses:");

    let node_addr = endpoint.node_addr().initialized().await?;
    let local_addrs = node_addr
        .direct_addresses
        .into_iter()
        .map(|addr| {
            let addr = addr.to_string();
            println!("\t{addr}");
            addr
        })
        .collect::<Vec<_>>()
        .join(" ");
    let relay_url = node_addr
        .relay_url
        .expect("Should have a relay URL, assuming a default endpoint setup.");
    println!("node relay server url: {relay_url}");
    println!("\nin a separate terminal run:");

    println!(
        "\tcargo run --example connect-unreliable -- --node-id {me} --addrs \"{local_addrs}\" --relay-url {relay_url}\n"
    );
    // accept incoming connections, returns a normal QUIC connection

    while let Some(incoming) = endpoint.accept().await {
        let mut connecting = match incoming.accept() {
            Ok(connecting) => connecting,
            Err(err) => {
                warn!("incoming connection failed: {err:#}");
                // we can carry on in these cases:
                // this can be caused by retransmitted datagrams
                continue;
            }
        };
        let alpn = connecting.alpn().await?;
        let conn = connecting.await.e()?;
        let node_id = conn.remote_node_id()?;
        info!(
            "new (unreliable) connection from {node_id} with ALPN {}",
            String::from_utf8_lossy(&alpn),
        );
        // spawn a task to handle reading and writing off of the connection
        tokio::spawn(async move {
            // use the `quinn` API to read a datagram off the connection, and send a datagra, in return
            while let Ok(message) = conn.read_datagram().await {
                let message = String::from_utf8(message.into()).e()?;
                println!("received: {message}");

                let message = format!("hi! you connected to {me}. bye bye");
                conn.send_datagram(message.as_bytes().to_vec().into()).e()?;
            }

            Ok::<_, Error>(())
        });
    }
    // stop with SIGINT (ctrl-c)

    Ok(())
}<|MERGE_RESOLUTION|>--- conflicted
+++ resolved
@@ -3,13 +3,9 @@
 //! This example uses the default relay servers to attempt to holepunch, and will use that relay server to relay packets if the two devices cannot establish a direct UDP connection.
 //! run this example from the project root:
 //!     $ cargo run --example listen-unreliable
-<<<<<<< HEAD
 use iroh::{Endpoint, RelayMode, SecretKey};
+use n0_snafu::{Error, Result, ResultExt};
 use n0_watcher::Watcher as _;
-=======
-use iroh::{watcher::Watcher as _, Endpoint, RelayMode, SecretKey};
-use n0_snafu::{Error, Result, ResultExt};
->>>>>>> 75eae87c
 use tracing::{info, warn};
 
 // An example ALPN that we are using to communicate over the `Endpoint`
