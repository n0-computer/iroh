//! An example that runs an iroh node that can be controlled via RPC.
use std::net::{Ipv4Addr, SocketAddr, SocketAddrV4};

use clap::Parser;
use iroh::collection::IrohCollectionParser;
use iroh::rpc_protocol::{ProviderRequest, ProviderResponse};
use iroh::{bytes::util::runtime, rpc_protocol::ProviderService};
use iroh_bytes::baomap::Store;
use iroh_net::key::SecretKey;
use quic_rpc::transport::quinn::QuinnServerEndpoint;
use quic_rpc::ServiceEndpoint;
use tracing_subscriber::{prelude::*, EnvFilter};

// set the RUST_LOG env var to one of {debug,info,warn} to see logging info
pub fn setup_logging() {
    tracing_subscriber::registry()
        .with(tracing_subscriber::fmt::layer().with_writer(std::io::stderr))
        .with(EnvFilter::from_default_env())
        .try_init()
        .ok();
}

const DEFAULT_RPC_PORT: u16 = 0x1337;
const RPC_ALPN: [u8; 17] = *b"n0/provider-rpc/1";

/// Makes a an RPC endpoint that uses a QUIC transport
fn make_rpc_endpoint(
    secret_key: &SecretKey,
) -> anyhow::Result<impl ServiceEndpoint<ProviderService>> {
    let rpc_addr = SocketAddr::V4(SocketAddrV4::new(Ipv4Addr::LOCALHOST, DEFAULT_RPC_PORT));
    let rpc_quinn_endpoint = quinn::Endpoint::server(
        iroh::node::make_server_config(secret_key, 8, 1024, vec![RPC_ALPN.to_vec()])?,
        rpc_addr,
    )?;
    let rpc_endpoint =
        QuinnServerEndpoint::<ProviderRequest, ProviderResponse>::new(rpc_quinn_endpoint)?;
    Ok(rpc_endpoint)
}

async fn run(db: impl Store) -> anyhow::Result<()> {
    // create a new iroh runtime with 1 worker thread, reusing the existing tokio runtime
    let rt = runtime::Handle::from_currrent(1)?;
    // create a random secret key
    let secret_key = SecretKey::generate();
    // create a rpc endpoint
    let rpc_endpoint = make_rpc_endpoint(&secret_key)?;

    // create a new node
    // we must configure the iroh collection parser so the node understands iroh collections
<<<<<<< HEAD
    let doc_store = iroh_sync::store::memory::Store::default();
    let node = iroh::node::Node::builder(db, doc_store)
        .keypair(keypair)
=======
    let node = iroh::node::Node::builder(db)
        .secret_key(secret_key)
>>>>>>> b8a1de8a
        .collection_parser(IrohCollectionParser)
        .runtime(&rt)
        .rpc_endpoint(rpc_endpoint)
        .spawn()
        .await?;
    // print some info about the node
    let peer = node.peer_id();
    let addrs = node.local_endpoint_addresses().await?;
    println!("node PeerID:     {peer}");
    println!("node listening addresses:");
    for addr in addrs {
        println!("    {}", addr);
    }
    // wait for the node to finish, this will block indefinitely
    // stop with SIGINT (ctrl+c)
    node.await?;
    Ok(())
}

#[derive(Parser, Debug)]
struct Args {
    /// Path to use to store the iroh database.
    ///
    /// If this is not set, an in memory database will be used.
    #[clap(long)]
    path: Option<String>,
}

#[tokio::main]
async fn main() -> anyhow::Result<()> {
    setup_logging();
    let rt = runtime::Handle::from_currrent(1)?;

    let args = Args::parse();
    match args.path {
        Some(path) => {
            tokio::fs::create_dir_all(&path).await?;
            let db = iroh::baomap::flat::Store::load(path.clone(), path, &rt).await?;
            run(db).await
        }
        None => {
            let db = iroh::baomap::mem::Store::new(rt);
            run(db).await
        }
    }
}<|MERGE_RESOLUTION|>--- conflicted
+++ resolved
@@ -47,14 +47,9 @@
 
     // create a new node
     // we must configure the iroh collection parser so the node understands iroh collections
-<<<<<<< HEAD
     let doc_store = iroh_sync::store::memory::Store::default();
     let node = iroh::node::Node::builder(db, doc_store)
-        .keypair(keypair)
-=======
-    let node = iroh::node::Node::builder(db)
         .secret_key(secret_key)
->>>>>>> b8a1de8a
         .collection_parser(IrohCollectionParser)
         .runtime(&rt)
         .rpc_endpoint(rpc_endpoint)
