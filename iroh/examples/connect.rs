//! The smallest example showing how to use iroh and [`iroh::Endpoint`] to connect to a remote endpoint.
//!
//! We use the endpoint ID (the PublicKey of the remote endpoint), the direct UDP addresses, and the relay url to achieve a connection.
//!
//! This example uses the default relay servers to attempt to holepunch, and will use that relay server to relay packets if the two devices cannot establish a direct UDP connection.
//!
//! Run the `listen` example first (`iroh/examples/listen.rs`), which will give you instructions on how to run this example to watch two endpoints connect and exchange bytes.
use std::net::SocketAddr;

use clap::Parser;
<<<<<<< HEAD
use iroh::{Endpoint, EndpointAddr, RelayMode, RelayUrl, SecretKey};
use n0_error::{Result, StdResultExt};
=======
use iroh::{Endpoint, EndpointAddr, RelayMode, RelayUrl, SecretKey, TransportAddr};
use n0_snafu::{Result, ResultExt};
>>>>>>> 45e1f489
use tracing::info;

// An example ALPN that we are using to communicate over the `Endpoint`
const EXAMPLE_ALPN: &[u8] = b"n0/iroh/examples/magic/0";

#[derive(Debug, Parser)]
struct Cli {
    /// The id of the remote endpoint.
    #[clap(long)]
    endpoint_id: iroh::EndpointId,
    /// The list of direct UDP addresses for the remote endpoint.
    #[clap(long, value_parser, num_args = 1.., value_delimiter = ' ')]
    addrs: Vec<SocketAddr>,
    /// The url of the relay server the remote endpoint can also be reached at.
    #[clap(long)]
    relay_url: RelayUrl,
}

#[tokio::main]
async fn main() -> Result<()> {
    tracing_subscriber::fmt::init();
    println!("\nconnect example!\n");
    let args = Cli::parse();
    let secret_key = SecretKey::generate(&mut rand::rng());
    println!("public key: {}", secret_key.public());

    // Build a `Endpoint`, which uses PublicKeys as endpoint identifiers, uses QUIC for directly connecting to other endpoints, and uses the relay protocol and relay servers to holepunch direct connections between endpoints when there are NATs or firewalls preventing direct connections. If no direct connection can be made, packets are relayed over the relay servers.
    let endpoint = Endpoint::builder()
        // The secret key is used to authenticate with other endpoints. The PublicKey portion of this secret key is how we identify endpoints, often referred to as the `endpoint_id` in our codebase.
        .secret_key(secret_key)
        // Set the ALPN protocols this endpoint will accept on incoming connections
        .alpns(vec![EXAMPLE_ALPN.to_vec()])
        // `RelayMode::Default` means that we will use the default relay servers to holepunch and relay.
        // Use `RelayMode::Custom` to pass in a `RelayMap` with custom relay urls.
        // Use `RelayMode::Disable` to disable holepunching and relaying over HTTPS
        // If you want to experiment with relaying using your own relay server, you must pass in the same custom relay url to both the `listen` code AND the `connect` code
        .relay_mode(RelayMode::Default)
        // You can choose an address to bind to, but passing in `None` will bind the socket to a random available port
        .bind()
        .await?;

    // wait for the endpoint to be online
    endpoint.online().await;

    let endpoint_addr = endpoint.addr();
    let me = endpoint.id();
    println!("endpoint id: {me}");
    println!("endpoint listening addresses:");
    for addr in endpoint_addr.ip_addrs() {
        println!("\t{addr}")
    }

    let relay_url = endpoint_addr
        .relay_urls()
        .next()
        .expect("should be connected to a relay server");
    println!("endpoint relay server url: {relay_url}\n");
    // Build a `EndpointAddr` from the endpoint_id, relay url, and UDP addresses.
    let addrs = args
        .addrs
        .into_iter()
        .map(TransportAddr::Ip)
        .chain(std::iter::once(TransportAddr::Relay(args.relay_url)));
    let addr = EndpointAddr::from_parts(args.endpoint_id, addrs);

    // Attempt to connect, over the given ALPN.
    // Returns a Quinn connection.
    let conn = endpoint.connect(addr, EXAMPLE_ALPN).await?;
    info!("connected");

    // Use the Quinn API to send and recv content.
    let (mut send, mut recv) = conn.open_bi().await.e()?;

    let message = format!("{me} is saying 'hello!'");
    send.write_all(message.as_bytes()).await.e()?;

    // Call `finish` to close the send side of the connection gracefully.
    send.finish().e()?;
    let message = recv.read_to_end(100).await.e()?;
    let message = String::from_utf8(message).e()?;
    println!("received: {message}");

    // We received the last message: close all connections and allow for the close
    // message to be sent.
    endpoint.close().await;
    Ok(())
}<|MERGE_RESOLUTION|>--- conflicted
+++ resolved
@@ -8,13 +8,8 @@
 use std::net::SocketAddr;
 
 use clap::Parser;
-<<<<<<< HEAD
-use iroh::{Endpoint, EndpointAddr, RelayMode, RelayUrl, SecretKey};
+use iroh::{Endpoint, EndpointAddr, RelayMode, RelayUrl, SecretKey, TransportAddr};
 use n0_error::{Result, StdResultExt};
-=======
-use iroh::{Endpoint, EndpointAddr, RelayMode, RelayUrl, SecretKey, TransportAddr};
-use n0_snafu::{Result, ResultExt};
->>>>>>> 45e1f489
 use tracing::info;
 
 // An example ALPN that we are using to communicate over the `Endpoint`
