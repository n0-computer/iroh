--- conflicted
+++ resolved
@@ -8,12 +8,7 @@
 
 use iroh::{
     endpoint::Connection,
-<<<<<<< HEAD
-    protocol::{ProtocolError, ProtocolHandler, Router},
-=======
     protocol::{AcceptError, ProtocolHandler, Router},
-    watcher::Watcher as _,
->>>>>>> d4de591c
     Endpoint, NodeAddr,
 };
 use n0_snafu::{Result, ResultExt};
