//! Very basic example to showcase how to use iroh's APIs.
//!
//! This example implements a simple protocol that echos any data sent to it in the first stream.
//!
//! ## Usage
//!
//!     cargo run --example echo --features=examples

use anyhow::Result;
use iroh::{
    endpoint::Connection,
<<<<<<< HEAD
    protocol::{Error as ProtocolError, ProtocolHandler, Router},
=======
    protocol::{ProtocolHandler, Router},
    watcher::Watcher as _,
>>>>>>> da571c19
    Endpoint, NodeAddr,
};
use n0_future::boxed::BoxFuture;

/// Each protocol is identified by its ALPN string.
///
/// The ALPN, or application-layer protocol negotiation, is exchanged in the connection handshake,
/// and the connection is aborted unless both nodes pass the same bytestring.
const ALPN: &[u8] = b"iroh-example/echo/0";

#[tokio::main]
async fn main() -> Result<()> {
    let router = start_accept_side().await?;
    let node_addr = router.endpoint().node_addr().initialized().await?;

    connect_side(node_addr).await?;

    // This makes sure the endpoint in the router is closed properly and connections close gracefully
    router.shutdown().await?;

    Ok(())
}

async fn connect_side(addr: NodeAddr) -> Result<()> {
    let endpoint = Endpoint::builder().discovery_n0().bind().await?;

    // Open a connection to the accepting node
    let conn = endpoint.connect(addr, ALPN).await?;

    // Open a bidirectional QUIC stream
    let (mut send, mut recv) = conn.open_bi().await?;

    // Send some data to be echoed
    send.write_all(b"Hello, world!").await?;

    // Signal the end of data for this particular stream
    send.finish()?;

    // Receive the echo, but limit reading up to maximum 1000 bytes
    let response = recv.read_to_end(1000).await?;
    assert_eq!(&response, b"Hello, world!");

    // Explicitly close the whole connection.
    conn.close(0u32.into(), b"bye!");

    // The above call only queues a close message to be sent (see how it's not async!).
    // We need to actually call this to make sure this message is sent out.
    endpoint.close().await;
    // If we don't call this, but continue using the endpoint, we then the queued
    // close call will eventually be picked up and sent.
    // But always try to wait for endpoint.close().await to go through before dropping
    // the endpoint to ensure any queued messages are sent through and connections are
    // closed gracefully.
    Ok(())
}

async fn start_accept_side() -> Result<Router> {
    let endpoint = Endpoint::builder().discovery_n0().bind().await?;

    // Build our protocol handler and add our protocol, identified by its ALPN, and spawn the node.
    let router = Router::builder(endpoint).accept(ALPN, Echo).spawn();

    Ok(router)
}

#[derive(Debug, Clone)]
struct Echo;

impl ProtocolHandler for Echo {
    /// The `accept` method is called for each incoming connection for our ALPN.
    ///
    /// The returned future runs on a newly spawned tokio task, so it can run as long as
    /// the connection lasts.
    fn accept(&self, connection: Connection) -> BoxFuture<Result<(), ProtocolError>> {
        // We have to return a boxed future from the handler.
        Box::pin(async move {
            // We can get the remote's node id from the connection.
            let node_id = connection.remote_node_id()?;
            println!("accepted connection from {node_id}");

            // Our protocol is a simple request-response protocol, so we expect the
            // connecting peer to open a single bi-directional stream.
            let (mut send, mut recv) = connection.accept_bi().await?;

            // Echo any bytes received back directly.
            // This will keep copying until the sender signals the end of data on the stream.
            let bytes_sent = tokio::io::copy(&mut recv, &mut send).await?;
            println!("Copied over {bytes_sent} byte(s)");

            // By calling `finish` on the send stream we signal that we will not send anything
            // further, which makes the receive stream on the other end terminate.
            send.finish()?;

            // Wait until the remote closes the connection, which it does once it
            // received the response.
            connection.closed().await;

            Ok(())
        })
    }
}<|MERGE_RESOLUTION|>--- conflicted
+++ resolved
@@ -9,12 +9,8 @@
 use anyhow::Result;
 use iroh::{
     endpoint::Connection,
-<<<<<<< HEAD
-    protocol::{Error as ProtocolError, ProtocolHandler, Router},
-=======
     protocol::{ProtocolHandler, Router},
     watcher::Watcher as _,
->>>>>>> da571c19
     Endpoint, NodeAddr,
 };
 use n0_future::boxed::BoxFuture;
