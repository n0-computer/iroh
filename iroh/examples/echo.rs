//! Very basic example to showcase how to use iroh's APIs.
//!
//! This example implements a simple protocol that echos any data sent to it in the first stream.
//!
//! ## Usage
//!
//!     cargo run --example echo --features=examples

use anyhow::Result;
use iroh::{
    endpoint::Connection,
    protocol::{ProtocolHandler, Router},
    Endpoint, NodeAddr,
};
<<<<<<< HEAD
use n0_future::boxed::BoxFuture;
use n0_watcher::Watcher as _;
=======
>>>>>>> e36ac776

/// Each protocol is identified by its ALPN string.
///
/// The ALPN, or application-layer protocol negotiation, is exchanged in the connection handshake,
/// and the connection is aborted unless both nodes pass the same bytestring.
const ALPN: &[u8] = b"iroh-example/echo/0";

#[tokio::main]
async fn main() -> Result<()> {
    let router = start_accept_side().await?;
    let node_addr = router.endpoint().node_addr().initialized().await?;

    connect_side(node_addr).await?;

    // This makes sure the endpoint in the router is closed properly and connections close gracefully
    router.shutdown().await?;

    Ok(())
}

async fn connect_side(addr: NodeAddr) -> Result<()> {
    let endpoint = Endpoint::builder().discovery_n0().bind().await?;

    // Open a connection to the accepting node
    let conn = endpoint.connect(addr, ALPN).await?;

    // Open a bidirectional QUIC stream
    let (mut send, mut recv) = conn.open_bi().await?;

    // Send some data to be echoed
    send.write_all(b"Hello, world!").await?;

    // Signal the end of data for this particular stream
    send.finish()?;

    // Receive the echo, but limit reading up to maximum 1000 bytes
    let response = recv.read_to_end(1000).await?;
    assert_eq!(&response, b"Hello, world!");

    // Explicitly close the whole connection.
    conn.close(0u32.into(), b"bye!");

    // The above call only queues a close message to be sent (see how it's not async!).
    // We need to actually call this to make sure this message is sent out.
    endpoint.close().await;
    // If we don't call this, but continue using the endpoint, we then the queued
    // close call will eventually be picked up and sent.
    // But always try to wait for endpoint.close().await to go through before dropping
    // the endpoint to ensure any queued messages are sent through and connections are
    // closed gracefully.
    Ok(())
}

async fn start_accept_side() -> Result<Router> {
    let endpoint = Endpoint::builder().discovery_n0().bind().await?;

    // Build our protocol handler and add our protocol, identified by its ALPN, and spawn the node.
    let router = Router::builder(endpoint).accept(ALPN, Echo).spawn();

    Ok(router)
}

#[derive(Debug, Clone)]
struct Echo;

impl ProtocolHandler for Echo {
    /// The `accept` method is called for each incoming connection for our ALPN.
    ///
    /// The returned future runs on a newly spawned tokio task, so it can run as long as
    /// the connection lasts.
    async fn accept(&self, connection: Connection) -> Result<()> {
        // We can get the remote's node id from the connection.
        let node_id = connection.remote_node_id()?;
        println!("accepted connection from {node_id}");

        // Our protocol is a simple request-response protocol, so we expect the
        // connecting peer to open a single bi-directional stream.
        let (mut send, mut recv) = connection.accept_bi().await?;

        // Echo any bytes received back directly.
        // This will keep copying until the sender signals the end of data on the stream.
        let bytes_sent = tokio::io::copy(&mut recv, &mut send).await?;
        println!("Copied over {bytes_sent} byte(s)");

        // By calling `finish` on the send stream we signal that we will not send anything
        // further, which makes the receive stream on the other end terminate.
        send.finish()?;

        // Wait until the remote closes the connection, which it does once it
        // received the response.
        connection.closed().await;

        Ok(())
    }
}<|MERGE_RESOLUTION|>--- conflicted
+++ resolved
@@ -12,11 +12,7 @@
     protocol::{ProtocolHandler, Router},
     Endpoint, NodeAddr,
 };
-<<<<<<< HEAD
-use n0_future::boxed::BoxFuture;
 use n0_watcher::Watcher as _;
-=======
->>>>>>> e36ac776
 
 /// Each protocol is identified by its ALPN string.
 ///
