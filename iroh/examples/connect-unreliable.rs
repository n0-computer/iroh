//! The smallest example showing how to use iroh and [`iroh::Endpoint`] to connect to a remote endpoint and pass bytes using unreliable datagrams.
//!
//! We use the endpoint ID (the PublicKey of the remote endpoint), the direct UDP addresses, and the relay url to achieve a connection.
//!
//! This example uses the default relay servers to attempt to holepunch, and will use that relay server to relay packets if the two devices cannot establish a direct UDP connection.
//!
//! Run the `listen-unreliable` example first (`iroh/examples/listen-unreliable.rs`), which will give you instructions on how to run this example to watch two endpoints connect and exchange bytes.
use std::net::SocketAddr;

use clap::Parser;
use iroh::{Endpoint, EndpointAddr, RelayMode, RelayUrl, SecretKey};
<<<<<<< HEAD
use n0_error::{Result, StdResultExt};
=======
use iroh_base::TransportAddr;
use n0_snafu::ResultExt;
>>>>>>> 45e1f489
use tracing::info;

// An example ALPN that we are using to communicate over the `Endpoint`
const EXAMPLE_ALPN: &[u8] = b"n0/iroh/examples/magic/0";

#[derive(Debug, Parser)]
struct Cli {
    /// The id of the remote endpoint.
    #[clap(long)]
    endpoint_id: iroh::EndpointId,
    /// The list of direct UDP addresses for the remote endpoint.
    #[clap(long, value_parser, num_args = 1.., value_delimiter = ' ')]
    addrs: Vec<SocketAddr>,
    /// The url of the relay server the remote endpoint can also be reached at.
    #[clap(long)]
    relay_url: RelayUrl,
}

#[tokio::main]
async fn main() -> Result<()> {
    tracing_subscriber::fmt::init();
    println!("\nconnect (unreliable) example!\n");
    let args = Cli::parse();
    let secret_key = SecretKey::generate(&mut rand::rng());
    println!("public key: {}", secret_key.public());

    // Build a `Endpoint`, which uses PublicKeys as endpoint identifiers, uses QUIC for directly connecting to other endpoints, and uses the relay protocol and relay servers to holepunch direct connections between endpoints when there are NATs or firewalls preventing direct connections. If no direct connection can be made, packets are relayed over the relay servers.
    let endpoint = Endpoint::builder()
        // The secret key is used to authenticate with other endpoints. The PublicKey portion of this secret key is how we identify endpoints, often referred to as the `endpoint_id` in our codebase.
        .secret_key(secret_key)
        // Set the ALPN protocols this endpoint will accept on incoming connections
        .alpns(vec![EXAMPLE_ALPN.to_vec()])
        // `RelayMode::Default` means that we will use the default relay servers to holepunch and relay.
        // Use `RelayMode::Custom` to pass in a `RelayMap` with custom relay urls.
        // Use `RelayMode::Disable` to disable holepunching and relaying over HTTPS
        // If you want to experiment with relaying using your own relay server, you must pass in the same custom relay url to both the `listen` code AND the `connect` code
        .relay_mode(RelayMode::Default)
        // You can choose an address to bind to, but passing in `None` will bind the socket to a random available port
        .bind()
        .await?;

    // wait for the endpoint to be online
    endpoint.online().await;

    let endpoint_addr = endpoint.addr();
    let me = endpoint_addr.id;
    println!("endpoint id: {me}");
    println!("endpoint listening addresses:");
    endpoint_addr
        .ip_addrs()
        .for_each(|addr| println!("\t{addr}"));
    let relay_url = endpoint_addr
        .relay_urls()
        .next()
        .expect("Should have a relay URL, assuming a default endpoint setup.");
    println!("endpoint relay server url: {relay_url}\n");
    // Build a `EndpointAddr` from the endpoint_id, relay url, and UDP addresses.
    let addrs = args
        .addrs
        .into_iter()
        .map(TransportAddr::Ip)
        .chain(std::iter::once(TransportAddr::Relay(args.relay_url)));

    let addr = EndpointAddr::from_parts(args.endpoint_id, addrs);

    // Attempt to connect, over the given ALPN.
    // Returns a QUIC connection.
    let conn = endpoint.connect(addr, EXAMPLE_ALPN).await?;
    info!("connected");

    // Send a datagram over the connection.
    let message = format!("{me} is saying 'hello!'");
    conn.send_datagram(message.as_bytes().to_vec().into()).e()?;

    // Read a datagram over the connection.
    let message = conn.read_datagram().await.e()?;
    let message = String::from_utf8(message.into()).e()?;
    println!("received: {message}");

    Ok(())
}<|MERGE_RESOLUTION|>--- conflicted
+++ resolved
@@ -9,12 +9,8 @@
 
 use clap::Parser;
 use iroh::{Endpoint, EndpointAddr, RelayMode, RelayUrl, SecretKey};
-<<<<<<< HEAD
+use iroh_base::TransportAddr;
 use n0_error::{Result, StdResultExt};
-=======
-use iroh_base::TransportAddr;
-use n0_snafu::ResultExt;
->>>>>>> 45e1f489
 use tracing::info;
 
 // An example ALPN that we are using to communicate over the `Endpoint`
