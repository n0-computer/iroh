use std::{
    str::FromStr,
    time::{Duration, Instant},
};

use anyhow::{Context, Result};
use bytes::Bytes;
use clap::{Parser, Subcommand};
use indicatif::HumanBytes;
use iroh::{
<<<<<<< HEAD
    discovery::{dns::DnsDiscovery, pkarr::PkarrPublisher},
    endpoint::{ConnectionError, PathSelection},
    watcher::Watcher as _,
    Endpoint, NodeAddr, RelayMap, RelayMode, RelayUrl, SecretKey,
=======
    discovery::{
        dns::DnsDiscovery,
        pkarr::{PkarrPublisher, N0_DNS_PKARR_RELAY_PROD, N0_DNS_PKARR_RELAY_STAGING},
    },
    dns::{DnsResolver, N0_DNS_NODE_ORIGIN_PROD, N0_DNS_NODE_ORIGIN_STAGING},
    endpoint::ConnectionError,
    Endpoint, NodeAddr, NodeId, RelayMap, RelayMode, RelayUrl, SecretKey,
>>>>>>> 31895bf0
};
use iroh_base::ticket::NodeTicket;
use n0_future::task::AbortOnDropHandle;
use tokio_stream::StreamExt;
use tracing::{info, warn};
use url::Url;

// Transfer ALPN that we are using to communicate over the `Endpoint`
const TRANSFER_ALPN: &[u8] = b"n0/iroh/transfer/example/0";

const DEV_RELAY_URL: &str = "http://localhost:3340";
const DEV_PKARR_RELAY_URL: &str = "http://localhost:8080/pkarr";
const DEV_DNS_ORIGIN_DOMAIN: &str = "irohdns.example";
const DEV_DNS_SERVER: &str = "127.0.0.1:5300";

/// Transfer data between iroh nodes.
///
/// This is a useful example to test connection establishment and transfer speed.
///
/// Note that some options are only available with optional features:
///
/// --relay-only needs the `test-utils` feature
///
/// --mdns needs the `discovery-local-network` feature
///
/// To enable all features, run the example with --all-features:
///
/// cargo run --release --example transfer --all-features -- ARGS
#[derive(Parser, Debug)]
#[command(name = "transfer")]
struct Cli {
    #[command(subcommand)]
    command: Commands,
}

#[derive(Clone, Copy, Default, Debug, Eq, PartialEq, clap::ValueEnum)]
enum Env {
    /// Use the production servers hosted by number0.
    Prod,
    /// Use the staging servers hosted by number0.
    #[default]
    Staging,
    /// Use localhost servers.
    ///
    /// To run the DNS server:
    ///     cargo run --bin iroh-dns-server
    /// To run the relay server:
    ///     cargo run --bin iroh-relay --features server -- --dev
    Dev,
}

impl Env {
    fn relay_mode(self) -> RelayMode {
        match self {
            Env::Prod => RelayMode::Default,
            Env::Staging => RelayMode::Staging,
            Env::Dev => RelayMode::Custom(RelayMap::from(
                RelayUrl::from_str(DEV_RELAY_URL).expect("valid url"),
            )),
        }
    }

    fn pkarr_relay_url(self) -> Url {
        match self {
            Env::Prod => N0_DNS_PKARR_RELAY_PROD.parse(),
            Env::Staging => N0_DNS_PKARR_RELAY_STAGING.parse(),
            Env::Dev => DEV_PKARR_RELAY_URL.parse(),
        }
        .expect("valid url")
    }

    fn dns_origin_domain(self) -> String {
        match self {
            Env::Prod => N0_DNS_NODE_ORIGIN_PROD.to_string(),
            Env::Staging => N0_DNS_NODE_ORIGIN_STAGING.to_string(),
            Env::Dev => DEV_DNS_ORIGIN_DOMAIN.to_string(),
        }
    }
}

#[derive(Debug, clap::Parser)]
struct EndpointArgs {
    /// Set the environment for relay, pkarr, and DNS servers.
    ///
    /// If other options are set, those will override the environment defaults.
    #[clap(short, long, value_enum, default_value_t)]
    env: Env,
    /// Set one or more relay servers to use.
    #[clap(long)]
    relay_url: Vec<RelayUrl>,
    /// Disable relays completely.
    #[clap(long, conflicts_with = "relay_url")]
    no_relay: bool,
    /// If set no direct connections will be established.
    #[clap(long)]
    relay_only: bool,
    /// Use a custom pkarr server.
    #[clap(long)]
    pkarr_relay_url: Option<Url>,
    /// Disable publishing node info to pkarr.
    #[clap(long, conflicts_with = "pkarr_relay_url")]
    no_pkarr_publish: bool,
    /// Use a custom domain when resolving node info via DNS.
    #[clap(long)]
    dns_origin_domain: Option<String>,
    /// Use a custom DNS server for resolving relay and node info domains.
    #[clap(long)]
    dns_server: Option<String>,
    /// Do not resolve node info via DNS.
    #[clap(long)]
    no_dns_resolve: bool,
    #[cfg(feature = "discovery-local-network")]
    #[clap(long)]
    /// Enable mDNS discovery.
    mdns: bool,
}

#[derive(Subcommand, Debug)]
enum Commands {
    /// Provide data.
    Provide {
        #[clap(long, default_value = "100M", value_parser = parse_byte_size)]
        size: u64,
        #[clap(flatten)]
        endpoint_args: EndpointArgs,
    },
    /// Fetch data.
    Fetch {
        ticket: String,
        #[clap(flatten)]
        endpoint_args: EndpointArgs,
    },
}

#[tokio::main]
async fn main() -> Result<()> {
    tracing_subscriber::fmt::init();
    let cli = Cli::parse();
    match cli.command {
        Commands::Provide {
            size,
            endpoint_args,
        } => {
            let endpoint = endpoint_args.bind_endpoint().await?;
            provide(endpoint, size).await?
        }
        Commands::Fetch {
            ticket,
            endpoint_args,
        } => {
            let endpoint = endpoint_args.bind_endpoint().await?;
            fetch(endpoint, &ticket).await?
        }
    }

    Ok(())
}

impl EndpointArgs {
    async fn bind_endpoint(self) -> Result<Endpoint> {
        let mut builder = Endpoint::builder();

        let secret_key = match std::env::var("IROH_SECRET") {
            Ok(s) => SecretKey::from_str(&s)
                .context("Failed to parse IROH_SECRET environment variable as iroh secret key")?,
            Err(_) => {
                let s = SecretKey::generate(rand::rngs::OsRng);
                println!("Generated a new node secret. To reuse, set");
                println!("\tIROH_SECRET={s}");
                s
            }
        };
        builder = builder.secret_key(secret_key);

        let relay_mode = if self.no_relay {
            RelayMode::Disabled
        } else if !self.relay_url.is_empty() {
            RelayMode::Custom(RelayMap::from_iter(self.relay_url))
        } else {
            self.env.relay_mode()
        };
        builder = builder.relay_mode(relay_mode);

        if !self.no_pkarr_publish {
            let url = self
                .pkarr_relay_url
                .unwrap_or_else(|| self.env.pkarr_relay_url());
            builder = builder
                .add_discovery(|secret_key| Some(PkarrPublisher::new(secret_key.clone(), url)));
        }

        if !self.no_dns_resolve {
            let domain = self
                .dns_origin_domain
                .unwrap_or_else(|| self.env.dns_origin_domain());
            builder = builder.add_discovery(|_| Some(DnsDiscovery::new(domain)));
        }

        #[cfg(feature = "discovery-local-network")]
        if self.mdns {
            builder = builder.add_discovery(|secret_key| {
                Some(
                    iroh::discovery::mdns::MdnsDiscovery::new(secret_key.public())
                        .expect("Failed to create mDNS discovery"),
                )
            });
        }

        #[cfg(feature = "test-utils")]
        if self.relay_only {
            builder = builder.path_selection(iroh::endpoint::PathSelection::RelayOnly)
        }

        if let Some(host) = self.dns_server {
            let addr = tokio::net::lookup_host(host)
                .await
                .context("Failed to resolve DNS server address")?
                .next()
                .context("Failed to resolve DNS server address")?;
            builder = builder.dns_resolver(DnsResolver::with_nameserver(addr));
        } else if self.env == Env::Dev {
            let addr = DEV_DNS_SERVER.parse().expect("valid addr");
            builder = builder.dns_resolver(DnsResolver::with_nameserver(addr));
        }

        let endpoint = builder.alpns(vec![TRANSFER_ALPN.to_vec()]).bind().await?;

        let node_id = endpoint.node_id();
        println!("Our node id:\n\t{node_id}");
        println!("Our direct addresses:");
        for local_endpoint in endpoint.direct_addresses().initialized().await? {
            println!("\t{} (type: {:?})", local_endpoint.addr, local_endpoint.typ)
        }
        if !self.no_relay {
            let relay_url = endpoint
                .home_relay()
                .get()?
                .context("Failed to resolve our home relay")?;
            println!("Our home relay server:\n\t{relay_url}");
        }

        println!();
        Ok(endpoint)
    }
}

async fn provide(endpoint: Endpoint, size: u64) -> Result<()> {
    let node_id = endpoint.node_id();

    let node_addr = endpoint.node_addr().await?;
    let ticket = NodeTicket::new(node_addr);
    println!("Ticket with our home relay and direct addresses:\n{ticket}\n",);

    let mut node_addr = endpoint.node_addr().await?;
    node_addr.direct_addresses = Default::default();
    let ticket = NodeTicket::new(node_addr);
    println!("Ticket with our home relay but no direct addresses:\n{ticket}\n",);

    let ticket = NodeTicket::new(NodeAddr::new(node_id));
    println!("Ticket with only our node id:\n{ticket}\n");

    // accept incoming connections, returns a normal QUIC connection
    while let Some(incoming) = endpoint.accept().await {
        let connecting = match incoming.accept() {
            Ok(connecting) => connecting,
            Err(err) => {
                warn!("incoming connection failed: {err:#}");
                // we can carry on in these cases:
                // this can be caused by retransmitted datagrams
                continue;
            }
        };
        // spawn a task to handle reading and writing off of the connection
        let endpoint_clone = endpoint.clone();
        tokio::spawn(async move {
            let conn = connecting.await?;
            let node_id = conn.remote_node_id()?;
            info!(
                "new connection from {node_id} with ALPN {}",
                String::from_utf8_lossy(TRANSFER_ALPN),
            );

            let remote = node_id.fmt_short();
            println!("[{remote}] Connected");

            // Spawn a background task that prints connection type changes. Will be aborted on drop.
            let _guard = watch_conn_type(&endpoint_clone, node_id);

            // accept a bi-directional QUIC connection
            // use the `quinn` APIs to send and recv content
            let (mut send, mut recv) = conn.accept_bi().await?;
            tracing::debug!("accepted bi stream, waiting for data...");
            let message = recv.read_to_end(100).await?;
            let message = String::from_utf8(message)?;
            println!("[{remote}] Received: \"{message}\"");

            let start = Instant::now();
            send_data_on_stream(&mut send, size).await?;

            // We sent the last message, so wait for the client to close the connection once
            // it received this message.
            let res = tokio::time::timeout(Duration::from_secs(3), async move {
                let closed = conn.closed().await;
                let remote = node_id.fmt_short();
                if !matches!(closed, ConnectionError::ApplicationClosed(_)) {
                    println!("[{remote}] Node disconnected with an error: {closed:#}");
                }
            })
            .await;
            let duration = start.elapsed();

            println!(
                "[{remote}] Transferred {} in {:.4}s, {}/s",
                HumanBytes(size),
                duration.as_secs_f64(),
                HumanBytes((size as f64 / duration.as_secs_f64()) as u64)
            );
            if res.is_err() {
                println!("[{remote}] Did not disconnect within 3 seconds");
            } else {
                println!("[{remote}] Disconnected");
            }
            Ok::<_, anyhow::Error>(())
        });
    }

    // stop with SIGINT (ctrl-c)
    Ok(())
}

async fn fetch(endpoint: Endpoint, ticket: &str) -> Result<()> {
    let me = endpoint.node_id().fmt_short();
    let ticket: NodeTicket = ticket.parse()?;
    let remote_node_id = ticket.node_addr().node_id;
    let start = Instant::now();

    // Attempt to connect, over the given ALPN.
    // Returns a Quinn connection.
    let conn = endpoint
        .connect(NodeAddr::from(ticket), TRANSFER_ALPN)
        .await?;
    println!("Connected to {remote_node_id}");
    // Spawn a background task that prints connection type changes. Will be aborted on drop.
    let _guard = watch_conn_type(&endpoint, remote_node_id);

    // Use the Quinn API to send and recv content.
    let (mut send, mut recv) = conn.open_bi().await?;

    let message = format!("{me} is saying hello!");
    send.write_all(message.as_bytes()).await?;
    // Call `finish` to signal no more data will be sent on this stream.
    send.finish()?;
    println!("Sent: \"{message}\"");

    let (len, time_to_first_byte, chnk) = drain_stream(&mut recv, false).await?;

    // We received the last message: close all connections and allow for the close
    // message to be sent.
    tokio::time::timeout(Duration::from_secs(3), endpoint.close()).await?;

    let duration = start.elapsed();
    println!(
        "Received {} in {:.4}s ({}/s, time to first byte {}s, {} chunks)",
        HumanBytes(len as u64),
        duration.as_secs_f64(),
        HumanBytes((len as f64 / duration.as_secs_f64()) as u64),
        time_to_first_byte.as_secs_f64(),
        chnk
    );
    Ok(())
}

async fn drain_stream(
    stream: &mut iroh::endpoint::RecvStream,
    read_unordered: bool,
) -> Result<(usize, Duration, u64)> {
    let mut read = 0;

    let download_start = Instant::now();
    let mut first_byte = true;
    let mut time_to_first_byte = download_start.elapsed();

    let mut num_chunks: u64 = 0;

    if read_unordered {
        while let Some(chunk) = stream.read_chunk(usize::MAX, false).await? {
            if first_byte {
                time_to_first_byte = download_start.elapsed();
                first_byte = false;
            }
            read += chunk.bytes.len();
            num_chunks += 1;
        }
    } else {
        // These are 32 buffers, for reading approximately 32kB at once
        #[rustfmt::skip]
        let mut bufs = [
            Bytes::new(), Bytes::new(), Bytes::new(), Bytes::new(),
            Bytes::new(), Bytes::new(), Bytes::new(), Bytes::new(),
            Bytes::new(), Bytes::new(), Bytes::new(), Bytes::new(),
            Bytes::new(), Bytes::new(), Bytes::new(), Bytes::new(),
            Bytes::new(), Bytes::new(), Bytes::new(), Bytes::new(),
            Bytes::new(), Bytes::new(), Bytes::new(), Bytes::new(),
            Bytes::new(), Bytes::new(), Bytes::new(), Bytes::new(),
            Bytes::new(), Bytes::new(), Bytes::new(), Bytes::new(),
        ];

        while let Some(n) = stream.read_chunks(&mut bufs[..]).await? {
            if first_byte {
                time_to_first_byte = download_start.elapsed();
                first_byte = false;
            }
            read += bufs.iter().take(n).map(|buf| buf.len()).sum::<usize>();
            num_chunks += 1;
        }
    }

    Ok((read, time_to_first_byte, num_chunks))
}

async fn send_data_on_stream(
    stream: &mut iroh::endpoint::SendStream,
    stream_size: u64,
) -> Result<()> {
    const DATA: &[u8] = &[0xAB; 1024 * 1024];
    let bytes_data = Bytes::from_static(DATA);

    let full_chunks = stream_size / (DATA.len() as u64);
    let remaining = (stream_size % (DATA.len() as u64)) as usize;

    for _ in 0..full_chunks {
        stream
            .write_chunk(bytes_data.clone())
            .await
            .context("failed sending data")?;
    }

    if remaining != 0 {
        stream
            .write_chunk(bytes_data.slice(0..remaining))
            .await
            .context("failed sending data")?;
    }

    stream.finish().context("failed finishing stream")?;
    stream
        .stopped()
        .await
        .context("failed to wait for stream to be stopped")?;

    Ok(())
}

fn parse_byte_size(s: &str) -> Result<u64> {
    let cfg = parse_size::Config::new().with_binary();
    cfg.parse_size(s).map_err(|e| anyhow::anyhow!(e))
}

fn watch_conn_type(endpoint: &Endpoint, node_id: NodeId) -> AbortOnDropHandle<()> {
    let mut stream = endpoint.conn_type(node_id).unwrap().stream();
    let task = tokio::task::spawn(async move {
        while let Some(conn_type) = stream.next().await {
            println!(
                "[{}] Connection type changed to: {conn_type}",
                node_id.fmt_short()
            );
        }
    });
    AbortOnDropHandle::new(task)
}<|MERGE_RESOLUTION|>--- conflicted
+++ resolved
@@ -8,20 +8,14 @@
 use clap::{Parser, Subcommand};
 use indicatif::HumanBytes;
 use iroh::{
-<<<<<<< HEAD
-    discovery::{dns::DnsDiscovery, pkarr::PkarrPublisher},
-    endpoint::{ConnectionError, PathSelection},
-    watcher::Watcher as _,
-    Endpoint, NodeAddr, RelayMap, RelayMode, RelayUrl, SecretKey,
-=======
     discovery::{
         dns::DnsDiscovery,
         pkarr::{PkarrPublisher, N0_DNS_PKARR_RELAY_PROD, N0_DNS_PKARR_RELAY_STAGING},
     },
     dns::{DnsResolver, N0_DNS_NODE_ORIGIN_PROD, N0_DNS_NODE_ORIGIN_STAGING},
     endpoint::ConnectionError,
+    watcher::Watcher as _,
     Endpoint, NodeAddr, NodeId, RelayMap, RelayMode, RelayUrl, SecretKey,
->>>>>>> 31895bf0
 };
 use iroh_base::ticket::NodeTicket;
 use n0_future::task::AbortOnDropHandle;
