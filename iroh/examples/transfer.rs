--- conflicted
+++ resolved
@@ -14,11 +14,7 @@
     },
     dns::{DnsResolver, N0_DNS_NODE_ORIGIN_PROD, N0_DNS_NODE_ORIGIN_STAGING},
     endpoint::ConnectionError,
-<<<<<<< HEAD
-    watchable::Watcher,
-=======
     watcher::Watcher as _,
->>>>>>> 79112552
     Endpoint, NodeAddr, NodeId, RelayMap, RelayMode, RelayUrl, SecretKey,
 };
 use iroh_base::ticket::NodeTicket;
