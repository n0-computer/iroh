--- conflicted
+++ resolved
@@ -339,13 +339,8 @@
         // spawn a task to handle reading and writing off of the connection
         let endpoint_clone = endpoint.clone();
         tokio::spawn(async move {
-<<<<<<< HEAD
-            let conn = accepting.await.e()?;
+            let conn = accepting.await.anyerr()?;
             let endpoint_id = conn.remote_id();
-=======
-            let conn = connecting.await.anyerr()?;
-            let endpoint_id = conn.remote_id()?;
->>>>>>> 7b9c95b7
             info!(
                 "new connection from {endpoint_id} with ALPN {}",
                 String::from_utf8_lossy(TRANSFER_ALPN),
