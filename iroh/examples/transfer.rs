--- conflicted
+++ resolved
@@ -8,14 +8,10 @@
 use clap::{Parser, Subcommand};
 use indicatif::HumanBytes;
 use iroh::{
-<<<<<<< HEAD
-    endpoint::ConnectionError, watcher::Watcher as _, Endpoint, NodeAddr, RelayMap, RelayMode,
-    RelayUrl, SecretKey,
-=======
     discovery::{dns::DnsDiscovery, pkarr::PkarrPublisher},
     endpoint::{ConnectionError, PathSelection},
+    watcher::Watcher as _,
     Endpoint, NodeAddr, RelayMap, RelayMode, RelayUrl, SecretKey,
->>>>>>> a62a2bd2
 };
 use iroh_base::ticket::NodeTicket;
 use tracing::info;
