use std::{
    net::{SocketAddr, SocketAddrV4, SocketAddrV6},
    str::FromStr,
    time::{Duration, Instant},
};

use bytes::Bytes;
use clap::{Parser, Subcommand};
use data_encoding::HEXLOWER;
use indicatif::HumanBytes;
use iroh::{
    Endpoint, EndpointAddr, EndpointId, RelayMap, RelayMode, RelayUrl, SecretKey, TransportAddr,
    Watcher,
    discovery::{
        dns::DnsDiscovery,
        pkarr::{N0_DNS_PKARR_RELAY_PROD, N0_DNS_PKARR_RELAY_STAGING, PkarrPublisher},
    },
    dns::{DnsResolver, N0_DNS_ENDPOINT_ORIGIN_PROD, N0_DNS_ENDPOINT_ORIGIN_STAGING},
    endpoint::{ConnectionError, PathInfoList},
};
use n0_error::{Result, StackResultExt, StdResultExt, bail_any};
use n0_future::task::AbortOnDropHandle;
use netdev::ipnet::{Ipv4Net, Ipv6Net};
use tokio_stream::StreamExt;
use tracing::{error, info, warn};
use url::Url;

// Transfer ALPN that we are using to communicate over the `Endpoint`
const TRANSFER_ALPN: &[u8] = b"n0/iroh/transfer/example/0";

const DEV_RELAY_URL: &str = "http://localhost:3340";
const DEV_PKARR_RELAY_URL: &str = "http://localhost:8080/pkarr";
const DEV_DNS_ORIGIN_DOMAIN: &str = "irohdns.example";
const DEV_DNS_SERVER: &str = "127.0.0.1:5300";

/// Transfer data between iroh endpoints.
///
/// This is a useful example to test connection establishment and transfer speed.
///
/// Note that some options are only available with optional features:
///
/// --relay-only needs the `test-utils` feature
///
/// --dev needs the `test-utils` feature
///
/// --mdns needs the `discovery-local-network` feature
///
/// To emit qlog files, enable the `qlog` feature and set the QLOGDIR
/// environment variable to the path where qlog files should be written to.
///
/// To enable all features, run the example with --all-features:
///
/// cargo run --release --example transfer --all-features -- ARGS
#[derive(Parser, Debug)]
#[command(name = "transfer")]
struct Cli {
    #[command(subcommand)]
    command: Commands,
}

#[derive(Clone, Copy, Default, Debug, Eq, PartialEq, clap::ValueEnum)]
enum Env {
    /// Use the production servers hosted by number0.
    Prod,
    /// Use the staging servers hosted by number0.
    #[default]
    Staging,
    /// Use localhost servers.
    ///
    /// To run the DNS server:
    ///     cargo run --bin iroh-dns-server
    /// To run the relay server:
    ///     cargo run --bin iroh-relay --features server -- --dev
    Dev,
}

impl Env {
    fn relay_mode(self) -> RelayMode {
        match self {
            Env::Prod => RelayMode::Default,
            Env::Staging => RelayMode::Staging,
            Env::Dev => RelayMode::Custom(RelayMap::from(
                RelayUrl::from_str(DEV_RELAY_URL).expect("valid url"),
            )),
        }
    }

    fn pkarr_relay_url(self) -> Url {
        match self {
            Env::Prod => N0_DNS_PKARR_RELAY_PROD.parse(),
            Env::Staging => N0_DNS_PKARR_RELAY_STAGING.parse(),
            Env::Dev => DEV_PKARR_RELAY_URL.parse(),
        }
        .expect("valid url")
    }

    fn dns_origin_domain(self) -> String {
        match self {
            Env::Prod => N0_DNS_ENDPOINT_ORIGIN_PROD.to_string(),
            Env::Staging => N0_DNS_ENDPOINT_ORIGIN_STAGING.to_string(),
            Env::Dev => DEV_DNS_ORIGIN_DOMAIN.to_string(),
        }
    }
}

#[derive(Debug, clap::Parser)]
struct EndpointArgs {
    /// Set the environment for relay, pkarr, and DNS servers.
    ///
    /// If other options are set, those will override the environment defaults.
    #[clap(short, long, value_enum, default_value_t)]
    env: Env,
    /// Set one or more relay servers to use.
    #[clap(long)]
    relay_url: Vec<RelayUrl>,
    /// Disable relays completely.
    #[clap(long, conflicts_with = "relay_url")]
    no_relay: bool,
    /// Disable discovery completely.
    #[clap(long, conflicts_with_all = ["pkarr_relay_url", "no_pkarr_publish", "dns_origin_domain", "no_dns_resolve"])]
    no_discovery: bool,
    /// If set no direct connections will be established.
    #[clap(long)]
    relay_only: bool,
    /// Use a custom pkarr server.
    #[clap(long)]
    pkarr_relay_url: Option<Url>,
    /// Disable publishing endpoint info to pkarr.
    #[clap(long, conflicts_with = "pkarr_relay_url")]
    no_pkarr_publish: bool,
    /// Use a custom domain when resolving endpoint info via DNS.
    #[clap(long)]
    dns_origin_domain: Option<String>,
    /// Use a custom DNS server for resolving relay and endpoint info domains.
    #[clap(long)]
    dns_server: Option<String>,
    /// Do not resolve endpoint info via DNS.
    #[clap(long)]
    no_dns_resolve: bool,
    #[clap(long)]
    /// Enable mDNS discovery.
    mdns: bool,
    /// Set the default IPv4 bind address.
    #[clap(long)]
    bind_addr_v4: Option<SocketAddrV4>,
    /// Set additional IPv4 bind addresses.
    ///
    /// Syntax is "addr/mask:port", so e.g. "10.0.0.1/16:1234".
    /// The mask is used to define for which destinations this bind address is used.
    #[clap(long)]
    bind_addr_v4_additional: Vec<String>,
    /// Set the default IPv6 bind address.
    #[clap(long)]
    bind_addr_v6: Option<SocketAddrV6>,
    /// Set additional IPv6 bind addresses.
    ///
    /// Syntax is "addr/mask:port", so e.g. "2001:db8::1/16:1234".
    /// The mask is used to define for which destinations this bind address is used.
    #[clap(long)]
    bind_addr_v6_additional: Vec<String>,
    /// Disable all default bind addresses.
    #[clap(long)]
    no_default_bind: bool,
}

#[derive(Subcommand, Debug)]
enum Commands {
    /// Provide data.
    Provide {
        #[clap(long, default_value = "100M", value_parser = parse_byte_size)]
        size: u64,
        #[clap(flatten)]
        endpoint_args: EndpointArgs,
    },
    /// Fetch data.
    Fetch {
        /// Endpoint id of the remote to connect to.
        remote_id: EndpointId,
        /// Optionally set a relay URL for the remote.
        #[clap(long)]
        remote_relay_url: Option<RelayUrl>,
        /// Optionally set direct addresses for the remote.
        #[clap(long)]
        remote_direct_address: Vec<SocketAddr>,
        #[clap(flatten)]
        endpoint_args: EndpointArgs,
    },
}

/// How long we maximally wait for a clean shutdown
const SHUTDOWN_TIME: Duration = Duration::from_secs(4);

#[tokio::main]
async fn main() -> Result<()> {
    tracing_subscriber::fmt()
        .with_env_filter(tracing_subscriber::EnvFilter::from_default_env())
        .init();
    let cli = Cli::parse();
    match cli.command {
        Commands::Provide {
            size,
            endpoint_args,
        } => {
            let endpoint = endpoint_args.bind_endpoint().await?;
            provide(endpoint, size).await?
        }
        Commands::Fetch {
            remote_id,
            remote_relay_url,
            remote_direct_address,
            endpoint_args,
        } => {
            let endpoint = endpoint_args.bind_endpoint().await?;
            let addrs = remote_relay_url
                .into_iter()
                .map(TransportAddr::Relay)
                .chain(remote_direct_address.into_iter().map(TransportAddr::Ip));
            let remote_addr = EndpointAddr::from_parts(remote_id, addrs);
            fetch(endpoint, remote_addr).await?
        }
    }

    Ok(())
}

impl EndpointArgs {
    async fn bind_endpoint(self) -> Result<Endpoint> {
        let relay_mode = if self.no_relay {
            RelayMode::Disabled
        } else if !self.relay_url.is_empty() {
            RelayMode::Custom(RelayMap::from_iter(self.relay_url))
        } else {
            self.env.relay_mode()
        };
        let mut builder = Endpoint::empty_builder(relay_mode);

        let secret_key = match std::env::var("IROH_SECRET") {
            Ok(s) => SecretKey::from_str(&s)
                .context("Failed to parse IROH_SECRET environment variable as iroh secret key")?,
            Err(_) => {
                let s = SecretKey::generate(&mut rand::rng());
                println!("Generated a new endpoint secret. To reuse, set");
                println!("\tIROH_SECRET={}", HEXLOWER.encode(&s.to_bytes()));
                s
            }
        };
        builder = builder.secret_key(secret_key);

        if Env::Dev == self.env {
            #[cfg(feature = "test-utils")]
            {
                builder = builder.insecure_skip_relay_cert_verify(true);
            }
            #[cfg(not(feature = "test-utils"))]
            {
                n0_error::bail_any!(
                    "Must have the `test-utils` feature enabled when using the `--env=dev` flag"
                )
            }
        }

        if !self.no_discovery {
            if !self.no_pkarr_publish {
                let url = self
                    .pkarr_relay_url
                    .unwrap_or_else(|| self.env.pkarr_relay_url());
                builder = builder.discovery(PkarrPublisher::builder(url));
            }

            if !self.no_dns_resolve {
                let domain = self
                    .dns_origin_domain
                    .unwrap_or_else(|| self.env.dns_origin_domain());
                builder = builder.discovery(DnsDiscovery::builder(domain));
            }
        }

        if let Some(host) = self.dns_server {
            let addr = tokio::net::lookup_host(host)
                .await
                .std_context("Failed to resolve DNS server address")?
                .next()
                .std_context("Failed to resolve DNS server address")?;
            builder = builder.dns_resolver(DnsResolver::with_nameserver(addr));
        } else if self.env == Env::Dev {
            let addr = DEV_DNS_SERVER.parse().expect("valid addr");
            builder = builder.dns_resolver(DnsResolver::with_nameserver(addr));
        }

        if self.relay_only || self.no_default_bind {
            builder = builder.clear_ip_transports();
        }

        if let Some(addr) = self.bind_addr_v4 {
            builder = builder.bind_addr_v4_default(*addr.ip(), addr.port());
        }
        for addr in self.bind_addr_v4_additional {
            let (net, port) = parse_ipv4_net(&addr)
                .with_context(|_| format!("invalid bind-addr-v4-additional: {addr}"))?;
            builder = builder.bind_addr_v4(net, port);
        }

        if let Some(addr) = self.bind_addr_v6 {
            builder = builder.bind_addr_v6_default(*addr.ip(), 0, addr.port());
        }
        for addr in self.bind_addr_v6_additional {
            let (net, port) = parse_ipv6_net(&addr)
                .with_context(|_| format!("invalid bind-addr-v6-additional: {addr}"))?;
            builder = builder.bind_addr_v6(net, 0, port);
        }
        #[cfg(feature = "qlog")]
        {
            let cfg = iroh::endpoint::QuicTransportConfig::builder()
                .qlog_from_env("transfer")
                .build();
            builder = builder.transport_config(cfg)
        }

        let endpoint = builder.alpns(vec![TRANSFER_ALPN.to_vec()]).bind().await?;

        if self.mdns {
            #[cfg(feature = "discovery-local-network")]
            {
                use iroh::discovery::mdns::MdnsDiscovery;

                endpoint
                    .discovery()
                    .add(MdnsDiscovery::builder().build(endpoint.id())?);
            }
            #[cfg(not(feature = "discovery-local-network"))]
            {
                n0_error::bail_any!(
                    "Must have the `discovery-local-network` enabled when using the `--mdns` flag"
                );
            }
        }

        let endpoint_id = endpoint.id();
        println!("Our endpoint id:\n\t{endpoint_id}");

        if self.relay_only {
            endpoint.online().await;
        } else if !self.no_relay {
            tokio::time::timeout(Duration::from_secs(3), endpoint.online())
                .await
                .ok();
        }

        let endpoint_addr = endpoint.addr();

        println!("Our direct addresses:");
        for addr in endpoint_addr.ip_addrs() {
            println!("\t{addr}");
        }

        if let Some(url) = endpoint_addr.relay_urls().next() {
            println!("Our home relay server:\t{url}");
        } else {
            println!("No home relay server found");
        }

        println!();
        Ok(endpoint)
    }
}

async fn provide(endpoint: Endpoint, size: u64) -> Result<()> {
    let endpoint_id = endpoint.id();
    let endpoint_addr = endpoint.addr();

    println!("Endpoint id:\n{endpoint_id}");
    println!("Direct addresses:");
    for addr in endpoint_addr.ip_addrs() {
        println!("\t{addr}");
    }
    println!();

    // accept incoming connections, returns a normal QUIC connection
    while let Some(incoming) = endpoint.accept().await {
        let accepting = match incoming.accept() {
            Ok(accepting) => accepting,
            Err(err) => {
                warn!("incoming connection failed: {err:#}");
                // we can carry on in these cases:
                // this can be caused by retransmitted datagrams
                continue;
            }
        };
        // spawn a task to handle reading and writing off of the connection
        tokio::spawn(async move {
            let conn = accepting.await.anyerr()?;
            let endpoint_id = conn.remote_id();
            info!(
                "new connection from {endpoint_id} with ALPN {}",
                String::from_utf8_lossy(TRANSFER_ALPN),
            );

            let remote = endpoint_id.fmt_short();
            println!("[{remote}] Connected");

            // Spawn a background task that prints connection type changes. Will be aborted on drop.
            let _guard = watch_conn_type(conn.remote_id(), conn.paths());

            // accept a bi-directional QUIC connection
            // use the `quinn` APIs to send and recv content
            let (mut send, mut recv) = conn.accept_bi().await.anyerr()?;
            tracing::debug!("accepted bi stream, waiting for data...");
            let message = recv.read_to_end(100).await.anyerr()?;
            let message = String::from_utf8(message).anyerr()?;
            println!("[{remote}] Received: \"{message}\"");

            let start = Instant::now();
            send_data_on_stream(&mut send, size).await?;

            // We sent the last message, so wait for the client to close the connection once
            // it received this message.
<<<<<<< HEAD
            let res = tokio::time::timeout(Duration::from_secs(3), {
                let conn = conn.clone();
                async move {
                    let closed = conn.closed().await;
                    let remote = endpoint_id.fmt_short();
                    if !matches!(closed, ConnectionError::ApplicationClosed(_)) {
                        println!("[{remote}] Endpoint disconnected with an error: {closed:#}");
                    }
=======
            let res = tokio::time::timeout(SHUTDOWN_TIME, async move {
                let closed = conn.closed().await;
                let remote = endpoint_id.fmt_short();
                if !matches!(closed, ConnectionError::ApplicationClosed(_)) {
                    println!("[{remote}] Endpoint disconnected with an error: {closed:#}");
>>>>>>> aa6b9180
                }
            })
            .await;
            let duration = start.elapsed();

            println!(
                "[{remote}] Transferred {} in {:.4}s, {}/s",
                HumanBytes(size),
                duration.as_secs_f64(),
                HumanBytes((size as f64 / duration.as_secs_f64()) as u64)
            );
            if res.is_err() {
                println!("[{remote}] Error: Did not disconnect within {SHUTDOWN_TIME:?}",);
            } else {
                println!("[{remote}] Disconnected");
            }
            println!("[{remote}] Path stats:");
            for path in conn.paths().get() {
                let stats = path.stats();
                println!(
                    "  {:?}: RTT {:?}, {} packets sent",
                    path.remote_addr(),
                    stats.rtt,
                    stats.sent_packets
                );
            }
            n0_error::Ok(())
        });
    }

    // stop with SIGINT (ctrl-c)
    Ok(())
}

async fn fetch(endpoint: Endpoint, remote_addr: EndpointAddr) -> Result<()> {
    let me = endpoint.id().fmt_short();
    let start = Instant::now();
    let remote_id = remote_addr.id;

    // Attempt to connect, over the given ALPN.
    // Returns a Quinn connection.
    let conn = endpoint.connect(remote_addr, TRANSFER_ALPN).await?;
    println!("Connected to {}", remote_id);
    // Spawn a background task that prints connection type changes. Will be aborted on drop.
    let _guard = watch_conn_type(conn.remote_id(), conn.paths());

    // Use the Quinn API to send and recv content.
    let (mut send, recv) = conn.open_bi().await.anyerr()?;

    let message = format!("{me} is saying hello!");
    send.write_all(message.as_bytes()).await.anyerr()?;
    // Call `finish` to signal no more data will be sent on this stream.
    send.finish().anyerr()?;
    println!("Sent: \"{message}\"");

    let (len, time_to_first_byte, chnk) = drain_stream(recv, false).await?;

    conn.close(0u32.into(), b"done");

    let transfer_time = start.elapsed();
    let start = Instant::now();

    // We received the last message: close all connections and allow for the close
    // message to be sent.
    if let Err(_err) = tokio::time::timeout(SHUTDOWN_TIME, endpoint.close()).await {
        error!("Endpoint closing timed out");
        bail_any!("Failed to shutdown endpoint in time");
    }

    let shutdown_time = start.elapsed();
    println!(
        "Received {} in {:.4}s ({}/s, time to first byte {}s, {} chunks) (Shutdown took {:.4}s)",
        HumanBytes(len as u64),
        transfer_time.as_secs_f64(),
        HumanBytes((len as f64 / transfer_time.as_secs_f64()) as u64),
        time_to_first_byte.as_secs_f64(),
        chnk,
        shutdown_time.as_secs_f64(),
    );
    println!("Path stats:");
    for path in conn.paths().get() {
        let stats = path.stats();
        println!(
            "  {:?}: RTT {:?}, {} packets sent",
            path.remote_addr(),
            stats.rtt,
            stats.sent_packets
        );
    }
    Ok(())
}

async fn drain_stream(
    mut stream: iroh::endpoint::RecvStream,
    read_unordered: bool,
) -> Result<(usize, Duration, u64)> {
    let mut read = 0;

    let download_start = Instant::now();
    let mut first_byte = true;
    let mut time_to_first_byte = download_start.elapsed();

    let mut num_chunks: u64 = 0;

    if read_unordered {
        let mut stream = stream.into_unordered();
        while let Some(chunk) = stream.read_chunk(usize::MAX).await.anyerr()? {
            if first_byte {
                time_to_first_byte = download_start.elapsed();
                first_byte = false;
            }
            read += chunk.bytes.len();
            num_chunks += 1;
        }
    } else {
        // These are 32 buffers, for reading approximately 32kB at once
        #[rustfmt::skip]
        let mut bufs = [
            Bytes::new(), Bytes::new(), Bytes::new(), Bytes::new(),
            Bytes::new(), Bytes::new(), Bytes::new(), Bytes::new(),
            Bytes::new(), Bytes::new(), Bytes::new(), Bytes::new(),
            Bytes::new(), Bytes::new(), Bytes::new(), Bytes::new(),
            Bytes::new(), Bytes::new(), Bytes::new(), Bytes::new(),
            Bytes::new(), Bytes::new(), Bytes::new(), Bytes::new(),
            Bytes::new(), Bytes::new(), Bytes::new(), Bytes::new(),
            Bytes::new(), Bytes::new(), Bytes::new(), Bytes::new(),
        ];

        while let Some(n) = stream.read_chunks(&mut bufs[..]).await.anyerr()? {
            if first_byte {
                time_to_first_byte = download_start.elapsed();
                first_byte = false;
            }
            read += bufs.iter().take(n).map(|buf| buf.len()).sum::<usize>();
            num_chunks += 1;
        }
    }

    Ok((read, time_to_first_byte, num_chunks))
}

async fn send_data_on_stream(
    stream: &mut iroh::endpoint::SendStream,
    stream_size: u64,
) -> Result<()> {
    const DATA: &[u8] = &[0xAB; 1024 * 1024];
    let bytes_data = Bytes::from_static(DATA);

    let full_chunks = stream_size / (DATA.len() as u64);
    let remaining = (stream_size % (DATA.len() as u64)) as usize;

    for _ in 0..full_chunks {
        stream
            .write_chunk(bytes_data.clone())
            .await
            .std_context("failed sending data")?;
    }

    if remaining != 0 {
        stream
            .write_chunk(bytes_data.slice(0..remaining))
            .await
            .std_context("failed sending data")?;
    }

    stream.finish().std_context("failed finishing stream")?;
    stream
        .stopped()
        .await
        .std_context("failed to wait for stream to be stopped")?;

    Ok(())
}

fn parse_byte_size(s: &str) -> std::result::Result<u64, parse_size::Error> {
    let cfg = parse_size::Config::new().with_binary();
    cfg.parse_size(s)
}

fn watch_conn_type(
    endpoint_id: EndpointId,
    paths_watcher: impl Watcher<Value = PathInfoList> + Send + Unpin + 'static,
) -> AbortOnDropHandle<()> {
    let id = endpoint_id.fmt_short();
    let task = tokio::task::spawn(async move {
        let mut stream = paths_watcher.stream();
        let mut previous = None;
        while let Some(paths) = stream.next().await {
            if let Some(path) = paths.iter().find(|p| p.is_selected()) {
                // We can get path updates without the selected path changing. We don't want to log again in that case.
                if Some(path) == previous.as_ref() {
                    continue;
                }
                println!(
                    "[{id}] Connection type changed to: {:?} (RTT: {:?})",
                    path.remote_addr(),
                    path.rtt()
                );
                previous = Some(path.clone());
            } else if !paths.is_empty() {
                println!(
                    "[{id}] Connection type changed to: mixed ({} paths)",
                    paths.len()
                );
                previous = None;
            } else {
                println!("[{id}] Connection type changed to none (no active transmission paths)",);
                previous = None;
            }
        }
    });
    AbortOnDropHandle::new(task)
}

fn parse_ipv4_net(s: &str) -> Result<(Ipv4Net, u16)> {
    let (net, port) = s.split_once(":").std_context("missing colon")?;
    let net: Ipv4Net = net.parse().std_context("invalid net")?;
    let port: u16 = port.parse().std_context("invalid port")?;
    Ok((net, port))
}

fn parse_ipv6_net(s: &str) -> Result<(Ipv6Net, u16)> {
    let (net, port) = s.rsplit_once(":").std_context("missing colon")?;
    let net: Ipv6Net = net.parse().std_context("invalid net")?;
    let port: u16 = port.parse().std_context("invalid port")?;
    Ok((net, port))
}<|MERGE_RESOLUTION|>--- conflicted
+++ resolved
@@ -414,22 +414,11 @@
 
             // We sent the last message, so wait for the client to close the connection once
             // it received this message.
-<<<<<<< HEAD
-            let res = tokio::time::timeout(Duration::from_secs(3), {
-                let conn = conn.clone();
-                async move {
-                    let closed = conn.closed().await;
-                    let remote = endpoint_id.fmt_short();
-                    if !matches!(closed, ConnectionError::ApplicationClosed(_)) {
-                        println!("[{remote}] Endpoint disconnected with an error: {closed:#}");
-                    }
-=======
             let res = tokio::time::timeout(SHUTDOWN_TIME, async move {
                 let closed = conn.closed().await;
                 let remote = endpoint_id.fmt_short();
                 if !matches!(closed, ConnectionError::ApplicationClosed(_)) {
                     println!("[{remote}] Endpoint disconnected with an error: {closed:#}");
->>>>>>> aa6b9180
                 }
             })
             .await;
