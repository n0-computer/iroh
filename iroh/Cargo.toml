[package]
name = "iroh"
version = "0.92.0"
edition = "2024"
readme = "README.md"
description = "p2p quic connections dialed by public key"
license = "MIT OR Apache-2.0"
authors = ["dignifiedquire <me@dignifiedquire.com>", "n0 team"]
repository = "https://github.com/n0-computer/iroh"
keywords = ["quic", "networking", "holepunching", "p2p"]

# Sadly this also needs to be updated in .github/workflows/ci.yml
rust-version = "1.85"

[lib]
# We need "cdylib" to actually generate .wasm files when we run with --target=wasm32-unknown-unknown.
# It would be nice if we could make this target-dependent, but we can't (yet): https://github.com/rust-lang/cargo/issues/12260
crate-type = ["lib", "cdylib"]

[lints]
workspace = true

[dependencies]
aead = { version = "0.5.2", features = ["bytes", "std"] }
backon = { version = "1.4" }
bytes = "1.7"
crypto_box = { version = "0.9.1", features = ["serde", "chacha20"] }
data-encoding = "2.2"
der = { version = "0.7", features = ["alloc", "derive"] }
derive_more = { version = "2.0.1", features = [
    "debug",
    "display",
    "from",
    "try_into",
    "deref",
    "from_str"
] }
ed25519-dalek = { version = "2.1.1", features = ["serde", "rand_core", "zeroize", "pkcs8", "pem"] }
http = "1"
iroh-base = { version = "0.92.0", default-features = false, features = ["key", "relay"], path = "../iroh-base" }
iroh-relay = { version = "0.92", path = "../iroh-relay", default-features = false }
n0-future = "0.1.2"
n0-snafu = "0.2.2"
n0-watcher = "0.3"
nested_enum_utils = "0.2.1"
netwatch = { version = "0.9" }
pin-project = "1"
pkarr = { version = "3.7", default-features = false, features = [
    "relays",
] }
quinn = { package = "iroh-quinn", git = "https://github.com/n0-computer/quinn", branch = "multipath-quinn-0.11.x", default-features = false, features = ["rustls-ring"] }
quinn-proto = { package = "iroh-quinn-proto", git = "https://github.com/n0-computer/quinn", branch = "multipath-quinn-0.11.x" }
quinn-udp = { package = "iroh-quinn-udp", git = "https://github.com/n0-computer/quinn", branch = "multipath-quinn-0.11.x" }
rand = "0.8"
reqwest = { version = "0.12", default-features = false, features = [
    "rustls-tls",
    "stream",
] }
ring = "0.17"
rustc-hash = "2"
rustls = { version = "0.23", default-features = false, features = ["ring"] }
serde = { version = "1.0.219", features = ["derive", "rc"] }
smallvec = "1.11.1"
snafu = { version = "0.8.5", features = ["rust_1_81"] }
strum = { version = "0.27", features = ["derive"] }
stun-rs = "0.1.11"
tokio = { version = "1.44.1", features = [
    "io-util",
    "macros",
    "sync",
    "rt",
] }
tokio-stream = { version = "0.1.15", features = ["sync"] }
tokio-util = { version = "0.7", features = ["io-util", "io", "rt"] }
tracing = "0.1"
url = { version = "2.5", features = ["serde"] }
webpki = { package = "rustls-webpki", version = "0.103", features = ["ring"] }
webpki_types = { package = "rustls-pki-types", version = "1.12" }
webpki-roots = "0.26"
z32 = "1.0.3"

# fix minimal versions
# for n0-futures
futures-buffered = "0.2.11"
# for ed25519-dalek
spki = { version = "0.7.3", features = ["std"] }

# metrics
iroh-metrics = { version = "0.35", default-features = false }

# local-swarm-discovery
swarm-discovery = { version = "0.4", optional = true }
futures-util = "0.3"

# test_utils
axum = { version = "0.8", optional = true }

# Examples
clap = { version = "4", features = ["derive"], optional = true }
tracing-subscriber = { version = "0.3", features = [
    "env-filter",
], optional = true }
indicatif = { version = "0.18", features = ["tokio"], optional = true }
parse-size = { version = "=1.0.0", optional = true, features = ['std'] } # pinned version to avoid bumping msrv to 1.81

# non-wasm-in-browser dependencies
[target.'cfg(not(all(target_family = "wasm", target_os = "unknown")))'.dependencies]
hickory-resolver = "0.25.1"
igd-next = { version = "0.16", features = ["aio_tokio"] }
netdev = { version = "0.36.0" }
<<<<<<< HEAD
portmapper = { version = "0.8", default-features = false }
quinn = { package = "iroh-quinn", git = "https://github.com/n0-computer/quinn", branch = "multipath-quinn-0.11.x", default-features = false, features = ["runtime-tokio", "rustls-ring"] }
=======
portmapper = { version = "0.9", default-features = false }
quinn = { package = "iroh-quinn", version = "0.14.0", default-features = false, features = ["runtime-tokio", "rustls-ring"] }
>>>>>>> 0ffadef0
tokio = { version = "1", features = [
    "io-util",
    "macros",
    "sync",
    "rt",
    "net",
    "fs",
    "io-std",
    "signal",
    "process",
] }
surge-ping = "0.8.0"

# wasm-in-browser dependencies
[target.'cfg(all(target_family = "wasm", target_os = "unknown"))'.dependencies]
wasm-bindgen-futures = "0.4"
# we don't use instant nor time directly, but need to enable it because backoff and x509_parser use these in browsers and we need to enable some feature flags for that to work
instant = { version = "0.1", features = ["wasm-bindgen"] }
time = { version = "0.3", features = ["wasm-bindgen"] }
getrandom = { version = "0.3.2", features = ["wasm_js"] }

# target-common test/dev dependencies
[dev-dependencies]
console_error_panic_hook = "0.1"
postcard = { version = "1.1.1", features = ["use-std"] }
tracing-subscriber = { version = "0.3", features = ["env-filter"] }

# *non*-wasm-in-browser test/dev dependencies
[target.'cfg(not(all(target_family = "wasm", target_os = "unknown")))'.dev-dependencies]
axum = { version = "0.8" }
clap = { version = "4", features = ["derive"] }
pretty_assertions = "1.4"
rand_chacha = "0.3.1"
tokio = { version = "1", features = [
    "io-util",
    "sync",
    "rt",
    "net",
    "fs",
    "macros",
    "time",
    "test-util",
] }
serde_json = "1"
iroh-relay = { path = "../iroh-relay", default-features = false, features = ["test-utils", "server"] }
tracing-test = "0.2.5"

# wasm-in-browser test/dev dependencies
[target.'cfg(all(target_family = "wasm", target_os = "unknown"))'.dev-dependencies]
tracing-subscriber-wasm = "0.1.0"
wasm-bindgen-test = "0.3"

[build-dependencies]
cfg_aliases = { version = "0.2.1" }

[features]
default = ["metrics"]
metrics = ["iroh-metrics/metrics", "iroh-relay/metrics", "portmapper/metrics"]
test-utils = ["iroh-relay/test-utils", "iroh-relay/server", "dep:axum"]
discovery-local-network = ["dep:swarm-discovery"]
discovery-pkarr-dht = ["pkarr/dht"]
examples = [
  "dep:clap",
  "dep:tracing-subscriber",
  "dep:indicatif",
  "dep:parse-size",
  "iroh-base/ticket"
]

[package.metadata.docs.rs]
all-features = true
rustdoc-args = ["--cfg", "iroh_docsrs"]

[[test]]
name = "integration"
path = "tests/integration.rs"

[[example]]
name = "listen"
required-features = ["examples"]

[[example]]
name = "connect"
required-features = ["examples"]

[[example]]
name = "listen-unreliable"
required-features = ["examples"]

[[example]]
name = "connect-unreliable"
required-features = ["examples"]

[[example]]
name = "dht_discovery"
required-features = ["discovery-pkarr-dht"]

[[example]]
name = "locally-discovered-nodes"
required-features = ["discovery-local-network"]

[[example]]
name = "search"
required-features = ["examples"]

[[example]]
name = "echo"
required-features = ["examples"]

[[example]]
name = "echo-no-router"
required-features = ["examples"]

[[example]]
name = "transfer"
required-features = ["examples"]

[[example]]
name = "0rtt"
required-features = ["examples"]<|MERGE_RESOLUTION|>--- conflicted
+++ resolved
@@ -108,13 +108,8 @@
 hickory-resolver = "0.25.1"
 igd-next = { version = "0.16", features = ["aio_tokio"] }
 netdev = { version = "0.36.0" }
-<<<<<<< HEAD
-portmapper = { version = "0.8", default-features = false }
+portmapper = { version = "0.9", default-features = false }
 quinn = { package = "iroh-quinn", git = "https://github.com/n0-computer/quinn", branch = "multipath-quinn-0.11.x", default-features = false, features = ["runtime-tokio", "rustls-ring"] }
-=======
-portmapper = { version = "0.9", default-features = false }
-quinn = { package = "iroh-quinn", version = "0.14.0", default-features = false, features = ["runtime-tokio", "rustls-ring"] }
->>>>>>> 0ffadef0
 tokio = { version = "1", features = [
     "io-util",
     "macros",
