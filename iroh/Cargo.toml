[package]
name = "iroh"
authors = ["Kasey Huizinga <klhuizinga@gmail.com>", "Martijn Faassen <faassen@startifact.com>"]
description = "Command line interface for interacting with iroh."
version.workspace = true
edition.workspace = true
license.workspace = true
repository.workspace = true
rust-version.workspace = true

exclude = [
  "tests/**",
  "fixtures/**",
]

[features]
testing = ["dep:relative-path"]

[dependencies]
<<<<<<< HEAD
anyhow.workspace = true
async-stream.workspace = true
clap.workspace = true
config.workspace = true
console.workspace = true
crossterm.workspace = true
futures.workspace = true
git-version.workspace = true
indicatif.workspace = true
iroh-api.workspace = true
iroh-localops.workspace = true
iroh-metrics.workspace = true
iroh-util.workspace = true
relative-path = { workspace = true, optional = true }
serde = { workspace = true, features = ["derive"] }
sysinfo.workspace = true
tokio = { workspace = true, features = ["fs", "io-util"] }
tracing.workspace = true
which.workspace = true
=======
anyhow = { version = "1", features = ["backtrace"] }
async-stream = "0.3.3"
clap = { version = "4.0.15", features = ["derive"] }
config = "0.13.1"
console = { version = "0.15", default-features = false }
crossterm = "0.25"
futures = "0.3.21"
git-version = "0.3.5"
indicatif = "0.17.1"
iroh-api = { version = "0.1.3", path = "../iroh-api"}
iroh-localops = { version = "0.1.3", path = "../iroh-localops" }
iroh-metrics = { version = "0.1.3", path = "../iroh-metrics", default-features = false }
iroh-util = { version = "0.1.3", path = "../iroh-util"}
iroh-unixfs = { version = "0.1.3", path = "../iroh-unixfs" }
relative-path = { version = "1.7.2", optional = true }
serde = { version = "1.0", features = ["derive"] }
sysinfo = "0.26.4"
tokio = { version = "1", features = ["fs", "io-util"] }
tracing = "0.1.34"
which = "4.3.0"
>>>>>>> c216440f

[dev-dependencies]
# We want to compile `iroh` in test mode, but we can't specify that yet:
# https://github.com/rust-lang/cargo/issues/1982
# This is a workaround for enabling features only during testing: 
# https://github.com/DesmondWillowbrook/cargo-optional-features-for-testing-and-examples
# It is needed to have trycmd invoke a version of the iroh CLI in testing
# mode. trycmd needs to have an actual binary to invoke.
# Unfortunately this also turns on the feature during development, which may be
# confusing. See the comments in `run.rs` surrounding this.
iroh = { workspace = true, features = ["testing"] }
iroh-api = { workspace = true, features = ["testing"] }
trycmd.workspace = true<|MERGE_RESOLUTION|>--- conflicted
+++ resolved
@@ -17,7 +17,6 @@
 testing = ["dep:relative-path"]
 
 [dependencies]
-<<<<<<< HEAD
 anyhow.workspace = true
 async-stream.workspace = true
 clap.workspace = true
@@ -31,34 +30,13 @@
 iroh-localops.workspace = true
 iroh-metrics.workspace = true
 iroh-util.workspace = true
+iroh-unixfs.workspace = true
 relative-path = { workspace = true, optional = true }
 serde = { workspace = true, features = ["derive"] }
 sysinfo.workspace = true
 tokio = { workspace = true, features = ["fs", "io-util"] }
 tracing.workspace = true
 which.workspace = true
-=======
-anyhow = { version = "1", features = ["backtrace"] }
-async-stream = "0.3.3"
-clap = { version = "4.0.15", features = ["derive"] }
-config = "0.13.1"
-console = { version = "0.15", default-features = false }
-crossterm = "0.25"
-futures = "0.3.21"
-git-version = "0.3.5"
-indicatif = "0.17.1"
-iroh-api = { version = "0.1.3", path = "../iroh-api"}
-iroh-localops = { version = "0.1.3", path = "../iroh-localops" }
-iroh-metrics = { version = "0.1.3", path = "../iroh-metrics", default-features = false }
-iroh-util = { version = "0.1.3", path = "../iroh-util"}
-iroh-unixfs = { version = "0.1.3", path = "../iroh-unixfs" }
-relative-path = { version = "1.7.2", optional = true }
-serde = { version = "1.0", features = ["derive"] }
-sysinfo = "0.26.4"
-tokio = { version = "1", features = ["fs", "io-util"] }
-tracing = "0.1.34"
-which = "4.3.0"
->>>>>>> c216440f
 
 [dev-dependencies]
 # We want to compile `iroh` in test mode, but we can't specify that yet:
