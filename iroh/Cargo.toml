--- conflicted
+++ resolved
@@ -53,11 +53,7 @@
     "rustls-tls",
     "stream",
 ] }
-<<<<<<< HEAD
-ring = "0.17"
 rustc-hash = "2"
-=======
->>>>>>> 45e1f489
 rustls = { version = "0.23.33", default-features = false, features = ["ring"] }
 serde = { version = "1.0.219", features = ["derive", "rc"] }
 smallvec = "1.11.1"
@@ -95,13 +91,8 @@
 hickory-resolver = "0.25.1"
 igd-next = { version = "0.16", features = ["aio_tokio"] }
 netdev = { version = "0.38.1" }
-<<<<<<< HEAD
-portmapper = { version = "0.10", default-features = false }
+portmapper = { version = "0.11", default-features = false }
 quinn = { package = "iroh-quinn", git = "https://github.com/n0-computer/quinn", branch = "multipath-quinn-0.11.x", default-features = false, features = ["runtime-tokio", "rustls-ring"] }
-=======
-portmapper = { version = "0.11", default-features = false }
-quinn = { package = "iroh-quinn", version = "0.14.0", default-features = false, features = ["runtime-tokio", "rustls-ring"] }
->>>>>>> 45e1f489
 tokio = { version = "1", features = [
     "io-util",
     "macros",
