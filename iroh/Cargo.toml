--- conflicted
+++ resolved
@@ -151,12 +151,9 @@
 test-utils = ["iroh-relay/test-utils", "iroh-relay/server", "dep:axum"]
 discovery-local-network = ["dep:swarm-discovery"]
 discovery-pkarr-dht = ["pkarr/dht"]
-<<<<<<< HEAD
 qlog = ["quinn/qlog"]
-=======
 # Use private Apple APIs to send multiple packets in a single syscall.
 fast-apple-datapath = ["quinn/fast-apple-datapath"]
->>>>>>> 1d6e453d
 
 [package.metadata.docs.rs]
 all-features = true
