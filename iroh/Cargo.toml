--- conflicted
+++ resolved
@@ -39,13 +39,8 @@
 iroh-base = { version = "0.94.1", default-features = false, features = ["key", "relay"], path = "../iroh-base" }
 iroh-relay = { version = "0.94", path = "../iroh-relay", default-features = false }
 n0-future = "0.3.0"
-<<<<<<< HEAD
 n0-error = { git = "https://github.com/n0-computer/n0-error", branch = "Frando/dev" }
-n0-watcher = "0.3"
-=======
-n0-snafu = "0.2.2"
 n0-watcher = "0.4"
->>>>>>> 45e1f489
 nested_enum_utils = "0.2.1"
 netwatch = { version = "0.11" }
 pin-project = "1"
