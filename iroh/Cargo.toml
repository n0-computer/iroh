[package]
name = "iroh"
version = "0.93.2"
edition = "2024"
readme = "README.md"
description = "p2p quic connections dialed by public key"
license = "MIT OR Apache-2.0"
authors = ["dignifiedquire <me@dignifiedquire.com>", "n0 team"]
repository = "https://github.com/n0-computer/iroh"
keywords = ["quic", "networking", "holepunching", "p2p"]

# Sadly this also needs to be updated in .github/workflows/ci.yml
rust-version = "1.85"

[lib]
# We need "cdylib" to actually generate .wasm files when we run with --target=wasm32-unknown-unknown.
# It would be nice if we could make this target-dependent, but we can't (yet): https://github.com/rust-lang/cargo/issues/12260
crate-type = ["lib", "cdylib"]

[lints]
workspace = true

[dependencies]
aead = { version = "=0.6.0-rc.2", features = ["bytes"] }
backon = { version = "1.4" }
bytes = "1.7"
crypto_box = { version = "0.10.0-pre.0", features = ["serde", "chacha20"] }
data-encoding = "2.2"
der = { version = "0.8.0-rc.9", features = ["alloc", "derive"] }
derive_more = { version = "2.0.1", features = [
    "debug",
    "display",
    "from",
    "try_into",
    "deref",
    "from_str"
] }
ed25519-dalek = { version = "3.0.0-pre.1", features = ["serde", "rand_core", "zeroize", "pkcs8", "pem"] }
http = "1"
iroh-base = { version = "0.93.2", default-features = false, features = ["key", "relay"], path = "../iroh-base" }
iroh-relay = { version = "0.93", path = "../iroh-relay", default-features = false }
n0-future = "0.3.0"
n0-snafu = "0.2.2"
n0-watcher = "0.3"
nested_enum_utils = "0.2.1"
netwatch = { version = "0.10" }
pin-project = "1"
pkarr = { version = "5", default-features = false, features = ["relays"] }
quinn = { package = "iroh-quinn", git = "https://github.com/n0-computer/quinn", branch = "multipath-quinn-0.11.x", default-features = false, features = ["rustls-ring"] }
quinn-proto = { package = "iroh-quinn-proto", git = "https://github.com/n0-computer/quinn", branch = "multipath-quinn-0.11.x" }
quinn-udp = { package = "iroh-quinn-udp", git = "https://github.com/n0-computer/quinn", branch = "multipath-quinn-0.11.x" }
rand = "0.9.2"
reqwest = { version = "0.12", default-features = false, features = [
    "rustls-tls",
    "stream",
] }
ring = "0.17"
<<<<<<< HEAD
rustc-hash = "2"
rustls = { version = "0.23", default-features = false, features = ["ring"] }
=======
rustls = { version = "0.23.33", default-features = false, features = ["ring"] }
>>>>>>> 9cb4020c
serde = { version = "1.0.219", features = ["derive", "rc"] }
smallvec = "1.11.1"
snafu = { version = "0.8.5", features = ["rust_1_81"] }
strum = { version = "0.27", features = ["derive"] }
tokio = { version = "1.44.1", features = [
    "io-util",
    "macros",
    "sync",
    "rt",
] }
tokio-stream = { version = "0.1.15", features = ["sync"] }
tokio-util = { version = "0.7", features = ["io-util", "io", "rt"] }
tracing = "0.1"
url = { version = "2.5", features = ["serde"] }
webpki = { package = "rustls-webpki", version = "0.103.7", features = ["ring"] }
webpki_types = { package = "rustls-pki-types", version = "1.12" }
webpki-roots = "1.0.3"
z32 = "1.0.3"

# fix minimal versions
# for n0-futures
futures-buffered = "0.2.11"
pkcs8 = "0.11.0-rc.7"
rustls-platform-verifier = "0.5.3"

# metrics
iroh-metrics = { version = "0.36", default-features = false }

# local-swarm-discovery
swarm-discovery = { version = "0.4", optional = true }
futures-util = "0.3"

# test_utils
axum = { version = "0.8", optional = true }

# non-wasm-in-browser dependencies
[target.'cfg(not(all(target_family = "wasm", target_os = "unknown")))'.dependencies]
hickory-resolver = "0.25.1"
igd-next = { version = "0.16", features = ["aio_tokio"] }
netdev = { version = "0.38.1" }
portmapper = { version = "0.10", default-features = false }
quinn = { package = "iroh-quinn", git = "https://github.com/n0-computer/quinn", branch = "multipath-quinn-0.11.x", default-features = false, features = ["runtime-tokio", "rustls-ring"] }
tokio = { version = "1", features = [
    "io-util",
    "macros",
    "sync",
    "rt",
    "net",
    "fs",
    "io-std",
    "signal",
    "process",
] }
surge-ping = "0.8.0"

# wasm-in-browser dependencies
[target.'cfg(all(target_family = "wasm", target_os = "unknown"))'.dependencies]
wasm-bindgen-futures = "0.4"
# we don't use instant nor time directly, but need to enable it because backoff and x509_parser use these in browsers and we need to enable some feature flags for that to work
instant = { version = "0.1", features = ["wasm-bindgen"] }
time = { version = "0.3", features = ["wasm-bindgen"] }
getrandom = { version = "0.3.2", features = ["wasm_js"] }

# target-common test/dev dependencies
[dev-dependencies]
console_error_panic_hook = "0.1"
postcard = { version = "1.1.1", features = ["use-std"] }
tracing-subscriber = { version = "0.3", features = ["env-filter"] }
rand_chacha = "0.9"

# *non*-wasm-in-browser test/dev dependencies
[target.'cfg(not(all(target_family = "wasm", target_os = "unknown")))'.dev-dependencies]
axum = { version = "0.8" }
pretty_assertions = "1.4"
rand_chacha = "0.9"
tokio = { version = "1", features = [
    "io-util",
    "sync",
    "rt",
    "net",
    "fs",
    "macros",
    "time",
    "test-util",
] }
serde_json = "1"
iroh-relay = { path = "../iroh-relay", default-features = false, features = ["test-utils", "server"] }
tracing-test = "0.2.5"
clap = { version = "4", features = ["derive"] }
tracing-subscriber = { version = "0.3", features = [
    "env-filter",
] }
indicatif = { version = "0.18", features = ["tokio"] }
parse-size = { version = "1.1.0", features = ['std'] }
iroh-base = { version = "0.93.2", default-features = false, features = ["key", "relay", "ticket"], path = "../iroh-base" }

# wasm-in-browser test/dev dependencies
[target.'cfg(all(target_family = "wasm", target_os = "unknown"))'.dev-dependencies]
tracing-subscriber-wasm = "0.1.0"
wasm-bindgen-test = "0.3"

[build-dependencies]
cfg_aliases = { version = "0.2.1" }

[features]
default = ["metrics"]
metrics = ["iroh-metrics/metrics", "iroh-relay/metrics", "portmapper/metrics"]
test-utils = ["iroh-relay/test-utils", "iroh-relay/server", "dep:axum"]
discovery-local-network = ["dep:swarm-discovery"]
discovery-pkarr-dht = ["pkarr/dht"]

[package.metadata.docs.rs]
all-features = true
rustdoc-args = ["--cfg", "iroh_docsrs"]

[[test]]
name = "integration"
path = "tests/integration.rs"

[[example]]
name = "listen"
required-features = []

[[example]]
name = "connect"
required-features = []

[[example]]
name = "listen-unreliable"
required-features = []

[[example]]
name = "connect-unreliable"
required-features = []

[[example]]
name = "dht_discovery"
required-features = ["discovery-pkarr-dht"]

[[example]]
name = "locally-discovered-nodes"
required-features = ["discovery-local-network"]

[[example]]
name = "search"
required-features = []

[[example]]
name = "echo"
required-features = []

[[example]]
name = "echo-no-router"
required-features = []

[[example]]
name = "transfer"
required-features = []

[[example]]
name = "0rtt"
required-features = []<|MERGE_RESOLUTION|>--- conflicted
+++ resolved
@@ -55,12 +55,8 @@
     "stream",
 ] }
 ring = "0.17"
-<<<<<<< HEAD
 rustc-hash = "2"
-rustls = { version = "0.23", default-features = false, features = ["ring"] }
-=======
 rustls = { version = "0.23.33", default-features = false, features = ["ring"] }
->>>>>>> 9cb4020c
 serde = { version = "1.0.219", features = ["derive", "rc"] }
 smallvec = "1.11.1"
 snafu = { version = "0.8.5", features = ["rust_1_81"] }
