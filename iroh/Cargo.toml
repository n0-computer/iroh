[package]
name = "iroh"
version = "0.5.1"
edition = "2021"
readme = "README.md"
description = "Bytes. Distributed."
license = "MIT OR Apache-2.0"
authors = ["dignifiedquire <me@dignifiedquire.com>", "n0 team"]
repository = "https://github.com/n0-computer/iroh"
default-run = "iroh"

# Sadly this also needs to be updated in .github/workflows/ci.yml
rust-version = "1.67"

[dependencies]
anyhow = { version = "1", features = ["backtrace"] }
bao-tree = { version = "0.7.0", features = ["tokio_fsm"], default-features = false }
bytes = "1"
data-encoding = "2.4.0"
derive_more = { version = "1.0.0-beta.1", features = ["debug", "display", "from", "try_into"] }
flume = "0.10.14"
futures = "0.3.25"
genawaiter = { version = "0.99", default-features = false, features = ["futures03"] }
hex = { version = "0.4.3" }
iroh-bytes = { version = "0.5.0", path = "../iroh-bytes" }
iroh-io = { version = "0.2.2" }
iroh-metrics = { version = "0.5.0", path = "../iroh-metrics", optional = true }
iroh-net = { version = "0.5.1", path = "../iroh-net" }
itertools = "0.11.0"
num_cpus = { version = "1.15.0" }
portable-atomic = "1"
iroh-sync = { version = "0.5.1", path = "../iroh-sync" }
iroh-gossip = { version = "0.5.1", path = "../iroh-gossip" }
once_cell = "1.18.0"
parking_lot = "0.12.1"
postcard = { version = "1", default-features = false, features = ["alloc", "use-std", "experimental-derive"] }
quic-rpc = { version = "0.6", default-features = false, features = ["flume-transport"] }
quinn = "0.10"
range-collections = { version = "0.4.0" }
rand = "0.8"
serde = { version = "1", features = ["derive"] }
thiserror = "1"
tokio = { version = "1", features = ["io-util", "rt"] }
tokio-stream = "0.1"
<<<<<<< HEAD
tokio-util = { version = "0.7", features = ["io-util", "io", "time"] }
=======
tokio-util = { version = "0.7", features = ["codec", "io-util", "io"] }
>>>>>>> 904342fb
tracing = "0.1"
walkdir = "2"

# CLI
clap = { version = "4", features = ["derive"], optional = true }
config = { version = "0.13.1", default-features = false, features = ["toml", "preserve_order"], optional = true }
console = { version = "0.15.5", optional = true }
dirs-next = { version = "2.0.0", optional = true }
indicatif = { version = "0.17", features = ["tokio"], optional = true }
multibase = { version = "0.9.1", optional = true }
rustyline = { version = "12.0.0", optional = true }
shell-words = { version = "1.1.0", optional = true }
shellexpand = { version = "3.1.0", optional = true }
tempfile = { version = "3.4", optional = true }
toml = { version = "0.7.3", optional = true }
tracing-subscriber = { version = "0.3", features = ["env-filter"], optional = true }
url = { version = "2.4", features = ["serde"] }
colored = { version = "2.0.4", optional = true }

# Examples
ed25519-dalek = { version = "2.0.0", features = ["serde", "rand_core"], optional = true }

[features]
default = ["cli", "metrics"]
cli = ["clap", "config", "console", "dirs-next", "indicatif", "multibase", "quic-rpc/quinn-transport", "tempfile", "tokio/rt-multi-thread", "tracing-subscriber", "flat-db", "mem-db", "iroh-collection", "shell-words", "shellexpand", "rustyline", "colored", "toml"]
metrics = ["iroh-metrics"]
mem-db = []
flat-db = []
iroh-collection = []
test = []
example-sync = ["cli"]

[dev-dependencies]
anyhow = { version = "1", features = ["backtrace"] }
bytes = "1"
duct = "0.13.6"
genawaiter = { version = "0.99", features = ["futures03"] }
iroh-test = { version = "0.5.1", path = "../iroh-test" }
nix = "0.26.2"
proptest = "1.2.0"
regex = { version = "1.7.1", features = ["std"] }
tempfile = "3.4"
testdir = "0.8"
tokio = { version = "1", features = ["macros", "io-util", "rt"] }
tracing-subscriber = { version = "0.3", features = ["env-filter"] }

[[bin]]
name = "iroh"
required-features = ["cli"]

[[example]]
name = "collection"
required-features = ["mem-db", "iroh-collection"]

[[example]]
name = "dump-blob-stream"
required-features = ["mem-db", "iroh-collection"]

[[example]]
name = "hello-world"
required-features = ["mem-db"]

[[example]]
name = "sync"
required-features = ["example-sync"]<|MERGE_RESOLUTION|>--- conflicted
+++ resolved
@@ -42,11 +42,7 @@
 thiserror = "1"
 tokio = { version = "1", features = ["io-util", "rt"] }
 tokio-stream = "0.1"
-<<<<<<< HEAD
-tokio-util = { version = "0.7", features = ["io-util", "io", "time"] }
-=======
-tokio-util = { version = "0.7", features = ["codec", "io-util", "io"] }
->>>>>>> 904342fb
+tokio-util = { version = "0.7", features = ["codec", "io-util", "io", "time"] }
 tracing = "0.1"
 walkdir = "2"
 
