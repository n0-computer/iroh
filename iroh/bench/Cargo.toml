[package]
name = "iroh-bench"
version = "0.35.0"
edition = "2021"
license = "MIT OR Apache-2.0"
publish = false

[dependencies]
bytes = "1.7"
hdrhistogram = { version = "7.2", default-features = false }
iroh = { path = ".." }
iroh-metrics = "0.34"
n0-future = "0.1.1"
<<<<<<< HEAD
n0-watcher = "0.1"
=======
n0-snafu = "0.2.0"
>>>>>>> 75eae87c
quinn = { package = "iroh-quinn", version = "0.13" }
rand = "0.8"
rcgen = "0.13"
rustls = { version = "0.23", default-features = false, features = ["ring"] }
clap = { version = "4", features = ["derive"] }
tokio = { version = "1", features = ["rt", "sync"] }
tracing = "0.1"
tracing-subscriber = { version = "0.3.0", default-features = false, features = [
    "env-filter",
    "fmt",
    "ansi",
    "time",
    "local-time",
] }

[features]
default = []
local-relay = ["iroh/test-utils"]<|MERGE_RESOLUTION|>--- conflicted
+++ resolved
@@ -11,11 +11,8 @@
 iroh = { path = ".." }
 iroh-metrics = "0.34"
 n0-future = "0.1.1"
-<<<<<<< HEAD
+n0-snafu = "0.2.0"
 n0-watcher = "0.1"
-=======
-n0-snafu = "0.2.0"
->>>>>>> 75eae87c
 quinn = { package = "iroh-quinn", version = "0.13" }
 rand = "0.8"
 rcgen = "0.13"
