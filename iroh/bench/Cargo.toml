--- conflicted
+++ resolved
@@ -12,13 +12,8 @@
 iroh-metrics = "0.35"
 n0-future = "0.1.1"
 n0-snafu = "0.2.0"
-<<<<<<< HEAD
 quinn = { package = "iroh-quinn", git = "https://github.com/n0-computer/quinn", branch = "multipath-quinn-0.11.x" }
-rand = "0.8"
-=======
-quinn = { package = "iroh-quinn", version = "0.14" }
 rand = "0.9.2"
->>>>>>> 968a70bc
 rcgen = "0.14"
 rustls = { version = "0.23", default-features = false, features = ["ring"] }
 clap = { version = "4", features = ["derive"] }
