[package]
name = "iroh-bench"
version = "0.94.0"
edition = "2024"
license = "MIT OR Apache-2.0"
publish = false

[dependencies]
bytes = "1.7"
hdrhistogram = { version = "7.2", default-features = false }
iroh = { path = ".." }
iroh-metrics = "0.37"
n0-future = "0.3.0"
<<<<<<< HEAD
n0-snafu = "0.2.0"
quinn = { package = "iroh-quinn", git = "https://github.com/n0-computer/quinn", branch = "main-iroh" }
=======
n0-error = "0.1.0"
quinn = { package = "iroh-quinn", version = "0.14" }
>>>>>>> 30c23e8d
rand = "0.9.2"
rcgen = "0.14"
rustls = { version = "0.23.33", default-features = false, features = ["ring"] }
clap = { version = "4", features = ["derive"] }
tokio = { version = "1", features = ["rt", "sync"] }
tracing = "0.1"
tracing-subscriber = { version = "0.3.0", default-features = false, features = [
    "env-filter",
    "fmt",
    "ansi",
    "time",
    "local-time",
] }

[features]
default = []
local-relay = ["iroh/test-utils"]<|MERGE_RESOLUTION|>--- conflicted
+++ resolved
@@ -11,13 +11,8 @@
 iroh = { path = ".." }
 iroh-metrics = "0.37"
 n0-future = "0.3.0"
-<<<<<<< HEAD
-n0-snafu = "0.2.0"
+n0-error = "0.1.0"
 quinn = { package = "iroh-quinn", git = "https://github.com/n0-computer/quinn", branch = "main-iroh" }
-=======
-n0-error = "0.1.0"
-quinn = { package = "iroh-quinn", version = "0.14" }
->>>>>>> 30c23e8d
 rand = "0.9.2"
 rcgen = "0.14"
 rustls = { version = "0.23.33", default-features = false, features = ["ring"] }
