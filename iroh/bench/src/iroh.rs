use std::{
    net::SocketAddr,
    time::{Duration, Instant},
};

use anyhow::{Context, Result};
use bytes::Bytes;
use iroh::{
    endpoint::{Connection, ConnectionError, RecvStream, SendStream, TransportConfig},
<<<<<<< HEAD
    watchable::Watcher as _,
    Endpoint, NodeAddr, RelayMap, RelayMode, RelayUrl,
=======
    Endpoint, NodeAddr, RelayMode, RelayUrl,
>>>>>>> f3c9af35
};
use tracing::{trace, warn};

use crate::{
    client_handler, stats::TransferResult, ClientStats, ConnectionSelector, EndpointSelector, Opt,
};

pub const ALPN: &[u8] = b"n0/iroh-bench/0";

/// Creates a server endpoint which runs on the given runtime
pub fn server_endpoint(
    rt: &tokio::runtime::Runtime,
    relay_url: &Option<RelayUrl>,
    opt: &Opt,
) -> (NodeAddr, Endpoint) {
    let _guard = rt.enter();
    rt.block_on(async move {
        let relay_mode = relay_url
            .clone()
            .map_or(RelayMode::Disabled, |url| RelayMode::Custom(url.into()));

        #[allow(unused_mut)]
        let mut builder = Endpoint::builder();
        #[cfg(feature = "local-relay")]
        {
            builder = builder.insecure_skip_relay_cert_verify(relay_url.is_some());
            let path_selection = match opt.only_relay {
                true => iroh::endpoint::PathSelection::RelayOnly,
                false => iroh::endpoint::PathSelection::default(),
            };
            builder = builder.path_selection(path_selection);
        }
        let ep = builder
            .alpns(vec![ALPN.to_vec()])
            .relay_mode(relay_mode)
            .transport_config(transport_config(opt.max_streams, opt.initial_mtu))
            .bind()
            .await
            .unwrap();

        if relay_url.is_some() {
            ep.home_relay().initialized().await.unwrap();
        }

        let addr = ep.bound_sockets();
        let addr = SocketAddr::new("127.0.0.1".parse().unwrap(), addr[0].port());
        let mut addr = NodeAddr::new(ep.node_id()).with_direct_addresses([addr]);
        if let Some(relay_url) = relay_url {
            addr = addr.with_relay_url(relay_url.clone());
        }
        (addr, ep)
    })
}

/// Create and run a client
pub async fn client(
    server_addr: NodeAddr,
    relay_url: Option<RelayUrl>,
    opt: Opt,
) -> Result<ClientStats> {
    let client_start = std::time::Instant::now();
    let (endpoint, connection) = connect_client(server_addr, relay_url, opt).await?;
    let client_connect_time = client_start.elapsed();
    let mut res = client_handler(
        EndpointSelector::Iroh(endpoint),
        ConnectionSelector::Iroh(connection),
        opt,
    )
    .await?;
    res.connect_time = client_connect_time;
    Ok(res)
}

/// Create a client endpoint and client connection
pub async fn connect_client(
    server_addr: NodeAddr,
    relay_url: Option<RelayUrl>,
    opt: Opt,
) -> Result<(Endpoint, Connection)> {
    let relay_mode = relay_url
        .clone()
        .map_or(RelayMode::Disabled, |url| RelayMode::Custom(url.into()));
    #[allow(unused_mut)]
    let mut builder = Endpoint::builder();
    #[cfg(feature = "local-relay")]
    {
        builder = builder.insecure_skip_relay_cert_verify(relay_url.is_some());
        let path_selection = match opt.only_relay {
            true => iroh::endpoint::PathSelection::RelayOnly,
            false => iroh::endpoint::PathSelection::default(),
        };
        builder = builder.path_selection(path_selection);
    }
    let endpoint = builder
        .alpns(vec![ALPN.to_vec()])
        .relay_mode(relay_mode)
        .transport_config(transport_config(opt.max_streams, opt.initial_mtu))
        .bind()
        .await
        .unwrap();

    if relay_url.is_some() {
        endpoint.home_relay().initialized().await?;
    }

    // TODO: We don't support passing client transport config currently
    // let mut client_config = quinn::ClientConfig::new(Arc::new(crypto));
    // client_config.transport_config(Arc::new(transport_config(&opt)));

    let connection = endpoint
        .connect(server_addr, ALPN)
        .await
        .context("unable to connect")?;
    trace!("connected");

    Ok((endpoint, connection))
}

pub fn transport_config(max_streams: usize, initial_mtu: u16) -> TransportConfig {
    // High stream windows are chosen because the amount of concurrent streams
    // is configurable as a parameter.
    let mut config = TransportConfig::default();
    config.max_concurrent_uni_streams(max_streams.try_into().unwrap());
    config.initial_mtu(initial_mtu);

    // TODO: re-enable when we upgrade quinn version
    // let mut acks = quinn::AckFrequencyConfig::default();
    // acks.ack_eliciting_threshold(10u32.into());
    // config.ack_frequency_config(Some(acks));

    config
}

async fn drain_stream(
    stream: &mut RecvStream,
    read_unordered: bool,
) -> Result<(usize, Duration, u64)> {
    let mut read = 0;

    let download_start = Instant::now();
    let mut first_byte = true;
    let mut ttfb = download_start.elapsed();

    let mut num_chunks: u64 = 0;

    if read_unordered {
        while let Some(chunk) = stream.read_chunk(usize::MAX, false).await? {
            if first_byte {
                ttfb = download_start.elapsed();
                first_byte = false;
            }
            read += chunk.bytes.len();
            num_chunks += 1;
        }
    } else {
        // These are 32 buffers, for reading approximately 32kB at once
        #[rustfmt::skip]
        let mut bufs = [
            Bytes::new(), Bytes::new(), Bytes::new(), Bytes::new(),
            Bytes::new(), Bytes::new(), Bytes::new(), Bytes::new(),
            Bytes::new(), Bytes::new(), Bytes::new(), Bytes::new(),
            Bytes::new(), Bytes::new(), Bytes::new(), Bytes::new(),
            Bytes::new(), Bytes::new(), Bytes::new(), Bytes::new(),
            Bytes::new(), Bytes::new(), Bytes::new(), Bytes::new(),
            Bytes::new(), Bytes::new(), Bytes::new(), Bytes::new(),
            Bytes::new(), Bytes::new(), Bytes::new(), Bytes::new(),
        ];

        while let Some(n) = stream.read_chunks(&mut bufs[..]).await? {
            if first_byte {
                ttfb = download_start.elapsed();
                first_byte = false;
            }
            read += bufs.iter().take(n).map(|buf| buf.len()).sum::<usize>();
            num_chunks += 1;
        }
    }

    Ok((read, ttfb, num_chunks))
}

async fn send_data_on_stream(stream: &mut SendStream, stream_size: u64) -> Result<()> {
    const DATA: &[u8] = &[0xAB; 1024 * 1024];
    let bytes_data = Bytes::from_static(DATA);

    let full_chunks = stream_size / (DATA.len() as u64);
    let remaining = (stream_size % (DATA.len() as u64)) as usize;

    for _ in 0..full_chunks {
        stream
            .write_chunk(bytes_data.clone())
            .await
            .context("failed sending data")?;
    }

    if remaining != 0 {
        stream
            .write_chunk(bytes_data.slice(0..remaining))
            .await
            .context("failed sending data")?;
    }

    stream.finish().context("failed finishing stream")?;
    stream
        .stopped()
        .await
        .context("failed to wait for stream to be stopped")?;

    Ok(())
}

pub async fn handle_client_stream(
    connection: &Connection,
    upload_size: u64,
    read_unordered: bool,
) -> Result<(TransferResult, TransferResult)> {
    let start = Instant::now();

    let (mut send_stream, mut recv_stream) = connection
        .open_bi()
        .await
        .context("failed to open stream")?;

    send_data_on_stream(&mut send_stream, upload_size).await?;

    let upload_result = TransferResult::new(start.elapsed(), upload_size, Duration::default(), 0);

    let start = Instant::now();
    let (size, ttfb, num_chunks) = drain_stream(&mut recv_stream, read_unordered).await?;
    let download_result = TransferResult::new(start.elapsed(), size as u64, ttfb, num_chunks);

    Ok((upload_result, download_result))
}

/// Take the provided endpoint and run the server
pub async fn server(endpoint: Endpoint, opt: Opt) -> Result<()> {
    let mut server_tasks = Vec::new();

    // Handle only the expected amount of clients
    for _ in 0..opt.clients {
        let incoming = endpoint.accept().await.unwrap();
        let connecting = match incoming.accept() {
            Ok(connecting) => connecting,
            Err(err) => {
                warn!("incoming connection failed: {err:#}");
                // we can carry on in these cases:
                // this can be caused by retransmitted datagrams
                continue;
            }
        };
        let connection = connecting.await.context("handshake failed")?;

        server_tasks.push(tokio::spawn(async move {
            loop {
                let (mut send_stream, mut recv_stream) = match connection.accept_bi().await {
                    Err(ConnectionError::ApplicationClosed(_)) => break,
                    Err(e) => {
                        eprintln!("accepting stream failed: {e:?}");
                        break;
                    }
                    Ok(stream) => stream,
                };
                trace!("stream established");

                tokio::spawn(async move {
                    drain_stream(&mut recv_stream, opt.read_unordered).await?;
                    send_data_on_stream(&mut send_stream, opt.download_size).await?;
                    Ok::<_, anyhow::Error>(())
                });
            }

            if opt.stats {
                println!("\nServer connection stats:\n{:#?}", connection.stats());
            }
        }));
    }

    // Await all the tasks. We have to do this to prevent the runtime getting dropped
    // and all server tasks to be cancelled
    for handle in server_tasks {
        if let Err(e) = handle.await {
            eprintln!("Server task error: {e:?}");
        };
    }

    Ok(())
}<|MERGE_RESOLUTION|>--- conflicted
+++ resolved
@@ -7,12 +7,8 @@
 use bytes::Bytes;
 use iroh::{
     endpoint::{Connection, ConnectionError, RecvStream, SendStream, TransportConfig},
-<<<<<<< HEAD
     watchable::Watcher as _,
-    Endpoint, NodeAddr, RelayMap, RelayMode, RelayUrl,
-=======
     Endpoint, NodeAddr, RelayMode, RelayUrl,
->>>>>>> f3c9af35
 };
 use tracing::{trace, warn};
 
