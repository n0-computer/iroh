--- conflicted
+++ resolved
@@ -8,11 +8,8 @@
     endpoint::{Connection, ConnectionError, RecvStream, SendStream, TransportConfig},
     Endpoint, NodeAddr, RelayMode, RelayUrl,
 };
-<<<<<<< HEAD
+use n0_snafu::{Result, ResultExt};
 use n0_watcher::Watcher as _;
-=======
-use n0_snafu::{Result, ResultExt};
->>>>>>> 75eae87c
 use tracing::{trace, warn};
 
 use crate::{
