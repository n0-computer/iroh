--- conflicted
+++ resolved
@@ -7,12 +7,8 @@
 use bytes::Bytes;
 use iroh::{
     endpoint::{Connection, ConnectionError, RecvStream, SendStream, TransportConfig},
-<<<<<<< HEAD
     watcher::Watcher as _,
-    Endpoint, NodeAddr, RelayMap, RelayMode, RelayUrl,
-=======
     Endpoint, NodeAddr, RelayMode, RelayUrl,
->>>>>>> 31895bf0
 };
 use tracing::{trace, warn};
 
