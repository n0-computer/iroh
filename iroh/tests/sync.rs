--- conflicted
+++ resolved
@@ -205,27 +205,6 @@
         doc
     };
 
-<<<<<<< HEAD
-    //  node 3 joins & imports the doc from peer 1
-    let _doc3 = {
-        let iroh = &clients[2];
-        let doc = iroh.docs.import(ticket).await?;
-
-        // wait for 2 remote inserts
-        let mut events = doc.subscribe().await?;
-        let event = events.try_next().await?.unwrap();
-        assert!(matches!(event, LiveEvent::InsertRemote { .. }));
-        let event = events.try_next().await?.unwrap();
-        assert!(matches!(event, LiveEvent::InsertRemote { .. }));
-        let event = events.try_next().await?.unwrap();
-        assert!(matches!(event, LiveEvent::ContentReady { .. }));
-        let event = events.try_next().await?.unwrap();
-        assert!(matches!(event, LiveEvent::ContentReady { .. }));
-
-        assert_latest(&doc, b"k1", b"v1").await;
-        assert_latest(&doc, b"k2", b"v2").await;
-        doc
-=======
     // node 3 joins & imports the doc from peer 1
     nodes.push(spawn_node(rt.clone(), nodes.len()).await?);
     clients.push(nodes.last().unwrap().client());
@@ -256,7 +235,6 @@
         result: Ok(()),
         origin: event.origin.clone(),
         finished: event.finished,
->>>>>>> b24a31c4
     };
     assert_eq!(event, expected, "expected {expected:?} but got {event:?}");
 
