--- conflicted
+++ resolved
@@ -307,7 +307,6 @@
 }
 
 #[tokio::test]
-<<<<<<< HEAD
 async fn doc_delete() -> Result<()> {
     let rt = test_runtime();
     let db = iroh::baomap::mem::Store::new(rt.clone());
@@ -338,7 +337,9 @@
     let bytes = client.blobs.read_to_bytes(hash).await;
     assert!(bytes.is_err());
     node.shutdown();
-=======
+}
+
+#[tokio::test]
 async fn sync_drop_doc() -> Result<()> {
     setup_logging();
     let rt = test_runtime();
@@ -368,7 +369,6 @@
     let ev = sub.next().await;
     assert!(ev.is_none());
 
->>>>>>> 079bb9e5
     Ok(())
 }
 
