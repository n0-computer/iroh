--- conflicted
+++ resolved
@@ -38,14 +38,9 @@
 fn test_node(
     rt: runtime::Handle,
     addr: SocketAddr,
-<<<<<<< HEAD
     secret_key: SecretKey,
-) -> Builder<iroh::baomap::mem::Store, store::memory::Store, DummyServerEndpoint> {
-    let db = iroh::baomap::mem::Store::new(rt.clone());
-=======
 ) -> Builder<iroh_bytes::store::mem::Store, store::memory::Store, DummyServerEndpoint> {
     let db = iroh_bytes::store::mem::Store::new(rt.clone());
->>>>>>> 14c44973
     let store = iroh_sync::store::memory::Store::default();
     Node::builder(db, store)
         .secret_key(secret_key)
@@ -57,10 +52,9 @@
 fn spawn_node(
     rt: runtime::Handle,
     i: usize,
-<<<<<<< HEAD
     rng: &mut (impl CryptoRng + Rng),
-) -> impl Future<Output = anyhow::Result<Node<iroh::baomap::mem::Store, store::memory::Store>>> + 'static
-{
+) -> impl Future<Output = anyhow::Result<Node<iroh_bytes::store::mem::Store, store::memory::Store>>>
+       + 'static {
     let secret_key = SecretKey::generate_with_rng(rng);
     async move {
         let node = test_node(rt, "127.0.0.1:0".parse()?, secret_key);
@@ -68,21 +62,13 @@
         info!(?i, me = %node.peer_id().fmt_short(), "node spawned");
         Ok(node)
     }
-=======
-) -> anyhow::Result<Node<iroh_bytes::store::mem::Store, store::memory::Store>> {
-    let node = test_node(rt, "127.0.0.1:0".parse()?);
-    let node = node.spawn().await?;
-    info!("spawned node {i} {:?}", node.peer_id());
-    Ok(node)
->>>>>>> 14c44973
 }
 
 async fn spawn_nodes(
     rt: runtime::Handle,
     n: usize,
-<<<<<<< HEAD
     mut rng: &mut (impl CryptoRng + Rng),
-) -> anyhow::Result<Vec<Node<iroh::baomap::mem::Store, store::memory::Store>>> {
+) -> anyhow::Result<Vec<Node<iroh_bytes::store::mem::Store, store::memory::Store>>> {
     let mut futs = vec![];
     for i in 0..n {
         futs.push(spawn_node(rt.clone(), i, &mut rng));
@@ -92,13 +78,6 @@
 
 pub fn test_rng(seed: &[u8]) -> rand_chacha::ChaCha12Rng {
     rand_chacha::ChaCha12Rng::from_seed(*Hash::new(seed).as_bytes())
-=======
-) -> anyhow::Result<Vec<Node<iroh_bytes::store::mem::Store, store::memory::Store>>> {
-    futures::future::join_all((0..n).map(|i| spawn_node(rt.clone(), i)))
-        .await
-        .into_iter()
-        .collect()
->>>>>>> 14c44973
 }
 
 /// This tests the simplest scenario: A node connects to another node, and performs sync.
