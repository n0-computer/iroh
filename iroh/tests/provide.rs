--- conflicted
+++ resolved
@@ -30,17 +30,12 @@
 use iroh_bytes::{
     baomap::{PartialMap, Store},
     collection::{CollectionParser, CollectionStats, LinkStream},
-<<<<<<< HEAD
     get::{
-        fsm::{self},
-        fsm::{ConnectedNext, DecodeError},
+        fsm::ConnectedNext,
+        fsm::{self, DecodeError},
         Stats,
     },
-    protocol::{AnyGetRequest, CustomGetRequest, GetRequest, RequestToken},
-=======
-    get::{fsm, fsm::ConnectedNext, Stats},
     protocol::{CustomGetRequest, GetRequest, Request, RequestToken},
->>>>>>> 5d3ef916
     provider::{self, CustomGetHandler, RequestAuthorizationHandler},
     util::runtime,
     Hash,
