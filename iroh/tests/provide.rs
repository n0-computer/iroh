use std::{
    collections::BTreeMap,
    net::{Ipv4Addr, Ipv6Addr, SocketAddr},
    path::{Path, PathBuf},
    time::{Duration, Instant},
};

use anyhow::{anyhow, bail, Context, Result};
use bytes::Bytes;
use futures::{future::BoxFuture, FutureExt};
<<<<<<< HEAD
use iroh::node::{Event, Node};
use iroh_net::{
    tls::{Keypair, PeerId},
    MagicEndpoint,
};
=======
use iroh::node::{Event, Node, StaticTokenAuthHandler};
use iroh_net::MagicEndpoint;
>>>>>>> 0c145a4a
use rand::RngCore;
use testdir::testdir;
use tokio::{fs, io::AsyncWriteExt, sync::broadcast};
use tracing_subscriber::{prelude::*, EnvFilter};

use iroh_bytes::{
    blobs::{Blob, Collection},
    get::{self, get_response_machine, get_response_machine::ConnectedNext, Stats},
    protocol::{AnyGetRequest, CustomGetRequest, GetRequest, RequestToken},
    provider::{
        self, create_collection, database::InMemDatabase, CustomGetHandler, DataSource, Database,
        RequestAuthorizationHandler,
    },
    runtime,
    util::Hash,
};

/// Pick up the tokio runtime from the thread local and add a
/// thread per core runtime.
fn test_runtime() -> runtime::Handle {
    runtime::Handle::from_currrent(1).unwrap()
}

#[tokio::test]
async fn basics() -> Result<()> {
    setup_logging();
    let rt = test_runtime();
    transfer_data(
        vec![("hello_world", "hello world!".as_bytes().to_vec())],
        &rt,
    )
    .await
}

#[tokio::test]
async fn multi_file() -> Result<()> {
    setup_logging();
    let rt = test_runtime();

    let file_opts = vec![
        ("1", 10),
        ("2", 1024),
        ("3", 1024 * 1024),
        // overkill, but it works! Just annoying to wait for
        // ("4", 1024 * 1024 * 90),
    ];
    transfer_random_data(file_opts, &rt).await
}

#[tokio::test]
async fn many_files() -> Result<()> {
    setup_logging();
    let rt = test_runtime();
    let num_files = [10, 100];
    for num in num_files {
        println!("NUM_FILES: {num}");
        let file_opts = (0..num)
            .map(|i| {
                // use a long file name to test large collections
                let name = i.to_string().repeat(50);
                (name, 10)
            })
            .collect();
        transfer_random_data(file_opts, &rt).await?;
    }
    Ok(())
}

#[tokio::test]
async fn sizes() -> Result<()> {
    setup_logging();
    let rt = test_runtime();

    let sizes = [
        0,
        10,
        100,
        1024,
        1024 * 100,
        1024 * 500,
        1024 * 1024,
        1024 * 1024 + 10,
        1024 * 1024 * 9,
    ];

    for size in sizes {
        let now = Instant::now();
        transfer_random_data(vec![("hello_world", size)], &rt).await?;
        println!("  took {}ms", now.elapsed().as_millis());
    }

    Ok(())
}

#[tokio::test]
async fn empty_files() -> Result<()> {
    let rt = test_runtime();
    // try to transfer as many files as possible without hitting a limit
    // booo 400 is too small :(
    let num_files = 400;
    let mut file_opts = Vec::new();
    for i in 0..num_files {
        file_opts.push((i.to_string(), 0));
    }
    transfer_random_data(file_opts, &rt).await
}

/// Create new get options with the given peer id and addresses, using a
/// randomly generated keypair.
fn get_options(peer_id: PeerId, addrs: Vec<SocketAddr>) -> get::Options {
    get::Options {
        keypair: Keypair::generate(),
        peer_id,
        addrs,
        keylog: false,
        derp_map: None,
    }
}

#[tokio::test(flavor = "multi_thread")]
async fn multiple_clients() -> Result<()> {
    let dir: PathBuf = testdir!();
    let filename = "hello_world";
    let path = dir.join(filename);
    let content = b"hello world!";
    let addr = "127.0.0.1:0".parse().unwrap();

    tokio::fs::write(&path, content).await?;
    // hash of the transfer file
    let expect_data = tokio::fs::read(&path).await?;
    let expect_hash = blake3::hash(&expect_data);
    let expect_name = filename.to_string();

    let (db, hash) = provider::create_collection(vec![DataSource::new(path)]).await?;

    let rt = test_runtime();
    let node = Node::builder(db)
        .runtime(&rt)
        .bind_addr(addr)
        .spawn()
        .await?;

    let mut tasks = Vec::new();
    for _i in 0..3 {
        let file_hash: Hash = expect_hash.into();
        let name = expect_name.clone();
        let addrs = node.local_address().unwrap();
        let peer_id = node.peer_id();
        let content = content.to_vec();

        tasks.push(rt.local_pool().spawn_pinned(move || {
            async move {
                let opts = get_options(peer_id, addrs);
                let expected_data = &content;
                let expected_name = &name;
                let request = GetRequest::all(hash).into();
                let (collection, children, _stats) = run_get_request(opts, request).await?;
                assert_eq!(expected_name, &collection.blobs()[0].name);
                assert_eq!(&file_hash, &collection.blobs()[0].hash);
                assert_eq!(expected_data, &children[&0]);

                anyhow::Ok(())
            }
            .boxed_local()
        }));
    }

    futures::future::try_join_all(tasks).await?;
    Ok(())
}

// Run the test creating random data for each blob, using the size specified by the file
// options
async fn transfer_random_data<S>(
    file_opts: Vec<(S, usize)>,
    rt: &crate::runtime::Handle,
) -> Result<()>
where
    S: Into<String> + std::fmt::Debug + std::cmp::PartialEq + Clone,
{
    let file_opts = file_opts
        .into_iter()
        .map(|(name, size)| {
            let mut content = vec![0u8; size];
            rand::thread_rng().fill_bytes(&mut content);
            (name, content)
        })
        .collect();
    transfer_data(file_opts, rt).await
}

// Run the test for a vec of filenames and blob data
async fn transfer_data<S>(file_opts: Vec<(S, Vec<u8>)>, rt: &crate::runtime::Handle) -> Result<()>
where
    S: Into<String> + std::fmt::Debug + std::cmp::PartialEq + Clone,
{
    let mut expects = Vec::new();
    let num_blobs = file_opts.len();

    let (mut mdb, lookup) = InMemDatabase::new(file_opts.clone());
    let mut blobs = Vec::new();
    let mut total_blobs_size = 0u64;

    for opt in file_opts.into_iter() {
        let (name, data) = opt;
        let name = name.into();
        println!("Sending {}: {}b", name, data.len());

        let path = PathBuf::from(&name);
        // get expected hash of file
        let hash = blake3::hash(&data);
        let hash = Hash::from(hash);
        let blob = Blob {
            name: name.clone(),
            hash,
        };
        blobs.push(blob);
        total_blobs_size += data.len() as u64;

        // keep track of expected values
        expects.push((name, path, hash));
    }
    let collection = Collection::new(blobs, total_blobs_size)?;
    let collection_bytes = collection.to_bytes()?;
    let collection_hash = mdb.insert(collection_bytes);

    // sort expects by name to match the canonical order of blobs
    expects.sort_by(|a, b| a.0.cmp(&b.0));

    let addr = "127.0.0.1:0".parse().unwrap();
    let node = Node::builder(mdb.clone())
        .runtime(rt)
        .bind_addr(addr)
        .spawn()
        .await?;
    let mut provider_events = node.subscribe();
    let events_task = tokio::task::spawn(async move {
        let mut events = Vec::new();
        loop {
            match provider_events.recv().await {
                Ok(event) => match event {
                    Event::ByteProvide(provider::Event::TransferCollectionCompleted { .. })
                    | Event::ByteProvide(provider::Event::TransferAborted { .. }) => {
                        events.push(event);
                        break;
                    }
                    _ => events.push(event),
                },
                Err(e) => match e {
                    broadcast::error::RecvError::Closed => {
                        break;
                    }
                    broadcast::error::RecvError::Lagged(num) => {
                        panic!("unable to keep up, skipped {num} messages");
                    }
                },
            }
        }
        events
    });

    let addrs = node.local_endpoint_addresses().await?;
    let opts = get_options(node.peer_id(), addrs);
    let request = GetRequest::all(collection_hash).into();
    let (collection, children, _stats) = run_get_request(opts, request).await?;
    assert_eq!(num_blobs, collection.blobs().len());
    for (i, (name, hash)) in lookup.into_iter().enumerate() {
        let hash = Hash::from(hash);
        let blob = &collection.blobs()[i];
        let expect = mdb.get(&hash).unwrap();
        let got = &children[&(i as u64)];
        assert_eq!(name, blob.name);
        assert_eq!(hash, blob.hash);
        assert_eq!(&expect, got);
    }

    // We have to wait for the completed event before shutting down the node.
    let events = tokio::time::timeout(Duration::from_secs(30), events_task)
        .await
        .expect("duration expired")
        .expect("events task failed");
    node.shutdown();
    node.await?;

    assert_events(events, num_blobs);

    Ok(())
}

fn assert_events(events: Vec<Event>, num_blobs: usize) {
    let num_basic_events = 4;
    let num_total_events = num_basic_events + num_blobs;
    assert_eq!(
        events.len(),
        num_total_events,
        "missing events, only got {:#?}",
        events
    );
    assert!(matches!(
        events[0],
        Event::ByteProvide(provider::Event::ClientConnected { .. })
    ));
    assert!(matches!(
        events[1],
        Event::ByteProvide(provider::Event::GetRequestReceived { .. })
    ));
    assert!(matches!(
        events[2],
        Event::ByteProvide(provider::Event::TransferCollectionStarted { .. })
    ));
    for (i, event) in events[3..num_total_events - 1].iter().enumerate() {
        match event {
            Event::ByteProvide(provider::Event::TransferBlobCompleted { index, .. }) => {
                assert_eq!(*index, i as u64);
            }
            _ => panic!("unexpected event {:?}", event),
        }
    }
    assert!(matches!(
        events.last().unwrap(),
        Event::ByteProvide(provider::Event::TransferCollectionCompleted { .. })
    ));
}

fn setup_logging() {
    tracing_subscriber::registry()
        .with(tracing_subscriber::fmt::layer().with_writer(std::io::stderr))
        .with(EnvFilter::from_default_env())
        .try_init()
        .ok();
}

#[tokio::test]
async fn test_server_close() {
    let rt = test_runtime();
    // Prepare a Provider transferring a file.
    setup_logging();
    let dir = testdir!();
    let src = dir.join("src");
    fs::write(&src, "hello there").await.unwrap();
    let (db, hash) = create_collection(vec![src.into()]).await.unwrap();
    let mut node = Node::builder(db)
        .bind_addr("127.0.0.1:0".parse().unwrap())
        .runtime(&rt)
        .spawn()
        .await
        .unwrap();
    let node_addr = node.local_endpoint_addresses().await.unwrap();
    let peer_id = node.peer_id();

    // This tasks closes the connection on the provider side as soon as the transfer
    // completes.
    let supervisor = tokio::spawn(async move {
        let mut events = node.subscribe();
        loop {
            tokio::select! {
                biased;
                res = &mut node => break res.context("provider failed"),
                maybe_event = events.recv() => {
                    match maybe_event {
                        Ok(event) => {
                            match event {
                                Event::ByteProvide(provider::Event::TransferCollectionCompleted { .. }) => node.shutdown(),
                                Event::ByteProvide(provider::Event::TransferAborted { .. }) => {
                                    break Err(anyhow!("transfer aborted"));
                                }
                                _ => (),
                            }
                        }
                        Err(err) => break Err(anyhow!("event failed: {err:#}")),
                    }
                }
            }
        }
    });

    let opts = get_options(peer_id, node_addr);
    let request = GetRequest::all(hash).into();
    let (_collection, _children, _stats) = run_get_request(opts, request).await.unwrap();

    // Unwrap the JoinHandle, then the result of the Provider
    tokio::time::timeout(Duration::from_secs(10), supervisor)
        .await
        .expect("supervisor timeout")
        .expect("supervisor failed")
        .expect("supervisor error");
}

#[tokio::test]
async fn test_blob_reader_partial() -> Result<()> {
    let rt = test_runtime();
    // Prepare a Provider transferring a file.
    let dir = testdir!();
    let src0 = dir.join("src0");
    let src1 = dir.join("src1");
    {
        let content = vec![1u8; 1000];
        let mut f = tokio::fs::File::create(&src0).await?;
        for _ in 0..10 {
            f.write_all(&content).await?;
        }
    }
    fs::write(&src1, "hello world").await?;
    let (db, hash) = create_collection(vec![src0.into(), src1.into()]).await?;
    let node = Node::builder(db)
        .bind_addr("127.0.0.1:0".parse().unwrap())
        .runtime(&rt)
        .spawn()
        .await?;
    let node_addr = node.local_endpoint_addresses().await?;
    let peer_id = node.peer_id();

    let timeout = tokio::time::timeout(std::time::Duration::from_secs(10), async move {
        let connection = get::dial(get_options(peer_id, node_addr)).await.unwrap();
        let response =
            get_response_machine::AtInitial::new(connection, GetRequest::all(hash).into());
        // connect
        let connected = response.next().await.unwrap();
        // send the request
        let _start = connected.next().await.unwrap();
        // and then just hang
    })
    .await;

    timeout.expect(
        "`get` function is hanging, make sure we are handling misbehaving `on_blob` functions",
    );
    Ok(())
}

#[tokio::test]
async fn test_ipv6() {
    setup_logging();
    let rt = test_runtime();

    let readme = Path::new(env!("CARGO_MANIFEST_DIR")).join("README.md");
    let (db, hash) = create_collection(vec![readme.into()]).await.unwrap();
    let node = match Node::builder(db)
        .bind_addr((Ipv6Addr::UNSPECIFIED, 0).into())
        .runtime(&rt)
        .spawn()
        .await
    {
        Ok(provider) => provider,
        Err(_) => {
            // We assume the problem here is IPv6 on this host.  If the problem is
            // not IPv6 then other tests will also fail.
            return;
        }
    };
    let addrs = node.local_endpoint_addresses().await.unwrap();
    let peer_id = node.peer_id();
    tokio::time::timeout(Duration::from_secs(10), async move {
        let opts = get_options(peer_id, addrs);
        let request = GetRequest::all(hash).into();
        run_get_request(opts, request).await
    })
    .await
    .expect("timeout")
    .expect("get failed");
}

#[tokio::test]
async fn test_run_ticket() {
    let rt = test_runtime();
    let readme = Path::new(env!("CARGO_MANIFEST_DIR")).join("README.md");
    let (db, hash) = create_collection(vec![readme.into()]).await.unwrap();
    let token = Some(RequestToken::generate());
    let node = Node::builder(db)
        .bind_addr((Ipv4Addr::UNSPECIFIED, 0).into())
        .custom_auth_handler(StaticTokenAuthHandler::new(token.clone()))
        .runtime(&rt)
        .spawn()
        .await
        .unwrap();
    let _drop_guard = node.cancel_token().drop_guard();

    let no_token_ticket = node.ticket(hash, None).await.unwrap();
    tokio::time::timeout(Duration::from_secs(10), async move {
        let response = get::run_ticket(
            &no_token_ticket,
            GetRequest::all(no_token_ticket.hash()).into(),
            true,
            None,
        )
        .await?;

        let response = aggregate_get_response(response).await;
        assert!(response.is_err());
        anyhow::Result::<_>::Ok(())
    })
    .await
    .expect("timeout")
    .expect("getting without token failed in an unexpected way");

    let ticket = node.ticket(hash, token).await.unwrap();
    tokio::time::timeout(Duration::from_secs(10), async move {
        let request = GetRequest::all(hash).into();
        run_get_request(ticket.get_options(Keypair::generate()), request).await
    })
    .await
    .expect("timeout")
    .expect("get ticket failed");
}

/// Utility to validate that the children of a collection are correct
fn validate_children(collection: Collection, children: BTreeMap<u64, Bytes>) -> anyhow::Result<()> {
    let blobs = collection.into_inner();
    anyhow::ensure!(blobs.len() == children.len());
    for (child, blob) in blobs.into_iter().enumerate() {
        let child = child as u64;
        let data = children.get(&child).unwrap();
        anyhow::ensure!(blob.hash == blake3::hash(data).into());
    }
    Ok(())
}

async fn run_get_request(
    opts: get::Options,
    request: AnyGetRequest,
) -> anyhow::Result<(Collection, BTreeMap<u64, Bytes>, Stats)> {
    let connection = get::dial(opts).await?;
    let initial = get_response_machine::AtInitial::new(connection, request);
    use get_response_machine::*;
    let mut items = BTreeMap::new();
    let connected = initial.next().await?;
    println!("I am connected");
    // we assume that the request includes the entire collection
    let (mut next, collection) = {
        let ConnectedNext::StartRoot(sc) = connected.next().await? else {
                panic!("request did not include collection");
            };
        println!("getting collection");
        let (done, data) = sc.next().concatenate_into_vec().await?;
        println!("got collection {}", data.len());
        (done.next(), Collection::from_bytes(&data)?)
    };
    // read all the children
    let finishing = loop {
        let start = match next {
            EndBlobNext::MoreChildren(start) => start,
            EndBlobNext::Closing(finishing) => break finishing,
        };
        let child = start.child_offset();
        let Some(blob) = collection.blobs().get(child as usize) else {
                break start.finish();
            };
        let (done, data) = start.next(blob.hash).concatenate_into_vec().await?;
        items.insert(child, data.into());
        next = done.next();
    };
    let stats = finishing.next().await?;
    Ok((collection, items, stats))
}

#[tokio::test]
async fn test_run_fsm() {
    let rt = test_runtime();
    let readme = Path::new(env!("CARGO_MANIFEST_DIR")).join("README.md");
    let (db, hash) = create_collection(vec![readme.into()]).await.unwrap();
    let node = match Node::builder(db)
        .bind_addr("[::1]:0".parse().unwrap())
        .runtime(&rt)
        .spawn()
        .await
    {
        Ok(provider) => provider,
        Err(_) => {
            // We assume the problem here is IPv6 on this host.  If the problem is
            // not IPv6 then other tests will also fail.
            return;
        }
    };
    let addrs = node.local_endpoint_addresses().await.unwrap();
    let peer_id = node.peer_id();
    tokio::time::timeout(Duration::from_secs(10), async move {
        let opts = get_options(peer_id, addrs);
        let request = GetRequest::all(hash).into();
        let (collection, children, _) = run_get_request(opts, request).await?;
        validate_children(collection, children)?;
        anyhow::Ok(())
    })
    .await
    .expect("timeout")
    .expect("get failed");
}

fn readme_path() -> PathBuf {
    Path::new(env!("CARGO_MANIFEST_DIR")).join("README.md")
}

#[derive(Clone, Debug)]
struct CollectionCustomHandler;

impl CustomGetHandler<Database> for CollectionCustomHandler {
    fn handle(
        &self,
        _token: Option<RequestToken>,
        _data: Bytes,
        database: Database,
    ) -> BoxFuture<'static, anyhow::Result<GetRequest>> {
        async move {
            let readme = readme_path();
            let sources = vec![DataSource::new(readme)];
            let (new_db, hash) = create_collection(sources).await?;
            let new_db = new_db.to_inner();
            database.union_with(new_db);
            let request = GetRequest::all(hash);
            Ok(request)
        }
        .boxed()
    }
}

#[derive(Clone, Debug)]
struct BlobCustomHandler;

impl CustomGetHandler<Database> for BlobCustomHandler {
    fn handle(
        &self,
        _token: Option<RequestToken>,
        _data: Bytes,
        database: Database,
    ) -> BoxFuture<'static, anyhow::Result<GetRequest>> {
        async move {
            let readme = readme_path();
            let sources = vec![DataSource::new(readme)];
            let (new_db, c_hash) = create_collection(sources).await?;
            let mut new_db = new_db.to_inner();
            new_db.remove(&c_hash);
            let file_hash = *new_db.iter().next().unwrap().0;
            database.union_with(new_db);
            let request = GetRequest::single(file_hash);
            println!("{:?}", request);
            Ok(request)
        }
        .boxed()
    }
}

#[tokio::test]
async fn test_custom_request_blob() {
    let rt = test_runtime();
    let db = Database::default();
    let node = Node::builder(db)
        .bind_addr("127.0.0.1:0".parse().unwrap())
        .runtime(&rt)
        .custom_get_handler(BlobCustomHandler)
        .spawn()
        .await
        .unwrap();
    let addrs = node.local_endpoint_addresses().await.unwrap();
    let peer_id = node.peer_id();
    tokio::time::timeout(Duration::from_secs(10), async move {
        let request: AnyGetRequest = iroh_bytes::protocol::Request::CustomGet(CustomGetRequest {
            token: None,
            data: Bytes::from(&b"hello"[..]),
        });
        let connection = get::dial(get_options(peer_id, addrs)).await?;
        let response = get_response_machine::AtInitial::new(connection, request);
        let connected = response.next().await?;
        let ConnectedNext::StartRoot(start) = connected.next().await? else { panic!() };
        let header = start.next();
        let (_, actual) = header.concatenate_into_vec().await?;
        let expected = tokio::fs::read(readme_path()).await?;
        assert_eq!(actual, expected);
        anyhow::Ok(())
    })
    .await
    .expect("timeout")
    .expect("get failed");
}

#[tokio::test]
async fn test_custom_request_collection() {
    let rt = test_runtime();
    let db = Database::default();
    let node = Node::builder(db)
        .bind_addr("127.0.0.1:0".parse().unwrap())
        .runtime(&rt)
        .custom_get_handler(CollectionCustomHandler)
        .spawn()
        .await
        .unwrap();
    let addrs = node.local_endpoint_addresses().await.unwrap();
    let peer_id = node.peer_id();
    tokio::time::timeout(Duration::from_secs(10), async move {
        let request: AnyGetRequest = iroh_bytes::protocol::Request::CustomGet(CustomGetRequest {
            token: None,
            data: Bytes::from(&b"hello"[..]),
        });
        let opts = get_options(peer_id, addrs);
        let (_collection, items, _stats) = run_get_request(opts, request).await?;
        let actual = &items[&0];
        let expected = tokio::fs::read(readme_path()).await?;
        assert_eq!(actual, &expected);
        anyhow::Ok(())
    })
    .await
    .expect("timeout")
    .expect("get failed");
}

#[derive(Clone, Debug)]
struct CustomAuthHandler;

impl<D> RequestAuthorizationHandler<D> for CustomAuthHandler {
    fn authorize(
        &self,
        _db: D,
        token: Option<RequestToken>,
        _request: &iroh_bytes::protocol::Request,
    ) -> BoxFuture<'static, Result<()>> {
        async move {
            match token {
                Some(token) => {
                    if token.as_bytes() != &[1, 2, 3, 4, 5, 6][..] {
                        bail!("bad token")
                    }
                    Ok(())
                }
                None => {
                    bail!("give token plz")
                }
            }
        }
        .boxed()
    }
}

#[tokio::test]
async fn test_token_passthrough() -> Result<()> {
    let rt = test_runtime();
    let readme = readme_path();
    let (db, hash) = create_collection(vec![readme.into()]).await.unwrap();
    let provider = Node::builder(db)
        .bind_addr("0.0.0.0:0".parse().unwrap())
        .custom_auth_handler(CustomAuthHandler)
        .runtime(&rt)
        .spawn()
        .await?;

    let token = Some(RequestToken::new(vec![1, 2, 3, 4, 5, 6])?);
    let mut events = provider.subscribe();
    let event_handle = rt.main().spawn(async move {
        while let Ok(msg) = events.recv().await {
            match msg {
                Event::ByteProvide(bp_msg) => {
                    if let iroh_bytes::provider::Event::GetRequestReceived { token: tok, .. } =
                        bp_msg
                    {
                        // println!("token: {:?}", token);
                        return tok;
                    }
                }
            }
        }
        None
    });

    let addrs = provider.local_endpoint_addresses().await?;
    let peer_id = provider.peer_id();
    tokio::time::timeout(Duration::from_secs(10), async move {
        let endpoint = MagicEndpoint::builder()
            .keypair(Keypair::generate())
            .keylog(true)
            .bind(0)
            .await?;
        endpoint
            .connect(peer_id, &iroh_bytes::P2P_ALPN, &addrs)
            .await
            .context("failed to connect to provider")?;
        let request = GetRequest::all(hash).with_token(token).into();
        let opts = get_options(peer_id, addrs);
        let (_collection, items, _stats) = run_get_request(opts, request).await?;
        let actual = &items[&0];
        let expected = tokio::fs::read(readme_path()).await?;
        assert_eq!(actual, &expected);
        anyhow::Ok(())
    })
    .await
    .context("timeout")?
    .context("get failed")?;

    let token = event_handle.await?.expect("missing token");
    assert_eq!(token.as_bytes(), &[1, 2, 3, 4, 5, 6][..]);

    Ok(())
}<|MERGE_RESOLUTION|>--- conflicted
+++ resolved
@@ -8,16 +8,11 @@
 use anyhow::{anyhow, bail, Context, Result};
 use bytes::Bytes;
 use futures::{future::BoxFuture, FutureExt};
-<<<<<<< HEAD
-use iroh::node::{Event, Node};
+use iroh::node::{Event, Node, StaticTokenAuthHandler};
 use iroh_net::{
     tls::{Keypair, PeerId},
     MagicEndpoint,
 };
-=======
-use iroh::node::{Event, Node, StaticTokenAuthHandler};
-use iroh_net::MagicEndpoint;
->>>>>>> 0c145a4a
 use rand::RngCore;
 use testdir::testdir;
 use tokio::{fs, io::AsyncWriteExt, sync::broadcast};
@@ -497,15 +492,9 @@
 
     let no_token_ticket = node.ticket(hash, None).await.unwrap();
     tokio::time::timeout(Duration::from_secs(10), async move {
-        let response = get::run_ticket(
-            &no_token_ticket,
-            GetRequest::all(no_token_ticket.hash()).into(),
-            true,
-            None,
-        )
-        .await?;
-
-        let response = aggregate_get_response(response).await;
+        let opts = no_token_ticket.get_options(Keypair::generate());
+        let request = GetRequest::all(no_token_ticket.hash()).into();
+        let response = run_get_request(opts, request).await;
         assert!(response.is_err());
         anyhow::Result::<_>::Ok(())
     })
@@ -515,7 +504,9 @@
 
     let ticket = node.ticket(hash, token).await.unwrap();
     tokio::time::timeout(Duration::from_secs(10), async move {
-        let request = GetRequest::all(hash).into();
+        let request = GetRequest::all(hash)
+            .with_token(ticket.token().cloned())
+            .into();
         run_get_request(ticket.get_options(Keypair::generate()), request).await
     })
     .await
