use std::{
    net::{Ipv4Addr, SocketAddr, SocketAddrV4},
    path::PathBuf,
    time::Duration,
};

use anyhow::{bail, Context, Result};
use clap::Args;
use colored::Colorize;
use futures::Future;
use indicatif::{ProgressBar, ProgressDrawTarget, ProgressStyle};
use iroh::{
    client::quic::RPC_ALPN,
    node::Node,
    rpc_protocol::{ProviderRequest, ProviderResponse, ProviderService},
    util::{fs::load_secret_key, path::IrohPaths},
};
use iroh_bytes::util::runtime;
use iroh_net::{
    derp::{DerpMap, DerpMode},
    key::SecretKey,
};
use quic_rpc::{transport::quinn::QuinnServerEndpoint, ServiceEndpoint};
use tracing::{info_span, Instrument};

use crate::config::{iroh_data_root, path_with_env, NodeConfig};

use super::rpc::RpcStatus;

const DEFAULT_RPC_PORT: u16 = 0x1337;
const MAX_RPC_CONNECTIONS: u32 = 16;
const MAX_RPC_STREAMS: u64 = 1024;

/// Whether to stop the node after running a command or run forever until stopped.
#[derive(Debug, Eq, PartialEq)]
pub enum RunType {
    /// Run a single command, and then shutdown the node.
    SingleCommand,
    /// Run until manually stopped (through Ctrl-C or shutdown RPC command)
    UntilStopped,
}

#[derive(Args, Debug, Clone)]
pub struct StartArgs {
<<<<<<< HEAD
    /// Listening address to bind to.
    ///
    /// Only used with `start` or `--start`
    #[clap(long, short, global = true, default_value_t = SocketAddr::from(iroh::node::DEFAULT_BIND_ADDR))]
    addr: SocketAddr,
=======
    /// Use a token to authenticate requests for data.
    ///
    /// Pass "random" to generate a random token, or base32-encoded bytes to use as a token
    ///
    /// Only used with `start` or `--start`
    #[clap(long, global = true)]
    request_token: Option<RequestTokenOptions>,
>>>>>>> e03de383

    /// The RPC port that the the Iroh node will listen on.
    ///
    /// Only used with `start` or `--start`
    #[clap(long, global = true, default_value_t = DEFAULT_RPC_PORT)]
    rpc_port: u16,
}

impl StartArgs {
    pub async fn run_with_command<F, T>(
        self,
        rt: &runtime::Handle,
        config: &NodeConfig,
        run_type: RunType,
        command: F,
    ) -> Result<()>
    where
        F: FnOnce(iroh::client::mem::Iroh) -> T + Send + 'static,
        T: Future<Output = Result<()>> + 'static,
    {
        #[cfg(feature = "metrics")]
        let metrics_fut = start_metrics_server(config.metrics_addr, rt);

        let res = self
            .run_with_command_inner(rt, config, run_type, command)
            .await;

        #[cfg(feature = "metrics")]
        if let Some(metrics_fut) = metrics_fut {
            metrics_fut.abort();
        }

        RpcStatus::clear(iroh_data_root()?).await?;

        res
    }

    async fn run_with_command_inner<F, T>(
        self,
        rt: &runtime::Handle,
        config: &NodeConfig,
        run_type: RunType,
        command: F,
    ) -> Result<()>
    where
        F: FnOnce(iroh::client::mem::Iroh) -> T + Send + 'static,
        T: Future<Output = Result<()>> + 'static,
    {
        let derp_map = config.derp_map()?;

        let spinner = create_spinner("Iroh booting...");
        let node = self.start_node(rt, derp_map).await?;
        drop(spinner);

        eprintln!("{}", welcome_message(&node)?);

        let client = node.client();

        let mut command_task = rt.local_pool().spawn_pinned(move || {
            async move {
                match command(client).await {
                    Err(err) => Err(err),
                    Ok(()) => {
                        // keep the task open forever if not running in single-command mode
                        if run_type == RunType::UntilStopped {
                            futures::future::pending().await
                        }
                        Ok(())
                    }
                }
            }
            .instrument(info_span!("command"))
        });

        let node2 = node.clone();
        tokio::select! {
            biased;
            // always abort on signal-c
            _ = tokio::signal::ctrl_c() => {
                command_task.abort();
                node.shutdown();
                node.await?;
            }
            // abort if the command task finishes (will run forever if not in single-command mode)
            res = &mut command_task => {
                node.shutdown();
                let _ = node.await;
                res??;
            }
            // abort if the node future completes (shutdown called or error)
            res = node2 => {
                command_task.abort();
                res?;
            }
        }
        Ok(())
    }

    async fn start_node(
        &self,
        rt: &runtime::Handle,
        derp_map: Option<DerpMap>,
    ) -> Result<Node<iroh_bytes::store::flat::Store>> {
        let rpc_status = RpcStatus::load(iroh_data_root()?).await?;
        match rpc_status {
            RpcStatus::Running(port) => {
                bail!("iroh is already running on port {}", port);
            }
            RpcStatus::Stopped => {
                // all good, we can go ahead
            }
        }

        let blob_dir = path_with_env(IrohPaths::BaoFlatStoreComplete)?;
        let partial_blob_dir = path_with_env(IrohPaths::BaoFlatStorePartial)?;
        let meta_dir = path_with_env(IrohPaths::BaoFlatStoreMeta)?;
        let peers_data_path = path_with_env(IrohPaths::PeerData)?;
        tokio::fs::create_dir_all(&blob_dir).await?;
        tokio::fs::create_dir_all(&partial_blob_dir).await?;
        let bao_store =
            iroh_bytes::store::flat::Store::load(&blob_dir, &partial_blob_dir, &meta_dir, rt)
                .await
                .with_context(|| {
                    format!("Failed to load iroh database from {}", blob_dir.display())
                })?;
        let secret_key_path = Some(path_with_env(IrohPaths::SecretKey)?);
        let doc_store = iroh_sync::store::fs::Store::new(path_with_env(IrohPaths::DocsDatabase)?)?;

        let secret_key = get_secret_key(secret_key_path).await?;
        let rpc_endpoint = make_rpc_endpoint(&secret_key, self.rpc_port).await?;
        let derp_mode = match derp_map {
            None => DerpMode::Default,
            Some(derp_map) => DerpMode::Custom(derp_map),
        };

        Node::builder(bao_store, doc_store)
            .derp_mode(derp_mode)
            .peers_data_path(peers_data_path)
            .runtime(rt)
            .rpc_endpoint(rpc_endpoint)
            .secret_key(secret_key)
            .spawn()
            .await
    }
}

fn welcome_message<B: iroh_bytes::store::Store>(node: &Node<B>) -> Result<String> {
    let msg = format!(
        "{}\nNode ID: {}\n",
        "Iroh is running".green(),
        node.node_id()
    );

    Ok(msg)
}

async fn get_secret_key(key: Option<PathBuf>) -> Result<SecretKey> {
    match key {
        Some(key_path) => load_secret_key(key_path).await,
        None => {
            // No path provided, just generate one
            Ok(SecretKey::generate())
        }
    }
}

/// Makes a an RPC endpoint that uses a QUIC transport
async fn make_rpc_endpoint(
    secret_key: &SecretKey,
    rpc_port: u16,
) -> Result<impl ServiceEndpoint<ProviderService>> {
    let rpc_addr = SocketAddrV4::new(Ipv4Addr::LOCALHOST, rpc_port);
    let server_config = iroh::node::make_server_config(
        secret_key,
        MAX_RPC_STREAMS,
        MAX_RPC_CONNECTIONS,
        vec![RPC_ALPN.to_vec()],
    )?;

    let rpc_quinn_endpoint = quinn::Endpoint::server(server_config.clone(), rpc_addr.into());
    let rpc_quinn_endpoint = match rpc_quinn_endpoint {
        Ok(ep) => ep,
        Err(err) => {
            if err.kind() == std::io::ErrorKind::AddrInUse {
                tracing::warn!(
                    "RPC port {} already in use, switching to random port",
                    rpc_port
                );
                // Use a random port
                quinn::Endpoint::server(
                    server_config,
                    SocketAddrV4::new(Ipv4Addr::LOCALHOST, 0).into(),
                )?
            } else {
                return Err(err.into());
            }
        }
    };

    let actual_rpc_port = rpc_quinn_endpoint.local_addr()?.port();
    let rpc_endpoint =
        QuinnServerEndpoint::<ProviderRequest, ProviderResponse>::new(rpc_quinn_endpoint)?;

    // store rpc endpoint
    RpcStatus::store(iroh_data_root()?, actual_rpc_port).await?;

    Ok(rpc_endpoint)
}

/// Create a nice spinner.
fn create_spinner(msg: &'static str) -> ProgressBar {
    let pb = ProgressBar::new_spinner();
    pb.enable_steady_tick(Duration::from_millis(80));
    pb.set_draw_target(ProgressDrawTarget::stderr());
    pb.set_style(
        ProgressStyle::with_template("{spinner:.blue} {msg}")
            .unwrap()
            .tick_strings(&["⠋", "⠙", "⠹", "⠸", "⠼", "⠴", "⠦", "⠧", "⠇", "⠏"]),
    );
    pb.set_message(msg);
    pb.with_finish(indicatif::ProgressFinish::AndClear)
}

#[cfg(feature = "metrics")]
pub fn start_metrics_server(
    metrics_addr: Option<SocketAddr>,
    rt: &iroh_bytes::util::runtime::Handle,
) -> Option<tokio::task::JoinHandle<()>> {
    // doesn't start the server if the address is None
    if let Some(metrics_addr) = metrics_addr {
        // metrics are initilaized in iroh::node::Node::spawn
        // here we only start the server
        return Some(rt.main().spawn(async move {
            if let Err(e) = iroh_metrics::metrics::start_metrics_server(metrics_addr).await {
                eprintln!("Failed to start metrics server: {e}");
            }
        }));
    }
    tracing::info!("Metrics server not started, no address provided");
    None
}<|MERGE_RESOLUTION|>--- conflicted
+++ resolved
@@ -42,22 +42,6 @@
 
 #[derive(Args, Debug, Clone)]
 pub struct StartArgs {
-<<<<<<< HEAD
-    /// Listening address to bind to.
-    ///
-    /// Only used with `start` or `--start`
-    #[clap(long, short, global = true, default_value_t = SocketAddr::from(iroh::node::DEFAULT_BIND_ADDR))]
-    addr: SocketAddr,
-=======
-    /// Use a token to authenticate requests for data.
-    ///
-    /// Pass "random" to generate a random token, or base32-encoded bytes to use as a token
-    ///
-    /// Only used with `start` or `--start`
-    #[clap(long, global = true)]
-    request_token: Option<RequestTokenOptions>,
->>>>>>> e03de383
-
     /// The RPC port that the the Iroh node will listen on.
     ///
     /// Only used with `start` or `--start`
