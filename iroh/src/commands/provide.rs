use std::{
    fmt,
    net::{Ipv4Addr, SocketAddr, SocketAddrV4},
    path::PathBuf,
    str::FromStr,
};

use anyhow::{ensure, Context, Result};
use iroh_bytes::{
    protocol::RequestToken,
    provider::{Database, FNAME_PATHS},
    runtime,
};
use iroh_net::{hp::derp::DerpMap, tls::Keypair};
use quic_rpc::{transport::quinn::QuinnServerEndpoint, ServiceEndpoint};

use crate::{
    config::iroh_data_root,
    node::{Node, StaticTokenAuthHandler},
    rpc_protocol::{ProvideRequest, ProviderRequest, ProviderResponse, ProviderService},
};

use super::{
    add::{aggregate_add_response, print_add_response},
    MAX_RPC_CONNECTIONS, MAX_RPC_STREAMS, RPC_ALPN,
};

#[derive(Debug)]
pub struct ProvideOptions {
    pub addr: SocketAddr,
    pub rpc_port: ProviderRpcPort,
    pub keylog: bool,
    pub request_token: Option<RequestToken>,
    pub derp_map: Option<DerpMap>,
}

pub async fn run(rt: &runtime::Handle, path: Option<PathBuf>, opts: ProvideOptions) -> Result<()> {
    if let Some(ref path) = path {
        ensure!(
            path.exists(),
            "Cannot provide nonexistent path: {}",
            path.display()
        );
    }

    let iroh_data_root = iroh_data_root()?;
    let marker = iroh_data_root.join(FNAME_PATHS);
    let db = {
        if iroh_data_root.is_dir() && marker.exists() {
            // try to load db
            Database::load(&iroh_data_root).await.with_context(|| {
                format!(
                    "Failed to load iroh database from {}",
                    iroh_data_root.display()
                )
            })?
        } else {
            // directory does not exist, create an empty db
            Database::default()
        }
    };
    let key = Some(iroh_data_root.join("keypair"));
    let token = opts.request_token.clone();
    let provider = provide(db.clone(), rt, key, opts).await?;
    let controller = provider.controller();
    if let Some(t) = token.as_ref() {
        println!("Request token: {}", t);
    }

    // task that will add data to the provider, either from a file or from stdin
    let fut = {
        let provider = provider.clone();
        tokio::spawn(async move {
            let (path, tmp_path) = if let Some(path) = path {
                let absolute = path.canonicalize()?;
                println!("Adding {} as {}...", path.display(), absolute.display());
                (absolute, None)
            } else {
                // Store STDIN content into a temporary file
                let (file, path) = tempfile::NamedTempFile::new()?.into_parts();
                let mut file = tokio::fs::File::from_std(file);
                let path_buf = path.to_path_buf();
                // Copy from stdin to the file, until EOF
                tokio::io::copy(&mut tokio::io::stdin(), &mut file).await?;
                println!("Adding from stdin...");
                // return the TempPath to keep it alive
                (path_buf, Some(path))
            };
            // tell the provider to add the data
            let stream = controller.server_streaming(ProvideRequest { path }).await?;
            let (hash, entries) = aggregate_add_response(stream).await?;
            print_add_response(hash, entries);
            let ticket = provider.ticket(hash, token).await?;
            println!("All-in-one ticket: {ticket}");
            anyhow::Ok(tmp_path)
        })
    };

    let provider2 = provider.clone();
    tokio::select! {
        biased;
        _ = tokio::signal::ctrl_c() => {
            println!("Shutting down provider...");
            provider2.shutdown();
        }
        res = provider => {
            res?;
        }
    }
    // persist the db to disk.
    db.save(&iroh_data_root).await?;

    // the future holds a reference to the temp file, so we need to
    // keep it for as long as the provider is running. The drop(fut)
    // makes this explicit.
    fut.abort();
    drop(fut);
    Ok(())
}

async fn provide(
    db: Database,
    rt: &runtime::Handle,
<<<<<<< HEAD
=======
    key: Option<PathBuf>,
    opts: ProvideOptions,
>>>>>>> 04c7247c
) -> Result<Node<Database>> {
    let keypair = get_keypair(key).await?;

    let mut builder = Node::builder(db)
        .custom_auth_handler(StaticTokenAuthHandler::new(opts.request_token))
        .keylog(opts.keylog);
    if let Some(dm) = opts.derp_map {
        builder = builder.derp_map(dm);
    }
    let builder = builder.bind_addr(opts.addr).runtime(rt);

    let provider = if let Some(rpc_port) = opts.rpc_port.into() {
        let rpc_endpoint = make_rpc_endpoint(&keypair, rpc_port)?;
        builder
            .rpc_endpoint(rpc_endpoint)
            .keypair(keypair)
            .spawn()
            .await?
    } else {
        builder.keypair(keypair).spawn().await?
    };

    let eps = provider.local_endpoints().await?;
    println!("Listening addresses:");
    for ep in eps {
        println!("  {}", ep.addr);
    }
    println!("PeerID: {}", provider.peer_id());
    println!();
    Ok(provider)
}

async fn get_keypair(key: Option<PathBuf>) -> Result<Keypair> {
    match key {
        Some(key_path) => {
            if key_path.exists() {
                let keystr = tokio::fs::read(key_path).await?;
                let keypair = Keypair::try_from_openssh(keystr)?;
                Ok(keypair)
            } else {
                let keypair = Keypair::generate();
                let ser_key = keypair.to_openssh()?;
                if let Some(parent) = key_path.parent() {
                    tokio::fs::create_dir_all(parent).await?;
                }
                tokio::fs::write(key_path, ser_key).await?;
                Ok(keypair)
            }
        }
        None => {
            // No path provided, just generate one
            Ok(Keypair::generate())
        }
    }
}

/// Makes a an RPC endpoint that uses a QUIC transport
fn make_rpc_endpoint(
    keypair: &Keypair,
    rpc_port: u16,
) -> Result<impl ServiceEndpoint<ProviderService>> {
    let rpc_addr = SocketAddr::V4(SocketAddrV4::new(Ipv4Addr::LOCALHOST, rpc_port));
    let rpc_quinn_endpoint = quinn::Endpoint::server(
        crate::node::make_server_config(
            keypair,
            MAX_RPC_STREAMS,
            MAX_RPC_CONNECTIONS,
            vec![RPC_ALPN.to_vec()],
        )?,
        rpc_addr,
    )?;
    let rpc_endpoint =
        QuinnServerEndpoint::<ProviderRequest, ProviderResponse>::new(rpc_quinn_endpoint)?;
    Ok(rpc_endpoint)
}

#[derive(Debug, Clone)]
pub enum ProviderRpcPort {
    Enabled(u16),
    Disabled,
}

impl From<ProviderRpcPort> for Option<u16> {
    fn from(value: ProviderRpcPort) -> Self {
        match value {
            ProviderRpcPort::Enabled(port) => Some(port),
            ProviderRpcPort::Disabled => None,
        }
    }
}

impl fmt::Display for ProviderRpcPort {
    fn fmt(&self, f: &mut fmt::Formatter<'_>) -> fmt::Result {
        match self {
            ProviderRpcPort::Enabled(port) => write!(f, "{port}"),
            ProviderRpcPort::Disabled => write!(f, "disabled"),
        }
    }
}

impl FromStr for ProviderRpcPort {
    type Err = anyhow::Error;

    fn from_str(s: &str) -> Result<Self, Self::Err> {
        if s == "disabled" {
            Ok(ProviderRpcPort::Disabled)
        } else {
            Ok(ProviderRpcPort::Enabled(s.parse()?))
        }
    }
}<|MERGE_RESOLUTION|>--- conflicted
+++ resolved
@@ -8,7 +8,7 @@
 use anyhow::{ensure, Context, Result};
 use iroh_bytes::{
     protocol::RequestToken,
-    provider::{Database, FNAME_PATHS},
+    provider::database::{Database, FNAME_PATHS},
     runtime,
 };
 use iroh_net::{hp::derp::DerpMap, tls::Keypair};
@@ -121,11 +121,8 @@
 async fn provide(
     db: Database,
     rt: &runtime::Handle,
-<<<<<<< HEAD
-=======
     key: Option<PathBuf>,
     opts: ProvideOptions,
->>>>>>> 04c7247c
 ) -> Result<Node<Database>> {
     let keypair = get_keypair(key).await?;
 
