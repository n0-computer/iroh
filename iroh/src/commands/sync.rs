--- conflicted
+++ resolved
@@ -5,14 +5,7 @@
 use iroh::{
     client::quic::Iroh,
     rpc_protocol::{DocTicket, ShareMode},
-<<<<<<< HEAD
-=======
-    sync_engine::PeerSource,
-};
-use iroh_sync::{
-    store::GetFilter,
-    sync::{AuthorId, NamespaceId, SignedEntry},
->>>>>>> 8d803b06
+    sync_engine::LiveEvent,
 };
 use iroh_sync::{store::GetFilter, AuthorId, Entry, NamespaceId};
 
@@ -269,10 +262,10 @@
                 while let Some(event) = stream.next().await {
                     let event = event?;
                     match event {
-                        iroh::sync::LiveEvent::InsertLocal { entry } => {
+                        LiveEvent::InsertLocal { entry } => {
                             println!("local change:  {}", fmt_entry(&entry))
                         }
-                        iroh::sync::LiveEvent::InsertRemote {
+                        LiveEvent::InsertRemote {
                             entry,
                             from,
                             content_status,
@@ -284,7 +277,7 @@
                                 content_status
                             )
                         }
-                        iroh::sync::LiveEvent::ContentReady { hash } => {
+                        LiveEvent::ContentReady { hash } => {
                             println!("content ready: {}", fmt_short(hash.as_bytes()))
                         }
                     }
