use anyhow::{bail, Result};
use clap::{Parser, Subcommand};
use futures::{StreamExt, TryStreamExt};
use indicatif::HumanBytes;
use iroh::{
    client::quic::Iroh,
    rpc_protocol::{DocTicket, ShareMode},
};
use iroh_sync::{
    store::GetFilter,
    sync::{AuthorId, NamespaceId, SignedEntry},
};

use crate::config::ConsoleEnv;

use super::RpcClient;

const MAX_DISPLAY_CONTENT_LEN: u64 = 1024 * 1024;

#[allow(clippy::large_enum_variant)]
#[derive(Subcommand, Debug, Clone)]
pub enum Commands {
    /// Manage documents
    Doc {
        #[clap(subcommand)]
        command: DocCommands,
    },

    /// Manage document authors
    Author {
        #[clap(subcommand)]
        command: AuthorCommands,
    },
}

impl Commands {
    pub async fn run(self, client: RpcClient, env: ConsoleEnv) -> Result<()> {
        let iroh = Iroh::new(client);
        match self {
            Self::Doc { command } => command.run(&iroh, env).await,
            Self::Author { command } => command.run(&iroh).await,
        }
    }
}

#[derive(Debug, Clone, Parser)]
pub enum DocCommands {
    /// Set the active document (only works within the Iroh console).
    Switch { id: NamespaceId },
    /// Create a new document.
    Init,
    /// Join a document from a ticket.
    Join { ticket: DocTicket },
    /// List documents.
    List,
    /// Share a document with peers.
    Share {
        /// Set the document
        #[clap(short, long)]
        doc_id: Option<NamespaceId>,
        mode: ShareMode,
    },
    /// Set an entry in a document.
    Set {
        /// Document to operate on.
        ///
        /// Required unless the document is set through the IROH_DOC environment variable.
        /// Within the Iroh console, the active document can also set with `set-doc`.
        #[clap(short, long)]
        doc_id: Option<NamespaceId>,
        /// Author of the entry.
        ///
        /// Required unless the author is set through the IROH_AUTHOR environment variable.
        /// Within the Iroh console, the active author can also set with `set-author`.
        #[clap(short, long)]
        author: Option<AuthorId>,
        /// Key to the entry (parsed as UTF-8 string).
        key: String,
        /// Content to store for this entry (parsed as UTF-8 string)
        value: String,
    },
    /// Get entries in a document.
    ///
    /// Shows the author, content hash and content length for all entries for this key.
    Get {
        /// Document to operate on.
        ///
        /// Required unless the document is set through the IROH_DOC environment variable.
        /// Within the Iroh console, the active document can also set with `set-doc`.
        #[clap(short, long)]
        doc_id: Option<NamespaceId>,
        /// Key to the entry (parsed as UTF-8 string).
        key: String,
        /// If true, get all entries that start with KEY.
        #[clap(short, long)]
        prefix: bool,
        /// Filter by author.
        #[clap(short, long)]
        author: Option<AuthorId>,
        /// If true, old entries will be included. By default only the latest value for each key is
        /// shown.
        #[clap(short, long)]
        old: bool,

        /// Also print the content for each entry (but only if smaller than 1MB and valid UTf-8)
        #[clap(short, long)]
        content: bool,
    },
    /// List all keys in a document.
    #[clap(alias = "ls")]
    Keys {
        /// Document to operate on.
        ///
        /// Required unless the document is set through the IROH_DOC environment variable.
        /// Within the Iroh console, the active document can also set with `set-doc`.
        #[clap(short, long)]
        doc_id: Option<NamespaceId>,
        /// Filter by author.
        #[clap(short, long)]
        author: Option<AuthorId>,
        /// If true, old entries will be included. By default only the latest value for each key is
        /// shown.
        #[clap(short, long)]
        old: bool,
        /// Optional key prefix (parsed as UTF-8 string)
        prefix: Option<String>,
    },
    /// Watch for changes and events on a document
    Watch {
        /// Document to operate on.
        ///
        /// Required unless the document is set through the IROH_DOC environment variable.
        /// Within the Iroh console, the active document can also set with `set-doc`.
        #[clap(short, long)]
        doc_id: Option<NamespaceId>,
    },
}

<<<<<<< HEAD
impl DocCommands {
    pub async fn run(self, iroh: &Iroh, env: ConsoleEnv) -> Result<()> {
=======
impl Doc {
    pub async fn run(self, iroh: Iroh, doc_id: NamespaceId) -> anyhow::Result<()> {
        let doc = iroh.get_doc(doc_id).await?;
>>>>>>> 503ff23b
        match self {
            Self::Switch { .. } => {
                bail!("This command is only supported in the Iroh console")
            }
            Self::Init => {
                let doc = iroh.create_doc().await?;
                println!("{}", doc.id());
            }
            Self::Join { ticket } => {
                let doc = iroh.import_doc(ticket).await?;
                println!("{}", doc.id());
            }
            Self::List => {
                let mut stream = iroh.list_docs().await?;
                while let Some(id) = stream.try_next().await? {
                    println!("{}", id)
                }
            }
            Self::Share { doc_id, mode } => {
                let doc = iroh.get_doc(env.doc(doc_id)?)?;
                let ticket = doc.share(mode).await?;
                println!("{}", ticket);
            }
            Self::Set {
                doc_id,
                author,
                key,
                value,
            } => {
                let doc = iroh.get_doc(env.doc(doc_id)?)?;
                let author = env.author(author)?;
                let key = key.as_bytes().to_vec();
                let value = value.as_bytes().to_vec();
                let entry = doc.set_bytes(author, key, value).await?;
                println!("{}", fmt_entry(&entry));
            }
            Self::Get {
                doc_id,
                key,
                prefix,
                author,
                old,
                content,
            } => {
                let doc = iroh.get_doc(env.doc(doc_id)?)?;
                let mut filter = match old {
                    true => GetFilter::all(),
                    false => GetFilter::latest(),
                };
                if let Some(author) = author {
                    filter = filter.with_author(author);
                };
                let filter = match prefix {
                    true => filter.with_prefix(key),
                    false => filter.with_key(key),
                };

                let mut stream = doc.get(filter).await?;
                while let Some(entry) = stream.try_next().await? {
                    println!("{}", fmt_entry(&entry));
                    if content {
                        if entry.content_len() < MAX_DISPLAY_CONTENT_LEN {
                            match doc.get_content_bytes(&entry).await {
                                Ok(content) => match String::from_utf8(content.into()) {
                                    Ok(s) => println!("{s}"),
                                    Err(_err) => println!("<invalid UTF-8>"),
                                },
                                Err(err) => println!("<failed to get content: {err}>"),
                            }
                        } else {
                            println!(
                                "<skipping content with len {}: too large to print>",
                                HumanBytes(entry.content_len())
                            )
                        }
                    }
                    println!();
                }
            }
            Self::Keys {
                doc_id,
                old,
                prefix,
                author,
            } => {
                let doc = iroh.get_doc(env.doc(doc_id)?)?;
                let filter = match old {
                    true => GetFilter::all(),
                    false => GetFilter::latest(),
                };
                let mut filter = match prefix {
                    Some(prefix) => filter.with_prefix(prefix),
                    None => filter,
                };
                if let Some(author) = author {
                    filter = filter.with_author(author);
                };
                let mut stream = doc.get(filter).await?;
                while let Some(entry) = stream.try_next().await? {
                    println!("{}", fmt_entry(&entry));
                }
            }
            Self::Watch { doc_id } => {
                let doc = iroh.get_doc(env.doc(doc_id)?)?;
                let mut stream = doc.subscribe().await?;
                while let Some(event) = stream.next().await {
                    let event = event?;
                    println!("{event:?}");
                }
            }
        }
        Ok(())
    }
}

#[derive(Debug, Clone, Parser)]
pub enum AuthorCommands {
    /// Set the active author (only works within the Iroh console).
    Switch { id: AuthorId },
    /// Create a new author.
    Create,
    /// List authors.
    #[clap(alias = "ls")]
    List,
}

impl AuthorCommands {
    pub async fn run(self, iroh: &Iroh) -> Result<()> {
        match self {
            Self::Switch { .. } => {
                bail!("This command is only supported in the Iroh console")
            }
            Self::List => {
                let mut stream = iroh.list_authors().await?;
                while let Some(author_id) = stream.try_next().await? {
                    println!("{}", author_id);
                }
            }
            Self::Create => {
                let author_id = iroh.create_author().await?;
                println!("{}", author_id);
            }
        }
        Ok(())
    }
}

fn fmt_entry(entry: &SignedEntry) -> String {
    let id = entry.entry().id();
    let key = std::str::from_utf8(id.key()).unwrap_or("<bad key>");
    let author = fmt_hash(id.author().as_bytes());
    let hash = entry.entry().record().content_hash();
    let hash = fmt_hash(hash.as_bytes());
    let len = HumanBytes(entry.entry().record().content_len());
    format!("@{author}: {key} = {hash} ({len})",)
}

fn fmt_hash(hash: impl AsRef<[u8]>) -> String {
    let mut text = data_encoding::BASE32_NOPAD.encode(&hash.as_ref()[..5]);
    text.make_ascii_lowercase();
    format!("{}…", &text)
}<|MERGE_RESOLUTION|>--- conflicted
+++ resolved
@@ -136,14 +136,8 @@
     },
 }
 
-<<<<<<< HEAD
 impl DocCommands {
     pub async fn run(self, iroh: &Iroh, env: ConsoleEnv) -> Result<()> {
-=======
-impl Doc {
-    pub async fn run(self, iroh: Iroh, doc_id: NamespaceId) -> anyhow::Result<()> {
-        let doc = iroh.get_doc(doc_id).await?;
->>>>>>> 503ff23b
         match self {
             Self::Switch { .. } => {
                 bail!("This command is only supported in the Iroh console")
@@ -163,7 +157,7 @@
                 }
             }
             Self::Share { doc_id, mode } => {
-                let doc = iroh.get_doc(env.doc(doc_id)?)?;
+                let doc = iroh.get_doc(env.doc(doc_id)?).await?;
                 let ticket = doc.share(mode).await?;
                 println!("{}", ticket);
             }
@@ -173,7 +167,7 @@
                 key,
                 value,
             } => {
-                let doc = iroh.get_doc(env.doc(doc_id)?)?;
+                let doc = iroh.get_doc(env.doc(doc_id)?).await?;
                 let author = env.author(author)?;
                 let key = key.as_bytes().to_vec();
                 let value = value.as_bytes().to_vec();
@@ -188,7 +182,7 @@
                 old,
                 content,
             } => {
-                let doc = iroh.get_doc(env.doc(doc_id)?)?;
+                let doc = iroh.get_doc(env.doc(doc_id)?).await?;
                 let mut filter = match old {
                     true => GetFilter::all(),
                     false => GetFilter::latest(),
@@ -229,7 +223,7 @@
                 prefix,
                 author,
             } => {
-                let doc = iroh.get_doc(env.doc(doc_id)?)?;
+                let doc = iroh.get_doc(env.doc(doc_id)?).await?;
                 let filter = match old {
                     true => GetFilter::all(),
                     false => GetFilter::latest(),
@@ -247,7 +241,7 @@
                 }
             }
             Self::Watch { doc_id } => {
-                let doc = iroh.get_doc(env.doc(doc_id)?)?;
+                let doc = iroh.get_doc(env.doc(doc_id)?).await?;
                 let mut stream = doc.subscribe().await?;
                 while let Some(event) = stream.next().await {
                     let event = event?;
