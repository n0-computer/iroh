--- conflicted
+++ resolved
@@ -20,14 +20,13 @@
 use futures::future::{BoxFuture, Shared};
 use futures::{FutureExt, Stream, StreamExt, TryFutureExt};
 use iroh_bytes::baomap::{
-    ExportMode, GcMarkEvent, GcSweepEvent, Map, MapEntry, ReadableStore, Store as BaoStore,
-    ValidateProgress,
+    ExportMode, Map, MapEntry, ReadableStore, Store as BaoStore, ValidateProgress,
 };
 use iroh_bytes::collection::{CollectionParser, NoCollectionParser};
 use iroh_bytes::protocol::GetRequest;
 use iroh_bytes::provider::GetProgress;
 use iroh_bytes::util::progress::{FlumeProgressSender, IdGenerator, ProgressSender};
-use iroh_bytes::util::{Format, RpcResult};
+use iroh_bytes::util::RpcResult;
 use iroh_bytes::{
     protocol::{Closed, Request, RequestToken},
     provider::{AddProgress, CustomGetHandler, RequestAuthorizationHandler},
@@ -38,7 +37,6 @@
 use iroh_io::AsyncSliceReader;
 use iroh_net::defaults::default_derp_map;
 use iroh_net::magic_endpoint::get_alpn;
-use iroh_net::util::AbortingJoinHandle;
 use iroh_net::{
     config::Endpoint,
     derp::DerpMap,
@@ -60,22 +58,14 @@
 use crate::dial::Ticket;
 use crate::downloader::Downloader;
 use crate::rpc_protocol::{
-<<<<<<< HEAD
-    BytesGetRequest, BytesGetResponse, ConnectionInfoRequest, ConnectionInfoResponse,
-    ConnectionsRequest, ConnectionsResponse, ListBlobsRequest, ListBlobsResponse,
-    ListIncompleteBlobsRequest, ListIncompleteBlobsResponse, ListTagsRequest, ListTagsResponse,
-    ProvideRequest, ProviderRequest, ProviderResponse, ProviderService, SetTagRequest,
-    ShareRequest, ShutdownRequest, StatsGetRequest, StatsGetResponse, StatusRequest,
-    StatusResponse, ValidateRequest, VersionRequest, VersionResponse, WatchRequest, WatchResponse,
-=======
     BlobAddPathRequest, BlobDownloadRequest, BlobListCollectionsRequest,
     BlobListCollectionsResponse, BlobListIncompleteRequest, BlobListIncompleteResponse,
-    BlobListRequest, BlobListResponse, BlobReadResponse, BlobValidateRequest, BytesGetRequest,
-    DownloadLocation, NodeConnectionInfoRequest, NodeConnectionInfoResponse,
-    NodeConnectionsRequest, NodeConnectionsResponse, NodeShutdownRequest, NodeStatsRequest,
-    NodeStatsResponse, NodeStatusRequest, NodeStatusResponse, NodeWatchRequest, NodeWatchResponse,
-    ProviderRequest, ProviderResponse, ProviderService,
->>>>>>> 8fe3f710
+    BlobListRequest, BlobListResponse, BlobListTagsRequest, BlobListTagsResponse, BlobReadResponse,
+    BlobValidateRequest, BytesGetRequest, DownloadLocation, NodeConnectionInfoRequest,
+    NodeConnectionInfoResponse, NodeConnectionsRequest, NodeConnectionsResponse,
+    NodeShutdownRequest, NodeStatsRequest, NodeStatsResponse, NodeStatusRequest,
+    NodeStatusResponse, NodeWatchRequest, NodeWatchResponse, ProviderRequest, ProviderResponse,
+    ProviderService,
 };
 use crate::sync_engine::{SyncEngine, SYNC_ALPN};
 
@@ -136,7 +126,6 @@
     derp_map: Option<DerpMap>,
     collection_parser: C,
     rt: Option<runtime::Handle>,
-    gc_policy: GcPolicy,
     docs: S,
 }
 
@@ -195,7 +184,6 @@
             auth_handler: Arc::new(NoopRequestAuthorizationHandler),
             collection_parser: NoCollectionParser,
             rt: None,
-            gc_policy: GcPolicy::Disabled,
             docs,
         }
     }
@@ -226,7 +214,6 @@
             collection_parser: self.collection_parser,
             rt: self.rt,
             docs: self.docs,
-            gc_policy: self.gc_policy,
         }
     }
 
@@ -248,7 +235,6 @@
             derp_map: self.derp_map,
             rt: self.rt,
             docs: self.docs,
-            gc_policy: self.gc_policy,
         }
     }
 
@@ -307,14 +293,6 @@
     /// Uses the given [`SecretKey`] for the [`PublicKey`] instead of a newly generated one.
     pub fn secret_key(mut self, secret_key: SecretKey) -> Self {
         self.secret_key = secret_key;
-        self
-    }
-
-    /// Sets the garbage collection policy.
-    ///
-    /// By default garbage collection is disabled.
-    pub fn gc_policy(mut self, gc_policy: GcPolicy) -> Self {
-        self.gc_policy = gc_policy;
         self
     }
 
@@ -423,18 +401,6 @@
             downloader,
         );
 
-        let gc_task = if let GcPolicy::Interval(gc_period) = self.gc_policy {
-            tracing::info!("Starting GC task");
-            let db = self.db.clone();
-            let cp = self.collection_parser.clone();
-            let task = rt
-                .local_pool()
-                .spawn_pinned(move || Self::gc_loop(db, cp, gc_period));
-            Some(AbortingJoinHandle(task))
-        } else {
-            None
-        };
-
         let (internal_rpc, controller) = quic_rpc::transport::flume::connection(1);
         let rt2 = rt.clone();
         let rt3 = rt.clone();
@@ -447,7 +413,6 @@
             cancel_token,
             callbacks: callbacks.clone(),
             cb_sender,
-            gc_task,
             rt,
             sync,
         });
@@ -590,45 +555,6 @@
             .await
             .ok();
     }
-
-    async fn gc_loop(db: D, cp: C, gc_period: Duration) {
-        'outer: loop {
-            // do delay before the two phases of GC
-            tokio::time::sleep(gc_period).await;
-            tracing::info!("Starting GC mark phase");
-            let mut stream = db.gc_mark(cp.clone(), None);
-            while let Some(item) = stream.next().await {
-                match item {
-                    GcMarkEvent::CustomInfo(text) => {
-                        tracing::info!("{}", text);
-                    }
-                    GcMarkEvent::CustomWarning(text, _) => {
-                        tracing::warn!("{}", text);
-                    }
-                    GcMarkEvent::Error(err) => {
-                        tracing::error!("Fatal error during GC mark {}", err);
-                        continue 'outer;
-                    }
-                }
-            }
-            tracing::info!("Starting GC sweep phase");
-            let mut stream = db.gc_sweep();
-            while let Some(item) = stream.next().await {
-                match item {
-                    GcSweepEvent::CustomInfo(text) => {
-                        tracing::info!("{}", text);
-                    }
-                    GcSweepEvent::CustomWarning(text, _) => {
-                        tracing::warn!("{}", text);
-                    }
-                    GcSweepEvent::Error(err) => {
-                        tracing::error!("Fatal error during GC mark {}", err);
-                        continue 'outer;
-                    }
-                }
-            }
-        }
-    }
 }
 
 async fn handle_connection<D: BaoStore, S: DocStore, C: CollectionParser>(
@@ -718,9 +644,6 @@
     cb_sender: mpsc::Sender<Box<dyn Fn(Event) -> BoxFuture<'static, ()> + Send + Sync + 'static>>,
     #[allow(dead_code)]
     callbacks: Callbacks,
-    // the purpose of this is to keep the task alive
-    #[allow(dead_code)]
-    gc_task: Option<AbortingJoinHandle<()>>,
     rt: runtime::Handle,
     pub(crate) sync: SyncEngine<S>,
 }
@@ -907,31 +830,14 @@
         })
     }
 
-<<<<<<< HEAD
-    fn list_tags(
-        self,
-        _msg: ListTagsRequest,
-    ) -> impl Stream<Item = ListTagsResponse> + Send + 'static {
-        futures::stream::iter(
-            self.inner
-                .db
-                .tags()
-                .map(|(name, cid)| ListTagsResponse { name, cid }),
-        )
-    }
-
-    async fn set_tag(self, msg: SetTagRequest) -> RpcResult<()> {
-        self.inner.db.set_tag(msg.name, msg.value).await?;
-        Ok(())
-=======
     fn blob_list_collections(
         self,
         _msg: BlobListCollectionsRequest,
     ) -> impl Stream<Item = BlobListCollectionsResponse> + Send + 'static {
         let db = self.inner.db.clone();
         let local = self.inner.rt.local_pool().clone();
-        let roots = db.roots();
-        futures::stream::iter(roots).filter_map(move |hash| {
+        let roots = db.tags();
+        futures::stream::iter(roots).filter_map(move |(_name, (hash, _format))| {
             let db = db.clone();
             let local = local.clone();
             let cp = self.collection_parser.clone();
@@ -952,7 +858,13 @@
                 })
             }
         })
->>>>>>> 8fe3f710
+    }
+
+    fn blob_list_tags(
+        self,
+        _msg: BlobListTagsRequest,
+    ) -> impl Stream<Item = BlobListTagsResponse> + Send + 'static {
+        futures::stream::empty()
     }
 
     /// Invoke validate on the database and stream out the result
@@ -1055,13 +967,6 @@
         let local = self.inner.rt.local_pool().clone();
         let hash = msg.hash;
         debug!("share: {:?}", msg);
-        let format = if msg.recursive {
-            Format::Collection
-        } else {
-            Format::Blob
-        };
-        let db = self.inner.db.clone();
-        let temp_pin = db.temp_pin((hash, format));
         let conn = self
             .inner
             .endpoint
@@ -1107,15 +1012,7 @@
                     progress.send(GetProgress::Abort(cause.into())).await?;
                 }
             }
-<<<<<<< HEAD
-            if let Some(tag) = msg.tag {
-                db.set_tag(tag, Some((hash, format))).await?;
-            };
-            drop(temp_pin);
-            progress.send(ShareProgress::AllDone).await?;
-=======
             progress.send(GetProgress::AllDone).await?;
->>>>>>> 8fe3f710
             anyhow::Ok(())
         });
         Ok(())
@@ -1141,8 +1038,10 @@
     ) -> anyhow::Result<()> {
         use crate::collection::{Blob, Collection};
         use futures::TryStreamExt;
-        use iroh_bytes::baomap::{ImportMode, ImportProgress, PinnedCid};
-        use rand::Rng;
+        use iroh_bytes::{
+            baomap::{ImportMode, ImportProgress},
+            util::BlobFormat,
+        };
         use std::{collections::BTreeMap, sync::Mutex};
 
         let progress = FlumeProgressSender::new(progress);
@@ -1180,7 +1079,7 @@
             ImportMode::Copy
         };
         const IO_PARALLELISM: usize = 4;
-        let result: Vec<(Blob, u64, PinnedCid)> = futures::stream::iter(data_sources)
+        let result: Vec<(Blob, u64)> = futures::stream::iter(data_sources)
             .map(|source| {
                 let import_progress = import_progress.clone();
                 let db = self.inner.db.clone();
@@ -1190,50 +1089,33 @@
                         .import(
                             source.path().to_owned(),
                             mode,
-                            Format::Blob,
+                            BlobFormat::Raw,
                             import_progress,
                         )
                         .await?;
-                    io::Result::Ok((
-                        Blob {
-                            hash: *cid.hash(),
-                            name,
-                        },
-                        size,
-                        cid,
-                    ))
+                    let hash = *cid.hash();
+                    io::Result::Ok((Blob { hash, name }, size))
                 }
             })
             .buffered(IO_PARALLELISM)
             .try_collect::<Vec<_>>()
             .await?;
-        let total_blobs_size = result.iter().map(|(_, size, _)| *size).sum();
-        let (blobs, cids): (Vec<_>, Vec<_>) =
-            result.into_iter().map(|(blob, _, cid)| (blob, cid)).unzip();
+        let total_blobs_size = result.iter().map(|(_, size)| *size).sum();
+        let blobs = result.into_iter().map(|(blob, _)| blob).collect::<Vec<_>>();
         let collection = Collection::new(blobs, total_blobs_size)?;
         let data = collection.to_bytes()?;
-<<<<<<< HEAD
         let cid = self
             .inner
             .db
-            .import_bytes(data.into(), Format::Collection)
+            .import_bytes(data.into(), BlobFormat::Collection)
             .await?;
-        let root_name = rand::thread_rng().gen::<[u8; 16]>().to_vec().into();
-        self.inner.db.set_tag(root_name, Some(*cid.cid()));
-        // now that we have set the collection cid as a root, we can drop the temp pins
-        drop(cids);
-        progress
-            .send(ProvideProgress::AllDone { hash: *cid.hash() })
-            .await?;
-=======
-        let hash = self.inner.db.import_bytes(data.into()).await?;
+        let hash = *cid.hash();
         progress.send(AddProgress::AllDone { hash }).await?;
->>>>>>> 8fe3f710
 
         self.inner
             .callbacks
             .send(Event::ByteProvide(
-                iroh_bytes::provider::Event::CollectionAdded { hash: *cid.hash() },
+                iroh_bytes::provider::Event::CollectionAdded { hash },
             ))
             .await;
 
@@ -1412,22 +1294,16 @@
                 chan.server_streaming(msg, handler, RpcHandler::blob_list_incomplete)
                     .await
             }
-<<<<<<< HEAD
-            ListCollections(msg) => {
-                chan.server_streaming(msg, handler, RpcHandler::list_tags)
-                    .await
-            }
-            SetRoot(msg) => chan.rpc(msg, handler, RpcHandler::set_tag).await,
-            Provide(msg) => {
-                chan.server_streaming(msg, handler, RpcHandler::provide)
-=======
             BlobListCollections(msg) => {
                 chan.server_streaming(msg, handler, RpcHandler::blob_list_collections)
                     .await
             }
+            BlobListTags(msg) => {
+                chan.server_streaming(msg, handler, RpcHandler::blob_list_tags)
+                    .await
+            }
             BlobAddPath(msg) => {
                 chan.server_streaming(msg, handler, RpcHandler::blob_add_from_path)
->>>>>>> 8fe3f710
                     .await
             }
             BlobDownload(msg) => {
@@ -1668,7 +1544,6 @@
                 .server_streaming(BlobAddPathRequest {
                     path: Path::new(env!("CARGO_MANIFEST_DIR")).join("README.md"),
                     in_place: false,
-                    tag: Some("tag".to_owned().into()),
                 })
                 .await?;
 
