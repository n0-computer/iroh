--- conflicted
+++ resolved
@@ -14,16 +14,11 @@
 use iroh_blobs::downloader::Downloader;
 use iroh_blobs::store::Store as BaoStore;
 use iroh_docs::engine::Engine;
-<<<<<<< HEAD
 use iroh_gossip::dispatcher::GossipDispatcher;
-use iroh_net::util::AbortingJoinHandle;
-use iroh_net::{endpoint::LocalEndpointsStream, key::SecretKey, Endpoint};
-=======
 use iroh_gossip::net::Gossip;
 use iroh_net::key::SecretKey;
 use iroh_net::Endpoint;
 use iroh_net::{endpoint::DirectAddrsStream, util::SharedAbortingJoinHandle};
->>>>>>> 13ded847
 use quic_rpc::transport::flume::FlumeConnection;
 use quic_rpc::RpcClient;
 use tokio_util::sync::CancellationToken;
@@ -70,12 +65,8 @@
     controller: FlumeConnection<RpcService>,
     #[debug("rt")]
     rt: LocalPoolHandle,
-<<<<<<< HEAD
-    pub(crate) sync: DocsEngine,
-    gossip: GossipDispatcher,
-=======
->>>>>>> 13ded847
     downloader: Downloader,
+    gossip_dispatcher: GossipDispatcher,
 }
 
 /// In memory node.
