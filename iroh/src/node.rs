//! Node API
//!
//! A node is a server that serves various protocols.
//!
//! To shut down the node, call [`Node::shutdown`].
use std::fmt::Debug;
use std::net::SocketAddr;
use std::path::Path;
use std::sync::Arc;

use anyhow::{anyhow, Result};
use futures_lite::StreamExt;
use iroh_base::key::PublicKey;
use iroh_blobs::downloader::Downloader;
use iroh_blobs::store::Store as BaoStore;
use iroh_net::util::AbortingJoinHandle;
use iroh_net::{endpoint::LocalEndpointsStream, key::SecretKey, Endpoint};
use quic_rpc::transport::flume::FlumeConnection;
use quic_rpc::RpcClient;
use tokio::task::JoinHandle;
use tokio_util::sync::CancellationToken;
use tokio_util::task::LocalPoolHandle;
use tracing::debug;

use crate::client::RpcService;
use crate::docs_engine::Engine;

mod builder;
mod rpc;
mod rpc_status;

pub use self::builder::{Builder, DiscoveryConfig, GcPolicy, StorageConfig};
pub use self::rpc_status::RpcStatus;

/// A server which implements the iroh node.
///
/// Clients can connect to this server and requests hashes from it.
///
/// The only way to create this is by using the [`Builder::spawn`]. You can use [`Node::memory`]
/// or [`Node::persistent`] to create a suitable [`Builder`].
///
/// This runs a tokio task which can be aborted and joined if desired.  To join the task
/// await the [`Node`] struct directly, it will complete when the task completes.  If
/// this is dropped the node task is not stopped but keeps running.
#[derive(Debug, Clone)]
pub struct Node<D> {
    inner: Arc<NodeInner<D>>,
    task: Arc<JoinHandle<()>>,
    client: crate::client::MemIroh,
}

#[derive(derive_more::Debug)]
struct NodeInner<D> {
    db: D,
    endpoint: Endpoint,
    secret_key: SecretKey,
    cancel_token: CancellationToken,
<<<<<<< HEAD
    controller: FlumeConnection<RpcService>,
    #[debug("callbacks: Sender<Box<dyn Fn(Event)>>")]
    cb_sender: mpsc::Sender<Box<dyn Fn(Event) -> BoxFuture<()> + Send + Sync + 'static>>,
    callbacks: Callbacks,
=======
    controller: FlumeConnection<Response, Request>,
>>>>>>> d635d93a
    #[allow(dead_code)]
    gc_task: Option<AbortingJoinHandle<()>>,
    #[debug("rt")]
    rt: LocalPoolHandle,
    pub(crate) sync: Engine,
    downloader: Downloader,
}

/// In memory node.
pub type MemNode = Node<iroh_blobs::store::mem::Store>;

/// Persistent node.
pub type FsNode = Node<iroh_blobs::store::fs::Store>;

impl MemNode {
    /// Returns a new builder for the [`Node`], by default configured to run in memory.
    ///
    /// Once done with the builder call [`Builder::spawn`] to create the node.
    pub fn memory() -> Builder<iroh_blobs::store::mem::Store> {
        Builder::default()
    }
}

impl FsNode {
    /// Returns a new builder for the [`Node`], configured to persist all data
    /// from the given path.
    ///
    /// Once done with the builder call [`Builder::spawn`] to create the node.
    pub async fn persistent(
        root: impl AsRef<Path>,
    ) -> Result<Builder<iroh_blobs::store::fs::Store>> {
        Builder::default().persist(root).await
    }
}

impl<D: BaoStore> Node<D> {
    /// Returns the [`Endpoint`] of the node.
    ///
    /// This can be used to establish connections to other nodes under any
    /// ALPNs other than the iroh internal ones. This is useful for some advanced
    /// use cases.
    pub fn endpoint(&self) -> &Endpoint {
        &self.inner.endpoint
    }

    /// The address on which the node socket is bound.
    ///
    /// Note that this could be an unspecified address, if you need an address on which you
    /// can contact the node consider using [`Node::local_endpoint_addresses`].  However the
    /// port will always be the concrete port.
    pub fn local_address(&self) -> Vec<SocketAddr> {
        let (v4, v6) = self.inner.endpoint.local_addr();
        let mut addrs = vec![v4];
        if let Some(v6) = v6 {
            addrs.push(v6);
        }
        addrs
    }

    /// Lists the local endpoint of this node.
    pub fn local_endpoints(&self) -> LocalEndpointsStream {
        self.inner.endpoint.local_endpoints()
    }

    /// Convenience method to get just the addr part of [`Node::local_endpoints`].
    pub async fn local_endpoint_addresses(&self) -> Result<Vec<SocketAddr>> {
        self.inner.local_endpoint_addresses().await
    }

    /// Returns the [`PublicKey`] of the node.
    pub fn node_id(&self) -> PublicKey {
        self.inner.secret_key.public()
    }

    /// Returns a handle that can be used to do RPC calls to the node internally.
    pub fn controller(&self) -> crate::client::MemRpcClient {
        RpcClient::new(self.inner.controller.clone())
    }

    /// Return a client to control this node over an in-memory channel.
    pub fn client(&self) -> &crate::client::MemIroh {
        &self.client
    }

    /// Returns a referenc to the used `LocalPoolHandle`.
    pub fn local_pool_handle(&self) -> &LocalPoolHandle {
        &self.inner.rt
    }

    /// Get the relay server we are connected to.
    pub fn my_relay(&self) -> Option<iroh_net::relay::RelayUrl> {
        self.inner.endpoint.my_relay()
    }

    /// Aborts the node.
    ///
    /// This does not gracefully terminate currently: all connections are closed and
    /// anything in-transit is lost.  The task will stop running.
    /// If this is the last copy of the `Node`, this will finish once the task is
    /// fully shutdown.
    ///
    /// The shutdown behaviour will become more graceful in the future.
    pub async fn shutdown(self) -> Result<()> {
        self.inner.cancel_token.cancel();

        if let Ok(task) = Arc::try_unwrap(self.task) {
            task.await?;
        }
        Ok(())
    }

    /// Returns a token that can be used to cancel the node.
    pub fn cancel_token(&self) -> CancellationToken {
        self.inner.cancel_token.clone()
    }
}

impl<D> std::ops::Deref for Node<D> {
    type Target = crate::client::MemIroh;

    fn deref(&self) -> &Self::Target {
        &self.client
    }
}

impl<D> NodeInner<D> {
    async fn local_endpoint_addresses(&self) -> Result<Vec<SocketAddr>> {
        let endpoints = self
            .endpoint
            .local_endpoints()
            .next()
            .await
            .ok_or(anyhow!("no endpoints found"))?;
        Ok(endpoints.into_iter().map(|x| x.addr).collect())
    }
}

#[cfg(test)]
mod tests {
    use std::time::Duration;

    use anyhow::{bail, Context};
    use bytes::Bytes;
    use iroh_base::node_addr::AddrInfoOptions;
    use iroh_blobs::{provider::AddProgress, BlobFormat};
    use iroh_net::{relay::RelayMode, test_utils::DnsPkarrServer, NodeAddr};

    use crate::{
        client::blobs::{AddOutcome, WrapOption},
        rpc_protocol::{BlobAddPathRequest, BlobAddPathResponse, SetTagOption},
    };

    use super::*;

    #[tokio::test]
    async fn test_ticket_multiple_addrs() {
        let _guard = iroh_test::logging::setup();

        let node = Node::memory().spawn().await.unwrap();
        let hash = node
            .client()
            .blobs
            .add_bytes(Bytes::from_static(b"hello"))
            .await
            .unwrap()
            .hash;

        let _drop_guard = node.cancel_token().drop_guard();
        let ticket = node
            .blobs
            .share(hash, BlobFormat::Raw, AddrInfoOptions::RelayAndAddresses)
            .await
            .unwrap();
        println!("addrs: {:?}", ticket.node_addr().info);
        assert!(!ticket.node_addr().info.direct_addresses.is_empty());
    }

    #[tokio::test]
    async fn test_node_add_blob_stream() -> Result<()> {
        let _guard = iroh_test::logging::setup();

        use std::io::Cursor;
        let node = Node::memory().bind_port(0).spawn().await?;

        let _drop_guard = node.cancel_token().drop_guard();
        let client = node.client();
        let input = vec![2u8; 1024 * 256]; // 265kb so actually streaming, chunk size is 64kb
        let reader = Cursor::new(input.clone());
        let progress = client.blobs.add_reader(reader, SetTagOption::Auto).await?;
        let outcome = progress.finish().await?;
        let hash = outcome.hash;
        let output = client.blobs.read_to_bytes(hash).await?;
        assert_eq!(input, output.to_vec());
        Ok(())
    }

    #[tokio::test]
    async fn test_node_add_tagged_blob_event() -> Result<()> {
        let _guard = iroh_test::logging::setup();

        let node = Node::memory().bind_port(0).spawn().await?;

        let _drop_guard = node.cancel_token().drop_guard();

        let _got_hash = tokio::time::timeout(Duration::from_secs(1), async move {
            let mut stream = node
                .controller()
                .server_streaming(BlobAddPathRequest {
                    path: Path::new(env!("CARGO_MANIFEST_DIR")).join("README.md"),
                    in_place: false,
                    tag: SetTagOption::Auto,
                    wrap: WrapOption::NoWrap,
                })
                .await?;

            while let Some(item) = stream.next().await {
                let BlobAddPathResponse(progress) = item?;
                match progress {
                    AddProgress::AllDone { hash, .. } => {
                        return Ok(hash);
                    }
                    AddProgress::Abort(e) => {
                        bail!("Error while adding data: {e}");
                    }
                    _ => {}
                }
            }
            bail!("stream ended without providing data");
        })
        .await
        .context("timeout")?
        .context("get failed")?;

        Ok(())
    }

    #[cfg(feature = "fs-store")]
    #[tokio::test]
    async fn test_shutdown() -> Result<()> {
        let _guard = iroh_test::logging::setup();

        let iroh_root = tempfile::TempDir::new()?;
        {
            let iroh = Node::persistent(iroh_root.path()).await?.spawn().await?;
            let doc = iroh.docs.create().await?;
            drop(doc);
            iroh.shutdown().await?;
        }

        let iroh = Node::persistent(iroh_root.path()).await?.spawn().await?;
        let _doc = iroh.docs.create().await?;

        Ok(())
    }

    #[tokio::test]
    async fn test_download_via_relay() -> Result<()> {
        let _guard = iroh_test::logging::setup();
        let (relay_map, relay_url, _guard) = iroh_net::test_utils::run_relay_server().await?;

        let node1 = Node::memory()
            .bind_port(0)
            .relay_mode(RelayMode::Custom(relay_map.clone()))
            .insecure_skip_relay_cert_verify(true)
            .spawn()
            .await?;
        let node2 = Node::memory()
            .bind_port(0)
            .relay_mode(RelayMode::Custom(relay_map.clone()))
            .insecure_skip_relay_cert_verify(true)
            .spawn()
            .await?;
        let AddOutcome { hash, .. } = node1.blobs.add_bytes(b"foo".to_vec()).await?;

        // create a node addr with only a relay URL, no direct addresses
        let addr = NodeAddr::new(node1.node_id()).with_relay_url(relay_url);
        node2.blobs.download(hash, addr).await?.await?;
        assert_eq!(
            node2
                .blobs
                .read_to_bytes(hash)
                .await
                .context("get")?
                .as_ref(),
            b"foo"
        );
        Ok(())
    }

    #[tokio::test]
    async fn test_download_via_relay_with_discovery() -> Result<()> {
        let _guard = iroh_test::logging::setup();
        let (relay_map, _relay_url, _guard) = iroh_net::test_utils::run_relay_server().await?;
        let dns_pkarr_server = DnsPkarrServer::run().await?;

        let secret1 = SecretKey::generate();
        let node1 = Node::memory()
            .secret_key(secret1.clone())
            .bind_port(0)
            .relay_mode(RelayMode::Custom(relay_map.clone()))
            .insecure_skip_relay_cert_verify(true)
            .dns_resolver(dns_pkarr_server.dns_resolver())
            .node_discovery(dns_pkarr_server.discovery(secret1).into())
            .spawn()
            .await?;
        let secret2 = SecretKey::generate();
        let node2 = Node::memory()
            .secret_key(secret2.clone())
            .bind_port(0)
            .relay_mode(RelayMode::Custom(relay_map.clone()))
            .insecure_skip_relay_cert_verify(true)
            .dns_resolver(dns_pkarr_server.dns_resolver())
            .node_discovery(dns_pkarr_server.discovery(secret2).into())
            .spawn()
            .await?;
        let hash = node1.blobs.add_bytes(b"foo".to_vec()).await?.hash;

        // create a node addr with node id only
        let addr = NodeAddr::new(node1.node_id());
        node2.blobs.download(hash, addr).await?.await?;
        assert_eq!(
            node2
                .blobs
                .read_to_bytes(hash)
                .await
                .context("get")?
                .as_ref(),
            b"foo"
        );
        Ok(())
    }
}<|MERGE_RESOLUTION|>--- conflicted
+++ resolved
@@ -55,14 +55,7 @@
     endpoint: Endpoint,
     secret_key: SecretKey,
     cancel_token: CancellationToken,
-<<<<<<< HEAD
     controller: FlumeConnection<RpcService>,
-    #[debug("callbacks: Sender<Box<dyn Fn(Event)>>")]
-    cb_sender: mpsc::Sender<Box<dyn Fn(Event) -> BoxFuture<()> + Send + Sync + 'static>>,
-    callbacks: Callbacks,
-=======
-    controller: FlumeConnection<Response, Request>,
->>>>>>> d635d93a
     #[allow(dead_code)]
     gc_task: Option<AbortingJoinHandle<()>>,
     #[debug("rt")]
