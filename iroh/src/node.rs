//! Node API
//!
//! A node is a server that serves various protocols.
//!
//! To shut down the node, call [`Node::shutdown`].
use std::path::Path;
use std::sync::Arc;
use std::{collections::BTreeSet, net::SocketAddr};
use std::{fmt::Debug, time::Duration};

use anyhow::{anyhow, Result};
use futures_lite::StreamExt;
use iroh_base::key::PublicKey;
use iroh_blobs::store::{GcMarkEvent, GcSweepEvent, Store as BaoStore};
use iroh_blobs::{downloader::Downloader, protocol::Closed};
use iroh_docs::engine::Engine;
<<<<<<< HEAD
use iroh_net::util::AbortingJoinHandle;
use iroh_net::{endpoint::LocalEndpointsStream, key::SecretKey, Endpoint};
use quic_rpc::RpcClient;
use tokio::task::JoinHandle;
=======
use iroh_gossip::net::Gossip;
use iroh_net::key::SecretKey;
use iroh_net::Endpoint;
use iroh_net::{endpoint::DirectAddrsStream, util::SharedAbortingJoinHandle};
use quic_rpc::{RpcServer, ServiceEndpoint};
use tokio::task::JoinSet;
>>>>>>> f73c506a
use tokio_util::sync::CancellationToken;
use tokio_util::task::LocalPoolHandle;
use tracing::{debug, error, info, warn};

use crate::{client::RpcService, node::protocol::ProtocolMap};

mod builder;
mod protocol;
mod rpc;
mod rpc_status;

pub use self::builder::{Builder, DiscoveryConfig, GcPolicy, StorageConfig};
pub use self::rpc_status::RpcStatus;
pub use protocol::ProtocolHandler;

/// A server which implements the iroh node.
///
/// Clients can connect to this server and requests hashes from it.
///
/// The only way to create this is by using the [`Builder::spawn`]. You can use [`Node::memory`]
/// or [`Node::persistent`] to create a suitable [`Builder`].
///
/// This runs a tokio task which can be aborted and joined if desired.  To join the task
/// await the [`Node`] struct directly, it will complete when the task completes.  If
/// this is dropped the node task is not stopped but keeps running.
#[derive(Debug, Clone)]
pub struct Node<D> {
    inner: Arc<NodeInner<D>>,
    task: SharedAbortingJoinHandle<()>,
    protocols: Arc<ProtocolMap>,
}

#[derive(derive_more::Debug)]
struct NodeInner<D> {
    db: D,
    docs: DocsEngine,
    endpoint: Endpoint,
    gossip: Gossip,
    secret_key: SecretKey,
    cancel_token: CancellationToken,
<<<<<<< HEAD
    controller: quic_rpc::transport::boxed::Connection<RpcService>,
    #[allow(dead_code)]
    gc_task: Option<AbortingJoinHandle<()>>,
=======
    client: crate::client::MemIroh,
>>>>>>> f73c506a
    #[debug("rt")]
    rt: LocalPoolHandle,
    downloader: Downloader,
}

/// In memory node.
pub type MemNode = Node<iroh_blobs::store::mem::Store>;

/// Persistent node.
pub type FsNode = Node<iroh_blobs::store::fs::Store>;

impl MemNode {
    /// Returns a new builder for the [`Node`], by default configured to run in memory.
    ///
    /// Once done with the builder call [`Builder::spawn`] to create the node.
    pub fn memory() -> Builder<iroh_blobs::store::mem::Store> {
        Builder::default()
    }
}

impl FsNode {
    /// Returns a new builder for the [`Node`], configured to persist all data
    /// from the given path.
    ///
    /// Once done with the builder call [`Builder::spawn`] to create the node.
    pub async fn persistent(
        root: impl AsRef<Path>,
    ) -> Result<Builder<iroh_blobs::store::fs::Store>> {
        Builder::default().persist(root).await
    }
}

impl<D: BaoStore> Node<D> {
    /// Returns the [`Endpoint`] of the node.
    ///
    /// This can be used to establish connections to other nodes under any
    /// ALPNs other than the iroh internal ones. This is useful for some advanced
    /// use cases.
    pub fn endpoint(&self) -> &Endpoint {
        &self.inner.endpoint
    }

    /// The address on which the node socket is bound.
    ///
    /// Note that this could be an unspecified address, if you need an address on which you
    /// can contact the node consider using [`Node::local_endpoint_addresses`].  However the
    /// port will always be the concrete port.
    pub fn local_address(&self) -> Vec<SocketAddr> {
        let (v4, v6) = self.inner.endpoint.bound_sockets();
        let mut addrs = vec![v4];
        if let Some(v6) = v6 {
            addrs.push(v6);
        }
        addrs
    }

    /// Lists the local endpoint of this node.
    pub fn local_endpoints(&self) -> DirectAddrsStream {
        self.inner.endpoint.direct_addresses()
    }

    /// Convenience method to get just the addr part of [`Node::local_endpoints`].
    pub async fn local_endpoint_addresses(&self) -> Result<Vec<SocketAddr>> {
        self.inner.local_endpoint_addresses().await
    }

    /// Returns the [`PublicKey`] of the node.
    pub fn node_id(&self) -> PublicKey {
        self.inner.secret_key.public()
    }

    /// Return a client to control this node over an in-memory channel.
    pub fn client(&self) -> &crate::client::MemIroh {
        &self.inner.client
    }

    /// Returns a referenc to the used `LocalPoolHandle`.
    pub fn local_pool_handle(&self) -> &LocalPoolHandle {
        &self.inner.rt
    }

    /// Get the relay server we are connected to.
    pub fn my_relay(&self) -> Option<iroh_net::relay::RelayUrl> {
        self.inner.endpoint.home_relay()
    }

    /// Shutdown the node.
    ///
    /// This does not gracefully terminate currently: all connections are closed and
    /// anything in-transit is lost. The shutdown behaviour will become more graceful
    /// in the future.
    ///
    /// Returns a future that completes once all tasks terminated and all resources are closed.
    /// The future resolves to an error if the main task panicked.
    pub async fn shutdown(self) -> Result<()> {
        // Trigger shutdown of the main run task by activating the cancel token.
        self.inner.cancel_token.cancel();

        // Wait for the main task to terminate.
        self.task.await.map_err(|err| anyhow!(err))?;

        Ok(())
    }

    /// Returns a token that can be used to cancel the node.
    pub fn cancel_token(&self) -> CancellationToken {
        self.inner.cancel_token.clone()
    }

    /// Returns a protocol handler for an ALPN.
    ///
    /// This downcasts to the concrete type and returns `None` if the handler registered for `alpn`
    /// does not match the passed type.
    pub fn get_protocol<P: ProtocolHandler>(&self, alpn: &[u8]) -> Option<Arc<P>> {
        self.protocols.get_typed(alpn)
    }
}

impl<D> std::ops::Deref for Node<D> {
    type Target = crate::client::MemIroh;

    fn deref(&self) -> &Self::Target {
        &self.inner.client
    }
}

impl<D: iroh_blobs::store::Store> NodeInner<D> {
    async fn local_endpoint_addresses(&self) -> Result<Vec<SocketAddr>> {
        let endpoints = self
            .endpoint
            .direct_addresses()
            .next()
            .await
            .ok_or(anyhow!("no endpoints found"))?;
        Ok(endpoints.into_iter().map(|x| x.addr).collect())
    }

    async fn run(
        self: Arc<Self>,
        external_rpc: impl ServiceEndpoint<RpcService>,
        internal_rpc: impl ServiceEndpoint<RpcService>,
        protocols: Arc<ProtocolMap>,
        gc_policy: GcPolicy,
        gc_done_callback: Option<Box<dyn Fn() + Send>>,
    ) {
        let (ipv4, ipv6) = self.endpoint.bound_sockets();
        debug!(
            "listening at: {}{}",
            ipv4,
            ipv6.map(|addr| format!(" and {addr}")).unwrap_or_default()
        );
        debug!("rpc listening at: {:?}", external_rpc.local_addr());

        let mut join_set = JoinSet::new();

        // Setup the RPC servers.
        let external_rpc = RpcServer::new(external_rpc);
        let internal_rpc = RpcServer::new(internal_rpc);

        // TODO(frando): I think this is not needed as we do the same in a task just below.
        // forward the initial endpoints to the gossip protocol.
        // it may happen the the first endpoint update callback is missed because the gossip cell
        // is only initialized once the endpoint is fully bound
        if let Some(direct_addresses) = self.endpoint.direct_addresses().next().await {
            debug!(me = ?self.endpoint.node_id(), "gossip initial update: {direct_addresses:?}");
            self.gossip.update_direct_addresses(&direct_addresses).ok();
        }

        // Spawn a task for the garbage collection.
        if let GcPolicy::Interval(gc_period) = gc_policy {
            let inner = self.clone();
            let handle = self
                .rt
                .spawn_pinned(move || inner.run_gc_loop(gc_period, gc_done_callback));
            // We cannot spawn tasks that run on the local pool directly into the join set,
            // so instead we create a new task that supervises the local task.
            join_set.spawn({
                async move {
                    if let Err(err) = handle.await {
                        return Err(anyhow::Error::from(err));
                    }
                    Ok(())
                }
            });
        }

        // Spawn a task that updates the gossip endpoints.
        let inner = self.clone();
        join_set.spawn(async move {
            let mut stream = inner.endpoint.direct_addresses();
            while let Some(eps) = stream.next().await {
                if let Err(err) = inner.gossip.update_direct_addresses(&eps) {
                    warn!("Failed to update direct addresses for gossip: {err:?}");
                }
            }
            warn!("failed to retrieve local endpoints");
            Ok(())
        });

        loop {
            tokio::select! {
                biased;
                _ = self.cancel_token.cancelled() => {
                    break;
                },
                // handle rpc requests. This will do nothing if rpc is not configured, since
                // accept is just a pending future.
                request = external_rpc.accept() => {
                    match request {
                        Ok((msg, chan)) => {
                            rpc::Handler::spawn_rpc_request(self.clone(), &mut join_set, msg, chan);
                        }
                        Err(e) => {
                            info!("rpc request error: {:?}", e);
                        }
                    }
                },
                // handle internal rpc requests.
                request = internal_rpc.accept() => {
                    match request {
                        Ok((msg, chan)) => {
                            rpc::Handler::spawn_rpc_request(self.clone(), &mut join_set, msg, chan);
                        }
                        Err(e) => {
                            info!("internal rpc request error: {:?}", e);
                        }
                    }
                },
                // handle incoming p2p connections.
                Some(connecting) = self.endpoint.accept() => {
                    let protocols = protocols.clone();
                    join_set.spawn(async move {
                        handle_connection(connecting, protocols).await;
                        Ok(())
                    });
                },
                // handle task terminations and quit on panics.
                res = join_set.join_next(), if !join_set.is_empty() => {
                    if let Some(Err(err)) = res {
                        error!("Task failed: {err:?}");
                        break;
                    }
                },
                else => break,
            }
        }

        self.shutdown(protocols).await;

        // Abort remaining tasks.
        join_set.shutdown().await;
    }

    async fn shutdown(&self, protocols: Arc<ProtocolMap>) {
        // Shutdown the different parts of the node concurrently.
        let error_code = Closed::ProviderTerminating;
        // We ignore all errors during shutdown.
        let _ = tokio::join!(
            // Close the endpoint.
            // Closing the Endpoint is the equivalent of calling Connection::close on all
            // connections: Operations will immediately fail with ConnectionError::LocallyClosed.
            // All streams are interrupted, this is not graceful.
            self.endpoint
                .clone()
                .close(error_code.into(), error_code.reason()),
            // Shutdown sync engine.
            self.docs.shutdown(),
            // Shutdown blobs store engine.
            self.db.shutdown(),
            // Shutdown protocol handlers.
            protocols.shutdown(),
        );
    }

    async fn run_gc_loop(
        self: Arc<Self>,
        gc_period: Duration,
        done_cb: Option<Box<dyn Fn() + Send>>,
    ) {
        tracing::info!("Starting GC task with interval {:?}", gc_period);
        let db = &self.db;
        let docs = &self.docs;
        let mut live = BTreeSet::new();
        'outer: loop {
            if let Err(cause) = db.gc_start().await {
                tracing::debug!(
                    "unable to notify the db of GC start: {cause}. Shutting down GC loop."
                );
                break;
            }
            // do delay before the two phases of GC
            tokio::time::sleep(gc_period).await;
            tracing::debug!("Starting GC");
            live.clear();

            let doc_hashes = match docs.sync.content_hashes().await {
                Ok(hashes) => hashes,
                Err(err) => {
                    tracing::warn!("Error getting doc hashes: {}", err);
                    continue 'outer;
                }
            };
            for hash in doc_hashes {
                match hash {
                    Ok(hash) => {
                        live.insert(hash);
                    }
                    Err(err) => {
                        tracing::error!("Error getting doc hash: {}", err);
                        continue 'outer;
                    }
                }
            }

            tracing::debug!("Starting GC mark phase");
            let mut stream = db.gc_mark(&mut live);
            while let Some(item) = stream.next().await {
                match item {
                    GcMarkEvent::CustomDebug(text) => {
                        tracing::debug!("{}", text);
                    }
                    GcMarkEvent::CustomWarning(text, _) => {
                        tracing::warn!("{}", text);
                    }
                    GcMarkEvent::Error(err) => {
                        tracing::error!("Fatal error during GC mark {}", err);
                        continue 'outer;
                    }
                }
            }
            drop(stream);

            tracing::debug!("Starting GC sweep phase");
            let mut stream = db.gc_sweep(&live);
            while let Some(item) = stream.next().await {
                match item {
                    GcSweepEvent::CustomDebug(text) => {
                        tracing::debug!("{}", text);
                    }
                    GcSweepEvent::CustomWarning(text, _) => {
                        tracing::warn!("{}", text);
                    }
                    GcSweepEvent::Error(err) => {
                        tracing::error!("Fatal error during GC mark {}", err);
                        continue 'outer;
                    }
                }
            }
            if let Some(ref cb) = done_cb {
                cb();
            }
        }
    }
}

async fn handle_connection(
    mut connecting: iroh_net::endpoint::Connecting,
    protocols: Arc<ProtocolMap>,
) {
    let alpn = match connecting.alpn().await {
        Ok(alpn) => alpn,
        Err(err) => {
            warn!("Ignoring connection: invalid handshake: {:?}", err);
            return;
        }
    };
    let Some(handler) = protocols.get(&alpn) else {
        warn!("Ignoring connection: unsupported ALPN protocol");
        return;
    };
    if let Err(err) = handler.accept(connecting).await {
        warn!("Handling incoming connection ended with error: {err}");
    }
}

/// Wrapper around [`Engine`] so that we can implement our RPC methods directly.
#[derive(Debug, Clone)]
pub(crate) struct DocsEngine(Engine);

impl std::ops::Deref for DocsEngine {
    type Target = Engine;
    fn deref(&self) -> &Self::Target {
        &self.0
    }
}

#[cfg(test)]
mod tests {
    use std::time::Duration;

    use anyhow::{bail, Context};
    use bytes::Bytes;
    use iroh_base::node_addr::AddrInfoOptions;
    use iroh_blobs::{provider::AddProgress, BlobFormat};
    use iroh_net::{relay::RelayMode, test_utils::DnsPkarrServer, NodeAddr};

    use crate::{
        client::blobs::{AddOutcome, WrapOption},
        rpc_protocol::SetTagOption,
    };

    use super::*;

    #[tokio::test]
    async fn test_ticket_multiple_addrs() {
        let _guard = iroh_test::logging::setup();

        let node = Node::memory().spawn().await.unwrap();
        let hash = node
            .client()
            .blobs()
            .add_bytes(Bytes::from_static(b"hello"))
            .await
            .unwrap()
            .hash;

        let _drop_guard = node.cancel_token().drop_guard();
        let ticket = node
            .blobs()
            .share(hash, BlobFormat::Raw, AddrInfoOptions::RelayAndAddresses)
            .await
            .unwrap();
        println!("addrs: {:?}", ticket.node_addr().info);
        assert!(!ticket.node_addr().info.direct_addresses.is_empty());
    }

    #[tokio::test]
    async fn test_node_add_blob_stream() -> Result<()> {
        let _guard = iroh_test::logging::setup();

        use std::io::Cursor;
        let node = Node::memory().bind_port(0).spawn().await?;

        let _drop_guard = node.cancel_token().drop_guard();
        let client = node.client();
        let input = vec![2u8; 1024 * 256]; // 265kb so actually streaming, chunk size is 64kb
        let reader = Cursor::new(input.clone());
        let progress = client
            .blobs()
            .add_reader(reader, SetTagOption::Auto)
            .await?;
        let outcome = progress.finish().await?;
        let hash = outcome.hash;
        let output = client.blobs().read_to_bytes(hash).await?;
        assert_eq!(input, output.to_vec());
        Ok(())
    }

    #[tokio::test]
    #[ignore = "flaky"]
    async fn test_node_add_tagged_blob_event() -> Result<()> {
        let _guard = iroh_test::logging::setup();

        let node = Node::memory().bind_port(0).spawn().await?;

        let _drop_guard = node.cancel_token().drop_guard();

        let _got_hash = tokio::time::timeout(Duration::from_secs(1), async move {
            let mut stream = node
                .blobs()
                .add_from_path(
                    Path::new(env!("CARGO_MANIFEST_DIR")).join("README.md"),
                    false,
                    SetTagOption::Auto,
                    WrapOption::NoWrap,
                )
                .await?;

            while let Some(progress) = stream.next().await {
                match progress? {
                    AddProgress::AllDone { hash, .. } => {
                        return Ok(hash);
                    }
                    AddProgress::Abort(e) => {
                        bail!("Error while adding data: {e}");
                    }
                    _ => {}
                }
            }
            bail!("stream ended without providing data");
        })
        .await
        .context("timeout")?
        .context("get failed")?;

        Ok(())
    }

    #[cfg(feature = "fs-store")]
    #[tokio::test]
    async fn test_shutdown() -> Result<()> {
        let _guard = iroh_test::logging::setup();

        let iroh_root = tempfile::TempDir::new()?;
        {
            let iroh = Node::persistent(iroh_root.path()).await?.spawn().await?;
            let doc = iroh.docs().create().await?;
            drop(doc);
            iroh.shutdown().await?;
        }

        let iroh = Node::persistent(iroh_root.path()).await?.spawn().await?;
        let _doc = iroh.docs().create().await?;

        Ok(())
    }

    #[tokio::test]
    async fn test_download_via_relay() -> Result<()> {
        let _guard = iroh_test::logging::setup();
        let (relay_map, relay_url, _guard) = iroh_net::test_utils::run_relay_server().await?;

        let node1 = Node::memory()
            .bind_port(0)
            .relay_mode(RelayMode::Custom(relay_map.clone()))
            .insecure_skip_relay_cert_verify(true)
            .spawn()
            .await?;
        let node2 = Node::memory()
            .bind_port(0)
            .relay_mode(RelayMode::Custom(relay_map.clone()))
            .insecure_skip_relay_cert_verify(true)
            .spawn()
            .await?;
        let AddOutcome { hash, .. } = node1.blobs().add_bytes(b"foo".to_vec()).await?;

        // create a node addr with only a relay URL, no direct addresses
        let addr = NodeAddr::new(node1.node_id()).with_relay_url(relay_url);
        node2.blobs().download(hash, addr).await?.await?;
        assert_eq!(
            node2
                .blobs()
                .read_to_bytes(hash)
                .await
                .context("get")?
                .as_ref(),
            b"foo"
        );
        Ok(())
    }

    #[tokio::test]
    async fn test_download_via_relay_with_discovery() -> Result<()> {
        let _guard = iroh_test::logging::setup();
        let (relay_map, _relay_url, _guard) = iroh_net::test_utils::run_relay_server().await?;
        let dns_pkarr_server = DnsPkarrServer::run().await?;

        let secret1 = SecretKey::generate();
        let node1 = Node::memory()
            .secret_key(secret1.clone())
            .bind_port(0)
            .relay_mode(RelayMode::Custom(relay_map.clone()))
            .insecure_skip_relay_cert_verify(true)
            .dns_resolver(dns_pkarr_server.dns_resolver())
            .node_discovery(dns_pkarr_server.discovery(secret1).into())
            .spawn()
            .await?;
        let secret2 = SecretKey::generate();
        let node2 = Node::memory()
            .secret_key(secret2.clone())
            .bind_port(0)
            .relay_mode(RelayMode::Custom(relay_map.clone()))
            .insecure_skip_relay_cert_verify(true)
            .dns_resolver(dns_pkarr_server.dns_resolver())
            .node_discovery(dns_pkarr_server.discovery(secret2).into())
            .spawn()
            .await?;
        let hash = node1.blobs().add_bytes(b"foo".to_vec()).await?.hash;

        // create a node addr with node id only
        let addr = NodeAddr::new(node1.node_id());
        node2.blobs().download(hash, addr).await?.await?;
        assert_eq!(
            node2
                .blobs()
                .read_to_bytes(hash)
                .await
                .context("get")?
                .as_ref(),
            b"foo"
        );
        Ok(())
    }

    #[tokio::test]
    async fn test_default_author_memory() -> Result<()> {
        let iroh = Node::memory().spawn().await?;
        let author = iroh.authors().default().await?;
        assert!(iroh.authors().export(author).await?.is_some());
        assert!(iroh.authors().delete(author).await.is_err());
        Ok(())
    }

    #[cfg(feature = "fs-store")]
    #[ignore = "flaky"]
    #[tokio::test]
    async fn test_default_author_persist() -> Result<()> {
        use crate::util::path::IrohPaths;

        let _guard = iroh_test::logging::setup();

        let iroh_root_dir = tempfile::TempDir::new().unwrap();
        let iroh_root = iroh_root_dir.path();

        // check that the default author exists and cannot be deleted.
        let default_author = {
            let iroh = Node::persistent(iroh_root)
                .await
                .unwrap()
                .spawn()
                .await
                .unwrap();
            let author = iroh.authors().default().await.unwrap();
            assert!(iroh.authors().export(author).await.unwrap().is_some());
            assert!(iroh.authors().delete(author).await.is_err());
            iroh.shutdown().await.unwrap();
            author
        };

        // check that the default author is persisted across restarts.
        {
            let iroh = Node::persistent(iroh_root)
                .await
                .unwrap()
                .spawn()
                .await
                .unwrap();
            let author = iroh.authors().default().await.unwrap();
            assert_eq!(author, default_author);
            assert!(iroh.authors().export(author).await.unwrap().is_some());
            assert!(iroh.authors().delete(author).await.is_err());
            iroh.shutdown().await.unwrap();
        };

        // check that a new default author is created if the default author file is deleted
        // manually.
        let default_author = {
            tokio::fs::remove_file(IrohPaths::DefaultAuthor.with_root(iroh_root))
                .await
                .unwrap();
            let iroh = Node::persistent(iroh_root)
                .await
                .unwrap()
                .spawn()
                .await
                .unwrap();
            let author = iroh.authors().default().await.unwrap();
            assert!(author != default_author);
            assert!(iroh.authors().export(author).await.unwrap().is_some());
            assert!(iroh.authors().delete(author).await.is_err());
            iroh.shutdown().await.unwrap();
            author
        };

        // check that the node fails to start if the default author is missing from the docs store.
        {
            let mut docs_store = iroh_docs::store::fs::Store::persistent(
                IrohPaths::DocsDatabase.with_root(iroh_root),
            )
            .unwrap();
            docs_store.delete_author(default_author).unwrap();
            docs_store.flush().unwrap();
            drop(docs_store);
            let iroh = Node::persistent(iroh_root).await.unwrap().spawn().await;
            dbg!(&iroh);
            assert!(iroh.is_err());

            // somehow the blob store is not shutdown correctly (yet?) on macos.
            // so we give it some time until we find a proper fix.
            #[cfg(target_os = "macos")]
            tokio::time::sleep(Duration::from_secs(1)).await;

            tokio::fs::remove_file(IrohPaths::DefaultAuthor.with_root(iroh_root))
                .await
                .unwrap();
            drop(iroh);
            let iroh = Node::persistent(iroh_root).await.unwrap().spawn().await;
            assert!(iroh.is_ok());
            iroh.unwrap().shutdown().await.unwrap();
        }

        // check that the default author can be set manually and is persisted.
        let default_author = {
            let iroh = Node::persistent(iroh_root)
                .await
                .unwrap()
                .spawn()
                .await
                .unwrap();
            let author = iroh.authors().create().await.unwrap();
            iroh.authors().set_default(author).await.unwrap();
            assert_eq!(iroh.authors().default().await.unwrap(), author);
            iroh.shutdown().await.unwrap();
            author
        };
        {
            let iroh = Node::persistent(iroh_root)
                .await
                .unwrap()
                .spawn()
                .await
                .unwrap();
            assert_eq!(iroh.authors().default().await.unwrap(), default_author);
            iroh.shutdown().await.unwrap();
        }

        Ok(())
    }
}<|MERGE_RESOLUTION|>--- conflicted
+++ resolved
@@ -14,19 +14,12 @@
 use iroh_blobs::store::{GcMarkEvent, GcSweepEvent, Store as BaoStore};
 use iroh_blobs::{downloader::Downloader, protocol::Closed};
 use iroh_docs::engine::Engine;
-<<<<<<< HEAD
-use iroh_net::util::AbortingJoinHandle;
-use iroh_net::{endpoint::LocalEndpointsStream, key::SecretKey, Endpoint};
-use quic_rpc::RpcClient;
-use tokio::task::JoinHandle;
-=======
 use iroh_gossip::net::Gossip;
 use iroh_net::key::SecretKey;
 use iroh_net::Endpoint;
 use iroh_net::{endpoint::DirectAddrsStream, util::SharedAbortingJoinHandle};
 use quic_rpc::{RpcServer, ServiceEndpoint};
 use tokio::task::JoinSet;
->>>>>>> f73c506a
 use tokio_util::sync::CancellationToken;
 use tokio_util::task::LocalPoolHandle;
 use tracing::{debug, error, info, warn};
@@ -67,13 +60,7 @@
     gossip: Gossip,
     secret_key: SecretKey,
     cancel_token: CancellationToken,
-<<<<<<< HEAD
-    controller: quic_rpc::transport::boxed::Connection<RpcService>,
-    #[allow(dead_code)]
-    gc_task: Option<AbortingJoinHandle<()>>,
-=======
     client: crate::client::MemIroh,
->>>>>>> f73c506a
     #[debug("rt")]
     rt: LocalPoolHandle,
     downloader: Downloader,
