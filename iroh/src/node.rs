//! Node API
//!
//! A node is a server that serves various protocols.
//!
//! You can monitor what is happening in the node using [`Node::subscribe`].
//!
//! To shut down the node, call [`Node::shutdown`].
use std::fmt::Debug;
use std::future::Future;
use std::net::{Ipv4Addr, SocketAddr};
use std::pin::Pin;
use std::sync::Arc;
use std::task::Poll;
use std::time::Duration;

use anyhow::{Context, Result};
use bytes::Bytes;
use futures::future::{BoxFuture, Shared};
use futures::{FutureExt, Stream, StreamExt, TryFutureExt};
use iroh_bytes::collection::{CollectionParser, NoCollectionParser};
use iroh_bytes::protocol::GetRequest;
use iroh_bytes::{
    protocol::{Closed, Request, RequestToken},
    provider::{
<<<<<<< HEAD
        database::{BaoMap, BaoMapEntry, BaoReadonlyDb},
        CustomGetHandler, Database, ProvideProgress, RequestAuthorizationHandler, ValidateProgress,
=======
        BaoMap, BaoMapEntry, BaoReadonlyDb, CustomGetHandler, ProvideProgress,
        RequestAuthorizationHandler, Ticket, ValidateProgress,
>>>>>>> bdb25fcb
    },
    util::runtime,
    util::Hash,
};
use iroh_net::{
    hp::{cfg::Endpoint, derp::DerpMap},
    tls::{self, Keypair, PeerId},
    MagicEndpoint,
};
use quic_rpc::server::RpcChannel;
use quic_rpc::transport::flume::FlumeConnection;
use quic_rpc::transport::misc::DummyServerEndpoint;
use quic_rpc::{RpcClient, RpcServer, ServiceConnection, ServiceEndpoint};
use tokio::sync::{mpsc, RwLock};
use tokio::task::JoinError;
use tokio_util::sync::CancellationToken;
use tracing::{debug, trace};

use crate::dial::Ticket;
use crate::rpc_protocol::{
    AddrsRequest, AddrsResponse, IdRequest, IdResponse, ListBlobsRequest, ListBlobsResponse,
    ListCollectionsRequest, ListCollectionsResponse, ProvideRequest, ProviderRequest,
    ProviderResponse, ProviderService, ShutdownRequest, ValidateRequest, VersionRequest,
    VersionResponse, WatchRequest, WatchResponse,
};

const MAX_CONNECTIONS: u32 = 1024;
const MAX_STREAMS: u64 = 10;
const HEALTH_POLL_WAIT: Duration = Duration::from_secs(1);

/// Default bind address for the node.
/// 11204 is "iroh" in leetspeak <https://simple.wikipedia.org/wiki/Leet>
pub const DEFAULT_BIND_ADDR: (Ipv4Addr, u16) = (Ipv4Addr::LOCALHOST, 11204);

/// How long we wait at most for some endpoints to be discovered.
const ENDPOINT_WAIT: Duration = Duration::from_secs(5);

/// Builder for the [`Node`].
///
/// You must supply a database. Various database implementations are available
/// in [`crate::database`]. Everything else is optional.
///
/// Finally you can create and run the node by calling [`Builder::spawn`].
///
/// The returned [`Node`] is awaitable to know when it finishes.  It can be terminated
/// using [`Node::shutdown`].
#[derive(Debug)]
pub struct Builder<D, E = DummyServerEndpoint, C = NoCollectionParser>
where
    D: BaoMap,
    E: ServiceEndpoint<ProviderService>,
    C: CollectionParser,
{
    bind_addr: SocketAddr,
    keypair: Keypair,
    rpc_endpoint: E,
    db: D,
    keylog: bool,
    custom_get_handler: Arc<dyn CustomGetHandler>,
    auth_handler: Arc<dyn RequestAuthorizationHandler>,
    derp_map: Option<DerpMap>,
    collection_parser: C,
    rt: Option<runtime::Handle>,
}

const PROTOCOLS: [&[u8]; 1] = [&iroh_bytes::protocol::ALPN];

/// A noop authorization handler that does not do any authorization.
///
/// This is the default. It does not have to be pub, since it is going to be
/// boxed.
#[derive(Debug)]
struct NoopRequestAuthorizationHandler;

impl RequestAuthorizationHandler for NoopRequestAuthorizationHandler {
    fn authorize(
        &self,
        token: Option<RequestToken>,
        _request: &Request,
    ) -> BoxFuture<'static, anyhow::Result<()>> {
        async move {
            if let Some(token) = token {
                anyhow::bail!(
                    "no authorization handler defined, but token was provided: {:?}",
                    token
                );
            }
            Ok(())
        }
        .boxed()
    }
}

#[derive(Debug)]
struct NoopCustomGetHandler;

impl CustomGetHandler for NoopCustomGetHandler {
    fn handle(
        &self,
        _token: Option<RequestToken>,
        _request: Bytes,
    ) -> BoxFuture<'static, anyhow::Result<GetRequest>> {
        async move { Err(anyhow::anyhow!("no custom get handler defined")) }.boxed()
    }
}

impl<D: BaoMap> Builder<D> {
    /// Creates a new builder for [`Node`] using the given database.
    fn with_db(db: D) -> Self {
        Self {
            bind_addr: DEFAULT_BIND_ADDR.into(),
            keypair: Keypair::generate(),
            db,
            keylog: false,
            derp_map: None,
            rpc_endpoint: Default::default(),
            custom_get_handler: Arc::new(NoopCustomGetHandler),
            auth_handler: Arc::new(NoopRequestAuthorizationHandler),
            collection_parser: NoCollectionParser,
            rt: None,
        }
    }
}

impl<D, E, C> Builder<D, E, C>
where
    D: BaoReadonlyDb,
    E: ServiceEndpoint<ProviderService>,
    C: CollectionParser,
{
    /// Configure rpc endpoint, changing the type of the builder to the new endpoint type.
    pub fn rpc_endpoint<E2: ServiceEndpoint<ProviderService>>(
        self,
        value: E2,
    ) -> Builder<D, E2, C> {
        // we can't use ..self here because the return type is different
        Builder {
            bind_addr: self.bind_addr,
            keypair: self.keypair,
            db: self.db,
            keylog: self.keylog,
            custom_get_handler: self.custom_get_handler,
            auth_handler: self.auth_handler,
            rpc_endpoint: value,
            derp_map: self.derp_map,
            collection_parser: self.collection_parser,
            rt: self.rt,
        }
    }

    /// Configure the collection parser, changing the type of the builder to the new collection parser type.
    pub fn collection_parser<C2: CollectionParser>(
        self,
        collection_parser: C2,
    ) -> Builder<D, E, C2> {
        // we can't use ..self here because the return type is different
        Builder {
            collection_parser,
            bind_addr: self.bind_addr,
            keypair: self.keypair,
            db: self.db,
            keylog: self.keylog,
            custom_get_handler: self.custom_get_handler,
            auth_handler: self.auth_handler,
            rpc_endpoint: self.rpc_endpoint,
            derp_map: self.derp_map,
            rt: self.rt,
        }
    }

    /// Sets the `[DerpMap]`
    pub fn derp_map(mut self, dm: DerpMap) -> Self {
        self.derp_map = Some(dm);
        self
    }

    /// Configure the custom get handler.
    pub fn custom_get_handler(self, custom_get_handler: Arc<dyn CustomGetHandler>) -> Self {
        Self {
            custom_get_handler,
            ..self
        }
    }

    /// Configures a custom authorization handler.
    pub fn custom_auth_handler(self, auth_handler: Arc<dyn RequestAuthorizationHandler>) -> Self {
        Self {
            auth_handler,
            ..self
        }
    }

    /// Binds the node service to a different socket.
    ///
    /// By default it binds to `127.0.0.1:11204`.
    pub fn bind_addr(mut self, addr: SocketAddr) -> Self {
        self.bind_addr = addr;
        self
    }

    /// Uses the given [`Keypair`] for the [`PeerId`] instead of a newly generated one.
    pub fn keypair(mut self, keypair: Keypair) -> Self {
        self.keypair = keypair;
        self
    }

    /// Whether to log the SSL pre-master key.
    ///
    /// If `true` and the `SSLKEYLOGFILE` environment variable is the path to a file this
    /// file will be used to log the SSL pre-master key.  This is useful to inspect captured
    /// traffic.
    pub fn keylog(mut self, keylog: bool) -> Self {
        self.keylog = keylog;
        self
    }

    /// Sets the tokio runtime to use.
    ///
    /// If not set, the current runtime will be picked up.
    pub fn runtime(mut self, rt: &runtime::Handle) -> Self {
        self.rt = Some(rt.clone());
        self
    }

    /// Spawns the [`Node`] in a tokio task.
    ///
    /// This will create the underlying network server and spawn a tokio task accepting
    /// connections.  The returned [`Node`] can be used to control the task as well as
    /// get information about it.
    pub async fn spawn(self) -> Result<Node<D>> {
        trace!("spawning node");
        let rt = self.rt.context("runtime not set")?;

        let (endpoints_update_s, endpoints_update_r) = flume::bounded(1);
        let mut transport_config = quinn::TransportConfig::default();
        transport_config
            .max_concurrent_bidi_streams(MAX_STREAMS.try_into()?)
            .max_concurrent_uni_streams(0u32.into());

        let endpoint = MagicEndpoint::builder()
            .keypair(self.keypair.clone())
            .alpns(PROTOCOLS.iter().map(|p| p.to_vec()).collect())
            .keylog(self.keylog)
            .derp_map(self.derp_map)
            .transport_config(transport_config)
            .concurrent_connections(MAX_CONNECTIONS)
            .on_endpoints(Box::new(move |eps| {
                if !endpoints_update_s.is_disconnected() && !eps.is_empty() {
                    endpoints_update_s.send(()).ok();
                }
            }))
            .bind(self.bind_addr.port())
            .await?;

        trace!("created quinn endpoint");

        let (cb_sender, cb_receiver) = mpsc::channel(8);
        let cancel_token = CancellationToken::new();

        debug!("rpc listening on: {:?}", self.rpc_endpoint.local_addr());

        let (internal_rpc, controller) = quic_rpc::transport::flume::connection(1);
        let rt2 = rt.clone();
        let rt3 = rt.clone();
        let callbacks = Callbacks::default();
        let inner = Arc::new(NodeInner {
            db: self.db,
            endpoint: endpoint.clone(),
            keypair: self.keypair,
            controller,
            cancel_token,
            callbacks: callbacks.clone(),
            cb_sender,
            rt,
        });
        let task = {
            let handler = RpcHandler {
                inner: inner.clone(),
                collection_parser: self.collection_parser.clone(),
            };
            rt2.main().spawn(async move {
                Self::run(
                    endpoint,
                    callbacks,
                    cb_receiver,
                    handler,
                    self.rpc_endpoint,
                    internal_rpc,
                    self.custom_get_handler,
                    self.auth_handler,
                    self.collection_parser,
                    rt3,
                )
                .await
            })
        };
        let node = Node {
            inner,
            task: task.map_err(Arc::new).boxed().shared(),
        };

        // Wait for a single endpoint update, to make sure
        // we found some endpoints
        tokio::time::timeout(ENDPOINT_WAIT, async move {
            endpoints_update_r.recv_async().await
        })
        .await
        .context("waiting for endpoint")??;

        Ok(node)
    }

    #[allow(clippy::too_many_arguments)]
    async fn run(
        server: MagicEndpoint,
        callbacks: Callbacks,
        mut cb_receiver: mpsc::Receiver<EventCallback>,
        handler: RpcHandler<D, C>,
        rpc: E,
        internal_rpc: impl ServiceEndpoint<ProviderService>,
        custom_get_handler: Arc<dyn CustomGetHandler>,
        auth_handler: Arc<dyn RequestAuthorizationHandler>,
        collection_parser: C,
        rt: runtime::Handle,
    ) {
        let rpc = RpcServer::new(rpc);
        let internal_rpc = RpcServer::new(internal_rpc);
        if let Ok((ipv4, ipv6)) = server.local_addr() {
            debug!(
                "listening at: {}{}",
                ipv4,
                ipv6.map(|addr| format!(" and {addr}")).unwrap_or_default()
            );
        }
        let cancel_token = handler.inner.cancel_token.clone();

        loop {
            tokio::select! {
                biased;
                _ = cancel_token.cancelled() => break,
                // handle rpc requests. This will do nothing if rpc is not configured, since
                // accept is just a pending future.
                request = rpc.accept() => {
                    match request {
                        Ok((msg, chan)) => {
                            handle_rpc_request(msg, chan, &handler, &rt);
                        }
                        Err(e) => {
                            tracing::info!("rpc request error: {:?}", e);
                        }
                    }
                },
                // handle internal rpc requests.
                request = internal_rpc.accept() => {
                    match request {
                        Ok((msg, chan)) => {
                            handle_rpc_request(msg, chan, &handler, &rt);
                        }
                        Err(_) => {
                            tracing::info!("last controller dropped, shutting down");
                            break;
                        }
                    }
                },
                // handle incoming p2p connections
                Some(mut connecting) = server.accept() => {

                    let alpn = match get_alpn(&mut connecting).await {
                        Ok(alpn) => alpn,
                        Err(err) => {
                            tracing::error!("invalid handshake: {:?}", err);
                            continue;
                        }
                    };
                    if alpn.as_bytes() == iroh_bytes::protocol::ALPN.as_ref() {
                        let db = handler.inner.db.clone();
                        let custom_get_handler = custom_get_handler.clone();
                        let auth_handler = auth_handler.clone();
                        let collection_parser = collection_parser.clone();
                        let rt2 = rt.clone();
                        let callbacks = callbacks.clone();
                        rt.main().spawn(iroh_bytes::provider::handle_connection(connecting, db, callbacks, collection_parser, custom_get_handler, auth_handler, rt2));
                    } else {
                        tracing::error!("unknown protocol: {}", alpn);
                        continue;
                    }
                }
                // Handle new callbacks
                Some(cb) = cb_receiver.recv() => {
                    callbacks.push(cb).await;
                }
                else => break,
            }
        }

        // Closing the Endpoint is the equivalent of calling Connection::close on all
        // connections: Operations will immediately fail with
        // ConnectionError::LocallyClosed.  All streams are interrupted, this is not
        // graceful.
        let error_code = Closed::ProviderTerminating;
        server
            .close(error_code.into(), error_code.reason())
            .await
            .ok();
    }
}

async fn get_alpn(connecting: &mut quinn::Connecting) -> Result<String> {
    let data = connecting.handshake_data().await?;
    match data.downcast::<quinn::crypto::rustls::HandshakeData>() {
        Ok(data) => match data.protocol {
            Some(protocol) => std::string::String::from_utf8(protocol).map_err(Into::into),
            None => anyhow::bail!("no ALPN protocol available"),
        },
        Err(_) => anyhow::bail!("unknown handshake type"),
    }
}

type EventCallback = Box<dyn Fn(Event) -> BoxFuture<'static, ()> + 'static + Sync + Send>;

#[derive(Default, derive_more::Debug, Clone)]
struct Callbacks(#[debug("..")] Arc<RwLock<Vec<EventCallback>>>);

impl Callbacks {
    async fn push(&self, cb: EventCallback) {
        self.0.write().await.push(cb);
    }

    #[allow(dead_code)]
    async fn send(&self, event: Event) {
        let cbs = self.0.read().await;
        for cb in &*cbs {
            cb(event.clone()).await;
        }
    }
}

impl iroh_bytes::provider::EventSender for Callbacks {
    fn send(&self, event: iroh_bytes::provider::Event) -> BoxFuture<()> {
        async move {
            let cbs = self.0.read().await;
            for cb in &*cbs {
                cb(Event::ByteProvide(event.clone())).await;
            }
        }
        .boxed()
    }
}

/// A server which implements the iroh node.
///
/// Clients can connect to this server and requests hashes from it.
///
/// The only way to create this is by using the [`Builder::spawn`].  [`Node::builder`]
/// is a shorthand to create a suitable [`Builder`].
///
/// This runs a tokio task which can be aborted and joined if desired.  To join the task
/// await the [`Node`] struct directly, it will complete when the task completes.  If
/// this is dropped the node task is not stopped but keeps running.
#[derive(Debug, Clone)]
pub struct Node<D: BaoMap> {
    inner: Arc<NodeInner<D>>,
    task: Shared<BoxFuture<'static, Result<(), Arc<JoinError>>>>,
}

#[derive(derive_more::Debug)]
struct NodeInner<D> {
    db: D,
    endpoint: MagicEndpoint,
    keypair: Keypair,
    cancel_token: CancellationToken,
    controller: FlumeConnection<ProviderResponse, ProviderRequest>,
    #[debug("callbacks: Sender<Box<dyn Fn(Event)>>")]
    cb_sender: mpsc::Sender<Box<dyn Fn(Event) -> BoxFuture<'static, ()> + Send + Sync + 'static>>,
    #[allow(dead_code)]
    callbacks: Callbacks,
    rt: runtime::Handle,
}

/// Events emitted by the [`Node`] informing about the current status.
#[derive(Debug, Clone)]
pub enum Event {
    /// Events from the iroh-bytes transfer protocol.
    ByteProvide(iroh_bytes::provider::Event),
}

impl<D: BaoReadonlyDb> Node<D> {
    /// Returns a new builder for the [`Node`].
    ///
    /// Once the done with the builder call [`Builder::spawn`] to create the node.
    pub fn builder(db: D) -> Builder<D> {
        Builder::with_db(db)
    }

    /// The address on which the node socket is bound.
    ///
    /// Note that this could be an unspecified address, if you need an address on which you
    /// can contact the node consider using [`Node::local_endpoint_addresses`].  However the
    /// port will always be the concrete port.
    pub fn local_address(&self) -> Result<Vec<SocketAddr>> {
        self.inner.local_address()
    }

    /// Lists the local endpoint of this node.
    pub async fn local_endpoints(&self) -> Result<Vec<Endpoint>> {
        self.inner.local_endpoints().await
    }

    /// Convenience method to get just the addr part of [`Node::local_endpoints`].
    pub async fn local_endpoint_addresses(&self) -> Result<Vec<SocketAddr>> {
        self.inner.local_endpoint_addresses().await
    }

    /// Returns the [`PeerId`] of the node.
    pub fn peer_id(&self) -> PeerId {
        self.inner.keypair.public().into()
    }

    /// Subscribe to [`Event`]s emitted from the node, informing about connections and
    /// progress.
    ///
    /// Warning: The callback must complete quickly, as otherwise it will block ongoing work.
    pub async fn subscribe<F: Fn(Event) -> BoxFuture<'static, ()> + Send + Sync + 'static>(
        &self,
        cb: F,
    ) -> Result<()> {
        self.inner.cb_sender.send(Box::new(cb)).await?;
        Ok(())
    }

    /// Returns a handle that can be used to do RPC calls to the node internally.
    pub fn controller(
        &self,
    ) -> RpcClient<ProviderService, impl ServiceConnection<ProviderService>> {
        RpcClient::new(self.inner.controller.clone())
    }

    /// Return a single token containing everything needed to get a hash.
    ///
    /// See [`Ticket`] for more details of how it can be used.
    pub async fn ticket(&self, hash: Hash, token: Option<RequestToken>) -> Result<Ticket> {
        // TODO: Verify that the hash exists in the db?
        let addrs = self.local_endpoint_addresses().await?;
        Ticket::new(hash, self.peer_id(), addrs, token)
    }

    /// Aborts the node.
    ///
    /// This does not gracefully terminate currently: all connections are closed and
    /// anything in-transit is lost.  The task will stop running and awaiting this
    /// [`Node`] will complete.
    ///
    /// The shutdown behaviour will become more graceful in the future.
    pub fn shutdown(&self) {
        self.inner.cancel_token.cancel();
    }

    /// Returns a token that can be used to cancel the node.
    pub fn cancel_token(&self) -> CancellationToken {
        self.inner.cancel_token.clone()
    }
}

impl<D: BaoMap> NodeInner<D> {
    async fn local_endpoints(&self) -> Result<Vec<Endpoint>> {
        self.endpoint.local_endpoints().await
    }

    async fn local_endpoint_addresses(&self) -> Result<Vec<SocketAddr>> {
        let endpoints = self.local_endpoints().await?;
        Ok(endpoints.into_iter().map(|x| x.addr).collect())
    }

    fn local_address(&self) -> Result<Vec<SocketAddr>> {
        let (v4, v6) = self.endpoint.local_addr()?;
        let mut addrs = vec![v4];
        if let Some(v6) = v6 {
            addrs.push(v6);
        }
        Ok(addrs)
    }
}

/// The future completes when the spawned tokio task finishes.
impl<D: BaoMap> Future for Node<D> {
    type Output = Result<(), Arc<JoinError>>;

    fn poll(mut self: Pin<&mut Self>, cx: &mut std::task::Context<'_>) -> Poll<Self::Output> {
        Pin::new(&mut self.task).poll(cx)
    }
}

#[derive(Debug, Clone)]
struct RpcHandler<D, C> {
    inner: Arc<NodeInner<D>>,
    collection_parser: C,
}

impl<D: BaoMap + BaoReadonlyDb, C: CollectionParser> RpcHandler<D, C> {
    fn rt(&self) -> runtime::Handle {
        self.inner.rt.clone()
    }

    fn list_blobs(
        self,
        _msg: ListBlobsRequest,
    ) -> impl Stream<Item = ListBlobsResponse> + Send + 'static {
        use bao_tree::io::fsm::Outboard;

        let db = self.inner.db.clone();
        futures::stream::iter(db.blobs()).filter_map(move |hash| {
            let db = db.clone();
            async move {
                let entry = db.get(&hash)?;
                let hash = entry.hash().into();
                let size = entry.outboard().await.ok()?.tree().size().0;
                let path = "".to_owned();
                Some(ListBlobsResponse { hash, size, path })
            }
        })
    }

    fn list_collections(
        self,
        _msg: ListCollectionsRequest,
    ) -> impl Stream<Item = ListCollectionsResponse> + Send + 'static {
        let db = self.inner.db.clone();
        let local = self.inner.rt.local_pool().clone();
        let roots = db.roots();
        futures::stream::iter(roots).filter_map(move |hash| {
            let db = db.clone();
            let local = local.clone();
            let cp = self.collection_parser.clone();
            async move {
                let entry = db.get(&hash)?;
                let stats = local
                    .spawn_pinned(|| async move {
                        let reader = entry.data_reader().await.ok()?;
                        let (_collection, stats) = cp.parse(0, reader).await.ok()?;
                        Some(stats)
                    })
                    .await
                    .ok()??;
                Some(ListCollectionsResponse {
                    hash,
                    total_blobs_count: stats.num_blobs.unwrap_or_default(),
                    total_blobs_size: stats.total_blob_size.unwrap_or_default(),
                })
            }
        })
    }

    /// Invoke validate on the database and stream out the result
    fn validate(
        self,
        _msg: ValidateRequest,
    ) -> impl Stream<Item = ValidateProgress> + Send + 'static {
        let (tx, rx) = mpsc::channel(1);
        let tx2 = tx.clone();
        let db = self.inner.db.clone();
        self.rt().main().spawn(async move {
            if let Err(e) = db.validate(tx).await {
                tx2.send(ValidateProgress::Abort(e.into())).await.unwrap();
            }
        });
        tokio_stream::wrappers::ReceiverStream::new(rx)
    }

    fn provide(self, msg: ProvideRequest) -> impl Stream<Item = ProvideProgress> {
        let (tx, rx) = mpsc::channel(1);
        let tx2 = tx.clone();
        self.rt().local_pool().spawn_pinned(|| async move {
            if let Err(e) = self.provide0(msg, tx).await {
                tx2.send(ProvideProgress::Abort(e.into())).await.unwrap();
            }
        });
        tokio_stream::wrappers::ReceiverStream::new(rx)
    }

    #[cfg(feature = "flat-db")]
    async fn provide0(
        self,
        msg: ProvideRequest,
        progress: tokio::sync::mpsc::Sender<ProvideProgress>,
    ) -> anyhow::Result<()> {
        use crate::database::flat::{create_collection_inner, create_data_sources, Database};
        use crate::util::progress::Progress;
        use std::any::Any;
        let root = msg.path;
        anyhow::ensure!(
            root.is_dir() || root.is_file(),
            "path must be either a Directory or a File"
        );
        let data_sources = create_data_sources(root)?;
        // create the collection
        // todo: provide feedback for progress
        let (db, hash) = create_collection_inner(data_sources, Progress::new(progress)).await?;

        // todo: generify this
        // for now provide will only work if D is a Database
        let boxed_db: Box<dyn Any> = Box::new(self.inner.db.clone());
        if let Some(current) = boxed_db.downcast_ref::<Database>().cloned() {
            current.union_with(db);
        } else {
            anyhow::bail!("provide not supported yet for this database type");
        }

        self.inner
            .callbacks
            .send(Event::ByteProvide(
                iroh_bytes::provider::Event::CollectionAdded { hash },
            ))
            .await;

        Ok(())
    }

    #[cfg(not(feature = "flat-db"))]
    async fn provide0(
        self,
        _msg: ProvideRequest,
        _progress: tokio::sync::mpsc::Sender<ProvideProgress>,
    ) -> anyhow::Result<()> {
        anyhow::bail!("provide not supported yet for this database type");
    }

    async fn version(self, _: VersionRequest) -> VersionResponse {
        VersionResponse {
            version: env!("CARGO_PKG_VERSION").to_string(),
        }
    }
    async fn id(self, _: IdRequest) -> IdResponse {
        IdResponse {
            peer_id: Box::new(self.inner.keypair.public().into()),
            listen_addrs: self
                .inner
                .local_endpoint_addresses()
                .await
                .unwrap_or_default(),
            version: env!("CARGO_PKG_VERSION").to_string(),
        }
    }
    async fn addrs(self, _: AddrsRequest) -> AddrsResponse {
        AddrsResponse {
            addrs: self
                .inner
                .local_endpoint_addresses()
                .await
                .unwrap_or_default(),
        }
    }
    async fn shutdown(self, request: ShutdownRequest) {
        if request.force {
            tracing::info!("hard shutdown requested");
            std::process::exit(0);
        } else {
            // trigger a graceful shutdown
            tracing::info!("graceful shutdown requested");
            self.inner.cancel_token.cancel();
        }
    }
    fn watch(self, _: WatchRequest) -> impl Stream<Item = WatchResponse> {
        futures::stream::unfold((), |()| async move {
            tokio::time::sleep(HEALTH_POLL_WAIT).await;
            Some((
                WatchResponse {
                    version: env!("CARGO_PKG_VERSION").to_string(),
                },
                (),
            ))
        })
    }
}

fn handle_rpc_request<
    D: BaoReadonlyDb,
    E: ServiceEndpoint<ProviderService>,
    C: CollectionParser,
>(
    msg: ProviderRequest,
    chan: RpcChannel<ProviderService, E>,
    handler: &RpcHandler<D, C>,
    rt: &runtime::Handle,
) {
    let handler = handler.clone();
    rt.main().spawn(async move {
        use ProviderRequest::*;
        match msg {
            ListBlobs(msg) => {
                chan.server_streaming(msg, handler, RpcHandler::list_blobs)
                    .await
            }
            ListCollections(msg) => {
                chan.server_streaming(msg, handler, RpcHandler::list_collections)
                    .await
            }
            Provide(msg) => {
                chan.server_streaming(msg, handler, RpcHandler::provide)
                    .await
            }
            Watch(msg) => chan.server_streaming(msg, handler, RpcHandler::watch).await,
            Version(msg) => chan.rpc(msg, handler, RpcHandler::version).await,
            Id(msg) => chan.rpc(msg, handler, RpcHandler::id).await,
            Addrs(msg) => chan.rpc(msg, handler, RpcHandler::addrs).await,
            Shutdown(msg) => chan.rpc(msg, handler, RpcHandler::shutdown).await,
            Validate(msg) => {
                chan.server_streaming(msg, handler, RpcHandler::validate)
                    .await
            }
        }
    });
}

/// Create a [`quinn::ServerConfig`] with the given keypair and limits.
pub fn make_server_config(
    keypair: &Keypair,
    max_streams: u64,
    max_connections: u32,
    alpn_protocols: Vec<Vec<u8>>,
) -> anyhow::Result<quinn::ServerConfig> {
    let tls_server_config = tls::make_server_config(keypair, alpn_protocols, false)?;
    let mut server_config = quinn::ServerConfig::with_crypto(Arc::new(tls_server_config));
    let mut transport_config = quinn::TransportConfig::default();
    transport_config
        .max_concurrent_bidi_streams(max_streams.try_into()?)
        .max_concurrent_uni_streams(0u32.into());

    server_config
        .transport_config(Arc::new(transport_config))
        .concurrent_connections(max_connections);
    Ok(server_config)
}

/// Use a single token of opaque bytes to authorize all requests
#[derive(Debug, Clone)]
pub struct StaticTokenAuthHandler {
    token: Option<RequestToken>,
}

impl StaticTokenAuthHandler {
    /// Creates a new handler with provided token.
    ///
    /// The single static token provided can be used to authorise all the requests.  If it
    /// is `None` no authorisation is performed and all requests are allowed.
    pub fn new(token: Option<RequestToken>) -> Self {
        Self { token }
    }
}

impl RequestAuthorizationHandler for StaticTokenAuthHandler {
    fn authorize(
        &self,
        token: Option<RequestToken>,
        _request: &Request,
    ) -> BoxFuture<'static, anyhow::Result<()>> {
        match &self.token {
            None => async move {
                if let Some(token) = token {
                    anyhow::bail!(
                        "no authorization handler defined, but token was provided: {:?}",
                        token
                    );
                }
                Ok(())
            }
            .boxed(),
            Some(expect) => {
                let expect = expect.clone();
                async move {
                    match token {
                        Some(token) => {
                            if token == expect {
                                Ok(())
                            } else {
                                anyhow::bail!("invalid token")
                            }
                        }
                        None => anyhow::bail!("no token provided"),
                    }
                }
                .boxed()
            }
        }
    }
}

#[cfg(all(test, feature = "flat-db"))]
mod tests {
    use crate::database::flat::create_collection;
    use anyhow::bail;
    use futures::StreamExt;
    use std::collections::HashMap;
    use std::net::Ipv4Addr;
    use std::path::Path;

    use super::*;

    /// Pick up the tokio runtime from the thread local and add a
    /// thread per core runtime.
    fn test_runtime() -> runtime::Handle {
        runtime::Handle::from_currrent(1).unwrap()
    }

    #[tokio::test]
    async fn test_ticket_multiple_addrs() {
        let rt = test_runtime();
        let readme = Path::new(env!("CARGO_MANIFEST_DIR")).join("README.md");
        let (db, hash) = create_collection(vec![readme.into()]).await.unwrap();
        let node = Node::builder(db)
            .bind_addr((Ipv4Addr::UNSPECIFIED, 0).into())
            .runtime(&rt)
            .spawn()
            .await
            .unwrap();
        let _drop_guard = node.cancel_token().drop_guard();
        let ticket = node.ticket(hash, None).await.unwrap();
        println!("addrs: {:?}", ticket.addrs());
        assert!(!ticket.addrs().is_empty());
    }

    #[cfg(feature = "flat-db")]
    #[tokio::test]
    async fn test_node_add_collection_event() -> Result<()> {
        let db = crate::database::flat::Database::from(HashMap::new());
        let node = Node::builder(db)
            .bind_addr((Ipv4Addr::UNSPECIFIED, 0).into())
            .runtime(&test_runtime())
            .spawn()
            .await?;

        let _drop_guard = node.cancel_token().drop_guard();

        let (r, mut s) = mpsc::channel(1);
        node.subscribe(move |event| {
            let r = r.clone();
            async move {
                if let Event::ByteProvide(iroh_bytes::provider::Event::CollectionAdded { hash }) =
                    event
                {
                    r.send(hash).await.ok();
                }
            }
            .boxed()
        })
        .await?;

        let got_hash = tokio::time::timeout(Duration::from_secs(1), async move {
            let mut stream = node
                .controller()
                .server_streaming(ProvideRequest {
                    path: Path::new(env!("CARGO_MANIFEST_DIR")).join("README.md"),
                })
                .await?;

            while let Some(item) = stream.next().await {
                match item? {
                    ProvideProgress::AllDone { hash } => {
                        return Ok(hash);
                    }
                    ProvideProgress::Abort(e) => {
                        bail!("Error while adding data: {e}");
                    }
                    _ => {}
                }
            }
            bail!("stream ended without providing data");
        })
        .await
        .context("timeout")?
        .context("get failed")?;

        let event_hash = s.recv().await.expect("missing collection event");
        assert_eq!(got_hash, event_hash);

        Ok(())
    }
}<|MERGE_RESOLUTION|>--- conflicted
+++ resolved
@@ -22,13 +22,8 @@
 use iroh_bytes::{
     protocol::{Closed, Request, RequestToken},
     provider::{
-<<<<<<< HEAD
-        database::{BaoMap, BaoMapEntry, BaoReadonlyDb},
-        CustomGetHandler, Database, ProvideProgress, RequestAuthorizationHandler, ValidateProgress,
-=======
-        BaoMap, BaoMapEntry, BaoReadonlyDb, CustomGetHandler, ProvideProgress,
-        RequestAuthorizationHandler, Ticket, ValidateProgress,
->>>>>>> bdb25fcb
+        BaoMap, BaoMapEntry, BaoReadonlyDb,
+        CustomGetHandler, ProvideProgress, RequestAuthorizationHandler, ValidateProgress,
     },
     util::runtime,
     util::Hash,
