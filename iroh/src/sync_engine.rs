--- conflicted
+++ resolved
@@ -2,19 +2,14 @@
 //!
 //! [`iroh_sync::Replica`] is also called documents here.
 
-<<<<<<< HEAD
 use std::sync::Arc;
 
 use anyhow::Result;
 use futures::future::{BoxFuture, FutureExt, Shared};
 use iroh_bytes::{
-    baomap::{EntryStatus, Store as BaoStore},
+    store::{EntryStatus, Store as BaoStore},
     util::runtime::Handle,
 };
-=======
-use anyhow::anyhow;
-use iroh_bytes::{store::Store as BaoStore, util::runtime::Handle};
->>>>>>> 14c44973
 use iroh_gossip::net::Gossip;
 use iroh_net::{MagicEndpoint, PeerAddr};
 use iroh_sync::{actor::SyncHandle, store::Store, sync::NamespaceId, ContentStatus};
