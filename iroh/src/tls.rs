//! TLS configuration for iroh.
//!
//! Currently there are two mechanisms available
//! - Raw Public Keys, using the TLS extension described in [RFC 7250]
//! - libp2p-tls, based on <https://github.com/libp2p/specs/blob/master/tls/tls.md>.
//!
//! [RFC 7250]: https://datatracker.ietf.org/doc/html/rfc7250

use std::sync::Arc;

<<<<<<< HEAD
use iroh_base::{PublicKey, SecretKey};
=======
use iroh_base::SecretKey;
>>>>>>> 31895bf0
use quinn::crypto::rustls::{QuicClientConfig, QuicServerConfig};
use tracing::warn;

use self::resolver::AlwaysResolvesCert;

pub(crate) mod certificate;
pub(crate) mod name;
mod resolver;
mod verifier;

/// Maximum amount of TLS tickets we will cache (by default) for 0-RTT connection
/// establishment.
///
/// 8 tickets per remote endpoint, 32 different endpoints would max out the required storage:
/// ~200 bytes per session + certificates (which are ~387 bytes)
/// So 8 * 32 * (200 + 387) = 150.272 bytes, assuming pointers to certificates
/// are never aliased pointers (they're Arc'ed).
/// I think 150KB is an acceptable default upper limit for such a cache.
const MAX_TLS_TICKETS: usize = 8 * 32;

/// TLS Authentication mechanism
#[derive(Default, Debug, Copy, Clone, PartialEq, Eq)]
pub(crate) enum Authentication {
    /// Self signed certificates, based on libp2p-tls
    X509,
    /// RFC 7250 TLS extension: Raw Public Keys.
    #[default]
    RawPublicKey,
}

/// Configuration for TLS.
///
/// The main point of this struct is to keep state that should be kept the same
/// over multiple TLS sessions the same.
/// E.g. the `server_verifier` and `client_verifier` Arc pointers are checked to be
/// the same between different TLS session calls with 0-RTT data in rustls.
/// This makes sure that's the case.
#[derive(Debug)]
pub(crate) struct TlsConfig {
    pub(crate) auth: Authentication,
    pub(crate) secret_key: SecretKey,
    cert_resolver: Arc<AlwaysResolvesCert>,
    server_verifier: Arc<verifier::ServerCertificateVerifier>,
    client_verifier: Arc<verifier::ClientCertificateVerifier>,
    session_store: Arc<dyn rustls::client::ClientSessionStore>,
}

impl TlsConfig {
    pub(crate) fn new(auth: Authentication, secret_key: SecretKey) -> Self {
        let cert_resolver = Arc::new(
            AlwaysResolvesCert::new(auth, &secret_key).expect("Client cert key DER is valid; qed"),
        );
        Self {
            auth,
            secret_key,
            cert_resolver,
            server_verifier: Arc::new(verifier::ServerCertificateVerifier::new(auth)),
            client_verifier: Arc::new(verifier::ClientCertificateVerifier::new(auth)),
            session_store: Arc::new(rustls::client::ClientSessionMemoryCache::new(
                MAX_TLS_TICKETS,
            )),
        }
    }

    /// Create a TLS client configuration.
    ///
    /// If *keylog* is `true` this will enable logging of the pre-master key to the file in the
    /// `SSLKEYLOGFILE` environment variable.  This can be used to inspect the traffic for
    /// debugging purposes.
    pub(crate) fn make_client_config(
        &self,
        alpn_protocols: Vec<Vec<u8>>,
        keylog: bool,
    ) -> QuicClientConfig {
<<<<<<< HEAD
        let cert_resolver = Arc::new(
            AlwaysResolvesCert::new(self, secret_key).expect("Client cert key DER is valid; qed"),
        );

=======
>>>>>>> 31895bf0
        let mut crypto = rustls::ClientConfig::builder_with_provider(Arc::new(
            rustls::crypto::ring::default_provider(),
        ))
        .with_protocol_versions(verifier::PROTOCOL_VERSIONS)
        .expect("version supported by ring")
        .dangerous()
        .with_custom_certificate_verifier(self.server_verifier.clone())
        .with_client_cert_resolver(self.cert_resolver.clone());
        crypto.alpn_protocols = alpn_protocols;

        // TODO: enable/disable 0-RTT/storing tickets
        crypto.resumption = rustls::client::Resumption::store(self.session_store.clone());
        crypto.enable_early_data = true;

        if keylog {
            warn!("enabling SSLKEYLOGFILE for TLS pre-master keys");
            crypto.key_log = Arc::new(rustls::KeyLogFile::new());
        }

<<<<<<< HEAD
        crypto.try_into().expect("known good ciphersuites")
=======
        crypto
            .try_into()
            .expect("expected to have a TLS1.3-compatible crypto provider set (hardcoded)")
>>>>>>> 31895bf0
    }

    /// Create a TLS server configuration.
    ///
    /// If *keylog* is `true` this will enable logging of the pre-master key to the file in the
    /// `SSLKEYLOGFILE` environment variable.  This can be used to inspect the traffic for
    /// debugging purposes.
    pub(crate) fn make_server_config(
        &self,
        alpn_protocols: Vec<Vec<u8>>,
        keylog: bool,
    ) -> QuicServerConfig {
<<<<<<< HEAD
        let cert_resolver = Arc::new(
            AlwaysResolvesCert::new(self, secret_key).expect("Server cert key DER is valid; qed"),
        );

=======
>>>>>>> 31895bf0
        let mut crypto = rustls::ServerConfig::builder_with_provider(Arc::new(
            rustls::crypto::ring::default_provider(),
        ))
        .with_protocol_versions(verifier::PROTOCOL_VERSIONS)
        .expect("fixed config")
        .with_client_cert_verifier(self.client_verifier.clone())
        .with_cert_resolver(self.cert_resolver.clone());
        crypto.alpn_protocols = alpn_protocols;
        if keylog {
            warn!("enabling SSLKEYLOGFILE for TLS pre-master keys");
            crypto.key_log = Arc::new(rustls::KeyLogFile::new());
        }

        // must be u32::MAX or 0 (the default). Any other value panics with QUIC
        // This is specified in RFC 9001: https://www.rfc-editor.org/rfc/rfc9001#section-4.6.1
        crypto.max_early_data_size = u32::MAX;

<<<<<<< HEAD
        crypto.try_into().expect("known good ciphersuites")
=======
        crypto
            .try_into()
            .expect("expected to have a TLS1.3-compatible crypto provider set (hardcoded)")
>>>>>>> 31895bf0
    }
}<|MERGE_RESOLUTION|>--- conflicted
+++ resolved
@@ -8,11 +8,7 @@
 
 use std::sync::Arc;
 
-<<<<<<< HEAD
-use iroh_base::{PublicKey, SecretKey};
-=======
 use iroh_base::SecretKey;
->>>>>>> 31895bf0
 use quinn::crypto::rustls::{QuicClientConfig, QuicServerConfig};
 use tracing::warn;
 
@@ -87,13 +83,6 @@
         alpn_protocols: Vec<Vec<u8>>,
         keylog: bool,
     ) -> QuicClientConfig {
-<<<<<<< HEAD
-        let cert_resolver = Arc::new(
-            AlwaysResolvesCert::new(self, secret_key).expect("Client cert key DER is valid; qed"),
-        );
-
-=======
->>>>>>> 31895bf0
         let mut crypto = rustls::ClientConfig::builder_with_provider(Arc::new(
             rustls::crypto::ring::default_provider(),
         ))
@@ -113,13 +102,9 @@
             crypto.key_log = Arc::new(rustls::KeyLogFile::new());
         }
 
-<<<<<<< HEAD
-        crypto.try_into().expect("known good ciphersuites")
-=======
         crypto
             .try_into()
             .expect("expected to have a TLS1.3-compatible crypto provider set (hardcoded)")
->>>>>>> 31895bf0
     }
 
     /// Create a TLS server configuration.
@@ -132,13 +117,6 @@
         alpn_protocols: Vec<Vec<u8>>,
         keylog: bool,
     ) -> QuicServerConfig {
-<<<<<<< HEAD
-        let cert_resolver = Arc::new(
-            AlwaysResolvesCert::new(self, secret_key).expect("Server cert key DER is valid; qed"),
-        );
-
-=======
->>>>>>> 31895bf0
         let mut crypto = rustls::ServerConfig::builder_with_provider(Arc::new(
             rustls::crypto::ring::default_provider(),
         ))
@@ -156,12 +134,8 @@
         // This is specified in RFC 9001: https://www.rfc-editor.org/rfc/rfc9001#section-4.6.1
         crypto.max_early_data_size = u32::MAX;
 
-<<<<<<< HEAD
-        crypto.try_into().expect("known good ciphersuites")
-=======
         crypto
             .try_into()
             .expect("expected to have a TLS1.3-compatible crypto provider set (hardcoded)")
->>>>>>> 31895bf0
     }
 }