//! Checks the network conditions from the current host.
//!
//! NetReport is responsible for finding out the network conditions of the current host, like
//! whether it is connected to the internet via IPv4 and/or IPv6, what the NAT situation is
//! etc and reachability to the configured relays.
// Based on <https://github.com/tailscale/tailscale/blob/main/net/netcheck/netcheck.go>

#![cfg_attr(iroh_docsrs, feature(doc_cfg))]
#![deny(missing_docs, rustdoc::broken_intra_doc_links)]
#![cfg_attr(not(test), deny(clippy::unwrap_used))]
#![cfg_attr(wasm_browser, allow(unused))]

use std::{
    collections::{BTreeMap, BTreeSet},
    fmt::Debug,
    net::SocketAddr,
    sync::Arc,
};

use defaults::timeouts::PROBES_TIMEOUT;
// exported primarily for use in documentation
pub use defaults::timeouts::TIMEOUT;
use iroh_base::RelayUrl;
#[cfg(not(wasm_browser))]
use iroh_relay::RelayConfig;
#[cfg(not(wasm_browser))]
use iroh_relay::dns::DnsResolver;
#[cfg(not(wasm_browser))]
use iroh_relay::quic::QuicClient;
use iroh_relay::{
    RelayMap,
    quic::{QUIC_ADDR_DISC_CLOSE_CODE, QUIC_ADDR_DISC_CLOSE_REASON},
};
#[cfg(not(wasm_browser))]
use n0_future::task;
use n0_future::{
    StreamExt,
    task::AbortOnDropHandle,
    time::{self, Duration, Instant},
};
use n0_watcher::{Watchable, Watcher};
use tokio::task::JoinSet;
use tokio_util::sync::CancellationToken;
use tracing::{debug, trace, warn};

#[cfg(not(wasm_browser))]
use self::reportgen::QadProbeReport;
use self::reportgen::{ProbeFinished, ProbeReport};

mod defaults;
mod metrics;
mod probes;
mod report;
mod reportgen;

mod options;

/// We "vendor" what we need of the library in browsers for simplicity.
///
/// We could consider making `portmapper` compile to wasm in the future,
/// but what we need is so little it's likely not worth it.
#[cfg(wasm_browser)]
pub(crate) mod portmapper {
    /// Output of a port mapping probe.
    #[derive(Debug, Clone, PartialEq, Eq, derive_more::Display)]
    #[display("portmap={{ UPnP: {upnp}, PMP: {nat_pmp}, PCP: {pcp} }}")]
    pub struct ProbeOutput {
        /// If UPnP can be considered available.
        pub upnp: bool,
        /// If PCP can be considered available.
        pub pcp: bool,
        /// If PMP can be considered available.
        pub nat_pmp: bool,
    }
}

pub(crate) use self::reportgen::IfStateDetails;
#[cfg(not(wasm_browser))]
use self::reportgen::SocketState;
pub use self::{
    metrics::Metrics,
    options::Options,
    probes::Probe,
    report::{RelayLatencies, Report},
    reportgen::QuicConfig,
};

const FULL_REPORT_INTERVAL: Duration = Duration::from_secs(5 * 60);
const ENOUGH_ENDPOINTS: usize = 3;

/// Client to run net_reports.
#[derive(Debug)]
pub(crate) struct Client {
    #[cfg(not(wasm_browser))]
    socket_state: SocketState,
    metrics: Arc<Metrics>,
    probes: BTreeSet<Probe>,
    relay_map: RelayMap,
    #[cfg(not(wasm_browser))]
    qad_conns: QadConns,
    #[cfg(any(test, feature = "test-utils"))]
    insecure_skip_relay_cert_verify: bool,

    /// A collection of previously generated reports.
    ///
    /// Sometimes it is useful to look at past reports to decide what to do.
    reports: Reports,
}

#[cfg(not(wasm_browser))]
#[derive(Debug, Default)]
struct QadConns {
    v4: Option<(RelayUrl, QadConn)>,
    v6: Option<(RelayUrl, QadConn)>,
}

#[cfg(not(wasm_browser))]
impl QadConns {
    fn clear(&mut self) {
        if let Some((_, conn)) = self.v4.take() {
            conn.conn
                .close(QUIC_ADDR_DISC_CLOSE_CODE, QUIC_ADDR_DISC_CLOSE_REASON);
        }
        if let Some((_, conn)) = self.v6.take() {
            conn.conn
                .close(QUIC_ADDR_DISC_CLOSE_CODE, QUIC_ADDR_DISC_CLOSE_REASON);
        }
    }

    fn current_v4(&self) -> Option<ProbeReport> {
        if let Some((_, ref conn)) = self.v4 {
            if let Some(mut r) = conn.observer.get() {
                // grab latest rtt
                r.latency = conn.conn.rtt();
                return Some(ProbeReport::QadIpv4(r));
            }
        }
        None
    }

    fn current_v6(&self) -> Option<ProbeReport> {
        if let Some((_, ref conn)) = self.v6 {
            if let Some(mut r) = conn.observer.get() {
                // grab latest rtt
                r.latency = conn.conn.rtt();
                return Some(ProbeReport::QadIpv6(r));
            }
        }
        None
    }

    fn watch_v4(&self) -> impl n0_future::Stream<Item = Option<QadProbeReport>> + Unpin + use<> {
        let watcher = self.v4.as_ref().map(|(_url, conn)| conn.observer.watch());

        if let Some(watcher) = watcher {
            watcher.stream_updates_only().boxed()
        } else {
            n0_future::stream::empty().boxed()
        }
    }

    fn watch_v6(&self) -> impl n0_future::Stream<Item = Option<QadProbeReport>> + Unpin + use<> {
        let watcher = self.v6.as_ref().map(|(_url, conn)| conn.observer.watch());
        if let Some(watcher) = watcher {
            watcher.stream_updates_only().boxed()
        } else {
            n0_future::stream::empty().boxed()
        }
    }
}

#[cfg(not(wasm_browser))]
#[derive(Debug)]
struct QadConn {
    conn: quinn::Connection,
    observer: Watchable<Option<QadProbeReport>>,
    _handle: AbortOnDropHandle<()>,
}

#[derive(Debug)]
struct Reports {
    /// Do a full relay scan, even if last is `Some`.
    next_full: bool,
    /// Some previous reports.
    prev: BTreeMap<Instant, Report>,
    /// Most recent report.
    last: Option<Report>,
    /// Time of last full (non-incremental) report.
    last_full: Instant,
}

impl Default for Reports {
    fn default() -> Self {
        Self {
            next_full: true,
            prev: Default::default(),
            last: Default::default(),
            last_full: Instant::now(),
        }
    }
}

impl Client {
    /// Creates a new net_report client.
    pub(crate) fn new(
        #[cfg(not(wasm_browser))] dns_resolver: DnsResolver,
        relay_map: RelayMap,
        opts: Options,
        metrics: Arc<Metrics>,
    ) -> Self {
        let probes = opts.as_protocols();
        #[cfg(any(test, feature = "test-utils"))]
        let insecure_skip_relay_cert_verify = opts.insecure_skip_relay_cert_verify;

        #[cfg(not(wasm_browser))]
        let quic_client = opts
            .quic_config
            .map(|c| iroh_relay::quic::QuicClient::new(c.ep, c.client_config));

        #[cfg(not(wasm_browser))]
        let socket_state = SocketState {
            quic_client,
            dns_resolver,
        };

        Client {
            #[cfg(not(wasm_browser))]
            socket_state,
            metrics,
            reports: Reports::default(),
            probes,
            relay_map,
            #[cfg(not(wasm_browser))]
            qad_conns: QadConns::default(),
            #[cfg(any(test, feature = "test-utils"))]
            insecure_skip_relay_cert_verify,
        }
    }

    /// Generates a [`Report`].
    ///
    /// Look at [`Options`] for the different configuration options.
    pub(crate) async fn get_report(&mut self, if_state: IfStateDetails, is_major: bool) -> Report {
        let now = Instant::now();

        let mut do_full = is_major
            || self.reports.next_full
            || now.duration_since(self.reports.last_full) > FULL_REPORT_INTERVAL;

        debug!(%do_full, "net_report starting");

        // If the last report had a captive portal and reported no UDP access,
        // it's possible that we didn't get a useful net_report due to the
        // captive portal blocking us. If so, make this report a full (non-incremental) one.
        if !do_full {
            if let Some(ref last) = self.reports.last {
                if !last.has_udp() && last.captive_portal == Some(true) {
                    do_full = true;
                }
            }
        }
        if do_full {
            self.reports.last = None; // causes ProbePlan::new below to do a full (initial) plan
            self.reports.next_full = false;
            self.reports.last_full = now;
            self.metrics.reports_full.inc();
        }
        self.metrics.reports.inc();

        let num_relays = self.relay_map.len();
        let enough_relays = std::cmp::min(num_relays, ENOUGH_ENDPOINTS);
        #[cfg(wasm_browser)]
        let if_state = IfStateDetails::default();
        #[cfg(not(wasm_browser))]
        let if_state = IfStateDetails {
            have_v4: if_state.have_v4,
            have_v6: if_state.have_v6,
        };

        let mut report = Report::default();

        // Start the reportgen client to start any needed probes
        let (actor, mut probe_rx) = reportgen::Client::new(
            self.reports.last.clone(),
            self.relay_map.clone(),
            self.probes.clone(),
            if_state.clone(),
            #[cfg(not(wasm_browser))]
            self.socket_state.clone(),
            #[cfg(any(test, feature = "test-utils"))]
            self.insecure_skip_relay_cert_verify,
        );

        #[cfg(not(wasm_browser))]
        let reports = self
            .spawn_qad_probes(&if_state, enough_relays, do_full)
            .await;

        #[cfg(not(wasm_browser))]
        for r in reports {
            report.update(&r);
        }

        if self.have_enough_reports(&if_state, do_full, num_relays, &report) {
            // check if we already have enough probes immediately after QAD returns
            trace!("have enough probe reports, aborting further probes");
            // shuts down the probes
            drop(actor);
        } else {
            #[cfg(not(wasm_browser))]
            let mut qad_v4_stream = self.qad_conns.watch_v4();
            #[cfg(wasm_browser)]
            let mut qad_v4_stream = n0_future::stream::empty::<Option<()>>();
            #[cfg(not(wasm_browser))]
            let mut qad_v6_stream = self.qad_conns.watch_v6();
            #[cfg(wasm_browser)]
            let mut qad_v6_stream = n0_future::stream::empty::<Option<()>>();

            loop {
                tokio::select! {
                    biased;

                    Some(Some(r)) = qad_v4_stream.next() => {
                        #[cfg(not(wasm_browser))]
                        {
                            trace!(?r, "new report from QAD V4");
                            report.update(&ProbeReport::QadIpv4(r));
                        }
                    }

                    Some(Some(r)) = qad_v6_stream.next() => {
                        #[cfg(not(wasm_browser))]
                        {
                            trace!(?r, "new report from QAD V6");
                            report.update(&ProbeReport::QadIpv6(r));
                        }
                    }

                    maybe_probe = probe_rx.recv() => {
                        let Some(probe_res) = maybe_probe else {
                            break;
                        };
                        match probe_res {
                            ProbeFinished::Regular(probe) => match probe {
                                Ok(probe) => {
                                    report.update(&probe);
                                    if self.have_enough_reports(&if_state, do_full, num_relays, &report) {
                                        trace!("have enough probe reports, aborting further probes");
                                        // shuts down the probes
                                        drop(actor);
                                        break;
                                    }
                                }
                                Err(err) => {
                                    trace!("probe failed: {:?}", err);
                                }
                            },
                            #[cfg(not(wasm_browser))]
                            ProbeFinished::CaptivePortal(portal) => {
                                report.captive_portal = portal;
                            }
                        }
                    }
                }
            }
        }
        self.add_report_history_and_set_preferred_relay(&mut report);
        debug!(
            ?report,
            "generated report in {:02}ms",
            now.elapsed().as_millis()
        );

        report
    }

    #[cfg(not(wasm_browser))]
    async fn spawn_qad_probes(
        &mut self,
        if_state: &IfStateDetails,
        enough_relays: usize,
        do_full: bool,
    ) -> Vec<ProbeReport> {
        use tracing::{Instrument, warn_span};

        let Some(ref quic_client) = self.socket_state.quic_client else {
            return Vec::new();
        };

        if do_full {
            // clear out existing connections if we are doing a full reset
            self.qad_conns.clear();
        }

        if let Some((url, conn)) = &self.qad_conns.v4 {
            // verify conn is still around
            if let Some(reason) = conn.conn.close_reason() {
                trace!(?url, "QAD v4 conn closed: {}", reason);
                self.qad_conns.v4.take();
            }
        }
        if let Some((url, conn)) = &self.qad_conns.v6 {
            // verify conn is still around
            if let Some(reason) = conn.conn.close_reason() {
                trace!(?url, "QAD v6 conn closed: {}", reason);
                self.qad_conns.v6.take();
            }
        }

        let v4_report = self.qad_conns.current_v4();
        let v6_report = self.qad_conns.current_v6();
        let needs_v4_probe = v4_report.is_none();
        let needs_v6_probe = v6_report.is_some() != if_state.have_v6;

        let mut reports = Vec::new();

        if let Some(report) = v4_report {
            reports.push(report);
        }
        if let Some(report) = v6_report {
            reports.push(report);
        }

        if !needs_v4_probe && !needs_v6_probe {
            return reports;
        }

        trace!("spawning QAD probes");

        // TODO: randomize choice?
        const MAX_RELAYS: usize = 5;

        let mut v4_buf = JoinSet::new();
        let cancel_v4 = CancellationToken::new();
        let mut v6_buf = JoinSet::new();
        let cancel_v6 = CancellationToken::new();

        let relays = self.relay_map.relays::<Vec<_>>();
        for relay in relays.into_iter().take(MAX_RELAYS) {
            if if_state.have_v4 && needs_v4_probe {
<<<<<<< HEAD
                debug!(?relay_endpoint.url, "v4 QAD probe");
                let relay_endpoint = relay_endpoint.clone();
=======
                debug!(?relay.url, "v4 QAD probe");
                let ip_mapped_addrs = self.socket_state.ip_mapped_addrs.clone();
                let relay = relay.clone();
>>>>>>> a6b84566
                let dns_resolver = self.socket_state.dns_resolver.clone();
                let quic_client = quic_client.clone();
                let relay_url = relay.url.clone();
                v4_buf.spawn(
                    cancel_v4
                        .child_token()
                        .run_until_cancelled_owned(time::timeout(
                            PROBES_TIMEOUT,
<<<<<<< HEAD
                            run_probe_v4(relay_endpoint, quic_client, dns_resolver),
=======
                            run_probe_v4(ip_mapped_addrs, relay, quic_client, dns_resolver),
>>>>>>> a6b84566
                        ))
                        .instrument(warn_span!("QADv4", %relay_url)),
                );
            }
            if if_state.have_v6 && needs_v6_probe {
<<<<<<< HEAD
                debug!(?relay_endpoint.url, "v6 QAD probe");
                let relay_endpoint = relay_endpoint.clone();
=======
                debug!(?relay.url, "v6 QAD probe");
                let ip_mapped_addrs = self.socket_state.ip_mapped_addrs.clone();
                let relay = relay.clone();
>>>>>>> a6b84566
                let dns_resolver = self.socket_state.dns_resolver.clone();
                let quic_client = quic_client.clone();
                let relay_url = relay.url.clone();
                v6_buf.spawn(
                    cancel_v6
                        .child_token()
                        .run_until_cancelled_owned(time::timeout(
                            PROBES_TIMEOUT,
<<<<<<< HEAD
                            run_probe_v6(relay_endpoint, quic_client, dns_resolver),
=======
                            run_probe_v6(ip_mapped_addrs, relay, quic_client, dns_resolver),
>>>>>>> a6b84566
                        ))
                        .instrument(warn_span!("QADv6", %relay_url)),
                );
            }
        }

        // We set _pending to true if at least one report was started for each category.
        // If we did not start any report for either category, _pending is set to false right away
        // (it "completed" in the sense that nothing will ever run). If we did start at least one report,
        // _pending is set to true, and will be set to false further down once the first task
        // completed.
        let mut ipv4_pending = !v4_buf.is_empty();
        let mut ipv6_pending = !v6_buf.is_empty();
        loop {
            // We early-abort the tasks once we have at least `enough_relays` reports,
            // and at least one ipv4 and one ipv6 report completed (if they were started, see comment above).

            if reports.len() >= enough_relays && !ipv4_pending && !ipv6_pending {
                debug!("enough probes: {}", reports.len());
                cancel_v4.cancel();
                cancel_v6.cancel();
                break;
            }

            tokio::select! {
                biased;

                val = v4_buf.join_next(), if !v4_buf.is_empty() => {
                    let span = warn_span!("QADv4");
                    let _guard = span.enter();
                    ipv4_pending = false;
                    match val {
                        Some(Ok(Some(Ok(res)))) => {
                            match res {
                                Ok((r, conn)) => {
                                    debug!(?r, "probe report");
                                    let url = r.relay.clone();
                                    reports.push(ProbeReport::QadIpv4(r));
                                    if self.qad_conns.v4.is_none() {
                                        self.qad_conns.v4.replace((url, conn));
                                    } else {
                                        conn.conn.close(QUIC_ADDR_DISC_CLOSE_CODE, QUIC_ADDR_DISC_CLOSE_REASON);
                                    }
                                }
                                Err(err) => {
                                    debug!("probe failed: {err:#}");
                                }
                            }
                        }
                        Some(Err(err)) => {
                            if err.is_panic() {
                                panic!("probe panicked: {err:#}");
                            }
                            warn!("probe failed: {err:#}");
                        }
                        Some(Ok(None)) => {
                            debug!("probe canceled");
                        }
                        Some(Ok(Some(Err(time::Elapsed { .. })))) => {
                            debug!("probe timed out");
                        }
                        None => {}
                    }
                }
                val = v6_buf.join_next(), if !v6_buf.is_empty() => {
                    let span = warn_span!("QADv6");
                    let _guard = span.enter();
                    ipv6_pending = false;
                    match val {
                        Some(Ok(Some(Ok(res)))) => {
                            match res {
                                Ok((r, conn)) => {
                                    debug!(?r, "probe report");
                                    let url = r.relay.clone();
                                    reports.push(ProbeReport::QadIpv6(r));
                                    if self.qad_conns.v6.is_none() {
                                        self.qad_conns.v6.replace((url, conn));
                                    } else {
                                        conn.conn.close(QUIC_ADDR_DISC_CLOSE_CODE, QUIC_ADDR_DISC_CLOSE_REASON);
                                    }
                                }
                                Err(err) => {
                                    debug!("probe failed: {err:#}");
                                }
                            }
                        }
                        Some(Err(err)) => {
                            if err.is_panic() {
                                panic!("probe panicked: {err:#}");
                            }
                            warn!("probe failed: {err:#}");
                        }
                        Some(Ok(None)) => {
                            debug!("probe canceled");
                        }
                        Some(Ok(Some(Err(time::Elapsed { .. })))) => {
                            debug!("probe timed out");
                        }
                        None => {}
                    }
                }
                else => {
                    break;
                }
            }
        }

        reports
    }

    /// Check if we have enough information to consider the current report "good enough".
    fn have_enough_reports(
        &self,
        state: &IfStateDetails,
        do_full: bool,
        num_relays: usize,
        report: &Report,
    ) -> bool {
        #[cfg_attr(wasm_browser, allow(unused_mut))]
        let mut num_ipv4 = 0;
        #[cfg_attr(wasm_browser, allow(unused_mut))]
        let mut num_ipv6 = 0;
        let mut num_https = 0;
        for (typ, _, _) in report.relay_latency.iter() {
            match typ {
                #[cfg(not(wasm_browser))]
                Probe::QadIpv4 => {
                    num_ipv4 += 1;
                }
                #[cfg(not(wasm_browser))]
                Probe::QadIpv6 => {
                    num_ipv6 += 1;
                }
                Probe::Https => {
                    num_https += 1;
                }
            }
        }

        if do_full {
            // Full report, require more probes
            match (state.have_v4, state.have_v6) {
                (true, true) => {
                    // Both IPv4 and IPv6 are expected to be available
                    if num_ipv4 >= 2 && num_ipv6 >= 1 || num_ipv6 >= 2 && num_ipv4 >= 1 {
                        return true;
                    }
                }
                (true, false) => {
                    // Just Ipv4 is expected
                    if num_ipv4 >= 2 {
                        return true;
                    }
                }
                (false, true) => {
                    // Just Ipv6 is expected
                    if num_ipv6 >= 2 {
                        return true;
                    }
                }
                (false, false) => {}
            }
            if num_https >= num_relays {
                // If we have at least one https probe per relay, we are happy
                return true;
            }
            false
        } else {
            // Incremental reports, here the requirements are reduced further
            match (state.have_v4, state.have_v6) {
                (true, true) => {
                    // Both IPv4 and IPv6 are expected to be available
                    if num_ipv4 >= 1 && num_ipv6 >= 1 {
                        return true;
                    }
                }
                (true, false) => {
                    // Just Ipv4 is expected
                    if num_ipv4 >= 1 {
                        return true;
                    }
                }
                (false, true) => {
                    // Just Ipv6 is expected
                    if num_ipv6 >= 1 {
                        return true;
                    }
                }
                (false, false) => {}
            }
            if num_https >= num_relays {
                // If we have at least one https probe per relay, we are happy
                return true;
            }
            false
        }
    }

    /// Adds `r` to the set of recent Reports and mutates `r.preferred_relay` to contain the best recent one.
    fn add_report_history_and_set_preferred_relay(&mut self, r: &mut Report) {
        let mut prev_relay = None;
        if let Some(ref last) = self.reports.last {
            prev_relay.clone_from(&last.preferred_relay);

            // If we don't have new information, copy this from the last report
            if r.mapping_varies_by_dest_ipv4.is_none() {
                r.mapping_varies_by_dest_ipv4 = last.mapping_varies_by_dest_ipv4;
            }
            if r.mapping_varies_by_dest_ipv6.is_none() {
                r.mapping_varies_by_dest_ipv6 = last.mapping_varies_by_dest_ipv6;
            }
        }

        let now = Instant::now();
        const MAX_AGE: Duration = Duration::from_secs(5 * 60);

        // relay ID => its best recent latency in last MAX_AGE
        let mut best_recent = RelayLatencies::default();

        // chain the current report as we are still mutating it
        let prevs_iter = self
            .reports
            .prev
            .iter()
            .map(|(a, b)| -> (&Instant, &Report) { (a, b) });

        let mut to_remove = Vec::new();
        for (t, pr) in prevs_iter {
            if now.duration_since(*t) > MAX_AGE {
                to_remove.push(*t);
                continue;
            }
            best_recent.merge(&pr.relay_latency);
        }
        // merge in current run
        best_recent.merge(&r.relay_latency);

        for t in to_remove {
            self.reports.prev.remove(&t);
        }

        // Then, pick which currently-alive relay server from the
        // current report has the best latency over the past MAX_AGE.
        let mut best_any = Duration::default();
        let mut old_relay_cur_latency = Duration::default();
        {
            for (_, url, duration) in r.relay_latency.iter() {
                if Some(url) == prev_relay.as_ref() {
                    old_relay_cur_latency = duration;
                }
                if let Some(best) = best_recent.get(url) {
                    if r.preferred_relay.is_none() || best < best_any {
                        best_any = best;
                        r.preferred_relay.replace(url.clone());
                    }
                }
            }

            // If we're changing our preferred relay but the old one's still
            // accessible and the new one's not much better, just stick with
            // where we are.
            if prev_relay.is_some()
                && r.preferred_relay != prev_relay
                && !old_relay_cur_latency.is_zero()
                && best_any > old_relay_cur_latency / 3 * 2
            {
                r.preferred_relay = prev_relay;
            }
        }

        self.reports.prev.insert(now, r.clone());
        self.reports.last = Some(r.clone());
    }
}

#[cfg(not(wasm_browser))]
async fn run_probe_v4(
    relay: Arc<RelayConfig>,
    quic_client: QuicClient,
    dns_resolver: DnsResolver,
) -> n0_snafu::Result<(QadProbeReport, QadConn)> {
    use n0_snafu::ResultExt;

    let relay_addr = reportgen::get_relay_addr_ipv4(&dns_resolver, &relay).await?;

    trace!(?relay_addr, "resolved relay server address");
    let host = relay.url.host_str().context("missing host url")?;
    let conn = quic_client.create_conn(relay_addr.into(), host).await?;
    let mut receiver = conn.observed_external_addr();

    // wait for an addr
    let addr = receiver
        .wait_for(|addr| addr.is_some())
        .await
        .context("receiver dropped")?
        .expect("known");
    let report = QadProbeReport {
        relay: relay.url.clone(),
        addr: SocketAddr::new(addr.ip().to_canonical(), addr.port()),
        latency: conn.rtt(),
    };

    let observer = Watchable::new(None);
    let endpoint = relay.url.clone();
    let handle = task::spawn({
        let conn = conn.clone();
        let observer = observer.clone();
        async move {
            loop {
                let val = *receiver.borrow();
                // if we've sent to an ipv4 address, but received an observed address
                // that is ivp6 then the address is an [IPv4-Mapped IPv6 Addresses](https://doc.rust-lang.org/beta/std/net/struct.Ipv6Addr.html#ipv4-mapped-ipv6-addresses)
                let val = val.map(|val| SocketAddr::new(val.ip().to_canonical(), val.port()));
                let latency = conn.rtt();
                observer
                    .set(val.map(|addr| QadProbeReport {
                        relay: endpoint.clone(),
                        addr,
                        latency,
                    }))
                    .ok();
                if receiver.changed().await.is_err() {
                    break;
                }
            }
        }
    });
    let handle = AbortOnDropHandle::new(handle);

    Ok((
        report,
        QadConn {
            conn,
            observer,
            _handle: handle,
        },
    ))
}

#[cfg(not(wasm_browser))]
async fn run_probe_v6(
    relay: Arc<RelayConfig>,
    quic_client: QuicClient,
    dns_resolver: DnsResolver,
) -> n0_snafu::Result<(QadProbeReport, QadConn)> {
    use n0_snafu::ResultExt;
    let relay_addr = reportgen::get_relay_addr_ipv6(&dns_resolver, &relay).await?;

    trace!(?relay_addr, "resolved relay server address");
    let host = relay.url.host_str().context("missing host url")?;
    let conn = quic_client.create_conn(relay_addr.into(), host).await?;
    let mut receiver = conn.observed_external_addr();

    // wait for an addr
    let addr = receiver
        .wait_for(|addr| addr.is_some())
        .await
        .context("receiver dropped")?
        .expect("known");
    let report = QadProbeReport {
        relay: relay.url.clone(),
        addr: SocketAddr::new(addr.ip().to_canonical(), addr.port()),
        latency: conn.rtt(),
    };

    let observer = Watchable::new(None);
    let endpoint = relay.url.clone();
    let handle = task::spawn({
        let observer = observer.clone();
        let conn = conn.clone();
        async move {
            loop {
                let val = *receiver.borrow();
                // if we've sent to an ipv4 address, but received an observed address
                // that is ivp6 then the address is an [IPv4-Mapped IPv6 Addresses](https://doc.rust-lang.org/beta/std/net/struct.Ipv6Addr.html#ipv4-mapped-ipv6-addresses)
                let val = val.map(|val| SocketAddr::new(val.ip().to_canonical(), val.port()));
                let latency = conn.rtt();
                observer
                    .set(val.map(|addr| QadProbeReport {
                        relay: endpoint.clone(),
                        addr,
                        latency,
                    }))
                    .ok();
                if receiver.changed().await.is_err() {
                    break;
                }
            }
        }
    });
    let handle = AbortOnDropHandle::new(handle);

    Ok((
        report,
        QadConn {
            conn,
            observer,
            _handle: handle,
        },
    ))
}

#[cfg(test)]
mod test_utils {
    //! Creates a relay server against which to perform tests

    use iroh_relay::{RelayConfig, RelayQuicConfig, server};

    pub(crate) async fn relay() -> (server::Server, RelayConfig) {
        let server = server::Server::spawn(server::testing::server_config())
            .await
            .expect("should serve relay");
        let quic = Some(RelayQuicConfig {
            port: server.quic_addr().expect("server should run quic").port(),
        });
        let endpoint_desc = RelayConfig {
            url: server.https_url().expect("should work as relay"),
            quic,
        };

        (server, endpoint_desc)
    }

    /// Create a [`crate::RelayMap`] of the given size.
    ///
    /// This function uses [`relay`]. Note that the returned map uses internal order that will
    /// often _not_ match the order of the servers.
    pub(crate) async fn relay_map(relays: usize) -> (Vec<server::Server>, crate::RelayMap) {
        let mut servers = Vec::with_capacity(relays);
        let mut endpoints = Vec::with_capacity(relays);
        for _ in 0..relays {
            let (relay_server, endpoint) = relay().await;
            servers.push(relay_server);
            endpoints.push(endpoint);
        }
        (servers, crate::RelayMap::from_iter(endpoints))
    }
}

#[cfg(test)]
mod tests {
    use std::net::{Ipv4Addr, SocketAddr};

    use iroh_base::RelayUrl;
    use iroh_relay::dns::DnsResolver;
    use n0_snafu::{Result, ResultExt};
    use tokio_util::sync::CancellationToken;
    use tracing_test::traced_test;

    use super::*;
    use crate::net_report::probes::Probe;

    #[tokio::test(flavor = "multi_thread")]
    #[traced_test]
    async fn test_basic() -> Result<()> {
        let (server, relay) = test_utils::relay().await;
        let client_config = iroh_relay::client::make_dangerous_client_config();
        let ep = quinn::Endpoint::client(SocketAddr::new(Ipv4Addr::LOCALHOST.into(), 0)).e()?;
        let quic_addr_disc = QuicConfig {
            ep: ep.clone(),
            client_config,
            ipv4: true,
            ipv6: true,
        };
        let relay_map = RelayMap::from(relay);

        let resolver = DnsResolver::new();
        let opts = Options::default()
            .quic_config(Some(quic_addr_disc.clone()))
            .insecure_skip_relay_cert_verify(true);
        let mut client = Client::new(
            resolver.clone(),
            relay_map.clone(),
            opts.clone(),
            Default::default(),
        );
        let if_state = IfStateDetails::fake();

        // Note that the ProbePlan will change with each iteration.
        for i in 0..5 {
            let cancel = CancellationToken::new();
            println!("--round {i}");
            let r = client.get_report(if_state.clone(), false).await;

            assert!(r.has_udp(), "want UDP");
            dbg!(&r);
            assert!(
                !r.relay_latency.is_empty(),
                "expected at least 1 key in RelayLatency; got none",
            );
            assert!(
                r.relay_latency.iter().next().is_some(),
                "expected key 1 in RelayLatency; got {:?}",
                r.relay_latency
            );
            assert!(r.global_v4.is_some(), "expected globalV4 set");
            assert!(r.preferred_relay.is_some(),);
            cancel.cancel();
        }

        drop(client);
        ep.wait_idle().await;
        server.shutdown().await?;

        Ok(())
    }

    #[tokio::test(flavor = "current_thread", start_paused = true)]
    async fn test_add_report_history_set_preferred_relay() -> Result {
        fn relay_url(i: u16) -> RelayUrl {
            format!("http://{i}.com").parse().unwrap()
        }

        // report returns a *Report from (relay host, Duration)+ pairs.
        fn report(a: impl IntoIterator<Item = (&'static str, u64)>) -> Option<Report> {
            let mut report = Report::default();
            for (s, d) in a {
                assert!(s.starts_with('d'), "invalid relay server key");
                let id: u16 = s[1..].parse().unwrap();
                report.relay_latency.update_relay(
                    relay_url(id),
                    Duration::from_secs(d),
                    Probe::QadIpv4,
                );
            }

            Some(report)
        }
        struct Step {
            /// Delay in seconds
            after: u64,
            r: Option<Report>,
        }
        struct Test {
            name: &'static str,
            steps: Vec<Step>,
            /// want PreferredRelay on final step
            want_relay: Option<RelayUrl>,
            // wanted len(c.prev)
            want_prev_len: usize,
        }

        let tests = [
            Test {
                name: "first_reading",
                steps: vec![Step {
                    after: 0,
                    r: report([("d1", 2), ("d2", 3)]),
                }],
                want_prev_len: 1,
                want_relay: Some(relay_url(1)),
            },
            Test {
                name: "with_two",
                steps: vec![
                    Step {
                        after: 0,
                        r: report([("d1", 2), ("d2", 3)]),
                    },
                    Step {
                        after: 1,
                        r: report([("d1", 4), ("d2", 3)]),
                    },
                ],
                want_prev_len: 2,
                want_relay: Some(relay_url(1)), // t0's d1 of 2 is still best
            },
            Test {
                name: "but_now_d1_gone",
                steps: vec![
                    Step {
                        after: 0,
                        r: report([("d1", 2), ("d2", 3)]),
                    },
                    Step {
                        after: 1,
                        r: report([("d1", 4), ("d2", 3)]),
                    },
                    Step {
                        after: 2,
                        r: report([("d2", 3)]),
                    },
                ],
                want_prev_len: 3,
                want_relay: Some(relay_url(2)), // only option
            },
            Test {
                name: "d1_is_back",
                steps: vec![
                    Step {
                        after: 0,
                        r: report([("d1", 2), ("d2", 3)]),
                    },
                    Step {
                        after: 1,
                        r: report([("d1", 4), ("d2", 3)]),
                    },
                    Step {
                        after: 2,
                        r: report([("d2", 3)]),
                    },
                    Step {
                        after: 3,
                        r: report([("d1", 4), ("d2", 3)]),
                    }, // same as 2 seconds ago
                ],
                want_prev_len: 4,
                want_relay: Some(relay_url(1)), // t0's d1 of 2 is still best
            },
            Test {
                name: "things_clean_up",
                steps: vec![
                    Step {
                        after: 0,
                        r: report([("d1", 1), ("d2", 2)]),
                    },
                    Step {
                        after: 1,
                        r: report([("d1", 1), ("d2", 2)]),
                    },
                    Step {
                        after: 2,
                        r: report([("d1", 1), ("d2", 2)]),
                    },
                    Step {
                        after: 3,
                        r: report([("d1", 1), ("d2", 2)]),
                    },
                    Step {
                        after: 10 * 60,
                        r: report([("d3", 3)]),
                    },
                ],
                want_prev_len: 1, // t=[0123]s all gone. (too old, older than 10 min)
                want_relay: Some(relay_url(3)), // only option
            },
            Test {
                name: "preferred_relay_hysteresis_no_switch",
                steps: vec![
                    Step {
                        after: 0,
                        r: report([("d1", 4), ("d2", 5)]),
                    },
                    Step {
                        after: 1,
                        r: report([("d1", 4), ("d2", 3)]),
                    },
                ],
                want_prev_len: 2,
                want_relay: Some(relay_url(1)), // 2 didn't get fast enough
            },
            Test {
                name: "preferred_relay_hysteresis_do_switch",
                steps: vec![
                    Step {
                        after: 0,
                        r: report([("d1", 4), ("d2", 5)]),
                    },
                    Step {
                        after: 1,
                        r: report([("d1", 4), ("d2", 1)]),
                    },
                ],
                want_prev_len: 2,
                want_relay: Some(relay_url(2)), // 2 got fast enough
            },
        ];
        let resolver = DnsResolver::new();
        for mut tt in tests {
            println!("test: {}", tt.name);
            let relay_map = RelayMap::empty();
            let opts = Options::default();
            let mut client = Client::new(resolver.clone(), relay_map, opts, Default::default());
            for s in &mut tt.steps {
                // trigger the timer
                tokio::time::advance(Duration::from_secs(s.after)).await;
                client.add_report_history_and_set_preferred_relay(s.r.as_mut().unwrap());
            }
            let last_report = tt.steps.last().unwrap().r.clone().unwrap();
            let got = client.reports.prev.len();
            let want = tt.want_prev_len;
            assert_eq!(got, want, "prev length");
            let got = &last_report.preferred_relay;
            let want = &tt.want_relay;
            assert_eq!(got, want, "preferred_relay");
        }

        Ok(())
    }
}<|MERGE_RESOLUTION|>--- conflicted
+++ resolved
@@ -438,14 +438,8 @@
         let relays = self.relay_map.relays::<Vec<_>>();
         for relay in relays.into_iter().take(MAX_RELAYS) {
             if if_state.have_v4 && needs_v4_probe {
-<<<<<<< HEAD
-                debug!(?relay_endpoint.url, "v4 QAD probe");
-                let relay_endpoint = relay_endpoint.clone();
-=======
                 debug!(?relay.url, "v4 QAD probe");
-                let ip_mapped_addrs = self.socket_state.ip_mapped_addrs.clone();
                 let relay = relay.clone();
->>>>>>> a6b84566
                 let dns_resolver = self.socket_state.dns_resolver.clone();
                 let quic_client = quic_client.clone();
                 let relay_url = relay.url.clone();
@@ -454,24 +448,14 @@
                         .child_token()
                         .run_until_cancelled_owned(time::timeout(
                             PROBES_TIMEOUT,
-<<<<<<< HEAD
-                            run_probe_v4(relay_endpoint, quic_client, dns_resolver),
-=======
-                            run_probe_v4(ip_mapped_addrs, relay, quic_client, dns_resolver),
->>>>>>> a6b84566
+                            run_probe_v4(relay, quic_client, dns_resolver),
                         ))
                         .instrument(warn_span!("QADv4", %relay_url)),
                 );
             }
             if if_state.have_v6 && needs_v6_probe {
-<<<<<<< HEAD
-                debug!(?relay_endpoint.url, "v6 QAD probe");
-                let relay_endpoint = relay_endpoint.clone();
-=======
                 debug!(?relay.url, "v6 QAD probe");
-                let ip_mapped_addrs = self.socket_state.ip_mapped_addrs.clone();
                 let relay = relay.clone();
->>>>>>> a6b84566
                 let dns_resolver = self.socket_state.dns_resolver.clone();
                 let quic_client = quic_client.clone();
                 let relay_url = relay.url.clone();
@@ -480,11 +464,7 @@
                         .child_token()
                         .run_until_cancelled_owned(time::timeout(
                             PROBES_TIMEOUT,
-<<<<<<< HEAD
-                            run_probe_v6(relay_endpoint, quic_client, dns_resolver),
-=======
-                            run_probe_v6(ip_mapped_addrs, relay, quic_client, dns_resolver),
->>>>>>> a6b84566
+                            run_probe_v6(relay, quic_client, dns_resolver),
                         ))
                         .instrument(warn_span!("QADv6", %relay_url)),
                 );
