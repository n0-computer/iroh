--- conflicted
+++ resolved
@@ -765,33 +765,21 @@
     relay: Arc<RelayConfig>,
     quic_client: QuicClient,
     dns_resolver: DnsResolver,
-<<<<<<< HEAD
-) -> n0_snafu::Result<(QadProbeReport, QadConn)> {
-    use n0_snafu::ResultExt;
-
-    let relay_addr = reportgen::get_relay_addr_ipv4(&dns_resolver, &relay).await?;
-
-    trace!(?relay_addr, "resolved relay server address");
-    let host = relay.url.host_str().context("missing host url")?;
-    let conn = quic_client.create_conn(relay_addr.into(), host).await?;
-=======
 ) -> n0_error::Result<(QadProbeReport, QadConn), QadProbeError> {
-    let relay_addr_orig = reportgen::get_relay_addr_ipv4(&dns_resolver, &relay)
+    let relay_addr = reportgen::get_relay_addr_ipv4(&dns_resolver, &relay)
         .await
         .map_err(|source| e!(QadProbeError::GetRelayAddr { source }))?;
-    let relay_addr =
-        reportgen::maybe_to_mapped_addr(ip_mapped_addrs.as_ref(), relay_addr_orig.into());
-
-    debug!(?relay_addr_orig, ?relay_addr, "relay addr v4");
+
+    trace!(?relay_addr, "resolved relay server address");
     let host = relay
         .url
         .host_str()
         .ok_or_else(|| e!(QadProbeError::MissingHost))?;
     let conn = quic_client
-        .create_conn(relay_addr, host)
+        .create_conn(relay_addr.into(), host)
         .await
         .map_err(|source| e!(QadProbeError::Quic { source }))?;
->>>>>>> 30c23e8d
+
     let mut receiver = conn.observed_external_addr();
 
     // wait for an addr
@@ -848,32 +836,21 @@
     relay: Arc<RelayConfig>,
     quic_client: QuicClient,
     dns_resolver: DnsResolver,
-<<<<<<< HEAD
-) -> n0_snafu::Result<(QadProbeReport, QadConn)> {
-    use n0_snafu::ResultExt;
-    let relay_addr = reportgen::get_relay_addr_ipv6(&dns_resolver, &relay).await?;
-
-    trace!(?relay_addr, "resolved relay server address");
-    let host = relay.url.host_str().context("missing host url")?;
-    let conn = quic_client.create_conn(relay_addr.into(), host).await?;
-=======
 ) -> n0_error::Result<(QadProbeReport, QadConn), QadProbeError> {
-    let relay_addr_orig = reportgen::get_relay_addr_ipv6(&dns_resolver, &relay)
+    let relay_addr = reportgen::get_relay_addr_ipv6(&dns_resolver, &relay)
         .await
         .map_err(|source| e!(QadProbeError::GetRelayAddr { source }))?;
-    let relay_addr =
-        reportgen::maybe_to_mapped_addr(ip_mapped_addrs.as_ref(), relay_addr_orig.into());
-
-    debug!(?relay_addr_orig, ?relay_addr, "relay addr v6");
+
+    trace!(?relay_addr, "resolved relay server address");
     let host = relay
         .url
         .host_str()
         .ok_or_else(|| e!(QadProbeError::MissingHost))?;
     let conn = quic_client
-        .create_conn(relay_addr, host)
+        .create_conn(relay_addr.into(), host)
         .await
         .map_err(|source| e!(QadProbeError::Quic { source }))?;
->>>>>>> 30c23e8d
+
     let mut receiver = conn.observed_external_addr();
 
     // wait for an addr
