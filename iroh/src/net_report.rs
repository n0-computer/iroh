//! Checks the network conditions from the current host.
//!
//! NetReport is responsible for finding out the network conditions of the current host, like
//! whether it is connected to the internet via IPv4 and/or IPv6, what the NAT situation is
//! etc and reachability to the configured relays.
// Based on <https://github.com/tailscale/tailscale/blob/main/net/netcheck/netcheck.go>

#![cfg_attr(iroh_docsrs, feature(doc_cfg))]
#![deny(missing_docs, rustdoc::broken_intra_doc_links)]
#![cfg_attr(not(test), deny(clippy::unwrap_used))]
#![cfg_attr(wasm_browser, allow(unused))]

use std::{
    collections::{BTreeMap, BTreeSet},
    fmt::Debug,
    net::SocketAddr,
    sync::Arc,
};

use defaults::timeouts::PROBES_TIMEOUT;
// exported primarily for use in documentation
pub use defaults::timeouts::TIMEOUT;
use iroh_base::RelayUrl;
#[cfg(not(wasm_browser))]
use iroh_relay::RelayNode;
#[cfg(not(wasm_browser))]
use iroh_relay::dns::DnsResolver;
#[cfg(not(wasm_browser))]
use iroh_relay::quic::QuicClient;
use iroh_relay::{
    RelayMap,
    quic::{QUIC_ADDR_DISC_CLOSE_CODE, QUIC_ADDR_DISC_CLOSE_REASON},
};
#[cfg(not(wasm_browser))]
use n0_future::task;
use n0_future::{
    StreamExt,
    task::AbortOnDropHandle,
    time::{self, Duration, Instant},
};
use n0_watcher::{Watchable, Watcher};
use tokio::task::JoinSet;
use tokio_util::sync::CancellationToken;
use tracing::{debug, trace, warn};

#[cfg(not(wasm_browser))]
use self::reportgen::QadProbeReport;
use self::reportgen::{ProbeFinished, ProbeReport};

mod defaults;
mod metrics;
mod probes;
mod report;
mod reportgen;

mod options;

/// We "vendor" what we need of the library in browsers for simplicity.
///
/// We could consider making `portmapper` compile to wasm in the future,
/// but what we need is so little it's likely not worth it.
#[cfg(wasm_browser)]
pub(crate) mod portmapper {
    /// Output of a port mapping probe.
    #[derive(Debug, Clone, PartialEq, Eq, derive_more::Display)]
    #[display("portmap={{ UPnP: {upnp}, PMP: {nat_pmp}, PCP: {pcp} }}")]
    pub struct ProbeOutput {
        /// If UPnP can be considered available.
        pub upnp: bool,
        /// If PCP can be considered available.
        pub pcp: bool,
        /// If PMP can be considered available.
        pub nat_pmp: bool,
    }
}

pub(crate) use self::reportgen::IfStateDetails;
#[cfg(not(wasm_browser))]
use self::reportgen::SocketState;
pub use self::{
    metrics::Metrics,
    options::Options,
    probes::Probe,
    report::{RelayLatencies, Report},
    reportgen::QuicConfig,
};

const FULL_REPORT_INTERVAL: Duration = Duration::from_secs(5 * 60);
const ENOUGH_NODES: usize = 3;

/// Client to run net_reports.
#[derive(Debug)]
pub(crate) struct Client {
    #[cfg(not(wasm_browser))]
    socket_state: SocketState,
    metrics: Arc<Metrics>,
    probes: BTreeSet<Probe>,
    relay_map: RelayMap,
    #[cfg(not(wasm_browser))]
    qad_conns: QadConns,
    #[cfg(any(test, feature = "test-utils"))]
    insecure_skip_relay_cert_verify: bool,

    /// A collection of previously generated reports.
    ///
    /// Sometimes it is useful to look at past reports to decide what to do.
    reports: Reports,
}

#[cfg(not(wasm_browser))]
#[derive(Debug, Default)]
struct QadConns {
    v4: Option<(RelayUrl, QadConn)>,
    v6: Option<(RelayUrl, QadConn)>,
}

#[cfg(not(wasm_browser))]
impl QadConns {
    fn clear(&mut self) {
        if let Some((_, conn)) = self.v4.take() {
            conn.conn
                .close(QUIC_ADDR_DISC_CLOSE_CODE, QUIC_ADDR_DISC_CLOSE_REASON);
        }
        if let Some((_, conn)) = self.v6.take() {
            conn.conn
                .close(QUIC_ADDR_DISC_CLOSE_CODE, QUIC_ADDR_DISC_CLOSE_REASON);
        }
    }

    fn current_v4(&self) -> Option<ProbeReport> {
        if let Some((_, ref conn)) = self.v4 {
            if let Some(mut r) = conn.observer.get() {
                // grab latest rtt
                r.latency = conn.conn.rtt();
                return Some(ProbeReport::QadIpv4(r));
            }
        }
        None
    }

    fn current_v6(&self) -> Option<ProbeReport> {
        if let Some((_, ref conn)) = self.v6 {
            if let Some(mut r) = conn.observer.get() {
                // grab latest rtt
                r.latency = conn.conn.rtt();
                return Some(ProbeReport::QadIpv6(r));
            }
        }
        None
    }

    fn watch_v4(&self) -> impl n0_future::Stream<Item = Option<QadProbeReport>> + Unpin + use<> {
        let watcher = self.v4.as_ref().map(|(_url, conn)| conn.observer.watch());

        if let Some(watcher) = watcher {
            watcher.stream_updates_only().boxed()
        } else {
            n0_future::stream::empty().boxed()
        }
    }

    fn watch_v6(&self) -> impl n0_future::Stream<Item = Option<QadProbeReport>> + Unpin + use<> {
        let watcher = self.v6.as_ref().map(|(_url, conn)| conn.observer.watch());
        if let Some(watcher) = watcher {
            watcher.stream_updates_only().boxed()
        } else {
            n0_future::stream::empty().boxed()
        }
    }
}

#[cfg(not(wasm_browser))]
#[derive(Debug)]
struct QadConn {
    conn: quinn::Connection,
    observer: Watchable<Option<QadProbeReport>>,
    _handle: AbortOnDropHandle<()>,
}

#[derive(Debug)]
struct Reports {
    /// Do a full relay scan, even if last is `Some`.
    next_full: bool,
    /// Some previous reports.
    prev: BTreeMap<Instant, Report>,
    /// Most recent report.
    last: Option<Report>,
    /// Time of last full (non-incremental) report.
    last_full: Instant,
}

impl Default for Reports {
    fn default() -> Self {
        Self {
            next_full: true,
            prev: Default::default(),
            last: Default::default(),
            last_full: Instant::now(),
        }
    }
}

impl Client {
    /// Creates a new net_report client.
    pub(crate) fn new(
        #[cfg(not(wasm_browser))] dns_resolver: DnsResolver,
        relay_map: RelayMap,
        opts: Options,
        metrics: Arc<Metrics>,
    ) -> Self {
        let probes = opts.as_protocols();
        #[cfg(any(test, feature = "test-utils"))]
        let insecure_skip_relay_cert_verify = opts.insecure_skip_relay_cert_verify;

        #[cfg(not(wasm_browser))]
        let quic_client = opts
            .quic_config
            .map(|c| iroh_relay::quic::QuicClient::new(c.ep, c.client_config));

        #[cfg(not(wasm_browser))]
        let socket_state = SocketState {
            quic_client,
            dns_resolver,
        };

        Client {
            #[cfg(not(wasm_browser))]
            socket_state,
            metrics,
            reports: Reports::default(),
            probes,
            relay_map,
            #[cfg(not(wasm_browser))]
            qad_conns: QadConns::default(),
            #[cfg(any(test, feature = "test-utils"))]
            insecure_skip_relay_cert_verify,
        }
    }

    /// Generates a [`Report`].
    ///
    /// Look at [`Options`] for the different configuration options.
    pub(crate) async fn get_report(&mut self, if_state: IfStateDetails, is_major: bool) -> Report {
        let now = Instant::now();

        let mut do_full = is_major
            || self.reports.next_full
            || now.duration_since(self.reports.last_full) > FULL_REPORT_INTERVAL;

        debug!(%do_full, "net_report starting");

        // If the last report had a captive portal and reported no UDP access,
        // it's possible that we didn't get a useful net_report due to the
        // captive portal blocking us. If so, make this report a full (non-incremental) one.
        if !do_full {
            if let Some(ref last) = self.reports.last {
                if !last.has_udp() && last.captive_portal == Some(true) {
                    do_full = true;
                }
            }
        }
        if do_full {
            self.reports.last = None; // causes ProbePlan::new below to do a full (initial) plan
            self.reports.next_full = false;
            self.reports.last_full = now;
            self.metrics.reports_full.inc();
        }
        self.metrics.reports.inc();

        let num_relays = self.relay_map.len();
        let enough_relays = std::cmp::min(num_relays, ENOUGH_NODES);
        #[cfg(wasm_browser)]
        let if_state = IfStateDetails::default();
        #[cfg(not(wasm_browser))]
        let if_state = IfStateDetails {
            have_v4: if_state.have_v4,
            have_v6: if_state.have_v6,
        };

        let mut report = Report::default();

        // Start the reportgen client to start any needed probes
        let (actor, mut probe_rx) = reportgen::Client::new(
            self.reports.last.clone(),
            self.relay_map.clone(),
            self.probes.clone(),
            if_state.clone(),
            #[cfg(not(wasm_browser))]
            self.socket_state.clone(),
            #[cfg(any(test, feature = "test-utils"))]
            self.insecure_skip_relay_cert_verify,
        );

        #[cfg(not(wasm_browser))]
        let reports = self
            .spawn_qad_probes(&if_state, enough_relays, do_full)
            .await;

        #[cfg(not(wasm_browser))]
        for r in reports {
            report.update(&r);
        }

        if self.have_enough_reports(&if_state, do_full, num_relays, &report) {
            // check if we already have enough probes immediately after QAD returns
            trace!("have enough probe reports, aborting further probes");
            // shuts down the probes
            drop(actor);
        } else {
            #[cfg(not(wasm_browser))]
            let mut qad_v4_stream = self.qad_conns.watch_v4();
            #[cfg(wasm_browser)]
            let mut qad_v4_stream = n0_future::stream::empty::<Option<()>>();
            #[cfg(not(wasm_browser))]
            let mut qad_v6_stream = self.qad_conns.watch_v6();
            #[cfg(wasm_browser)]
            let mut qad_v6_stream = n0_future::stream::empty::<Option<()>>();

            loop {
                tokio::select! {
                    biased;

                    Some(Some(r)) = qad_v4_stream.next() => {
                        #[cfg(not(wasm_browser))]
                        {
                            trace!(?r, "new report from QAD V4");
                            report.update(&ProbeReport::QadIpv4(r));
                        }
                    }

                    Some(Some(r)) = qad_v6_stream.next() => {
                        #[cfg(not(wasm_browser))]
                        {
                            trace!(?r, "new report from QAD V6");
                            report.update(&ProbeReport::QadIpv6(r));
                        }
                    }

                    maybe_probe = probe_rx.recv() => {
                        let Some(probe_res) = maybe_probe else {
                            break;
                        };
                        match probe_res {
                            ProbeFinished::Regular(probe) => match probe {
                                Ok(probe) => {
                                    report.update(&probe);
                                    if self.have_enough_reports(&if_state, do_full, num_relays, &report) {
                                        trace!("have enough probe reports, aborting further probes");
                                        // shuts down the probes
                                        drop(actor);
                                        break;
                                    }
                                }
                                Err(err) => {
                                    trace!("probe failed: {:?}", err);
                                }
                            },
                            #[cfg(not(wasm_browser))]
                            ProbeFinished::CaptivePortal(portal) => {
                                report.captive_portal = portal;
                            }
                        }
                    }
                }
            }
        }
        self.add_report_history_and_set_preferred_relay(&mut report);
        debug!(
            ?report,
            "generated report in {:02}ms",
            now.elapsed().as_millis()
        );

        report
    }

    #[cfg(not(wasm_browser))]
    async fn spawn_qad_probes(
        &mut self,
        if_state: &IfStateDetails,
        enough_relays: usize,
        do_full: bool,
    ) -> Vec<ProbeReport> {
        use tracing::{Instrument, warn_span};

        let Some(ref quic_client) = self.socket_state.quic_client else {
            return Vec::new();
        };

        if do_full {
            // clear out existing connections if we are doing a full reset
            self.qad_conns.clear();
        }

        if let Some((url, conn)) = &self.qad_conns.v4 {
            // verify conn is still around
            if let Some(reason) = conn.conn.close_reason() {
                trace!(?url, "QAD v4 conn closed: {}", reason);
                self.qad_conns.v4.take();
            }
        }
        if let Some((url, conn)) = &self.qad_conns.v6 {
            // verify conn is still around
            if let Some(reason) = conn.conn.close_reason() {
                trace!(?url, "QAD v6 conn closed: {}", reason);
                self.qad_conns.v6.take();
            }
        }

        let v4_report = self.qad_conns.current_v4();
        let v6_report = self.qad_conns.current_v6();
        let needs_v4_probe = v4_report.is_none();
        let needs_v6_probe = v6_report.is_some() != if_state.have_v6;

        let mut reports = Vec::new();

        if let Some(report) = v4_report {
            reports.push(report);
        }
        if let Some(report) = v6_report {
            reports.push(report);
        }

        if !needs_v4_probe && !needs_v6_probe {
            return reports;
        }

        trace!("spawning QAD probes");

        // TODO: randomize choice?
        const MAX_RELAYS: usize = 5;

        let mut v4_buf = JoinSet::new();
        let cancel_v4 = CancellationToken::new();
        let mut v6_buf = JoinSet::new();
        let cancel_v6 = CancellationToken::new();

        for relay_node in self.relay_map.nodes().take(MAX_RELAYS) {
<<<<<<< HEAD
            if if_state.have_v4 {
=======
            if if_state.have_v4 && needs_v4_probe {
                debug!(?relay_node.url, "v4 QAD probe");
                let ip_mapped_addrs = self.socket_state.ip_mapped_addrs.clone();
>>>>>>> b2a55bfd
                let relay_node = relay_node.clone();
                let dns_resolver = self.socket_state.dns_resolver.clone();
                let quic_client = quic_client.clone();
                let relay_url = relay_node.url.clone();
                v4_buf.spawn(
                    cancel_v4
                        .child_token()
                        .run_until_cancelled_owned(time::timeout(
                            PROBES_TIMEOUT,
                            run_probe_v4(relay_node, quic_client, dns_resolver),
                        ))
                        .instrument(warn_span!("QADv4", %relay_url)),
                );
            }

<<<<<<< HEAD
            if if_state.have_v6 {
=======
            if if_state.have_v6 && needs_v6_probe {
                debug!(?relay_node.url, "v6 QAD probe");
                let ip_mapped_addrs = self.socket_state.ip_mapped_addrs.clone();
>>>>>>> b2a55bfd
                let relay_node = relay_node.clone();
                let dns_resolver = self.socket_state.dns_resolver.clone();
                let quic_client = quic_client.clone();
                let relay_url = relay_node.url.clone();
                v6_buf.spawn(
                    cancel_v6
                        .child_token()
                        .run_until_cancelled_owned(time::timeout(
                            PROBES_TIMEOUT,
                            run_probe_v6(relay_node, quic_client, dns_resolver),
                        ))
                        .instrument(warn_span!("QADv6", %relay_url)),
                );
            }
        }

        // We set _pending to true if at least one report was started for each category.
        // If we did not start any report for either category, _pending is set to false right away
        // (it "completed" in the sense that nothing will ever run). If we did start at least one report,
        // _pending is set to true, and will be set to false further down once the first task
        // completed.
        let mut ipv4_pending = !v4_buf.is_empty();
        let mut ipv6_pending = !v6_buf.is_empty();
        loop {
            // We early-abort the tasks once we have at least `enough_relays` reports,
            // and at least one ipv4 and one ipv6 report completed (if they were started, see comment above).

            if reports.len() >= enough_relays && !ipv4_pending && !ipv6_pending {
                debug!("enough probes: {}", reports.len());
                cancel_v4.cancel();
                cancel_v6.cancel();
                break;
            }

            tokio::select! {
                biased;

                val = v4_buf.join_next(), if !v4_buf.is_empty() => {
                    let span = warn_span!("QADv4");
                    let _guard = span.enter();
                    ipv4_pending = false;
                    match val {
                        Some(Ok(Some(Ok(res)))) => {
                            match res {
                                Ok((r, conn)) => {
                                    debug!(?r, "probe report");
                                    let url = r.node.clone();
                                    reports.push(ProbeReport::QadIpv4(r));
                                    if self.qad_conns.v4.is_none() {
                                        self.qad_conns.v4.replace((url, conn));
                                    } else {
                                        conn.conn.close(QUIC_ADDR_DISC_CLOSE_CODE, QUIC_ADDR_DISC_CLOSE_REASON);
                                    }
                                }
                                Err(err) => {
                                    debug!("probe failed: {err:#}");
                                }
                            }
                        }
                        Some(Err(err)) => {
                            if err.is_panic() {
                                panic!("probe panicked: {err:#}");
                            }
                            warn!("probe failed: {err:#}");
                        }
                        Some(Ok(None)) => {
                            debug!("probe canceled");
                        }
                        Some(Ok(Some(Err(time::Elapsed { .. })))) => {
                            debug!("probe timed out");
                        }
                        None => {}
                    }
                }
                val = v6_buf.join_next(), if !v6_buf.is_empty() => {
                    let span = warn_span!("QADv6");
                    let _guard = span.enter();
                    ipv6_pending = false;
                    match val {
                        Some(Ok(Some(Ok(res)))) => {
                            match res {
                                Ok((r, conn)) => {
                                    debug!(?r, "probe report");
                                    let url = r.node.clone();
                                    reports.push(ProbeReport::QadIpv6(r));
                                    if self.qad_conns.v6.is_none() {
                                        self.qad_conns.v6.replace((url, conn));
                                    } else {
                                        conn.conn.close(QUIC_ADDR_DISC_CLOSE_CODE, QUIC_ADDR_DISC_CLOSE_REASON);
                                    }
                                }
                                Err(err) => {
                                    debug!("probe failed: {err:#}");
                                }
                            }
                        }
                        Some(Err(err)) => {
                            if err.is_panic() {
                                panic!("probe panicked: {err:#}");
                            }
                            warn!("probe failed: {err:#}");
                        }
                        Some(Ok(None)) => {
                            debug!("probe canceled");
                        }
                        Some(Ok(Some(Err(time::Elapsed { .. })))) => {
                            debug!("probe timed out");
                        }
                        None => {}
                    }
                }
                else => {
                    break;
                }
            }
        }

        reports
    }

    /// Check if we have enough information to consider the current report "good enough".
    fn have_enough_reports(
        &self,
        state: &IfStateDetails,
        do_full: bool,
        num_relays: usize,
        report: &Report,
    ) -> bool {
        #[cfg_attr(wasm_browser, allow(unused_mut))]
        let mut num_ipv4 = 0;
        #[cfg_attr(wasm_browser, allow(unused_mut))]
        let mut num_ipv6 = 0;
        let mut num_https = 0;
        for (typ, _, _) in report.relay_latency.iter() {
            match typ {
                #[cfg(not(wasm_browser))]
                Probe::QadIpv4 => {
                    num_ipv4 += 1;
                }
                #[cfg(not(wasm_browser))]
                Probe::QadIpv6 => {
                    num_ipv6 += 1;
                }
                Probe::Https => {
                    num_https += 1;
                }
            }
        }

        if do_full {
            // Full report, require more probes
            match (state.have_v4, state.have_v6) {
                (true, true) => {
                    // Both IPv4 and IPv6 are expected to be available
                    if num_ipv4 >= 2 && num_ipv6 >= 1 || num_ipv6 >= 2 && num_ipv4 >= 1 {
                        return true;
                    }
                }
                (true, false) => {
                    // Just Ipv4 is expected
                    if num_ipv4 >= 2 {
                        return true;
                    }
                }
                (false, true) => {
                    // Just Ipv6 is expected
                    if num_ipv6 >= 2 {
                        return true;
                    }
                }
                (false, false) => {}
            }
            if num_https >= num_relays {
                // If we have at least one https probe per relay, we are happy
                return true;
            }
            false
        } else {
            // Incremental reports, here the requirements are reduced further
            match (state.have_v4, state.have_v6) {
                (true, true) => {
                    // Both IPv4 and IPv6 are expected to be available
                    if num_ipv4 >= 1 && num_ipv6 >= 1 {
                        return true;
                    }
                }
                (true, false) => {
                    // Just Ipv4 is expected
                    if num_ipv4 >= 1 {
                        return true;
                    }
                }
                (false, true) => {
                    // Just Ipv6 is expected
                    if num_ipv6 >= 1 {
                        return true;
                    }
                }
                (false, false) => {}
            }
            if num_https >= num_relays {
                // If we have at least one https probe per relay, we are happy
                return true;
            }
            false
        }
    }

    /// Adds `r` to the set of recent Reports and mutates `r.preferred_relay` to contain the best recent one.
    fn add_report_history_and_set_preferred_relay(&mut self, r: &mut Report) {
        let mut prev_relay = None;
        if let Some(ref last) = self.reports.last {
            prev_relay.clone_from(&last.preferred_relay);

            // If we don't have new information, copy this from the last report
            if r.mapping_varies_by_dest_ipv4.is_none() {
                r.mapping_varies_by_dest_ipv4 = last.mapping_varies_by_dest_ipv4;
            }
            if r.mapping_varies_by_dest_ipv6.is_none() {
                r.mapping_varies_by_dest_ipv6 = last.mapping_varies_by_dest_ipv6;
            }
        }

        let now = Instant::now();
        const MAX_AGE: Duration = Duration::from_secs(5 * 60);

        // relay ID => its best recent latency in last MAX_AGE
        let mut best_recent = RelayLatencies::default();

        // chain the current report as we are still mutating it
        let prevs_iter = self
            .reports
            .prev
            .iter()
            .map(|(a, b)| -> (&Instant, &Report) { (a, b) });

        let mut to_remove = Vec::new();
        for (t, pr) in prevs_iter {
            if now.duration_since(*t) > MAX_AGE {
                to_remove.push(*t);
                continue;
            }
            best_recent.merge(&pr.relay_latency);
        }
        // merge in current run
        best_recent.merge(&r.relay_latency);

        for t in to_remove {
            self.reports.prev.remove(&t);
        }

        // Then, pick which currently-alive relay server from the
        // current report has the best latency over the past MAX_AGE.
        let mut best_any = Duration::default();
        let mut old_relay_cur_latency = Duration::default();
        {
            for (_, url, duration) in r.relay_latency.iter() {
                if Some(url) == prev_relay.as_ref() {
                    old_relay_cur_latency = duration;
                }
                if let Some(best) = best_recent.get(url) {
                    if r.preferred_relay.is_none() || best < best_any {
                        best_any = best;
                        r.preferred_relay.replace(url.clone());
                    }
                }
            }

            // If we're changing our preferred relay but the old one's still
            // accessible and the new one's not much better, just stick with
            // where we are.
            if prev_relay.is_some()
                && r.preferred_relay != prev_relay
                && !old_relay_cur_latency.is_zero()
                && best_any > old_relay_cur_latency / 3 * 2
            {
                r.preferred_relay = prev_relay;
            }
        }

        self.reports.prev.insert(now, r.clone());
        self.reports.last = Some(r.clone());
    }
}

#[cfg(not(wasm_browser))]
async fn run_probe_v4(
    relay_node: Arc<RelayNode>,
    quic_client: QuicClient,
    dns_resolver: DnsResolver,
) -> n0_snafu::Result<(QadProbeReport, QadConn)> {
    use n0_snafu::ResultExt;

    let relay_addr = reportgen::get_relay_addr_ipv4(&dns_resolver, &relay_node).await?;

    trace!(?relay_addr, "resolved relay server address");
    let host = relay_node.url.host_str().context("missing host url")?;
    let conn = quic_client.create_conn(relay_addr.into(), host).await?;
    let mut receiver = conn.observed_external_addr();

    // wait for an addr
    let addr = receiver
        .wait_for(|addr| addr.is_some())
        .await
        .context("receiver dropped")?
        .expect("known");
    let report = QadProbeReport {
        node: relay_node.url.clone(),
        addr: SocketAddr::new(addr.ip().to_canonical(), addr.port()),
        latency: conn.rtt(),
    };

    let observer = Watchable::new(None);
    let node = relay_node.url.clone();
    let handle = task::spawn({
        let conn = conn.clone();
        let observer = observer.clone();
        async move {
            loop {
                let val = *receiver.borrow();
                // if we've sent to an ipv4 address, but received an observed address
                // that is ivp6 then the address is an [IPv4-Mapped IPv6 Addresses](https://doc.rust-lang.org/beta/std/net/struct.Ipv6Addr.html#ipv4-mapped-ipv6-addresses)
                let val = val.map(|val| SocketAddr::new(val.ip().to_canonical(), val.port()));
                let latency = conn.rtt();
                observer
                    .set(val.map(|addr| QadProbeReport {
                        node: node.clone(),
                        addr,
                        latency,
                    }))
                    .ok();
                if receiver.changed().await.is_err() {
                    break;
                }
            }
        }
    });
    let handle = AbortOnDropHandle::new(handle);

    Ok((
        report,
        QadConn {
            conn,
            observer,
            _handle: handle,
        },
    ))
}

#[cfg(not(wasm_browser))]
async fn run_probe_v6(
    relay_node: Arc<RelayNode>,
    quic_client: QuicClient,
    dns_resolver: DnsResolver,
) -> n0_snafu::Result<(QadProbeReport, QadConn)> {
    use n0_snafu::ResultExt;
    let relay_addr = reportgen::get_relay_addr_ipv6(&dns_resolver, &relay_node).await?;

    trace!(?relay_addr, "resolved relay server address");
    let host = relay_node.url.host_str().context("missing host url")?;
    let conn = quic_client.create_conn(relay_addr.into(), host).await?;
    let mut receiver = conn.observed_external_addr();

    // wait for an addr
    let addr = receiver
        .wait_for(|addr| addr.is_some())
        .await
        .context("receiver dropped")?
        .expect("known");
    let report = QadProbeReport {
        node: relay_node.url.clone(),
        addr: SocketAddr::new(addr.ip().to_canonical(), addr.port()),
        latency: conn.rtt(),
    };

    let observer = Watchable::new(None);
    let node = relay_node.url.clone();
    let handle = task::spawn({
        let observer = observer.clone();
        let conn = conn.clone();
        async move {
            loop {
                let val = *receiver.borrow();
                // if we've sent to an ipv4 address, but received an observed address
                // that is ivp6 then the address is an [IPv4-Mapped IPv6 Addresses](https://doc.rust-lang.org/beta/std/net/struct.Ipv6Addr.html#ipv4-mapped-ipv6-addresses)
                let val = val.map(|val| SocketAddr::new(val.ip().to_canonical(), val.port()));
                let latency = conn.rtt();
                observer
                    .set(val.map(|addr| QadProbeReport {
                        node: node.clone(),
                        addr,
                        latency,
                    }))
                    .ok();
                if receiver.changed().await.is_err() {
                    break;
                }
            }
        }
    });
    let handle = AbortOnDropHandle::new(handle);

    Ok((
        report,
        QadConn {
            conn,
            observer,
            _handle: handle,
        },
    ))
}

#[cfg(test)]
mod test_utils {
    //! Creates a relay server against which to perform tests

    use iroh_relay::{RelayNode, RelayQuicConfig, server};

    pub(crate) async fn relay() -> (server::Server, RelayNode) {
        let server = server::Server::spawn(server::testing::server_config())
            .await
            .expect("should serve relay");
        let quic = Some(RelayQuicConfig {
            port: server.quic_addr().expect("server should run quic").port(),
        });
        let node_desc = RelayNode {
            url: server.https_url().expect("should work as relay"),
            quic,
        };

        (server, node_desc)
    }

    /// Create a [`crate::RelayMap`] of the given size.
    ///
    /// This function uses [`relay`]. Note that the returned map uses internal order that will
    /// often _not_ match the order of the servers.
    pub(crate) async fn relay_map(relays: usize) -> (Vec<server::Server>, crate::RelayMap) {
        let mut servers = Vec::with_capacity(relays);
        let mut nodes = Vec::with_capacity(relays);
        for _ in 0..relays {
            let (relay_server, node) = relay().await;
            servers.push(relay_server);
            nodes.push(node);
        }
        (servers, crate::RelayMap::from_iter(nodes))
    }
}

#[cfg(test)]
mod tests {
    use std::net::{Ipv4Addr, SocketAddr};

    use iroh_base::RelayUrl;
    use iroh_relay::dns::DnsResolver;
    use n0_snafu::{Result, ResultExt};
    use tokio_util::sync::CancellationToken;
    use tracing_test::traced_test;

    use super::*;
    use crate::net_report::probes::Probe;

    #[tokio::test(flavor = "multi_thread")]
    #[traced_test]
    async fn test_basic() -> Result<()> {
        let (server, relay) = test_utils::relay().await;
        let client_config = iroh_relay::client::make_dangerous_client_config();
        let ep = quinn::Endpoint::client(SocketAddr::new(Ipv4Addr::LOCALHOST.into(), 0)).e()?;
        let quic_addr_disc = QuicConfig {
            ep: ep.clone(),
            client_config,
            ipv4: true,
            ipv6: true,
        };
        let relay_map = RelayMap::from(relay);

        let resolver = DnsResolver::new();
        let opts = Options::default()
            .quic_config(Some(quic_addr_disc.clone()))
            .insecure_skip_relay_cert_verify(true);
        let mut client = Client::new(
            resolver.clone(),
            relay_map.clone(),
            opts.clone(),
            Default::default(),
        );
        let if_state = IfStateDetails::fake();

        // Note that the ProbePlan will change with each iteration.
        for i in 0..5 {
            let cancel = CancellationToken::new();
            println!("--round {i}");
            let r = client.get_report(if_state.clone(), false).await;

            assert!(r.has_udp(), "want UDP");
            dbg!(&r);
            assert!(
                !r.relay_latency.is_empty(),
                "expected at least 1 key in RelayLatency; got none",
            );
            assert!(
                r.relay_latency.iter().next().is_some(),
                "expected key 1 in RelayLatency; got {:?}",
                r.relay_latency
            );
            assert!(r.global_v4.is_some(), "expected globalV4 set");
            assert!(r.preferred_relay.is_some(),);
            cancel.cancel();
        }

        drop(client);
        ep.wait_idle().await;
        server.shutdown().await?;

        Ok(())
    }

    #[tokio::test(flavor = "current_thread", start_paused = true)]
    async fn test_add_report_history_set_preferred_relay() -> Result {
        fn relay_url(i: u16) -> RelayUrl {
            format!("http://{i}.com").parse().unwrap()
        }

        // report returns a *Report from (relay host, Duration)+ pairs.
        fn report(a: impl IntoIterator<Item = (&'static str, u64)>) -> Option<Report> {
            let mut report = Report::default();
            for (s, d) in a {
                assert!(s.starts_with('d'), "invalid relay server key");
                let id: u16 = s[1..].parse().unwrap();
                report.relay_latency.update_relay(
                    relay_url(id),
                    Duration::from_secs(d),
                    Probe::QadIpv4,
                );
            }

            Some(report)
        }
        struct Step {
            /// Delay in seconds
            after: u64,
            r: Option<Report>,
        }
        struct Test {
            name: &'static str,
            steps: Vec<Step>,
            /// want PreferredRelay on final step
            want_relay: Option<RelayUrl>,
            // wanted len(c.prev)
            want_prev_len: usize,
        }

        let tests = [
            Test {
                name: "first_reading",
                steps: vec![Step {
                    after: 0,
                    r: report([("d1", 2), ("d2", 3)]),
                }],
                want_prev_len: 1,
                want_relay: Some(relay_url(1)),
            },
            Test {
                name: "with_two",
                steps: vec![
                    Step {
                        after: 0,
                        r: report([("d1", 2), ("d2", 3)]),
                    },
                    Step {
                        after: 1,
                        r: report([("d1", 4), ("d2", 3)]),
                    },
                ],
                want_prev_len: 2,
                want_relay: Some(relay_url(1)), // t0's d1 of 2 is still best
            },
            Test {
                name: "but_now_d1_gone",
                steps: vec![
                    Step {
                        after: 0,
                        r: report([("d1", 2), ("d2", 3)]),
                    },
                    Step {
                        after: 1,
                        r: report([("d1", 4), ("d2", 3)]),
                    },
                    Step {
                        after: 2,
                        r: report([("d2", 3)]),
                    },
                ],
                want_prev_len: 3,
                want_relay: Some(relay_url(2)), // only option
            },
            Test {
                name: "d1_is_back",
                steps: vec![
                    Step {
                        after: 0,
                        r: report([("d1", 2), ("d2", 3)]),
                    },
                    Step {
                        after: 1,
                        r: report([("d1", 4), ("d2", 3)]),
                    },
                    Step {
                        after: 2,
                        r: report([("d2", 3)]),
                    },
                    Step {
                        after: 3,
                        r: report([("d1", 4), ("d2", 3)]),
                    }, // same as 2 seconds ago
                ],
                want_prev_len: 4,
                want_relay: Some(relay_url(1)), // t0's d1 of 2 is still best
            },
            Test {
                name: "things_clean_up",
                steps: vec![
                    Step {
                        after: 0,
                        r: report([("d1", 1), ("d2", 2)]),
                    },
                    Step {
                        after: 1,
                        r: report([("d1", 1), ("d2", 2)]),
                    },
                    Step {
                        after: 2,
                        r: report([("d1", 1), ("d2", 2)]),
                    },
                    Step {
                        after: 3,
                        r: report([("d1", 1), ("d2", 2)]),
                    },
                    Step {
                        after: 10 * 60,
                        r: report([("d3", 3)]),
                    },
                ],
                want_prev_len: 1, // t=[0123]s all gone. (too old, older than 10 min)
                want_relay: Some(relay_url(3)), // only option
            },
            Test {
                name: "preferred_relay_hysteresis_no_switch",
                steps: vec![
                    Step {
                        after: 0,
                        r: report([("d1", 4), ("d2", 5)]),
                    },
                    Step {
                        after: 1,
                        r: report([("d1", 4), ("d2", 3)]),
                    },
                ],
                want_prev_len: 2,
                want_relay: Some(relay_url(1)), // 2 didn't get fast enough
            },
            Test {
                name: "preferred_relay_hysteresis_do_switch",
                steps: vec![
                    Step {
                        after: 0,
                        r: report([("d1", 4), ("d2", 5)]),
                    },
                    Step {
                        after: 1,
                        r: report([("d1", 4), ("d2", 1)]),
                    },
                ],
                want_prev_len: 2,
                want_relay: Some(relay_url(2)), // 2 got fast enough
            },
        ];
        let resolver = DnsResolver::new();
        for mut tt in tests {
            println!("test: {}", tt.name);
            let relay_map = RelayMap::empty();
            let opts = Options::default();
            let mut client = Client::new(resolver.clone(), relay_map, opts, Default::default());
            for s in &mut tt.steps {
                // trigger the timer
                tokio::time::advance(Duration::from_secs(s.after)).await;
                client.add_report_history_and_set_preferred_relay(s.r.as_mut().unwrap());
            }
            let last_report = tt.steps.last().unwrap().r.clone().unwrap();
            let got = client.reports.prev.len();
            let want = tt.want_prev_len;
            assert_eq!(got, want, "prev length");
            let got = &last_report.preferred_relay;
            let want = &tt.want_relay;
            assert_eq!(got, want, "preferred_relay");
        }

        Ok(())
    }
}<|MERGE_RESOLUTION|>--- conflicted
+++ resolved
@@ -436,13 +436,8 @@
         let cancel_v6 = CancellationToken::new();
 
         for relay_node in self.relay_map.nodes().take(MAX_RELAYS) {
-<<<<<<< HEAD
-            if if_state.have_v4 {
-=======
             if if_state.have_v4 && needs_v4_probe {
                 debug!(?relay_node.url, "v4 QAD probe");
-                let ip_mapped_addrs = self.socket_state.ip_mapped_addrs.clone();
->>>>>>> b2a55bfd
                 let relay_node = relay_node.clone();
                 let dns_resolver = self.socket_state.dns_resolver.clone();
                 let quic_client = quic_client.clone();
@@ -457,14 +452,8 @@
                         .instrument(warn_span!("QADv4", %relay_url)),
                 );
             }
-
-<<<<<<< HEAD
-            if if_state.have_v6 {
-=======
             if if_state.have_v6 && needs_v6_probe {
                 debug!(?relay_node.url, "v6 QAD probe");
-                let ip_mapped_addrs = self.socket_state.ip_mapped_addrs.clone();
->>>>>>> b2a55bfd
                 let relay_node = relay_node.clone();
                 let dns_resolver = self.socket_state.dns_resolver.clone();
                 let quic_client = quic_client.clone();
