--- conflicted
+++ resolved
@@ -72,20 +72,6 @@
                         ticket,
                         keylog: self.keylog,
                         derp_map: config.derp_map(),
-<<<<<<< HEAD
-=======
-                        keypair: Keypair::generate(),
-                    },
-                    token,
-                    single,
-                };
-                tokio::select! {
-                    biased;
-                    res = get.get_interactive(out) => res,
-                    _ = tokio::signal::ctrl_c() => {
-                        println!("Ending transfer early...");
-                        Ok(())
->>>>>>> b9715eab
                     }
                 } else if let (Some(peer), Some(hash)) = (peer, hash) {
                     self::get::GetInteractive::Hash {
@@ -95,6 +81,7 @@
                             peer_id: peer,
                             keylog: self.keylog,
                             derp_map: config.derp_map(),
+                            keypair: Keypair::generate(),
                         },
                         token,
                         single,
