use std::str::FromStr;
use std::{net::SocketAddr, path::PathBuf, time::Duration};

use anyhow::{Context, Result};
use bytes::Bytes;
use clap::{Args, Parser, Subcommand};
use colored::Colorize;
use comfy_table::presets::NOTHING;
use comfy_table::{Cell, Table};
use console::style;
use futures::{Stream, StreamExt};
use human_time::ToHumanTimeString;
use indicatif::{
    HumanBytes, HumanDuration, MultiProgress, ProgressBar, ProgressDrawTarget, ProgressState,
    ProgressStyle,
};
use iroh::client::quic::Iroh;
use iroh::rpc_protocol::*;
use iroh::ticket::blob::Ticket;
use iroh_bytes::{protocol::RequestToken, util::runtime, BlobFormat, Hash, Tag};
use iroh_net::magicsock::DirectAddrInfo;
use iroh_net::NodeAddr;
use iroh_net::{
    key::{PublicKey, SecretKey},
    magic_endpoint::ConnectionInfo,
};

use crate::config::{ConsoleEnv, NodeConfig};

use self::node::StartOptions;
use self::sync::{AuthorCommands, DocCommands};

const DEFAULT_RPC_PORT: u16 = 0x1337;
const MAX_RPC_CONNECTIONS: u32 = 16;
const MAX_RPC_STREAMS: u64 = 1024;

pub mod add;
pub mod delete;
pub mod doctor;
pub mod get;
pub mod list;
pub mod node;
pub mod repl;
pub mod sync;
pub mod validate;

/// iroh is a tool for syncing bytes
/// https://iroh.computer/docs
#[derive(Parser, Debug, Clone)]
#[clap(version, verbatim_doc_comment)]
pub struct Cli {
    #[clap(subcommand)]
    pub command: Commands,

    /// RPC port of the Iroh node.
    #[clap(long, global = true, default_value_t = DEFAULT_RPC_PORT)]
    pub rpc_port: u16,

    #[clap(flatten)]
    #[clap(next_help_heading = "Options for start, get, doctor")]
    pub full_args: FullArgs,
}

/// Options for commands that may start an Iroh node
#[derive(Args, Debug, Clone)]
pub struct FullArgs {
    /// Log SSL pre-master key to file in SSLKEYLOGFILE environment variable.
    #[clap(long)]
    pub keylog: bool,
    /// Bind address on which to serve Prometheus metrics
    #[cfg(feature = "metrics")]
    #[clap(long)]
    pub metrics_addr: Option<SocketAddr>,
    #[clap(long)]
    pub cfg: Option<PathBuf>,
}

impl Cli {
    pub async fn run(self, rt: runtime::Handle) -> Result<()> {
        match self.command {
            Commands::Console => {
                let iroh = iroh::client::quic::connect(self.rpc_port, Some(rt)).await?;
                let env = ConsoleEnv::for_console()?;
                repl::run(&iroh, &env).await
            }
            Commands::Rpc(command) => {
                let iroh = iroh::client::quic::connect(self.rpc_port, Some(rt)).await?;
                let env = ConsoleEnv::for_cli()?;
                command.run(&iroh, &env).await
            }
            Commands::Full(command) => {
                let FullArgs {
                    cfg,
                    metrics_addr,
                    keylog,
                } = self.full_args;

                let config = NodeConfig::from_env(cfg.as_deref())?;

                #[cfg(feature = "metrics")]
                let metrics_fut = start_metrics_server(metrics_addr, &rt);

                let res = command.run(&rt, &config, keylog, self.rpc_port).await;

                #[cfg(feature = "metrics")]
                if let Some(metrics_fut) = metrics_fut {
                    metrics_fut.abort();
                }

                res
            }
        }
    }
}

#[derive(Parser, Debug, Clone)]
pub enum Commands {
    /// Open the iroh console
    ///
    /// The console is a REPL for interacting with a running iroh node.
    /// For more info on available commands, see https://iroh.computer/docs/api
    Console,
    #[clap(flatten)]
    Full(#[clap(subcommand)] FullCommands),
    #[clap(flatten)]
    Rpc(#[clap(subcommands)] RpcCommands),
}

#[allow(clippy::large_enum_variant)]
#[derive(Subcommand, Debug, Clone)]
pub enum FullCommands {
    /// Start an iroh node
    ///
    /// A node is a long-running process that serves data and connects to other nodes.
    /// The console, doc, author, blob, node, and tag commands require a running node.
    ///
    /// start optionally takes a PATH argument, which can be a file or a folder to serve on startup.
    /// If PATH is a folder all files in that folder will be served. If no PATH is specified start
    /// reads from STDIN.
    /// Data can be added after startup with commands like `iroh blob add`
    /// or by adding content to documents.
    Start {
        /// Listening address to bind to
        #[clap(long, short, default_value_t = SocketAddr::from(iroh::node::DEFAULT_BIND_ADDR))]
        addr: SocketAddr,
        /// Use a token to authenticate requests for data
        ///
        /// Pass "random" to generate a random token, or base32-encoded bytes to use as a token
        #[clap(long)]
        request_token: Option<RequestTokenOptions>,

        /// Add data when starting the node
        #[clap(flatten)]
        add_options: BlobAddOptions,
    },
    /// Fetch data from a provider
    ///
    /// Fetches the content identified by HASH.
    /// `iroh start` does not need to be running to use `iroh get`. Get starts a temporary iroh
    /// node to fetch the data, and shuts it down when done.
    Get {
        /// The hash to retrieve, as a Blake3 CID
        #[clap(conflicts_with = "ticket", required_unless_present = "ticket")]
        hash: Option<Hash>,
        /// PublicKey of the provider
        #[clap(
            long,
            short,
            conflicts_with = "ticket",
            required_unless_present = "ticket"
        )]
        peer: Option<PublicKey>,
        /// Addresses of the provider
        #[clap(long, short)]
        addrs: Vec<SocketAddr>,
        /// base32-encoded Request token to use for authentication, if any
        #[clap(long)]
        token: Option<RequestToken>,
        /// DERP region of the provider
        #[clap(long)]
        region: Option<u16>,
        /// Directory in which to save the file(s), defaults to writing to STDOUT
        ///
        /// If the directory exists and contains a partial download, the download will
        /// be resumed.
        ///
        /// Otherwise, all files in the collection will be overwritten. Other files
        /// in the directory will be left untouched.
        #[clap(long, short)]
        out: Option<PathBuf>,
        #[clap(conflicts_with_all = &["hash", "peer", "addrs", "token"])]
        /// Ticket containing everything to retrieve the data from a provider.
        #[clap(long)]
        ticket: Option<Ticket>,
        /// If set assume that the hash refers to a collection and download it with all children.
        #[clap(long, default_value_t = false)]
        collection: bool,
    },
    /// Diagnostic commands for the derp relay protocol.
    Doctor {
        /// Commands for doctor - defined in the mod
        #[clap(subcommand)]
        command: self::doctor::Commands,
    },
}

impl FullCommands {
    pub async fn run(
        self,
        rt: &runtime::Handle,
        config: &NodeConfig,
        keylog: bool,
        rpc_port: u16,
    ) -> Result<()> {
        match self {
            FullCommands::Start {
                addr,
                request_token,
                add_options,
            } => {
                let request_token = match request_token {
                    Some(RequestTokenOptions::Random) => Some(RequestToken::generate()),
                    Some(RequestTokenOptions::Token(token)) => Some(token),
                    None => None,
                };
                self::node::run(
                    rt,
                    StartOptions {
                        addr,
                        rpc_port,
                        keylog,
                        request_token,
                        derp_map: config.derp_map()?,
                    },
                    add_options,
                )
                .await
            }
            FullCommands::Get {
                hash,
                peer,
                addrs,
                region,
                ticket,
                token,
                out,
                collection,
            } => {
                let get = if let Some(ticket) = ticket {
                    self::get::GetInteractive {
                        rt: rt.clone(),
                        hash: ticket.hash(),
                        opts: ticket.as_get_options(SecretKey::generate(), config.derp_map()?),
                        token: ticket.token().cloned(),
                        format: ticket.format(),
                    }
                } else if let (Some(peer), Some(hash)) = (peer, hash) {
                    let format = match collection {
                        true => BlobFormat::HashSeq,
                        false => BlobFormat::Raw,
                    };
                    self::get::GetInteractive {
                        rt: rt.clone(),
                        hash,
                        opts: iroh::dial::Options {
                            peer: NodeAddr::from_parts(peer, region, addrs),
                            keylog,
                            derp_map: config.derp_map()?,
                            secret_key: SecretKey::generate(),
                        },
                        token,
                        format,
                    }
                } else {
                    anyhow::bail!("Either ticket or hash and peer must be specified")
                };
                tokio::select! {
                    biased;
                    res = get.get_interactive(out) => res,
                    _ = tokio::signal::ctrl_c() => {
                        println!("Ending transfer early...");
                        Ok(())
                    }
                }
            }
            FullCommands::Doctor { command } => self::doctor::run(command, config).await,
        }
    }
}

#[derive(Subcommand, Debug, Clone)]
#[allow(clippy::large_enum_variant)]
pub enum RpcCommands {
    /// Manage documents
    ///
    /// Documents are mutable, syncable key-value stores.
    /// For more on docs see https://iroh.computer/docs/layers/documents
    Doc {
        #[clap(subcommand)]
        command: DocCommands,
    },

    /// Manage document authors
    ///
    /// Authors are keypairs that identify writers to documents.
    Author {
        #[clap(subcommand)]
        command: AuthorCommands,
    },
    /// Manage blobs
    ///
    /// Blobs are immutable, opaque chunks of arbirary-sized data.
    /// For more on blobs see https://iroh.computer/docs/layers/blobs
    Blob {
        #[clap(subcommand)]
        command: BlobCommands,
    },
    /// Manage a running iroh node
    Node {
        #[clap(subcommand)]
        command: NodeCommands,
    },
    /// Manage tags
    ///
    /// Tags are local, human-readable names for things iroh should keep.
    /// Anything added with explicit commands like `iroh get` or `doc join`
    /// will be tagged & kept until the tag is removed. If no tag is given
    /// while running an explicit command, iroh will automatically generate
    /// a tag.
    ///
    /// Any data iroh fetches without a tag will be periodically deleted.
    Tag {
        #[clap(subcommand)]
        command: TagCommands,
    },
}

#[derive(Subcommand, Debug, Clone)]
#[allow(clippy::large_enum_variant)]
pub enum NodeCommands {
    /// Get information about the different connections we have made
    Connections,
    /// Get connection information about a particular node
    Connection { node_id: PublicKey },
    /// Get status of the running node.
    Status,
    /// Get statistics and metrics from the running node.
    Stats,
    /// Shutdown the running node.
    Shutdown {
        /// Shutdown mode.
        ///
        /// Hard shutdown will immediately terminate the process, soft shutdown will wait
        /// for all connections to close.
        #[clap(long, default_value_t = false)]
        force: bool,
    },
}

impl NodeCommands {
    pub async fn run(self, iroh: &Iroh) -> Result<()> {
        match self {
            Self::Connections => {
                let connections = iroh.node.connections().await?;
                let timestamp = time::OffsetDateTime::now_utc()
                    .format(&time::format_description::well_known::Rfc2822)
                    .unwrap_or_else(|_| String::from("failed to get current time"));

                println!(
                    " {}: {}\n\n{}",
                    "current time".bold(),
                    timestamp,
                    fmt_connections(connections).await
                );
            }
            Self::Connection { node_id } => {
                let conn_info = iroh.node.connection_info(node_id).await?;
                match conn_info {
                    Some(info) => println!("{}", fmt_connection(info)),
                    None => println!("Not Found"),
                }
            }
            Self::Shutdown { force } => {
                iroh.node.shutdown(force).await?;
            }
            Self::Stats => {
                let stats = iroh.node.stats().await?;
                for (name, details) in stats.iter() {
                    println!(
                        "{:23} : {:>6}    ({})",
                        name, details.value, details.description
                    );
                }
            }
            Self::Status => {
                let response = iroh.node.status().await?;
                println!("Listening addresses: {:#?}", response.listen_addrs);
                println!("Node public key: {}", response.addr.node_id);
                println!("Version: {}", response.version);
            }
        }
        Ok(())
    }
}

#[derive(Subcommand, Debug, Clone)]
#[allow(clippy::large_enum_variant)]
pub enum TagCommands {
    /// List all tags
    List,
    /// Delete a tag
    Delete {
        tag: String,
        #[clap(long, default_value_t = false)]
        hex: bool,
    },
}

impl TagCommands {
    pub async fn run(self, iroh: &Iroh) -> Result<()> {
        match self {
            Self::List => {
                let mut response = iroh.tags.list().await?;
                while let Some(res) = response.next().await {
                    let res = res?;
                    println!("{}: {} ({:?})", res.name, res.hash, res.format,);
                }
            }
            Self::Delete { tag, hex } => {
                let tag = if hex {
                    Tag::from(Bytes::from(hex::decode(tag)?))
                } else {
                    Tag::from(tag)
                };
                iroh.tags.delete(tag).await?;
            }
        }
        Ok(())
    }
}

impl RpcCommands {
    pub async fn run(self, iroh: &Iroh, env: &ConsoleEnv) -> Result<()> {
        match self {
            Self::Node { command } => command.run(iroh).await,
            Self::Blob { command } => command.run(iroh).await,
            Self::Doc { command } => command.run(iroh, env).await,
            Self::Author { command } => command.run(iroh, env).await,
            Self::Tag { command } => command.run(iroh).await,
        }
    }
}

/// Options for the `blob add` command.
#[derive(clap::Args, Debug, Clone)]
pub struct BlobAddOptions {
    /// The path to the file or folder to add.
    ///
    /// If no path is specified, data will be read from STDIN.
    path: Option<PathBuf>,

    /// Add in place
    ///
    /// Set this to true only if you are sure that the data in its current location
    /// will not change.
    #[clap(long, default_value_t = false)]
    in_place: bool,

    /// Tag to tag the data with.
    #[clap(long)]
    tag: Option<String>,

    /// Wrap the added file or directory in a collection.
    ///
    /// When adding a single file, without `wrap` the file is added as a single blob and no
    /// collection is created. When enabling `wrap` it also creates a collection with a
    /// single entry, where the entry's name is the filename and the entry's content is blob.
    ///
    /// When adding a directory, a collection is always created.
    /// Without `wrap`, the collection directly contains the entries from the added direcory.
    /// With `wrap`, the directory will be nested so that all names in the collection are
    /// prefixed with the directory name, thus preserving the name of the directory.
    ///
    /// When adding content from STDIN and setting `wrap` you also need to set `filename` to name
    /// the entry pointing to the content from STDIN.
    #[clap(long, default_value_t = false)]
    wrap: bool,

    /// Override the filename used for the entry in the created collection.
    ///
    /// Only supported `wrap` is set.
    /// Required when adding content from STDIN and setting `wrap`.
    #[clap(long, requires = "wrap")]
    filename: Option<String>,

    /// Do not print the all-in-one ticket to get the added data from this node.
    #[clap(long)]
    no_ticket: bool,
}

/// An argument that can be either "none" or a value of type `T`.
#[derive(Debug, Clone)]
pub enum Optional<T: FromStr> {
    None,
    Some(T),
}

impl<T: FromStr> FromStr for Optional<T> {
    type Err = <T as FromStr>::Err;

    fn from_str(s: &str) -> std::result::Result<Self, Self::Err> {
        match s.to_lowercase().as_str() {
            "none" => Ok(Self::None),
            _ => T::from_str(s).map(Self::Some),
        }
    }
}

// Helper struct to model a ticket or the arguments that would make a ticket. This works as a
// subcommand.
#[derive(Subcommand, Debug, Clone)]
pub enum TicketOrArgs {
    /// Use a blob ticket to download the data.
    #[command(arg_required_else_help = true)]
    Ticket {
        /// Ticket to use.
        ticket: Ticket,
        /// Additonal socket address to use to contact the node. Can be used multiple times.
        #[clap(long)]
        address: Vec<SocketAddr>,
        /// Override the Derp region to use to contact the node.
        #[clap(long, value_name = "\"none\" | DERP_REGION")]
        derp_region: Option<Optional<u16>>,
        /// Override to treat the blob as a raw blob or a hash sequence.
        #[clap(long)]
        recursive: Option<bool>,
        /// Override the ticket token.
        #[clap(long, value_name = "\"none\" | TOKEN")]
        request_token: Option<Optional<RequestToken>>,
        /// If set, the ticket's direct addresses will not be used.
        #[clap(long)]
        override_addresses: bool,
        #[command(flatten)]
        ops: DownloadOps,
    },
    /// Supply the content and node-addressing information directly to perform a download.
    #[command(arg_required_else_help = true)]
    Hash {
        /// Hash of the content to download.
        hash: Hash,
        /// NodeId of the provider.
        #[clap(long, required = true)]
        node: PublicKey,
        /// Additonal socket address to use to contact the node. Can be used multiple times.
        /// Necessary if no derp region provided.
        #[clap(long, required_unless_present = "derp_region")]
        address: Vec<SocketAddr>,
        /// Derp region to use to contact the node. Necessary if no addresses provided.
        #[clap(long, required_unless_present = "address")]
        derp_region: Option<u16>,
        /// Whether to treat the blob as a raw blob or a hash sequence.
        #[clap(long)]
        recursive: bool,
        /// Token to use.
        #[clap(long)]
        request_token: Option<RequestToken>,
        #[command(flatten)]
        ops: DownloadOps,
    },
}

#[derive(Debug, Clone, Args)]
pub struct DownloadOps {
    /// Directory or file in which to save the file(s).
    #[clap(long, short, global = true, value_name = "PATH")]
    out: Option<PathBuf>,
    /// If set, the data will be moved to the output directory, and iroh will assume that it
    /// will not change.
    #[clap(long, default_value_t = false, global = true)]
    stable: bool,
    /// Tag to tag the data with.
    #[clap(long, global = true)]
    tag: Option<String>,
}

#[allow(clippy::large_enum_variant)]
#[derive(Subcommand, Debug, Clone)]
pub enum BlobCommands {
    /// Add data from PATH to the running node.
    Add(BlobAddOptions),
    /// Download data to the running node's database and provide it.
    ///
    /// In addition to downloading the data, you can also specify an optional output directory
    /// where the data will be exported to after it has been downloaded.
    Download {
        #[clap(subcommand)]
        command: TicketOrArgs,
    },
    /// List availble content on the node.
    #[clap(subcommand)]
    List(self::list::Commands),
    /// Validate hashes on the running node.
    Validate {
        /// Repair the store by removing invalid data
        #[clap(long, default_value_t = false)]
        repair: bool,
    },
    /// Delete content on the node.
    #[clap(subcommand)]
    Delete(self::delete::Commands),
    /// Get a ticket to share this blob.
    Share {
        /// Hash of the blob to share.
        hash: Hash,
        /// Include an optional authentication token in the ticket.
        #[clap(long)]
        token: Option<String>,
        /// Do not include DERP reion information in the ticket. (advanced)
        #[clap(long, conflicts_with = "derp_only", default_value_t = false)]
        no_derp: bool,
        /// Include only the DERP region information in the ticket. (advanced)
        #[clap(long, conflicts_with = "no_derp", default_value_t = false)]
        derp_only: bool,
        /// If the blob is a collection, the requester will also fetch the listed blobs.
        #[clap(long, default_value_t = false)]
        recursive: bool,
        /// Display the contents of this ticket too.
        #[clap(long, hide = true)]
        debug: bool,
    },
}

impl BlobCommands {
    pub async fn run(self, iroh: &Iroh) -> Result<()> {
        match self {
<<<<<<< HEAD
            Self::Download {
                hash,
                recursive,
                peer,
                addr,
                token,
                ticket,
                derp_region,
                mut out,
                stable: in_place,
                tag,
            } => {
                if let Some(out) = out.as_mut() {
                    tracing::info!("canonicalizing output path");
                    let absolute = std::env::current_dir()?.join(&out);
                    tracing::info!("output path is {} -> {}", out.display(), absolute.display());
                    *out = absolute;
                }
                let (peer, hash, format, token) = if let Some(ticket) = ticket {
                    ticket.into_parts()
                } else {
                    let format = match recursive {
                        Some(false) | None => BlobFormat::Raw,
                        Some(true) => BlobFormat::HashSeq,
                    };
                    (
                        NodeAddr::from_parts(peer.unwrap(), derp_region, addr),
                        hash.unwrap(),
                        format,
                        token,
                    )
=======
            Self::Download { command } => {
                let (node_addr, hash, format, token, ops) = match command {
                    TicketOrArgs::Ticket {
                        ticket,
                        mut address,
                        derp_region,
                        recursive,
                        request_token,
                        override_addresses,
                        ops,
                    } => {
                        let (node_addr, hash, blob_format, maybe_token) = ticket.into_parts();

                        // create the node address with the appropriate overrides
                        let node_addr = {
                            let PeerAddr { peer_id, info } = node_addr;
                            let addresses = if override_addresses {
                                // use only the cli supplied ones
                                address
                            } else {
                                // use both the cli supploes ones and the ticket ones
                                address.extend(info.direct_addresses.into_iter());
                                address
                            };
                            let region = match derp_region {
                                Some(Optional::None) => None,
                                Some(Optional::Some(region)) => Some(region),
                                None => info.derp_region,
                            };
                            PeerAddr::from_parts(peer_id, region, addresses)
                        };

                        // check if the blob format has an override
                        let format = match recursive {
                            Some(true) => BlobFormat::HashSeq,
                            Some(false) => BlobFormat::Raw,
                            None => blob_format,
                        };

                        // check if the token has an override
                        let token = match request_token {
                            Some(Optional::None) => None,
                            Some(Optional::Some(token)) => Some(token),
                            None => maybe_token,
                        };

                        (node_addr, hash, format, token, ops)
                    }
                    TicketOrArgs::Hash {
                        hash,
                        node,
                        address,
                        derp_region,
                        recursive,
                        request_token,
                        ops,
                    } => {
                        let format = if recursive {
                            BlobFormat::HashSeq
                        } else {
                            BlobFormat::Raw
                        };
                        let node_addr = PeerAddr::from_parts(node, derp_region, address);
                        (node_addr, hash, format, request_token, ops)
                    }
>>>>>>> a916d4cb
                };

                if node_addr.info.is_empty() {
                    return Err(anyhow::anyhow!(
                        "no derp region provided and no direct addresses provided"
                    ));
                }

                let DownloadOps {
                    out,
                    stable: in_place,
                    tag,
                } = ops;

                let out = match out {
                    None => DownloadLocation::Internal,
                    Some(path) => {
                        let absolute = std::env::current_dir()?.join(&path);
                        tracing::info!(
                            "output path is {} -> {}",
                            path.display(),
                            absolute.display()
                        );
                        DownloadLocation::External {
                            path: absolute.display().to_string(),
                            in_place,
                        }
                    }
                };

                let tag = match tag {
                    Some(tag) => SetTagOption::Named(Tag::from(tag)),
                    None => SetTagOption::Auto,
                };
                let mut stream = iroh
                    .blobs
                    .download(BlobDownloadRequest {
                        hash,
                        format,
                        peer: node_addr,
                        token,
                        out,
                        tag,
                    })
                    .await?;

                show_download_progress(hash, &mut stream).await
            }
            Self::List(cmd) => cmd.run(iroh).await,
            Self::Delete(cmd) => cmd.run(iroh).await,
            Self::Validate { repair } => self::validate::run(iroh, repair).await,
            Self::Add(opts) => {
                // TODO: This is where we are missing the request token from the running
                // node (last argument to run_with_opts).
                self::add::run_with_opts(iroh, opts, None).await
            }
            Self::Share {
                hash,
                token,
                no_derp,
                derp_only,
                recursive,
                debug,
            } => {
                let NodeStatusResponse { addr, .. } = iroh.node.status().await?;
                let node_addr = if no_derp {
                    NodeAddr::new(addr.node_id)
                        .with_direct_addresses(addr.direct_addresses().copied())
                } else if derp_only {
                    if let Some(region) = addr.derp_region() {
                        NodeAddr::new(addr.node_id).with_derp_region(region)
                    } else {
                        addr
                    }
                } else {
                    addr
                };

                let blob_reader = iroh
                    .blobs
                    .read(hash)
                    .await
                    .context("failed to retrieve blob info")?;
                let blob_status = if blob_reader.is_complete() {
                    "blob"
                } else {
                    "incomplete blob"
                };

                let format = if recursive {
                    BlobFormat::HashSeq
                } else {
                    BlobFormat::Raw
                };

                let request_token = token.map(RequestToken::new).transpose()?;

                let ticket =
                    Ticket::new(node_addr, hash, format, request_token).expect("correct ticket");
                println!(
                    "Ticket for {blob_status} {hash} ({})\n{ticket}",
                    HumanBytes(blob_reader.size())
                );
                if debug {
                    println!("{ticket:#?}")
                }
                Ok(())
            }
        }
    }
}

#[cfg(feature = "metrics")]
pub fn start_metrics_server(
    metrics_addr: Option<SocketAddr>,
    rt: &iroh_bytes::util::runtime::Handle,
) -> Option<tokio::task::JoinHandle<()>> {
    // doesn't start the server if the address is None
    if let Some(metrics_addr) = metrics_addr {
        // metrics are initilaized in iroh::node::Node::spawn
        // here we only start the server
        return Some(rt.main().spawn(async move {
            if let Err(e) = iroh_metrics::metrics::start_metrics_server(metrics_addr).await {
                eprintln!("Failed to start metrics server: {e}");
            }
        }));
    }
    tracing::info!("Metrics server not started, no address provided");
    None
}

#[derive(Debug, Clone)]
pub enum RequestTokenOptions {
    Random,
    Token(RequestToken),
}

impl FromStr for RequestTokenOptions {
    type Err = anyhow::Error;

    fn from_str(s: &str) -> Result<Self, Self::Err> {
        if s.to_lowercase().trim() == "random" {
            return Ok(Self::Random);
        }
        let token = RequestToken::from_str(s)?;
        Ok(Self::Token(token))
    }
}

fn bold_cell(s: &str) -> Cell {
    Cell::new(s).add_attribute(comfy_table::Attribute::Bold)
}

async fn fmt_connections(
    mut infos: impl Stream<Item = Result<ConnectionInfo, anyhow::Error>> + Unpin,
) -> String {
    let mut table = Table::new();
    table.load_preset(NOTHING).set_header(
        ["node id", "region", "conn type", "latency", "last used"]
            .into_iter()
            .map(bold_cell),
    );
    while let Some(Ok(conn_info)) = infos.next().await {
        let node_id: Cell = conn_info.public_key.to_string().into();
        let region = conn_info
            .derp_region
            .map_or(String::new(), |region| region.to_string())
            .into();
        let conn_type = conn_info.conn_type.to_string().into();
        let latency = match conn_info.latency {
            Some(latency) => latency.to_human_time_string(),
            None => String::from("unknown"),
        }
        .into();
        let last_used = conn_info
            .last_used
            .map(fmt_how_long_ago)
            .map(Cell::new)
            .unwrap_or_else(never);
        table.add_row([node_id, region, conn_type, latency, last_used]);
    }
    table.to_string()
}

fn fmt_connection(info: ConnectionInfo) -> String {
    let ConnectionInfo {
        id: _,
        public_key,
        derp_region,
        addrs,
        conn_type,
        latency,
        last_used,
    } = info;
    let timestamp = time::OffsetDateTime::now_utc()
        .format(&time::format_description::well_known::Rfc2822)
        .unwrap_or_else(|_| String::from("failed to get current time"));
    let mut table = Table::new();
    table.load_preset(NOTHING);
    table.add_row([bold_cell("current time"), timestamp.into()]);
    table.add_row([bold_cell("node id"), public_key.to_string().into()]);
    let derp_region = derp_region
        .map(|r| r.to_string())
        .unwrap_or_else(|| String::from("unknown"));
    table.add_row([bold_cell("derp region"), derp_region.into()]);
    table.add_row([bold_cell("connection type"), conn_type.to_string().into()]);
    table.add_row([bold_cell("latency"), fmt_latency(latency).into()]);
    table.add_row([
        bold_cell("last used"),
        last_used
            .map(fmt_how_long_ago)
            .map(Cell::new)
            .unwrap_or_else(never),
    ]);
    table.add_row([bold_cell("known addresses"), addrs.len().into()]);

    let general_info = table.to_string();

    let addrs_info = fmt_addrs(addrs);
    format!("{general_info}\n\n{addrs_info}",)
}

fn direct_addr_row(info: DirectAddrInfo) -> comfy_table::Row {
    let DirectAddrInfo {
        addr,
        latency,
        last_control,
        last_payload,
    } = info;

    let last_control = match last_control {
        None => never(),
        Some((how_long_ago, kind)) => {
            format!("{kind} ( {} )", fmt_how_long_ago(how_long_ago)).into()
        }
    };
    let last_payload = last_payload
        .map(fmt_how_long_ago)
        .map(Cell::new)
        .unwrap_or_else(never);

    [
        addr.into(),
        fmt_latency(latency).into(),
        last_control,
        last_payload,
    ]
    .into()
}

fn fmt_addrs(addrs: Vec<DirectAddrInfo>) -> comfy_table::Table {
    let mut table = Table::new();
    table.load_preset(NOTHING).set_header(
        vec!["addr", "latency", "last control", "last data"]
            .into_iter()
            .map(bold_cell),
    );
    table.add_rows(addrs.into_iter().map(direct_addr_row));
    table
}

fn never() -> Cell {
    Cell::new("never").add_attribute(comfy_table::Attribute::Dim)
}

fn fmt_how_long_ago(duration: Duration) -> String {
    duration
        .to_human_time_string()
        .split_once(',')
        .map(|(first, _rest)| first)
        .unwrap_or("-")
        .to_string()
}

fn fmt_latency(latency: Option<Duration>) -> String {
    match latency {
        Some(latency) => latency.to_human_time_string(),
        None => String::from("unknown"),
    }
}

fn make_overall_progress() -> ProgressBar {
    let pb = ProgressBar::hidden();
    pb.enable_steady_tick(std::time::Duration::from_millis(100));
    pb.set_style(
        ProgressStyle::with_template(
            "{msg}{spinner:.green} [{elapsed_precise}] [{wide_bar:.cyan/blue}] {pos}/{len}",
        )
        .unwrap()
        .progress_chars("#>-"),
    );
    pb
}

fn make_individual_progress() -> ProgressBar {
    let pb = ProgressBar::hidden();
    pb.enable_steady_tick(std::time::Duration::from_millis(100));
    pb.set_style(
        ProgressStyle::with_template("{msg}{spinner:.green} [{elapsed_precise}] [{wide_bar:.cyan/blue}] {bytes}/{total_bytes} ({eta})")
            .unwrap()
            .with_key(
                "eta",
                |state: &ProgressState, w: &mut dyn std::fmt::Write| {
                    write!(w, "{:.1}s", state.eta().as_secs_f64()).unwrap()
                },
            )
            .progress_chars("#>-"),
    );
    pb
}

pub async fn show_download_progress(
    hash: Hash,
    mut stream: impl Stream<Item = Result<DownloadProgress>> + Unpin,
) -> Result<()> {
    eprintln!("Fetching: {}", hash);
    let mp = MultiProgress::new();
    mp.set_draw_target(ProgressDrawTarget::stderr());
    let op = mp.add(make_overall_progress());
    let ip = mp.add(make_individual_progress());
    op.set_message(format!("{} Connecting ...\n", style("[1/3]").bold().dim()));
    let mut seq = false;
    while let Some(x) = stream.next().await {
        match x? {
            DownloadProgress::Connected => {
                op.set_message(format!("{} Requesting ...\n", style("[2/3]").bold().dim()));
            }
            DownloadProgress::FoundHashSeq { children, .. } => {
                op.set_message(format!(
                    "{} Downloading {} blob(s)\n",
                    style("[3/3]").bold().dim(),
                    children + 1,
                ));
                op.set_length(children + 1);
                op.reset();
                seq = true;
            }
            DownloadProgress::Found { size, child, .. } => {
                if seq {
                    op.set_position(child);
                } else {
                    op.finish_and_clear();
                }
                ip.set_length(size);
                ip.reset();
            }
            DownloadProgress::Progress { offset, .. } => {
                ip.set_position(offset);
            }
            DownloadProgress::Done { .. } => {
                ip.finish_and_clear();
            }
            DownloadProgress::NetworkDone {
                bytes_read,
                elapsed,
                ..
            } => {
                op.finish_and_clear();
                eprintln!(
                    "Transferred {} in {}, {}/s",
                    HumanBytes(bytes_read),
                    HumanDuration(elapsed),
                    HumanBytes((bytes_read as f64 / elapsed.as_secs_f64()) as u64)
                );
            }
            DownloadProgress::AllDone => {
                break;
            }
            _ => {}
        }
    }
    Ok(())
}<|MERGE_RESOLUTION|>--- conflicted
+++ resolved
@@ -633,39 +633,6 @@
 impl BlobCommands {
     pub async fn run(self, iroh: &Iroh) -> Result<()> {
         match self {
-<<<<<<< HEAD
-            Self::Download {
-                hash,
-                recursive,
-                peer,
-                addr,
-                token,
-                ticket,
-                derp_region,
-                mut out,
-                stable: in_place,
-                tag,
-            } => {
-                if let Some(out) = out.as_mut() {
-                    tracing::info!("canonicalizing output path");
-                    let absolute = std::env::current_dir()?.join(&out);
-                    tracing::info!("output path is {} -> {}", out.display(), absolute.display());
-                    *out = absolute;
-                }
-                let (peer, hash, format, token) = if let Some(ticket) = ticket {
-                    ticket.into_parts()
-                } else {
-                    let format = match recursive {
-                        Some(false) | None => BlobFormat::Raw,
-                        Some(true) => BlobFormat::HashSeq,
-                    };
-                    (
-                        NodeAddr::from_parts(peer.unwrap(), derp_region, addr),
-                        hash.unwrap(),
-                        format,
-                        token,
-                    )
-=======
             Self::Download { command } => {
                 let (node_addr, hash, format, token, ops) = match command {
                     TicketOrArgs::Ticket {
@@ -681,7 +648,10 @@
 
                         // create the node address with the appropriate overrides
                         let node_addr = {
-                            let PeerAddr { peer_id, info } = node_addr;
+                            let NodeAddr {
+                                node_id: peer_id,
+                                info,
+                            } = node_addr;
                             let addresses = if override_addresses {
                                 // use only the cli supplied ones
                                 address
@@ -695,7 +665,7 @@
                                 Some(Optional::Some(region)) => Some(region),
                                 None => info.derp_region,
                             };
-                            PeerAddr::from_parts(peer_id, region, addresses)
+                            NodeAddr::from_parts(peer_id, region, addresses)
                         };
 
                         // check if the blob format has an override
@@ -728,10 +698,9 @@
                         } else {
                             BlobFormat::Raw
                         };
-                        let node_addr = PeerAddr::from_parts(node, derp_region, address);
+                        let node_addr = NodeAddr::from_parts(node, derp_region, address);
                         (node_addr, hash, format, request_token, ops)
                     }
->>>>>>> a916d4cb
                 };
 
                 if node_addr.info.is_empty() {
