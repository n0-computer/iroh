--- conflicted
+++ resolved
@@ -969,12 +969,9 @@
 mod tests {
     use super::*;
 
-<<<<<<< HEAD
-=======
     use anyhow::Context as _;
     use iroh_blobs::hashseq::HashSeq;
     use iroh_net::NodeId;
->>>>>>> 74a527b9
     use rand::RngCore;
     use testresult::TestResult;
     use tokio::{io::AsyncWriteExt, sync::mpsc};
