--- conflicted
+++ resolved
@@ -58,44 +58,11 @@
     /// Path to the console state
     #[strum(serialize = "console")]
     Console,
+    #[strum(serialize = "peers.postcard")]
     /// Path to store known peer data.
     PeerData,
 }
 
-<<<<<<< HEAD
-impl From<&IrohPaths> for &'static str {
-    fn from(value: &IrohPaths) -> Self {
-        match value {
-            IrohPaths::SecretKey => "keypair",
-            IrohPaths::BaoFlatStoreComplete => "blobs.v0",
-            IrohPaths::BaoFlatStorePartial => "blobs-partial.v0",
-            IrohPaths::DocsDatabase => "docs.redb",
-            IrohPaths::Console => "console",
-            IrohPaths::PeerData => "peers.postcard",
-        }
-    }
-}
-impl FromStr for IrohPaths {
-    type Err = anyhow::Error;
-    fn from_str(s: &str) -> Result<Self> {
-        Ok(match s {
-            "keypair" => Self::SecretKey,
-            "blobs.v0" => Self::BaoFlatStoreComplete,
-            "blobs-partial.v0" => Self::BaoFlatStorePartial,
-            "docs.redb" => Self::DocsDatabase,
-            "console" => Self::Console,
-            _ => bail!("unknown file or directory"),
-        })
-    }
-}
-impl fmt::Display for IrohPaths {
-    fn fmt(&self, f: &mut fmt::Formatter<'_>) -> fmt::Result {
-        let s: &str = self.into();
-        write!(f, "{s}")
-    }
-}
-=======
->>>>>>> 2927ceee
 impl AsRef<Path> for IrohPaths {
     fn as_ref(&self) -> &Path {
         let s: &str = self.as_ref();
