//! This defines the RPC protocol used for communication between a CLI and an iroh node.
//!
//! RPC using the [`quic-rpc`](https://docs.rs/quic-rpc) crate.
//!
//! This file contains request messages, response messages and definitions of
//! the interaction pattern. Some requests like version and shutdown have a single
//! response, while others like provide have a stream of responses.
//!
//! Note that this is subject to change. The RPC protocol is not yet stable.
<<<<<<< HEAD
use std::{
    collections::{BTreeMap, BTreeSet},
    path::PathBuf,
};

use bytes::Bytes;
use derive_more::{From, TryInto};
use iroh_base::node_addr::AddrInfoOptions;
pub use iroh_blobs::{export::ExportProgress, get::db::DownloadProgress, BlobFormat, Hash};
use iroh_blobs::{
    format::collection::Collection,
    store::{BaoBlobSize, ConsistencyCheckProgress},
    util::Tag,
};
use iroh_gossip::proto::TopicId;
use iroh_net::{
    endpoint::{ConnectionInfo, NodeAddr},
    key::PublicKey,
    relay::RelayUrl,
    NodeId,
};

use iroh_docs::{
    actor::OpenState,
    store::{DownloadPolicy, Query},
    Author, AuthorId, Capability, CapabilityKind, DocTicket, Entry, NamespaceId, PeerIdBytes,
    SignedEntry,
};
use quic_rpc::{
    message::{BidiStreaming, BidiStreamingMsg, Msg, RpcMsg, ServerStreaming, ServerStreamingMsg},
    pattern::try_server_streaming::{StreamCreated, TryServerStreaming, TryServerStreamingMsg},
    Service,
};
use serde::{Deserialize, Serialize};

pub use iroh_base::rpc::{RpcError, RpcResult};
use iroh_blobs::store::{ExportFormat, ExportMode};
pub use iroh_blobs::{provider::AddProgress, store::ValidateProgress};
use iroh_docs::engine::LiveEvent;

use crate::client::{
    blobs::{BlobInfo, DownloadMode, IncompleteBlobInfo, WrapOption},
    docs::{ImportProgress, ShareMode},
    tags::TagInfo,
    NodeStatus,
};
pub use iroh_blobs::util::SetTagOption;
pub use iroh_gossip::dispatcher::Command as GossipSubscribeUpdate;
pub use iroh_gossip::dispatcher::Event as GossipSubscribeResponse;

/// A request to the node to provide the data at the given path
///
/// Will produce a stream of [`AddProgress`] messages.
#[derive(Debug, Serialize, Deserialize)]
pub struct BlobAddPathRequest {
    /// The path to the data to provide.
    ///
    /// This should be an absolute path valid for the file system on which
    /// the node runs. Usually the cli will run on the same machine as the
    /// node, so this should be an absolute path on the cli machine.
    pub path: PathBuf,
    /// True if the provider can assume that the data will not change, so it
    /// can be shared in place.
    pub in_place: bool,
    /// Tag to tag the data with.
    pub tag: SetTagOption,
    /// Whether to wrap the added data in a collection
    pub wrap: WrapOption,
}

impl Msg<RpcService> for BlobAddPathRequest {
    type Pattern = ServerStreaming;
}

impl ServerStreamingMsg<RpcService> for BlobAddPathRequest {
    type Response = BlobAddPathResponse;
}

/// Wrapper around [`AddProgress`].
#[derive(Debug, Serialize, Deserialize, derive_more::Into)]
pub struct BlobAddPathResponse(pub AddProgress);

/// A request to the node to download and share the data specified by the hash.
#[derive(Debug, Clone, Serialize, Deserialize)]
pub struct BlobDownloadRequest {
    /// This mandatory field contains the hash of the data to download and share.
    pub hash: Hash,
    /// If the format is [`BlobFormat::HashSeq`], all children are downloaded and shared as
    /// well.
    pub format: BlobFormat,
    /// This mandatory field specifies the nodes to download the data from.
    ///
    /// If set to more than a single node, they will all be tried. If `mode` is set to
    /// [`DownloadMode::Direct`], they will be tried sequentially until a download succeeds.
    /// If `mode` is set to [`DownloadMode::Queued`], the nodes may be dialed in parallel,
    /// if the concurrency limits permit.
    pub nodes: Vec<NodeAddr>,
    /// Optional tag to tag the data with.
    pub tag: SetTagOption,
    /// Whether to directly start the download or add it to the download queue.
    pub mode: DownloadMode,
}

impl Msg<RpcService> for BlobDownloadRequest {
    type Pattern = ServerStreaming;
}

impl ServerStreamingMsg<RpcService> for BlobDownloadRequest {
    type Response = BlobDownloadResponse;
}

/// Progress response for [`BlobDownloadRequest`]
#[derive(Debug, Clone, Serialize, Deserialize, derive_more::From, derive_more::Into)]
pub struct BlobDownloadResponse(pub DownloadProgress);

/// A request to the node to download and share the data specified by the hash.
#[derive(Debug, Clone, Serialize, Deserialize)]
pub struct BlobExportRequest {
    /// The hash of the blob to export.
    pub hash: Hash,
    /// The filepath to where the data should be saved
    ///
    /// This should be an absolute path valid for the file system on which
    /// the node runs.
    pub path: PathBuf,
    /// Set to [`ExportFormat::Collection`] if the `hash` refers to a [`Collection`] and you want
    /// to export all children of the collection into individual files.
    pub format: ExportFormat,
    /// The mode of exporting.
    ///
    /// The default is [`ExportMode::Copy`]. See [`ExportMode`] for details.
    pub mode: ExportMode,
}

impl Msg<RpcService> for BlobExportRequest {
    type Pattern = ServerStreaming;
}

impl ServerStreamingMsg<RpcService> for BlobExportRequest {
    type Response = BlobExportResponse;
}

/// Progress response for [`BlobExportRequest`]
#[derive(Debug, Clone, Serialize, Deserialize, derive_more::From, derive_more::Into)]
pub struct BlobExportResponse(pub ExportProgress);

/// A request to the node to validate the integrity of all provided data
#[derive(Debug, Serialize, Deserialize)]
pub struct BlobConsistencyCheckRequest {
    /// repair the store by dropping inconsistent blobs
    pub repair: bool,
}

impl Msg<RpcService> for BlobConsistencyCheckRequest {
    type Pattern = ServerStreaming;
}

impl ServerStreamingMsg<RpcService> for BlobConsistencyCheckRequest {
    type Response = ConsistencyCheckProgress;
}

/// A request to the node to validate the integrity of all provided data
#[derive(Debug, Serialize, Deserialize)]
pub struct BlobValidateRequest {
    /// repair the store by downgrading blobs from complete to partial
    pub repair: bool,
}

impl Msg<RpcService> for BlobValidateRequest {
    type Pattern = ServerStreaming;
}

impl ServerStreamingMsg<RpcService> for BlobValidateRequest {
    type Response = ValidateProgress;
}

/// List all blobs, including collections
#[derive(Debug, Serialize, Deserialize)]
pub struct BlobListRequest;

impl Msg<RpcService> for BlobListRequest {
    type Pattern = ServerStreaming;
}

impl ServerStreamingMsg<RpcService> for BlobListRequest {
    type Response = RpcResult<BlobInfo>;
}

/// List all blobs, including collections
#[derive(Debug, Serialize, Deserialize)]
pub struct BlobListIncompleteRequest;

impl Msg<RpcService> for BlobListIncompleteRequest {
    type Pattern = ServerStreaming;
}

impl ServerStreamingMsg<RpcService> for BlobListIncompleteRequest {
    type Response = RpcResult<IncompleteBlobInfo>;
}

/// List all collections
///
/// Lists all collections that have been explicitly added to the database.
#[derive(Debug, Serialize, Deserialize)]
pub struct ListTagsRequest {
    /// List raw tags
    pub raw: bool,
    /// List hash seq tags
    pub hash_seq: bool,
}

impl ListTagsRequest {
    /// List all tags
    pub fn all() -> Self {
        Self {
            raw: true,
            hash_seq: true,
        }
    }

    /// List raw tags
    pub fn raw() -> Self {
        Self {
            raw: true,
            hash_seq: false,
        }
    }

    /// List hash seq tags
    pub fn hash_seq() -> Self {
        Self {
            raw: false,
            hash_seq: true,
        }
    }
}

impl Msg<RpcService> for ListTagsRequest {
    type Pattern = ServerStreaming;
}

impl ServerStreamingMsg<RpcService> for ListTagsRequest {
    type Response = TagInfo;
}

/// Delete a blob
#[derive(Debug, Serialize, Deserialize)]
pub struct BlobDeleteBlobRequest {
    /// Name of the tag
    pub hash: Hash,
}

impl RpcMsg<RpcService> for BlobDeleteBlobRequest {
    type Response = RpcResult<()>;
}

/// Delete a tag
#[derive(Debug, Serialize, Deserialize)]
pub struct DeleteTagRequest {
    /// Name of the tag
    pub name: Tag,
}

impl RpcMsg<RpcService> for DeleteTagRequest {
    type Response = RpcResult<()>;
}
/// Create a collection.
#[derive(Debug, Serialize, Deserialize)]
pub struct CreateCollectionRequest {
    /// The collection
    pub collection: Collection,
    /// Tag option.
    pub tag: SetTagOption,
    /// Tags that should be deleted after creation.
    pub tags_to_delete: Vec<Tag>,
}

/// A response to a create collection request
#[derive(Debug, Serialize, Deserialize)]
pub struct CreateCollectionResponse {
    /// The resulting hash.
    pub hash: Hash,
    /// The resulting tag.
    pub tag: Tag,
}

impl RpcMsg<RpcService> for CreateCollectionRequest {
    type Response = RpcResult<CreateCollectionResponse>;
}

/// List connection information about all the nodes we know about
///
/// These can be nodes that we have explicitly connected to or nodes
/// that have initiated connections to us.
#[derive(Debug, Serialize, Deserialize)]
pub struct NodeConnectionsRequest;

/// A response to a connections request
#[derive(Debug, Serialize, Deserialize)]
pub struct NodeConnectionsResponse {
    /// Information about a connection
    pub conn_info: ConnectionInfo,
}

impl Msg<RpcService> for NodeConnectionsRequest {
    type Pattern = ServerStreaming;
}

impl ServerStreamingMsg<RpcService> for NodeConnectionsRequest {
    type Response = RpcResult<NodeConnectionsResponse>;
}

/// Get connection information about a specific node
#[derive(Debug, Clone, Serialize, Deserialize)]
pub struct NodeConnectionInfoRequest {
    /// The node identifier
    pub node_id: PublicKey,
}

/// A response to a connection request
#[derive(Debug, Serialize, Deserialize)]
pub struct NodeConnectionInfoResponse {
    /// Information about a connection to a node
    pub conn_info: Option<ConnectionInfo>,
}

impl RpcMsg<RpcService> for NodeConnectionInfoRequest {
    type Response = RpcResult<NodeConnectionInfoResponse>;
}

/// A request to shutdown the node
#[derive(Serialize, Deserialize, Debug)]
pub struct NodeShutdownRequest {
    /// Force shutdown
    pub force: bool,
}

impl RpcMsg<RpcService> for NodeShutdownRequest {
    type Response = ();
}

/// A request to get information about the status of the node.
#[derive(Serialize, Deserialize, Debug)]
pub struct NodeStatusRequest;

impl RpcMsg<RpcService> for NodeStatusRequest {
    type Response = RpcResult<NodeStatus>;
}

/// A request to get information the identity of the node.
#[derive(Serialize, Deserialize, Debug)]
pub struct NodeIdRequest;

impl RpcMsg<RpcService> for NodeIdRequest {
    type Response = RpcResult<NodeId>;
}

#[derive(Serialize, Deserialize, Debug)]
pub struct NodeAddrRequest;

impl RpcMsg<RpcService> for NodeAddrRequest {
    type Response = RpcResult<NodeAddr>;
}

#[derive(Serialize, Deserialize, Debug)]
pub struct NodeAddAddrRequest {
    pub addr: NodeAddr,
}

impl RpcMsg<RpcService> for NodeAddAddrRequest {
    type Response = RpcResult<()>;
}

#[derive(Serialize, Deserialize, Debug)]
pub struct NodeRelayRequest;

impl RpcMsg<RpcService> for NodeRelayRequest {
    type Response = RpcResult<Option<RelayUrl>>;
}

/// A request to watch for the node status
#[derive(Serialize, Deserialize, Debug)]
pub struct NodeWatchRequest;

impl Msg<RpcService> for NodeWatchRequest {
    type Pattern = ServerStreaming;
}

impl ServerStreamingMsg<RpcService> for NodeWatchRequest {
    type Response = NodeWatchResponse;
}

/// The response to a watch request
#[derive(Serialize, Deserialize, Debug)]
pub struct NodeWatchResponse {
    /// The version of the node
    pub version: String,
}

/// The response to a version request
#[derive(Serialize, Deserialize, Debug)]
pub struct VersionResponse {
    /// The version of the node
    pub version: String,
}

// author

/// List document authors for which we have a secret key.
#[derive(Serialize, Deserialize, Debug)]
pub struct AuthorListRequest {}

impl Msg<RpcService> for AuthorListRequest {
    type Pattern = ServerStreaming;
}

impl ServerStreamingMsg<RpcService> for AuthorListRequest {
    type Response = RpcResult<AuthorListResponse>;
}

/// Response for [`AuthorListRequest`]
#[derive(Serialize, Deserialize, Debug)]
pub struct AuthorListResponse {
    /// The author id
    pub author_id: AuthorId,
}

/// Create a new document author.
#[derive(Serialize, Deserialize, Debug)]
pub struct AuthorCreateRequest;

impl RpcMsg<RpcService> for AuthorCreateRequest {
    type Response = RpcResult<AuthorCreateResponse>;
}

/// Response for [`AuthorCreateRequest`]
#[derive(Serialize, Deserialize, Debug)]
pub struct AuthorCreateResponse {
    /// The id of the created author
    pub author_id: AuthorId,
}

/// Get the default author.
#[derive(Serialize, Deserialize, Debug)]
pub struct AuthorGetDefaultRequest;

impl RpcMsg<RpcService> for AuthorGetDefaultRequest {
    type Response = RpcResult<AuthorGetDefaultResponse>;
}

/// Response for [`AuthorGetDefaultRequest`]
#[derive(Serialize, Deserialize, Debug)]
pub struct AuthorGetDefaultResponse {
    /// The id of the author
    pub author_id: AuthorId,
}

#[derive(Serialize, Deserialize, Debug)]
pub struct AuthorSetDefaultRequest {
    /// The id of the author
    pub author_id: AuthorId,
}

impl RpcMsg<RpcService> for AuthorSetDefaultRequest {
    type Response = RpcResult<AuthorSetDefaultResponse>;
}

/// Response for [`AuthorGetDefaultRequest`]
#[derive(Serialize, Deserialize, Debug)]
pub struct AuthorSetDefaultResponse;

/// Delete an author
#[derive(Serialize, Deserialize, Debug)]
pub struct AuthorDeleteRequest {
    /// The id of the author to delete
    pub author: AuthorId,
}

impl RpcMsg<RpcService> for AuthorDeleteRequest {
    type Response = RpcResult<AuthorDeleteResponse>;
}

/// Response for [`AuthorDeleteRequest`]
#[derive(Serialize, Deserialize, Debug)]
pub struct AuthorDeleteResponse;

/// Exports an author
#[derive(Serialize, Deserialize, Debug)]
pub struct AuthorExportRequest {
    /// The id of the author to delete
    pub author: AuthorId,
}

impl RpcMsg<RpcService> for AuthorExportRequest {
    type Response = RpcResult<AuthorExportResponse>;
}

/// Response for [`AuthorExportRequest`]
#[derive(Serialize, Deserialize, Debug)]
pub struct AuthorExportResponse {
    /// The author
    pub author: Option<Author>,
}

/// Import author from secret key
#[derive(Serialize, Deserialize, Debug)]
pub struct AuthorImportRequest {
    /// The author to import
    pub author: Author,
}

impl RpcMsg<RpcService> for AuthorImportRequest {
    type Response = RpcResult<AuthorImportResponse>;
}

/// Response to [`AuthorImportRequest`]
#[derive(Serialize, Deserialize, Debug)]
pub struct AuthorImportResponse {
    /// The author id of the imported author
    pub author_id: AuthorId,
}

/// Subscribe to events for a document.
#[derive(Serialize, Deserialize, Debug)]
pub struct DocSubscribeRequest {
    /// The document id
    pub doc_id: NamespaceId,
}

impl Msg<RpcService> for DocSubscribeRequest {
    type Pattern = TryServerStreaming;
}

impl TryServerStreamingMsg<RpcService> for DocSubscribeRequest {
    type Item = DocSubscribeResponse;
    type ItemError = RpcError;
    type CreateError = RpcError;
}

/// Response to [`DocSubscribeRequest`]
#[derive(Serialize, Deserialize, Debug)]
pub struct DocSubscribeResponse {
    /// The event that occurred on the document
    pub event: LiveEvent,
}

/// List all documents
#[derive(Serialize, Deserialize, Debug)]
pub struct DocListRequest {}

impl Msg<RpcService> for DocListRequest {
    type Pattern = ServerStreaming;
}

impl ServerStreamingMsg<RpcService> for DocListRequest {
    type Response = RpcResult<DocListResponse>;
}

/// Response to [`DocListRequest`]
#[derive(Serialize, Deserialize, Debug)]
pub struct DocListResponse {
    /// The document id
    pub id: NamespaceId,
    /// The capability over the document.
    pub capability: CapabilityKind,
}

/// Create a new document
#[derive(Serialize, Deserialize, Debug)]
pub struct DocCreateRequest {}

impl RpcMsg<RpcService> for DocCreateRequest {
    type Response = RpcResult<DocCreateResponse>;
}

/// Response to [`DocCreateRequest`]
#[derive(Serialize, Deserialize, Debug)]
pub struct DocCreateResponse {
    /// The document id
    pub id: NamespaceId,
}

/// Import a document from a capability.
#[derive(Serialize, Deserialize, Debug)]
pub struct DocImportRequest {
    /// The namespace capability.
    pub capability: Capability,
}

impl RpcMsg<RpcService> for DocImportRequest {
    type Response = RpcResult<DocImportResponse>;
}

/// Response to [`DocImportRequest`]
#[derive(Serialize, Deserialize, Debug)]
pub struct DocImportResponse {
    /// the document id
    pub doc_id: NamespaceId,
}

/// Share a document with peers over a ticket.
#[derive(Serialize, Deserialize, Debug)]
pub struct DocShareRequest {
    /// The document id
    pub doc_id: NamespaceId,
    /// Whether to share read or write access to the document
    pub mode: ShareMode,
    /// Configuration of the addresses in the ticket.
    pub addr_options: AddrInfoOptions,
}

impl RpcMsg<RpcService> for DocShareRequest {
    type Response = RpcResult<DocShareResponse>;
}

/// The response to [`DocShareRequest`]
#[derive(Serialize, Deserialize, Debug)]
pub struct DocShareResponse(pub DocTicket);

/// Get info on a document
#[derive(Serialize, Deserialize, Debug)]
pub struct DocStatusRequest {
    /// The document id
    pub doc_id: NamespaceId,
}

impl RpcMsg<RpcService> for DocStatusRequest {
    type Response = RpcResult<DocStatusResponse>;
}

/// Response to [`DocStatusRequest`]
// TODO: actually provide info
#[derive(Serialize, Deserialize, Debug)]
pub struct DocStatusResponse {
    /// Live sync status
    pub status: OpenState,
}

/// Open a document
#[derive(Serialize, Deserialize, Debug)]
pub struct DocOpenRequest {
    /// The document id
    pub doc_id: NamespaceId,
}

impl RpcMsg<RpcService> for DocOpenRequest {
    type Response = RpcResult<DocOpenResponse>;
}

/// Response to [`DocOpenRequest`]
#[derive(Serialize, Deserialize, Debug)]
pub struct DocOpenResponse {}

/// Open a document
#[derive(Serialize, Deserialize, Debug)]
pub struct DocCloseRequest {
    /// The document id
    pub doc_id: NamespaceId,
}

impl RpcMsg<RpcService> for DocCloseRequest {
    type Response = RpcResult<DocCloseResponse>;
}

/// Response to [`DocCloseRequest`]
#[derive(Serialize, Deserialize, Debug)]
pub struct DocCloseResponse {}

/// Start to sync a doc with peers.
#[derive(Serialize, Deserialize, Debug)]
pub struct DocStartSyncRequest {
    /// The document id
    pub doc_id: NamespaceId,
    /// List of peers to join
    pub peers: Vec<NodeAddr>,
}

impl RpcMsg<RpcService> for DocStartSyncRequest {
    type Response = RpcResult<DocStartSyncResponse>;
}

/// Response to [`DocStartSyncRequest`]
#[derive(Serialize, Deserialize, Debug)]
pub struct DocStartSyncResponse {}

/// Stop the live sync for a doc, and optionally delete the document.
#[derive(Serialize, Deserialize, Debug)]
pub struct DocLeaveRequest {
    /// The document id
    pub doc_id: NamespaceId,
}

impl RpcMsg<RpcService> for DocLeaveRequest {
    type Response = RpcResult<DocLeaveResponse>;
}

/// Response to [`DocLeaveRequest`]
#[derive(Serialize, Deserialize, Debug)]
pub struct DocLeaveResponse {}

/// Stop the live sync for a doc, and optionally delete the document.
#[derive(Serialize, Deserialize, Debug)]
pub struct DocDropRequest {
    /// The document id
    pub doc_id: NamespaceId,
}

impl RpcMsg<RpcService> for DocDropRequest {
    type Response = RpcResult<DocDropResponse>;
}

/// Response to [`DocDropRequest`]
#[derive(Serialize, Deserialize, Debug)]
pub struct DocDropResponse {}

/// Set an entry in a document
#[derive(Serialize, Deserialize, Debug)]
pub struct DocSetRequest {
    /// The document id
    pub doc_id: NamespaceId,
    /// Author of this entry.
    pub author_id: AuthorId,
    /// Key of this entry.
    pub key: Bytes,
    /// Value of this entry.
    // TODO: Allow to provide the hash directly
    // TODO: Add a way to provide content as stream
    pub value: Bytes,
}

impl RpcMsg<RpcService> for DocSetRequest {
    type Response = RpcResult<DocSetResponse>;
}

/// Response to [`DocSetRequest`]
#[derive(Serialize, Deserialize, Debug)]
pub struct DocSetResponse {
    /// The newly-created entry.
    pub entry: SignedEntry,
}

/// A request to the node to add the data at the given filepath as an entry to the document
///
/// Will produce a stream of [`ImportProgress`] messages.
#[derive(Debug, Serialize, Deserialize)]
pub struct DocImportFileRequest {
    /// The document id
    pub doc_id: NamespaceId,
    /// Author of this entry.
    pub author_id: AuthorId,
    /// Key of this entry.
    pub key: Bytes,
    /// The filepath to the data
    ///
    /// This should be an absolute path valid for the file system on which
    /// the node runs. Usually the cli will run on the same machine as the
    /// node, so this should be an absolute path on the cli machine.
    pub path: PathBuf,
    /// True if the provider can assume that the data will not change, so it
    /// can be shared in place.
    pub in_place: bool,
}

impl Msg<RpcService> for DocImportFileRequest {
    type Pattern = ServerStreaming;
}

impl ServerStreamingMsg<RpcService> for DocImportFileRequest {
    type Response = DocImportFileResponse;
}

/// Wrapper around [`ImportProgress`].
#[derive(Debug, Serialize, Deserialize, derive_more::Into)]
pub struct DocImportFileResponse(pub ImportProgress);

/// A request to the node to save the data of the entry to the given filepath
///
/// Will produce a stream of [`DocExportFileResponse`] messages.
#[derive(Debug, Serialize, Deserialize)]
pub struct DocExportFileRequest {
    /// The entry you want to export
    pub entry: Entry,
    /// The filepath to where the data should be saved
    ///
    /// This should be an absolute path valid for the file system on which
    /// the node runs. Usually the cli will run on the same machine as the
    /// node, so this should be an absolute path on the cli machine.
    pub path: PathBuf,
    /// The mode of exporting. Setting to `ExportMode::TryReference` means attempting
    /// to use references for keeping file
    pub mode: ExportMode,
}

impl Msg<RpcService> for DocExportFileRequest {
    type Pattern = ServerStreaming;
}

impl ServerStreamingMsg<RpcService> for DocExportFileRequest {
    type Response = DocExportFileResponse;
}

/// Progress messages for an doc export operation
///
/// An export operation involves reading the entry from the database ans saving the entry to the
/// given `outpath`
#[derive(Debug, Serialize, Deserialize, derive_more::Into)]
pub struct DocExportFileResponse(pub ExportProgress);

/// Delete entries in a document
#[derive(Serialize, Deserialize, Debug)]
pub struct DocDelRequest {
    /// The document id.
    pub doc_id: NamespaceId,
    /// Author of this entry.
    pub author_id: AuthorId,
    /// Prefix to delete.
    pub prefix: Bytes,
}

impl RpcMsg<RpcService> for DocDelRequest {
    type Response = RpcResult<DocDelResponse>;
}

/// Response to [`DocDelRequest`]
#[derive(Serialize, Deserialize, Debug)]
pub struct DocDelResponse {
    /// The number of entries that were removed.
    pub removed: usize,
}

/// Set an entry in a document via its hash
#[derive(Serialize, Deserialize, Debug)]
pub struct DocSetHashRequest {
    /// The document id
    pub doc_id: NamespaceId,
    /// Author of this entry.
    pub author_id: AuthorId,
    /// Key of this entry.
    pub key: Bytes,
    /// Hash of this entry.
    pub hash: Hash,
    /// Size of this entry.
    pub size: u64,
}

impl RpcMsg<RpcService> for DocSetHashRequest {
    type Response = RpcResult<DocSetHashResponse>;
}

/// Response to [`DocSetHashRequest`]
#[derive(Serialize, Deserialize, Debug)]
pub struct DocSetHashResponse {}

/// Get entries from a document
#[derive(Serialize, Deserialize, Debug)]
pub struct DocGetManyRequest {
    /// The document id
    pub doc_id: NamespaceId,
    /// Query to run
    pub query: Query,
}

impl Msg<RpcService> for DocGetManyRequest {
    type Pattern = ServerStreaming;
}

impl ServerStreamingMsg<RpcService> for DocGetManyRequest {
    type Response = RpcResult<DocGetManyResponse>;
}

/// Response to [`DocGetManyRequest`]
#[derive(Serialize, Deserialize, Debug)]
pub struct DocGetManyResponse {
    /// The document entry
    pub entry: SignedEntry,
}

/// Get entries from a document
#[derive(Serialize, Deserialize, Debug)]
pub struct DocGetExactRequest {
    /// The document id
    pub doc_id: NamespaceId,
    /// Key matcher
    pub key: Bytes,
    /// Author matcher
    pub author: AuthorId,
    /// Whether to include empty entries (prefix deletion markers)
    pub include_empty: bool,
}

impl RpcMsg<RpcService> for DocGetExactRequest {
    type Response = RpcResult<DocGetExactResponse>;
}

/// Response to [`DocGetExactRequest`]
#[derive(Serialize, Deserialize, Debug)]
pub struct DocGetExactResponse {
    /// The document entry
    pub entry: Option<SignedEntry>,
}

/// Set a download policy
#[derive(Serialize, Deserialize, Debug)]
pub struct DocSetDownloadPolicyRequest {
    /// The document id
    pub doc_id: NamespaceId,
    /// Download policy
    pub policy: DownloadPolicy,
}

impl RpcMsg<RpcService> for DocSetDownloadPolicyRequest {
    type Response = RpcResult<DocSetDownloadPolicyResponse>;
}

/// Response to [`DocSetDownloadPolicyRequest`]
#[derive(Serialize, Deserialize, Debug)]
pub struct DocSetDownloadPolicyResponse {}

/// Get a download policy
#[derive(Serialize, Deserialize, Debug)]
pub struct DocGetDownloadPolicyRequest {
    /// The document id
    pub doc_id: NamespaceId,
}

impl RpcMsg<RpcService> for DocGetDownloadPolicyRequest {
    type Response = RpcResult<DocGetDownloadPolicyResponse>;
}

/// Response to [`DocGetDownloadPolicyRequest`]
#[derive(Serialize, Deserialize, Debug)]
pub struct DocGetDownloadPolicyResponse {
    /// The download policy
    pub policy: DownloadPolicy,
}

/// Get peers for document
#[derive(Serialize, Deserialize, Debug)]
pub struct DocGetSyncPeersRequest {
    /// The document id
    pub doc_id: NamespaceId,
}

impl RpcMsg<RpcService> for DocGetSyncPeersRequest {
    type Response = RpcResult<DocGetSyncPeersResponse>;
}

/// Response to [`DocGetSyncPeersRequest`]
#[derive(Serialize, Deserialize, Debug)]
pub struct DocGetSyncPeersResponse {
    /// List of peers ids
    pub peers: Option<Vec<PeerIdBytes>>,
}

/// Get the bytes for a hash
#[derive(Serialize, Deserialize, Debug)]
pub struct BlobReadAtRequest {
    /// Hash to get bytes for
    pub hash: Hash,
    /// Offset to start reading at
    pub offset: u64,
    /// Length of the data to get
    pub len: Option<usize>,
}

impl Msg<RpcService> for BlobReadAtRequest {
    type Pattern = ServerStreaming;
}

impl ServerStreamingMsg<RpcService> for BlobReadAtRequest {
    type Response = RpcResult<BlobReadAtResponse>;
}

/// Response to [`BlobReadAtRequest`]
#[derive(Serialize, Deserialize, Debug)]
pub enum BlobReadAtResponse {
    /// The entry header.
    Entry {
        /// The size of the blob
        size: BaoBlobSize,
        /// Whether the blob is complete
        is_complete: bool,
    },
    /// Chunks of entry data.
    Data {
        /// The data chunk
        chunk: Bytes,
    },
}

/// Write a blob from a byte stream
#[derive(Serialize, Deserialize, Debug)]
pub struct BlobAddStreamRequest {
    /// Tag to tag the data with.
    pub tag: SetTagOption,
}

/// Write a blob from a byte stream
#[derive(Serialize, Deserialize, Debug)]
pub enum BlobAddStreamUpdate {
    /// A chunk of stream data
    Chunk(Bytes),
    /// Abort the request due to an error on the client side
    Abort,
}

impl Msg<RpcService> for BlobAddStreamRequest {
    type Pattern = BidiStreaming;
}

impl BidiStreamingMsg<RpcService> for BlobAddStreamRequest {
    type Update = BlobAddStreamUpdate;
    type Response = BlobAddStreamResponse;
}

/// Wrapper around [`AddProgress`].
#[derive(Debug, Serialize, Deserialize, derive_more::Into)]
pub struct BlobAddStreamResponse(pub AddProgress);

/// Get stats for the running Iroh node
#[derive(Serialize, Deserialize, Debug)]
pub struct NodeStatsRequest {}

impl RpcMsg<RpcService> for NodeStatsRequest {
    type Response = RpcResult<NodeStatsResponse>;
}

/// Counter stats
#[derive(Serialize, Deserialize, Debug)]
pub struct CounterStats {
    /// The counter value
    pub value: u64,
    /// The counter description
    pub description: String,
}

/// Response to [`NodeStatsRequest`]
#[derive(Serialize, Deserialize, Debug)]
pub struct NodeStatsResponse {
    /// Map of statistics
    pub stats: BTreeMap<String, CounterStats>,
}
=======
use serde::{Deserialize, Serialize};

pub mod authors;
pub mod blobs;
pub mod docs;
pub mod node;
pub mod tags;
>>>>>>> 5aa3fb64

/// A request to the node to subscribe to gossip events.
///
/// This is basically a topic and additional options
#[derive(Serialize, Deserialize, Debug)]
pub struct GossipSubscribeRequest {
    /// The topic to subscribe to
    pub topic: TopicId,
    /// The nodes to bootstrap the subscription from
    pub bootstrap: BTreeSet<NodeId>,
    /// The capacity of the subscription
    pub subscription_capacity: usize,
}

impl Msg<RpcService> for GossipSubscribeRequest {
    type Pattern = BidiStreaming;
}

impl BidiStreamingMsg<RpcService> for GossipSubscribeRequest {
    type Update = GossipSubscribeUpdate;
    type Response = RpcResult<GossipSubscribeResponse>;
}

/// The RPC service for the iroh provider process.
#[derive(Debug, Clone)]
pub struct RpcService;

/// The request enum, listing all possible requests.
#[allow(missing_docs, clippy::large_enum_variant)]
#[derive(strum::Display, Debug, Serialize, Deserialize)]
#[nested_enum_utils::enum_conversions()]
pub enum Request {
<<<<<<< HEAD
    NodeStatus(NodeStatusRequest),
    NodeId(NodeIdRequest),
    NodeAddr(NodeAddrRequest),
    NodeAddAddr(NodeAddAddrRequest),
    NodeRelay(NodeRelayRequest),
    NodeStats(NodeStatsRequest),
    NodeShutdown(NodeShutdownRequest),
    NodeConnections(NodeConnectionsRequest),
    NodeConnectionInfo(NodeConnectionInfoRequest),
    NodeWatch(NodeWatchRequest),

    BlobReadAt(BlobReadAtRequest),
    BlobAddStream(BlobAddStreamRequest),
    BlobAddStreamUpdate(BlobAddStreamUpdate),
    BlobAddPath(BlobAddPathRequest),
    BlobDownload(BlobDownloadRequest),
    BlobExport(BlobExportRequest),
    BlobList(BlobListRequest),
    BlobListIncomplete(BlobListIncompleteRequest),
    BlobDeleteBlob(BlobDeleteBlobRequest),
    BlobValidate(BlobValidateRequest),
    BlobFsck(BlobConsistencyCheckRequest),
    CreateCollection(CreateCollectionRequest),

    DeleteTag(DeleteTagRequest),
    ListTags(ListTagsRequest),

    DocOpen(DocOpenRequest),
    DocClose(DocCloseRequest),
    DocStatus(DocStatusRequest),
    DocList(DocListRequest),
    DocCreate(DocCreateRequest),
    DocDrop(DocDropRequest),
    DocImport(DocImportRequest),
    DocSet(DocSetRequest),
    DocSetHash(DocSetHashRequest),
    DocGet(DocGetManyRequest),
    DocGetExact(DocGetExactRequest),
    DocImportFile(DocImportFileRequest),
    DocExportFile(DocExportFileRequest),
    DocDel(DocDelRequest),
    DocStartSync(DocStartSyncRequest),
    DocLeave(DocLeaveRequest),
    DocShare(DocShareRequest),
    DocSubscribe(DocSubscribeRequest),
    DocGetDownloadPolicy(DocGetDownloadPolicyRequest),
    DocSetDownloadPolicy(DocSetDownloadPolicyRequest),
    DocGetSyncPeers(DocGetSyncPeersRequest),

    AuthorList(AuthorListRequest),
    AuthorCreate(AuthorCreateRequest),
    AuthorGetDefault(AuthorGetDefaultRequest),
    AuthorSetDefault(AuthorSetDefaultRequest),
    AuthorImport(AuthorImportRequest),
    AuthorExport(AuthorExportRequest),
    AuthorDelete(AuthorDeleteRequest),

    GossipSubscribe(GossipSubscribeRequest),
    GossipSubscribeUpdate(GossipSubscribeUpdate),
=======
    Node(node::Request),
    Blobs(blobs::Request),
    Docs(docs::Request),
    Tags(tags::Request),
    Authors(authors::Request),
>>>>>>> 5aa3fb64
}

/// The response enum, listing all possible responses.
#[allow(missing_docs, clippy::large_enum_variant)]
#[derive(Debug, Serialize, Deserialize)]
#[nested_enum_utils::enum_conversions()]
pub enum Response {
<<<<<<< HEAD
    NodeStatus(RpcResult<NodeStatus>),
    NodeId(RpcResult<NodeId>),
    NodeAddr(RpcResult<NodeAddr>),
    NodeRelay(RpcResult<Option<RelayUrl>>),
    NodeStats(RpcResult<NodeStatsResponse>),
    NodeConnections(RpcResult<NodeConnectionsResponse>),
    NodeConnectionInfo(RpcResult<NodeConnectionInfoResponse>),
    NodeShutdown(()),
    NodeWatch(NodeWatchResponse),

    BlobReadAt(RpcResult<BlobReadAtResponse>),
    BlobAddStream(BlobAddStreamResponse),
    BlobAddPath(BlobAddPathResponse),
    BlobList(RpcResult<BlobInfo>),
    BlobListIncomplete(RpcResult<IncompleteBlobInfo>),
    BlobDownload(BlobDownloadResponse),
    BlobFsck(ConsistencyCheckProgress),
    BlobExport(BlobExportResponse),
    BlobValidate(ValidateProgress),
    CreateCollection(RpcResult<CreateCollectionResponse>),

    ListTags(TagInfo),
    DeleteTag(RpcResult<()>),

    DocOpen(RpcResult<DocOpenResponse>),
    DocClose(RpcResult<DocCloseResponse>),
    DocStatus(RpcResult<DocStatusResponse>),
    DocList(RpcResult<DocListResponse>),
    DocCreate(RpcResult<DocCreateResponse>),
    DocDrop(RpcResult<DocDropResponse>),
    DocImport(RpcResult<DocImportResponse>),
    DocSet(RpcResult<DocSetResponse>),
    DocSetHash(RpcResult<DocSetHashResponse>),
    DocGet(RpcResult<DocGetManyResponse>),
    DocGetExact(RpcResult<DocGetExactResponse>),
    DocImportFile(DocImportFileResponse),
    DocExportFile(DocExportFileResponse),
    DocDel(RpcResult<DocDelResponse>),
    DocShare(RpcResult<DocShareResponse>),
    DocStartSync(RpcResult<DocStartSyncResponse>),
    DocLeave(RpcResult<DocLeaveResponse>),
    DocSubscribe(RpcResult<DocSubscribeResponse>),
    DocGetDownloadPolicy(RpcResult<DocGetDownloadPolicyResponse>),
    DocSetDownloadPolicy(RpcResult<DocSetDownloadPolicyResponse>),
    DocGetSyncPeers(RpcResult<DocGetSyncPeersResponse>),
    StreamCreated(RpcResult<StreamCreated>),

    AuthorList(RpcResult<AuthorListResponse>),
    AuthorCreate(RpcResult<AuthorCreateResponse>),
    AuthorGetDefault(RpcResult<AuthorGetDefaultResponse>),
    AuthorSetDefault(RpcResult<AuthorSetDefaultResponse>),
    AuthorImport(RpcResult<AuthorImportResponse>),
    AuthorExport(RpcResult<AuthorExportResponse>),
    AuthorDelete(RpcResult<AuthorDeleteResponse>),

    GossipSubscribeUpdate(RpcResult<GossipSubscribeResponse>),
=======
    Node(node::Response),
    Blobs(blobs::Response),
    Tags(tags::Response),
    Docs(docs::Response),
    Authors(authors::Response),
>>>>>>> 5aa3fb64
}

impl quic_rpc::Service for RpcService {
    type Req = Request;
    type Res = Response;
}<|MERGE_RESOLUTION|>--- conflicted
+++ resolved
@@ -7,1080 +7,14 @@
 //! response, while others like provide have a stream of responses.
 //!
 //! Note that this is subject to change. The RPC protocol is not yet stable.
-<<<<<<< HEAD
-use std::{
-    collections::{BTreeMap, BTreeSet},
-    path::PathBuf,
-};
-
-use bytes::Bytes;
-use derive_more::{From, TryInto};
-use iroh_base::node_addr::AddrInfoOptions;
-pub use iroh_blobs::{export::ExportProgress, get::db::DownloadProgress, BlobFormat, Hash};
-use iroh_blobs::{
-    format::collection::Collection,
-    store::{BaoBlobSize, ConsistencyCheckProgress},
-    util::Tag,
-};
-use iroh_gossip::proto::TopicId;
-use iroh_net::{
-    endpoint::{ConnectionInfo, NodeAddr},
-    key::PublicKey,
-    relay::RelayUrl,
-    NodeId,
-};
-
-use iroh_docs::{
-    actor::OpenState,
-    store::{DownloadPolicy, Query},
-    Author, AuthorId, Capability, CapabilityKind, DocTicket, Entry, NamespaceId, PeerIdBytes,
-    SignedEntry,
-};
-use quic_rpc::{
-    message::{BidiStreaming, BidiStreamingMsg, Msg, RpcMsg, ServerStreaming, ServerStreamingMsg},
-    pattern::try_server_streaming::{StreamCreated, TryServerStreaming, TryServerStreamingMsg},
-    Service,
-};
-use serde::{Deserialize, Serialize};
-
-pub use iroh_base::rpc::{RpcError, RpcResult};
-use iroh_blobs::store::{ExportFormat, ExportMode};
-pub use iroh_blobs::{provider::AddProgress, store::ValidateProgress};
-use iroh_docs::engine::LiveEvent;
-
-use crate::client::{
-    blobs::{BlobInfo, DownloadMode, IncompleteBlobInfo, WrapOption},
-    docs::{ImportProgress, ShareMode},
-    tags::TagInfo,
-    NodeStatus,
-};
-pub use iroh_blobs::util::SetTagOption;
-pub use iroh_gossip::dispatcher::Command as GossipSubscribeUpdate;
-pub use iroh_gossip::dispatcher::Event as GossipSubscribeResponse;
-
-/// A request to the node to provide the data at the given path
-///
-/// Will produce a stream of [`AddProgress`] messages.
-#[derive(Debug, Serialize, Deserialize)]
-pub struct BlobAddPathRequest {
-    /// The path to the data to provide.
-    ///
-    /// This should be an absolute path valid for the file system on which
-    /// the node runs. Usually the cli will run on the same machine as the
-    /// node, so this should be an absolute path on the cli machine.
-    pub path: PathBuf,
-    /// True if the provider can assume that the data will not change, so it
-    /// can be shared in place.
-    pub in_place: bool,
-    /// Tag to tag the data with.
-    pub tag: SetTagOption,
-    /// Whether to wrap the added data in a collection
-    pub wrap: WrapOption,
-}
-
-impl Msg<RpcService> for BlobAddPathRequest {
-    type Pattern = ServerStreaming;
-}
-
-impl ServerStreamingMsg<RpcService> for BlobAddPathRequest {
-    type Response = BlobAddPathResponse;
-}
-
-/// Wrapper around [`AddProgress`].
-#[derive(Debug, Serialize, Deserialize, derive_more::Into)]
-pub struct BlobAddPathResponse(pub AddProgress);
-
-/// A request to the node to download and share the data specified by the hash.
-#[derive(Debug, Clone, Serialize, Deserialize)]
-pub struct BlobDownloadRequest {
-    /// This mandatory field contains the hash of the data to download and share.
-    pub hash: Hash,
-    /// If the format is [`BlobFormat::HashSeq`], all children are downloaded and shared as
-    /// well.
-    pub format: BlobFormat,
-    /// This mandatory field specifies the nodes to download the data from.
-    ///
-    /// If set to more than a single node, they will all be tried. If `mode` is set to
-    /// [`DownloadMode::Direct`], they will be tried sequentially until a download succeeds.
-    /// If `mode` is set to [`DownloadMode::Queued`], the nodes may be dialed in parallel,
-    /// if the concurrency limits permit.
-    pub nodes: Vec<NodeAddr>,
-    /// Optional tag to tag the data with.
-    pub tag: SetTagOption,
-    /// Whether to directly start the download or add it to the download queue.
-    pub mode: DownloadMode,
-}
-
-impl Msg<RpcService> for BlobDownloadRequest {
-    type Pattern = ServerStreaming;
-}
-
-impl ServerStreamingMsg<RpcService> for BlobDownloadRequest {
-    type Response = BlobDownloadResponse;
-}
-
-/// Progress response for [`BlobDownloadRequest`]
-#[derive(Debug, Clone, Serialize, Deserialize, derive_more::From, derive_more::Into)]
-pub struct BlobDownloadResponse(pub DownloadProgress);
-
-/// A request to the node to download and share the data specified by the hash.
-#[derive(Debug, Clone, Serialize, Deserialize)]
-pub struct BlobExportRequest {
-    /// The hash of the blob to export.
-    pub hash: Hash,
-    /// The filepath to where the data should be saved
-    ///
-    /// This should be an absolute path valid for the file system on which
-    /// the node runs.
-    pub path: PathBuf,
-    /// Set to [`ExportFormat::Collection`] if the `hash` refers to a [`Collection`] and you want
-    /// to export all children of the collection into individual files.
-    pub format: ExportFormat,
-    /// The mode of exporting.
-    ///
-    /// The default is [`ExportMode::Copy`]. See [`ExportMode`] for details.
-    pub mode: ExportMode,
-}
-
-impl Msg<RpcService> for BlobExportRequest {
-    type Pattern = ServerStreaming;
-}
-
-impl ServerStreamingMsg<RpcService> for BlobExportRequest {
-    type Response = BlobExportResponse;
-}
-
-/// Progress response for [`BlobExportRequest`]
-#[derive(Debug, Clone, Serialize, Deserialize, derive_more::From, derive_more::Into)]
-pub struct BlobExportResponse(pub ExportProgress);
-
-/// A request to the node to validate the integrity of all provided data
-#[derive(Debug, Serialize, Deserialize)]
-pub struct BlobConsistencyCheckRequest {
-    /// repair the store by dropping inconsistent blobs
-    pub repair: bool,
-}
-
-impl Msg<RpcService> for BlobConsistencyCheckRequest {
-    type Pattern = ServerStreaming;
-}
-
-impl ServerStreamingMsg<RpcService> for BlobConsistencyCheckRequest {
-    type Response = ConsistencyCheckProgress;
-}
-
-/// A request to the node to validate the integrity of all provided data
-#[derive(Debug, Serialize, Deserialize)]
-pub struct BlobValidateRequest {
-    /// repair the store by downgrading blobs from complete to partial
-    pub repair: bool,
-}
-
-impl Msg<RpcService> for BlobValidateRequest {
-    type Pattern = ServerStreaming;
-}
-
-impl ServerStreamingMsg<RpcService> for BlobValidateRequest {
-    type Response = ValidateProgress;
-}
-
-/// List all blobs, including collections
-#[derive(Debug, Serialize, Deserialize)]
-pub struct BlobListRequest;
-
-impl Msg<RpcService> for BlobListRequest {
-    type Pattern = ServerStreaming;
-}
-
-impl ServerStreamingMsg<RpcService> for BlobListRequest {
-    type Response = RpcResult<BlobInfo>;
-}
-
-/// List all blobs, including collections
-#[derive(Debug, Serialize, Deserialize)]
-pub struct BlobListIncompleteRequest;
-
-impl Msg<RpcService> for BlobListIncompleteRequest {
-    type Pattern = ServerStreaming;
-}
-
-impl ServerStreamingMsg<RpcService> for BlobListIncompleteRequest {
-    type Response = RpcResult<IncompleteBlobInfo>;
-}
-
-/// List all collections
-///
-/// Lists all collections that have been explicitly added to the database.
-#[derive(Debug, Serialize, Deserialize)]
-pub struct ListTagsRequest {
-    /// List raw tags
-    pub raw: bool,
-    /// List hash seq tags
-    pub hash_seq: bool,
-}
-
-impl ListTagsRequest {
-    /// List all tags
-    pub fn all() -> Self {
-        Self {
-            raw: true,
-            hash_seq: true,
-        }
-    }
-
-    /// List raw tags
-    pub fn raw() -> Self {
-        Self {
-            raw: true,
-            hash_seq: false,
-        }
-    }
-
-    /// List hash seq tags
-    pub fn hash_seq() -> Self {
-        Self {
-            raw: false,
-            hash_seq: true,
-        }
-    }
-}
-
-impl Msg<RpcService> for ListTagsRequest {
-    type Pattern = ServerStreaming;
-}
-
-impl ServerStreamingMsg<RpcService> for ListTagsRequest {
-    type Response = TagInfo;
-}
-
-/// Delete a blob
-#[derive(Debug, Serialize, Deserialize)]
-pub struct BlobDeleteBlobRequest {
-    /// Name of the tag
-    pub hash: Hash,
-}
-
-impl RpcMsg<RpcService> for BlobDeleteBlobRequest {
-    type Response = RpcResult<()>;
-}
-
-/// Delete a tag
-#[derive(Debug, Serialize, Deserialize)]
-pub struct DeleteTagRequest {
-    /// Name of the tag
-    pub name: Tag,
-}
-
-impl RpcMsg<RpcService> for DeleteTagRequest {
-    type Response = RpcResult<()>;
-}
-/// Create a collection.
-#[derive(Debug, Serialize, Deserialize)]
-pub struct CreateCollectionRequest {
-    /// The collection
-    pub collection: Collection,
-    /// Tag option.
-    pub tag: SetTagOption,
-    /// Tags that should be deleted after creation.
-    pub tags_to_delete: Vec<Tag>,
-}
-
-/// A response to a create collection request
-#[derive(Debug, Serialize, Deserialize)]
-pub struct CreateCollectionResponse {
-    /// The resulting hash.
-    pub hash: Hash,
-    /// The resulting tag.
-    pub tag: Tag,
-}
-
-impl RpcMsg<RpcService> for CreateCollectionRequest {
-    type Response = RpcResult<CreateCollectionResponse>;
-}
-
-/// List connection information about all the nodes we know about
-///
-/// These can be nodes that we have explicitly connected to or nodes
-/// that have initiated connections to us.
-#[derive(Debug, Serialize, Deserialize)]
-pub struct NodeConnectionsRequest;
-
-/// A response to a connections request
-#[derive(Debug, Serialize, Deserialize)]
-pub struct NodeConnectionsResponse {
-    /// Information about a connection
-    pub conn_info: ConnectionInfo,
-}
-
-impl Msg<RpcService> for NodeConnectionsRequest {
-    type Pattern = ServerStreaming;
-}
-
-impl ServerStreamingMsg<RpcService> for NodeConnectionsRequest {
-    type Response = RpcResult<NodeConnectionsResponse>;
-}
-
-/// Get connection information about a specific node
-#[derive(Debug, Clone, Serialize, Deserialize)]
-pub struct NodeConnectionInfoRequest {
-    /// The node identifier
-    pub node_id: PublicKey,
-}
-
-/// A response to a connection request
-#[derive(Debug, Serialize, Deserialize)]
-pub struct NodeConnectionInfoResponse {
-    /// Information about a connection to a node
-    pub conn_info: Option<ConnectionInfo>,
-}
-
-impl RpcMsg<RpcService> for NodeConnectionInfoRequest {
-    type Response = RpcResult<NodeConnectionInfoResponse>;
-}
-
-/// A request to shutdown the node
-#[derive(Serialize, Deserialize, Debug)]
-pub struct NodeShutdownRequest {
-    /// Force shutdown
-    pub force: bool,
-}
-
-impl RpcMsg<RpcService> for NodeShutdownRequest {
-    type Response = ();
-}
-
-/// A request to get information about the status of the node.
-#[derive(Serialize, Deserialize, Debug)]
-pub struct NodeStatusRequest;
-
-impl RpcMsg<RpcService> for NodeStatusRequest {
-    type Response = RpcResult<NodeStatus>;
-}
-
-/// A request to get information the identity of the node.
-#[derive(Serialize, Deserialize, Debug)]
-pub struct NodeIdRequest;
-
-impl RpcMsg<RpcService> for NodeIdRequest {
-    type Response = RpcResult<NodeId>;
-}
-
-#[derive(Serialize, Deserialize, Debug)]
-pub struct NodeAddrRequest;
-
-impl RpcMsg<RpcService> for NodeAddrRequest {
-    type Response = RpcResult<NodeAddr>;
-}
-
-#[derive(Serialize, Deserialize, Debug)]
-pub struct NodeAddAddrRequest {
-    pub addr: NodeAddr,
-}
-
-impl RpcMsg<RpcService> for NodeAddAddrRequest {
-    type Response = RpcResult<()>;
-}
-
-#[derive(Serialize, Deserialize, Debug)]
-pub struct NodeRelayRequest;
-
-impl RpcMsg<RpcService> for NodeRelayRequest {
-    type Response = RpcResult<Option<RelayUrl>>;
-}
-
-/// A request to watch for the node status
-#[derive(Serialize, Deserialize, Debug)]
-pub struct NodeWatchRequest;
-
-impl Msg<RpcService> for NodeWatchRequest {
-    type Pattern = ServerStreaming;
-}
-
-impl ServerStreamingMsg<RpcService> for NodeWatchRequest {
-    type Response = NodeWatchResponse;
-}
-
-/// The response to a watch request
-#[derive(Serialize, Deserialize, Debug)]
-pub struct NodeWatchResponse {
-    /// The version of the node
-    pub version: String,
-}
-
-/// The response to a version request
-#[derive(Serialize, Deserialize, Debug)]
-pub struct VersionResponse {
-    /// The version of the node
-    pub version: String,
-}
-
-// author
-
-/// List document authors for which we have a secret key.
-#[derive(Serialize, Deserialize, Debug)]
-pub struct AuthorListRequest {}
-
-impl Msg<RpcService> for AuthorListRequest {
-    type Pattern = ServerStreaming;
-}
-
-impl ServerStreamingMsg<RpcService> for AuthorListRequest {
-    type Response = RpcResult<AuthorListResponse>;
-}
-
-/// Response for [`AuthorListRequest`]
-#[derive(Serialize, Deserialize, Debug)]
-pub struct AuthorListResponse {
-    /// The author id
-    pub author_id: AuthorId,
-}
-
-/// Create a new document author.
-#[derive(Serialize, Deserialize, Debug)]
-pub struct AuthorCreateRequest;
-
-impl RpcMsg<RpcService> for AuthorCreateRequest {
-    type Response = RpcResult<AuthorCreateResponse>;
-}
-
-/// Response for [`AuthorCreateRequest`]
-#[derive(Serialize, Deserialize, Debug)]
-pub struct AuthorCreateResponse {
-    /// The id of the created author
-    pub author_id: AuthorId,
-}
-
-/// Get the default author.
-#[derive(Serialize, Deserialize, Debug)]
-pub struct AuthorGetDefaultRequest;
-
-impl RpcMsg<RpcService> for AuthorGetDefaultRequest {
-    type Response = RpcResult<AuthorGetDefaultResponse>;
-}
-
-/// Response for [`AuthorGetDefaultRequest`]
-#[derive(Serialize, Deserialize, Debug)]
-pub struct AuthorGetDefaultResponse {
-    /// The id of the author
-    pub author_id: AuthorId,
-}
-
-#[derive(Serialize, Deserialize, Debug)]
-pub struct AuthorSetDefaultRequest {
-    /// The id of the author
-    pub author_id: AuthorId,
-}
-
-impl RpcMsg<RpcService> for AuthorSetDefaultRequest {
-    type Response = RpcResult<AuthorSetDefaultResponse>;
-}
-
-/// Response for [`AuthorGetDefaultRequest`]
-#[derive(Serialize, Deserialize, Debug)]
-pub struct AuthorSetDefaultResponse;
-
-/// Delete an author
-#[derive(Serialize, Deserialize, Debug)]
-pub struct AuthorDeleteRequest {
-    /// The id of the author to delete
-    pub author: AuthorId,
-}
-
-impl RpcMsg<RpcService> for AuthorDeleteRequest {
-    type Response = RpcResult<AuthorDeleteResponse>;
-}
-
-/// Response for [`AuthorDeleteRequest`]
-#[derive(Serialize, Deserialize, Debug)]
-pub struct AuthorDeleteResponse;
-
-/// Exports an author
-#[derive(Serialize, Deserialize, Debug)]
-pub struct AuthorExportRequest {
-    /// The id of the author to delete
-    pub author: AuthorId,
-}
-
-impl RpcMsg<RpcService> for AuthorExportRequest {
-    type Response = RpcResult<AuthorExportResponse>;
-}
-
-/// Response for [`AuthorExportRequest`]
-#[derive(Serialize, Deserialize, Debug)]
-pub struct AuthorExportResponse {
-    /// The author
-    pub author: Option<Author>,
-}
-
-/// Import author from secret key
-#[derive(Serialize, Deserialize, Debug)]
-pub struct AuthorImportRequest {
-    /// The author to import
-    pub author: Author,
-}
-
-impl RpcMsg<RpcService> for AuthorImportRequest {
-    type Response = RpcResult<AuthorImportResponse>;
-}
-
-/// Response to [`AuthorImportRequest`]
-#[derive(Serialize, Deserialize, Debug)]
-pub struct AuthorImportResponse {
-    /// The author id of the imported author
-    pub author_id: AuthorId,
-}
-
-/// Subscribe to events for a document.
-#[derive(Serialize, Deserialize, Debug)]
-pub struct DocSubscribeRequest {
-    /// The document id
-    pub doc_id: NamespaceId,
-}
-
-impl Msg<RpcService> for DocSubscribeRequest {
-    type Pattern = TryServerStreaming;
-}
-
-impl TryServerStreamingMsg<RpcService> for DocSubscribeRequest {
-    type Item = DocSubscribeResponse;
-    type ItemError = RpcError;
-    type CreateError = RpcError;
-}
-
-/// Response to [`DocSubscribeRequest`]
-#[derive(Serialize, Deserialize, Debug)]
-pub struct DocSubscribeResponse {
-    /// The event that occurred on the document
-    pub event: LiveEvent,
-}
-
-/// List all documents
-#[derive(Serialize, Deserialize, Debug)]
-pub struct DocListRequest {}
-
-impl Msg<RpcService> for DocListRequest {
-    type Pattern = ServerStreaming;
-}
-
-impl ServerStreamingMsg<RpcService> for DocListRequest {
-    type Response = RpcResult<DocListResponse>;
-}
-
-/// Response to [`DocListRequest`]
-#[derive(Serialize, Deserialize, Debug)]
-pub struct DocListResponse {
-    /// The document id
-    pub id: NamespaceId,
-    /// The capability over the document.
-    pub capability: CapabilityKind,
-}
-
-/// Create a new document
-#[derive(Serialize, Deserialize, Debug)]
-pub struct DocCreateRequest {}
-
-impl RpcMsg<RpcService> for DocCreateRequest {
-    type Response = RpcResult<DocCreateResponse>;
-}
-
-/// Response to [`DocCreateRequest`]
-#[derive(Serialize, Deserialize, Debug)]
-pub struct DocCreateResponse {
-    /// The document id
-    pub id: NamespaceId,
-}
-
-/// Import a document from a capability.
-#[derive(Serialize, Deserialize, Debug)]
-pub struct DocImportRequest {
-    /// The namespace capability.
-    pub capability: Capability,
-}
-
-impl RpcMsg<RpcService> for DocImportRequest {
-    type Response = RpcResult<DocImportResponse>;
-}
-
-/// Response to [`DocImportRequest`]
-#[derive(Serialize, Deserialize, Debug)]
-pub struct DocImportResponse {
-    /// the document id
-    pub doc_id: NamespaceId,
-}
-
-/// Share a document with peers over a ticket.
-#[derive(Serialize, Deserialize, Debug)]
-pub struct DocShareRequest {
-    /// The document id
-    pub doc_id: NamespaceId,
-    /// Whether to share read or write access to the document
-    pub mode: ShareMode,
-    /// Configuration of the addresses in the ticket.
-    pub addr_options: AddrInfoOptions,
-}
-
-impl RpcMsg<RpcService> for DocShareRequest {
-    type Response = RpcResult<DocShareResponse>;
-}
-
-/// The response to [`DocShareRequest`]
-#[derive(Serialize, Deserialize, Debug)]
-pub struct DocShareResponse(pub DocTicket);
-
-/// Get info on a document
-#[derive(Serialize, Deserialize, Debug)]
-pub struct DocStatusRequest {
-    /// The document id
-    pub doc_id: NamespaceId,
-}
-
-impl RpcMsg<RpcService> for DocStatusRequest {
-    type Response = RpcResult<DocStatusResponse>;
-}
-
-/// Response to [`DocStatusRequest`]
-// TODO: actually provide info
-#[derive(Serialize, Deserialize, Debug)]
-pub struct DocStatusResponse {
-    /// Live sync status
-    pub status: OpenState,
-}
-
-/// Open a document
-#[derive(Serialize, Deserialize, Debug)]
-pub struct DocOpenRequest {
-    /// The document id
-    pub doc_id: NamespaceId,
-}
-
-impl RpcMsg<RpcService> for DocOpenRequest {
-    type Response = RpcResult<DocOpenResponse>;
-}
-
-/// Response to [`DocOpenRequest`]
-#[derive(Serialize, Deserialize, Debug)]
-pub struct DocOpenResponse {}
-
-/// Open a document
-#[derive(Serialize, Deserialize, Debug)]
-pub struct DocCloseRequest {
-    /// The document id
-    pub doc_id: NamespaceId,
-}
-
-impl RpcMsg<RpcService> for DocCloseRequest {
-    type Response = RpcResult<DocCloseResponse>;
-}
-
-/// Response to [`DocCloseRequest`]
-#[derive(Serialize, Deserialize, Debug)]
-pub struct DocCloseResponse {}
-
-/// Start to sync a doc with peers.
-#[derive(Serialize, Deserialize, Debug)]
-pub struct DocStartSyncRequest {
-    /// The document id
-    pub doc_id: NamespaceId,
-    /// List of peers to join
-    pub peers: Vec<NodeAddr>,
-}
-
-impl RpcMsg<RpcService> for DocStartSyncRequest {
-    type Response = RpcResult<DocStartSyncResponse>;
-}
-
-/// Response to [`DocStartSyncRequest`]
-#[derive(Serialize, Deserialize, Debug)]
-pub struct DocStartSyncResponse {}
-
-/// Stop the live sync for a doc, and optionally delete the document.
-#[derive(Serialize, Deserialize, Debug)]
-pub struct DocLeaveRequest {
-    /// The document id
-    pub doc_id: NamespaceId,
-}
-
-impl RpcMsg<RpcService> for DocLeaveRequest {
-    type Response = RpcResult<DocLeaveResponse>;
-}
-
-/// Response to [`DocLeaveRequest`]
-#[derive(Serialize, Deserialize, Debug)]
-pub struct DocLeaveResponse {}
-
-/// Stop the live sync for a doc, and optionally delete the document.
-#[derive(Serialize, Deserialize, Debug)]
-pub struct DocDropRequest {
-    /// The document id
-    pub doc_id: NamespaceId,
-}
-
-impl RpcMsg<RpcService> for DocDropRequest {
-    type Response = RpcResult<DocDropResponse>;
-}
-
-/// Response to [`DocDropRequest`]
-#[derive(Serialize, Deserialize, Debug)]
-pub struct DocDropResponse {}
-
-/// Set an entry in a document
-#[derive(Serialize, Deserialize, Debug)]
-pub struct DocSetRequest {
-    /// The document id
-    pub doc_id: NamespaceId,
-    /// Author of this entry.
-    pub author_id: AuthorId,
-    /// Key of this entry.
-    pub key: Bytes,
-    /// Value of this entry.
-    // TODO: Allow to provide the hash directly
-    // TODO: Add a way to provide content as stream
-    pub value: Bytes,
-}
-
-impl RpcMsg<RpcService> for DocSetRequest {
-    type Response = RpcResult<DocSetResponse>;
-}
-
-/// Response to [`DocSetRequest`]
-#[derive(Serialize, Deserialize, Debug)]
-pub struct DocSetResponse {
-    /// The newly-created entry.
-    pub entry: SignedEntry,
-}
-
-/// A request to the node to add the data at the given filepath as an entry to the document
-///
-/// Will produce a stream of [`ImportProgress`] messages.
-#[derive(Debug, Serialize, Deserialize)]
-pub struct DocImportFileRequest {
-    /// The document id
-    pub doc_id: NamespaceId,
-    /// Author of this entry.
-    pub author_id: AuthorId,
-    /// Key of this entry.
-    pub key: Bytes,
-    /// The filepath to the data
-    ///
-    /// This should be an absolute path valid for the file system on which
-    /// the node runs. Usually the cli will run on the same machine as the
-    /// node, so this should be an absolute path on the cli machine.
-    pub path: PathBuf,
-    /// True if the provider can assume that the data will not change, so it
-    /// can be shared in place.
-    pub in_place: bool,
-}
-
-impl Msg<RpcService> for DocImportFileRequest {
-    type Pattern = ServerStreaming;
-}
-
-impl ServerStreamingMsg<RpcService> for DocImportFileRequest {
-    type Response = DocImportFileResponse;
-}
-
-/// Wrapper around [`ImportProgress`].
-#[derive(Debug, Serialize, Deserialize, derive_more::Into)]
-pub struct DocImportFileResponse(pub ImportProgress);
-
-/// A request to the node to save the data of the entry to the given filepath
-///
-/// Will produce a stream of [`DocExportFileResponse`] messages.
-#[derive(Debug, Serialize, Deserialize)]
-pub struct DocExportFileRequest {
-    /// The entry you want to export
-    pub entry: Entry,
-    /// The filepath to where the data should be saved
-    ///
-    /// This should be an absolute path valid for the file system on which
-    /// the node runs. Usually the cli will run on the same machine as the
-    /// node, so this should be an absolute path on the cli machine.
-    pub path: PathBuf,
-    /// The mode of exporting. Setting to `ExportMode::TryReference` means attempting
-    /// to use references for keeping file
-    pub mode: ExportMode,
-}
-
-impl Msg<RpcService> for DocExportFileRequest {
-    type Pattern = ServerStreaming;
-}
-
-impl ServerStreamingMsg<RpcService> for DocExportFileRequest {
-    type Response = DocExportFileResponse;
-}
-
-/// Progress messages for an doc export operation
-///
-/// An export operation involves reading the entry from the database ans saving the entry to the
-/// given `outpath`
-#[derive(Debug, Serialize, Deserialize, derive_more::Into)]
-pub struct DocExportFileResponse(pub ExportProgress);
-
-/// Delete entries in a document
-#[derive(Serialize, Deserialize, Debug)]
-pub struct DocDelRequest {
-    /// The document id.
-    pub doc_id: NamespaceId,
-    /// Author of this entry.
-    pub author_id: AuthorId,
-    /// Prefix to delete.
-    pub prefix: Bytes,
-}
-
-impl RpcMsg<RpcService> for DocDelRequest {
-    type Response = RpcResult<DocDelResponse>;
-}
-
-/// Response to [`DocDelRequest`]
-#[derive(Serialize, Deserialize, Debug)]
-pub struct DocDelResponse {
-    /// The number of entries that were removed.
-    pub removed: usize,
-}
-
-/// Set an entry in a document via its hash
-#[derive(Serialize, Deserialize, Debug)]
-pub struct DocSetHashRequest {
-    /// The document id
-    pub doc_id: NamespaceId,
-    /// Author of this entry.
-    pub author_id: AuthorId,
-    /// Key of this entry.
-    pub key: Bytes,
-    /// Hash of this entry.
-    pub hash: Hash,
-    /// Size of this entry.
-    pub size: u64,
-}
-
-impl RpcMsg<RpcService> for DocSetHashRequest {
-    type Response = RpcResult<DocSetHashResponse>;
-}
-
-/// Response to [`DocSetHashRequest`]
-#[derive(Serialize, Deserialize, Debug)]
-pub struct DocSetHashResponse {}
-
-/// Get entries from a document
-#[derive(Serialize, Deserialize, Debug)]
-pub struct DocGetManyRequest {
-    /// The document id
-    pub doc_id: NamespaceId,
-    /// Query to run
-    pub query: Query,
-}
-
-impl Msg<RpcService> for DocGetManyRequest {
-    type Pattern = ServerStreaming;
-}
-
-impl ServerStreamingMsg<RpcService> for DocGetManyRequest {
-    type Response = RpcResult<DocGetManyResponse>;
-}
-
-/// Response to [`DocGetManyRequest`]
-#[derive(Serialize, Deserialize, Debug)]
-pub struct DocGetManyResponse {
-    /// The document entry
-    pub entry: SignedEntry,
-}
-
-/// Get entries from a document
-#[derive(Serialize, Deserialize, Debug)]
-pub struct DocGetExactRequest {
-    /// The document id
-    pub doc_id: NamespaceId,
-    /// Key matcher
-    pub key: Bytes,
-    /// Author matcher
-    pub author: AuthorId,
-    /// Whether to include empty entries (prefix deletion markers)
-    pub include_empty: bool,
-}
-
-impl RpcMsg<RpcService> for DocGetExactRequest {
-    type Response = RpcResult<DocGetExactResponse>;
-}
-
-/// Response to [`DocGetExactRequest`]
-#[derive(Serialize, Deserialize, Debug)]
-pub struct DocGetExactResponse {
-    /// The document entry
-    pub entry: Option<SignedEntry>,
-}
-
-/// Set a download policy
-#[derive(Serialize, Deserialize, Debug)]
-pub struct DocSetDownloadPolicyRequest {
-    /// The document id
-    pub doc_id: NamespaceId,
-    /// Download policy
-    pub policy: DownloadPolicy,
-}
-
-impl RpcMsg<RpcService> for DocSetDownloadPolicyRequest {
-    type Response = RpcResult<DocSetDownloadPolicyResponse>;
-}
-
-/// Response to [`DocSetDownloadPolicyRequest`]
-#[derive(Serialize, Deserialize, Debug)]
-pub struct DocSetDownloadPolicyResponse {}
-
-/// Get a download policy
-#[derive(Serialize, Deserialize, Debug)]
-pub struct DocGetDownloadPolicyRequest {
-    /// The document id
-    pub doc_id: NamespaceId,
-}
-
-impl RpcMsg<RpcService> for DocGetDownloadPolicyRequest {
-    type Response = RpcResult<DocGetDownloadPolicyResponse>;
-}
-
-/// Response to [`DocGetDownloadPolicyRequest`]
-#[derive(Serialize, Deserialize, Debug)]
-pub struct DocGetDownloadPolicyResponse {
-    /// The download policy
-    pub policy: DownloadPolicy,
-}
-
-/// Get peers for document
-#[derive(Serialize, Deserialize, Debug)]
-pub struct DocGetSyncPeersRequest {
-    /// The document id
-    pub doc_id: NamespaceId,
-}
-
-impl RpcMsg<RpcService> for DocGetSyncPeersRequest {
-    type Response = RpcResult<DocGetSyncPeersResponse>;
-}
-
-/// Response to [`DocGetSyncPeersRequest`]
-#[derive(Serialize, Deserialize, Debug)]
-pub struct DocGetSyncPeersResponse {
-    /// List of peers ids
-    pub peers: Option<Vec<PeerIdBytes>>,
-}
-
-/// Get the bytes for a hash
-#[derive(Serialize, Deserialize, Debug)]
-pub struct BlobReadAtRequest {
-    /// Hash to get bytes for
-    pub hash: Hash,
-    /// Offset to start reading at
-    pub offset: u64,
-    /// Length of the data to get
-    pub len: Option<usize>,
-}
-
-impl Msg<RpcService> for BlobReadAtRequest {
-    type Pattern = ServerStreaming;
-}
-
-impl ServerStreamingMsg<RpcService> for BlobReadAtRequest {
-    type Response = RpcResult<BlobReadAtResponse>;
-}
-
-/// Response to [`BlobReadAtRequest`]
-#[derive(Serialize, Deserialize, Debug)]
-pub enum BlobReadAtResponse {
-    /// The entry header.
-    Entry {
-        /// The size of the blob
-        size: BaoBlobSize,
-        /// Whether the blob is complete
-        is_complete: bool,
-    },
-    /// Chunks of entry data.
-    Data {
-        /// The data chunk
-        chunk: Bytes,
-    },
-}
-
-/// Write a blob from a byte stream
-#[derive(Serialize, Deserialize, Debug)]
-pub struct BlobAddStreamRequest {
-    /// Tag to tag the data with.
-    pub tag: SetTagOption,
-}
-
-/// Write a blob from a byte stream
-#[derive(Serialize, Deserialize, Debug)]
-pub enum BlobAddStreamUpdate {
-    /// A chunk of stream data
-    Chunk(Bytes),
-    /// Abort the request due to an error on the client side
-    Abort,
-}
-
-impl Msg<RpcService> for BlobAddStreamRequest {
-    type Pattern = BidiStreaming;
-}
-
-impl BidiStreamingMsg<RpcService> for BlobAddStreamRequest {
-    type Update = BlobAddStreamUpdate;
-    type Response = BlobAddStreamResponse;
-}
-
-/// Wrapper around [`AddProgress`].
-#[derive(Debug, Serialize, Deserialize, derive_more::Into)]
-pub struct BlobAddStreamResponse(pub AddProgress);
-
-/// Get stats for the running Iroh node
-#[derive(Serialize, Deserialize, Debug)]
-pub struct NodeStatsRequest {}
-
-impl RpcMsg<RpcService> for NodeStatsRequest {
-    type Response = RpcResult<NodeStatsResponse>;
-}
-
-/// Counter stats
-#[derive(Serialize, Deserialize, Debug)]
-pub struct CounterStats {
-    /// The counter value
-    pub value: u64,
-    /// The counter description
-    pub description: String,
-}
-
-/// Response to [`NodeStatsRequest`]
-#[derive(Serialize, Deserialize, Debug)]
-pub struct NodeStatsResponse {
-    /// Map of statistics
-    pub stats: BTreeMap<String, CounterStats>,
-}
-=======
 use serde::{Deserialize, Serialize};
 
 pub mod authors;
 pub mod blobs;
 pub mod docs;
+pub mod gossip;
 pub mod node;
 pub mod tags;
->>>>>>> 5aa3fb64
-
-/// A request to the node to subscribe to gossip events.
-///
-/// This is basically a topic and additional options
-#[derive(Serialize, Deserialize, Debug)]
-pub struct GossipSubscribeRequest {
-    /// The topic to subscribe to
-    pub topic: TopicId,
-    /// The nodes to bootstrap the subscription from
-    pub bootstrap: BTreeSet<NodeId>,
-    /// The capacity of the subscription
-    pub subscription_capacity: usize,
-}
-
-impl Msg<RpcService> for GossipSubscribeRequest {
-    type Pattern = BidiStreaming;
-}
-
-impl BidiStreamingMsg<RpcService> for GossipSubscribeRequest {
-    type Update = GossipSubscribeUpdate;
-    type Response = RpcResult<GossipSubscribeResponse>;
-}
 
 /// The RPC service for the iroh provider process.
 #[derive(Debug, Clone)]
@@ -1091,73 +25,12 @@
 #[derive(strum::Display, Debug, Serialize, Deserialize)]
 #[nested_enum_utils::enum_conversions()]
 pub enum Request {
-<<<<<<< HEAD
-    NodeStatus(NodeStatusRequest),
-    NodeId(NodeIdRequest),
-    NodeAddr(NodeAddrRequest),
-    NodeAddAddr(NodeAddAddrRequest),
-    NodeRelay(NodeRelayRequest),
-    NodeStats(NodeStatsRequest),
-    NodeShutdown(NodeShutdownRequest),
-    NodeConnections(NodeConnectionsRequest),
-    NodeConnectionInfo(NodeConnectionInfoRequest),
-    NodeWatch(NodeWatchRequest),
-
-    BlobReadAt(BlobReadAtRequest),
-    BlobAddStream(BlobAddStreamRequest),
-    BlobAddStreamUpdate(BlobAddStreamUpdate),
-    BlobAddPath(BlobAddPathRequest),
-    BlobDownload(BlobDownloadRequest),
-    BlobExport(BlobExportRequest),
-    BlobList(BlobListRequest),
-    BlobListIncomplete(BlobListIncompleteRequest),
-    BlobDeleteBlob(BlobDeleteBlobRequest),
-    BlobValidate(BlobValidateRequest),
-    BlobFsck(BlobConsistencyCheckRequest),
-    CreateCollection(CreateCollectionRequest),
-
-    DeleteTag(DeleteTagRequest),
-    ListTags(ListTagsRequest),
-
-    DocOpen(DocOpenRequest),
-    DocClose(DocCloseRequest),
-    DocStatus(DocStatusRequest),
-    DocList(DocListRequest),
-    DocCreate(DocCreateRequest),
-    DocDrop(DocDropRequest),
-    DocImport(DocImportRequest),
-    DocSet(DocSetRequest),
-    DocSetHash(DocSetHashRequest),
-    DocGet(DocGetManyRequest),
-    DocGetExact(DocGetExactRequest),
-    DocImportFile(DocImportFileRequest),
-    DocExportFile(DocExportFileRequest),
-    DocDel(DocDelRequest),
-    DocStartSync(DocStartSyncRequest),
-    DocLeave(DocLeaveRequest),
-    DocShare(DocShareRequest),
-    DocSubscribe(DocSubscribeRequest),
-    DocGetDownloadPolicy(DocGetDownloadPolicyRequest),
-    DocSetDownloadPolicy(DocSetDownloadPolicyRequest),
-    DocGetSyncPeers(DocGetSyncPeersRequest),
-
-    AuthorList(AuthorListRequest),
-    AuthorCreate(AuthorCreateRequest),
-    AuthorGetDefault(AuthorGetDefaultRequest),
-    AuthorSetDefault(AuthorSetDefaultRequest),
-    AuthorImport(AuthorImportRequest),
-    AuthorExport(AuthorExportRequest),
-    AuthorDelete(AuthorDeleteRequest),
-
-    GossipSubscribe(GossipSubscribeRequest),
-    GossipSubscribeUpdate(GossipSubscribeUpdate),
-=======
     Node(node::Request),
     Blobs(blobs::Request),
     Docs(docs::Request),
     Tags(tags::Request),
     Authors(authors::Request),
->>>>>>> 5aa3fb64
+    Gossip(gossip::Request),
 }
 
 /// The response enum, listing all possible responses.
@@ -1165,70 +38,12 @@
 #[derive(Debug, Serialize, Deserialize)]
 #[nested_enum_utils::enum_conversions()]
 pub enum Response {
-<<<<<<< HEAD
-    NodeStatus(RpcResult<NodeStatus>),
-    NodeId(RpcResult<NodeId>),
-    NodeAddr(RpcResult<NodeAddr>),
-    NodeRelay(RpcResult<Option<RelayUrl>>),
-    NodeStats(RpcResult<NodeStatsResponse>),
-    NodeConnections(RpcResult<NodeConnectionsResponse>),
-    NodeConnectionInfo(RpcResult<NodeConnectionInfoResponse>),
-    NodeShutdown(()),
-    NodeWatch(NodeWatchResponse),
-
-    BlobReadAt(RpcResult<BlobReadAtResponse>),
-    BlobAddStream(BlobAddStreamResponse),
-    BlobAddPath(BlobAddPathResponse),
-    BlobList(RpcResult<BlobInfo>),
-    BlobListIncomplete(RpcResult<IncompleteBlobInfo>),
-    BlobDownload(BlobDownloadResponse),
-    BlobFsck(ConsistencyCheckProgress),
-    BlobExport(BlobExportResponse),
-    BlobValidate(ValidateProgress),
-    CreateCollection(RpcResult<CreateCollectionResponse>),
-
-    ListTags(TagInfo),
-    DeleteTag(RpcResult<()>),
-
-    DocOpen(RpcResult<DocOpenResponse>),
-    DocClose(RpcResult<DocCloseResponse>),
-    DocStatus(RpcResult<DocStatusResponse>),
-    DocList(RpcResult<DocListResponse>),
-    DocCreate(RpcResult<DocCreateResponse>),
-    DocDrop(RpcResult<DocDropResponse>),
-    DocImport(RpcResult<DocImportResponse>),
-    DocSet(RpcResult<DocSetResponse>),
-    DocSetHash(RpcResult<DocSetHashResponse>),
-    DocGet(RpcResult<DocGetManyResponse>),
-    DocGetExact(RpcResult<DocGetExactResponse>),
-    DocImportFile(DocImportFileResponse),
-    DocExportFile(DocExportFileResponse),
-    DocDel(RpcResult<DocDelResponse>),
-    DocShare(RpcResult<DocShareResponse>),
-    DocStartSync(RpcResult<DocStartSyncResponse>),
-    DocLeave(RpcResult<DocLeaveResponse>),
-    DocSubscribe(RpcResult<DocSubscribeResponse>),
-    DocGetDownloadPolicy(RpcResult<DocGetDownloadPolicyResponse>),
-    DocSetDownloadPolicy(RpcResult<DocSetDownloadPolicyResponse>),
-    DocGetSyncPeers(RpcResult<DocGetSyncPeersResponse>),
-    StreamCreated(RpcResult<StreamCreated>),
-
-    AuthorList(RpcResult<AuthorListResponse>),
-    AuthorCreate(RpcResult<AuthorCreateResponse>),
-    AuthorGetDefault(RpcResult<AuthorGetDefaultResponse>),
-    AuthorSetDefault(RpcResult<AuthorSetDefaultResponse>),
-    AuthorImport(RpcResult<AuthorImportResponse>),
-    AuthorExport(RpcResult<AuthorExportResponse>),
-    AuthorDelete(RpcResult<AuthorDeleteResponse>),
-
-    GossipSubscribeUpdate(RpcResult<GossipSubscribeResponse>),
-=======
     Node(node::Response),
     Blobs(blobs::Response),
     Tags(tags::Response),
     Docs(docs::Response),
     Authors(authors::Response),
->>>>>>> 5aa3fb64
+    Gossip(gossip::Response),
 }
 
 impl quic_rpc::Service for RpcService {
