--- conflicted
+++ resolved
@@ -1143,11 +1143,8 @@
     BlobListIncomplete(RpcResult<BlobListIncompleteResponse>),
     BlobListCollections(RpcResult<BlobListCollectionsResponse>),
     BlobDownload(BlobDownloadResponse),
-<<<<<<< HEAD
     BlobFsck(ConsistencyCheckProgress),
-=======
     BlobExport(BlobExportResponse),
->>>>>>> 488be5b3
     BlobValidate(ValidateProgress),
     CreateCollection(RpcResult<CreateCollectionResponse>),
     BlobGetCollection(RpcResult<BlobGetCollectionResponse>),
