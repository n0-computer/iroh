//! This defines the RPC protocol used for communication between a CLI and an iroh node.
//!
//! RPC using the [`quic-rpc`](https://docs.rs/quic-rpc) crate.
//!
//! This file contains request messages, response messages and definitions of
//! the interaction pattern. Some requests like version and shutdown have a single
//! response, while others like provide have a stream of responses.
//!
//! Note that this is subject to change. The RPC protocol is not yet stable.
use std::{collections::BTreeMap, path::PathBuf};

use bytes::Bytes;
use derive_more::{From, TryInto};
use iroh_base::node_addr::AddrInfoOptions;
pub use iroh_blobs::{export::ExportProgress, get::db::DownloadProgress, BlobFormat, Hash};
use iroh_blobs::{
    provider::BatchAddPathProgress,
    store::{BaoBlobSize, ConsistencyCheckProgress, ImportMode},
    util::Tag,
    HashAndFormat,
};
use iroh_net::{
    endpoint::{ConnectionInfo, NodeAddr},
    key::PublicKey,
    relay::RelayUrl,
    NodeId,
};

use iroh_docs::{
    actor::OpenState,
    store::{DownloadPolicy, Query},
    Author, AuthorId, Capability, CapabilityKind, DocTicket, Entry, NamespaceId, PeerIdBytes,
    SignedEntry,
};
use quic_rpc::{
    message::{BidiStreaming, BidiStreamingMsg, Msg, RpcMsg, ServerStreaming, ServerStreamingMsg},
    pattern::try_server_streaming::{StreamCreated, TryServerStreaming, TryServerStreamingMsg},
    Service,
};
use serde::{Deserialize, Serialize};

pub use iroh_base::rpc::{RpcError, RpcResult};
use iroh_blobs::store::{ExportFormat, ExportMode};
pub use iroh_blobs::{provider::AddProgress, store::ValidateProgress};
use iroh_docs::engine::LiveEvent;

use crate::client::{
<<<<<<< HEAD
    blobs::{BlobInfo, BlobStatus, DownloadMode, IncompleteBlobInfo, WrapOption},
=======
    blobs::{BlobInfo, DownloadMode, IncompleteBlobInfo, WrapOption},
>>>>>>> b2f0b0eb
    docs::{ImportProgress, ShareMode},
    tags::TagInfo,
    NodeStatus,
};
pub use iroh_blobs::util::SetTagOption;

/// Request to create a new scope for temp tags
#[derive(Debug, Serialize, Deserialize)]
pub struct BatchCreateRequest;

/// Update to a temp tag scope
#[derive(Debug, Serialize, Deserialize)]
pub enum BatchUpdate {
    /// Drop of a remote temp tag
    Drop(HashAndFormat),
    /// Message to check that the connection is still alive
    Ping,
}

/// Response to a temp tag scope request
#[derive(Debug, Serialize, Deserialize)]
pub enum BatchCreateResponse {
    /// We got the id of the scope
    Id(BatchId),
}

impl Msg<RpcService> for BatchCreateRequest {
    type Pattern = BidiStreaming;
}

impl BidiStreamingMsg<RpcService> for BatchCreateRequest {
    type Update = BatchUpdate;
    type Response = BatchCreateResponse;
}

/// A request to the node to provide the data at the given path
///
/// Will produce a stream of [`AddProgress`] messages.
#[derive(Debug, Serialize, Deserialize)]
pub struct BlobAddPathRequest {
    /// The path to the data to provide.
    ///
    /// This should be an absolute path valid for the file system on which
    /// the node runs. Usually the cli will run on the same machine as the
    /// node, so this should be an absolute path on the cli machine.
    pub path: PathBuf,
    /// True if the provider can assume that the data will not change, so it
    /// can be shared in place.
    pub in_place: bool,
    /// Tag to tag the data with.
    pub tag: SetTagOption,
    /// Whether to wrap the added data in a collection
    pub wrap: WrapOption,
}

impl Msg<RpcService> for BlobAddPathRequest {
    type Pattern = ServerStreaming;
}

impl ServerStreamingMsg<RpcService> for BlobAddPathRequest {
    type Response = BlobAddPathResponse;
}

/// Wrapper around [`AddProgress`].
#[derive(Debug, Serialize, Deserialize, derive_more::Into)]
pub struct BlobAddPathResponse(pub AddProgress);

/// A request to the node to download and share the data specified by the hash.
#[derive(Debug, Clone, Serialize, Deserialize)]
pub struct BlobDownloadRequest {
    /// This mandatory field contains the hash of the data to download and share.
    pub hash: Hash,
    /// If the format is [`BlobFormat::HashSeq`], all children are downloaded and shared as
    /// well.
    pub format: BlobFormat,
    /// This mandatory field specifies the nodes to download the data from.
    ///
    /// If set to more than a single node, they will all be tried. If `mode` is set to
    /// [`DownloadMode::Direct`], they will be tried sequentially until a download succeeds.
    /// If `mode` is set to [`DownloadMode::Queued`], the nodes may be dialed in parallel,
    /// if the concurrency limits permit.
    pub nodes: Vec<NodeAddr>,
    /// Optional tag to tag the data with.
    pub tag: SetTagOption,
    /// Whether to directly start the download or add it to the download queue.
    pub mode: DownloadMode,
}

impl Msg<RpcService> for BlobDownloadRequest {
    type Pattern = ServerStreaming;
}

impl ServerStreamingMsg<RpcService> for BlobDownloadRequest {
    type Response = BlobDownloadResponse;
}

/// Progress resposne for [`BlobDownloadRequest`]
#[derive(Debug, Clone, Serialize, Deserialize, derive_more::From, derive_more::Into)]
pub struct BlobDownloadResponse(pub DownloadProgress);

/// A request to the node to download and share the data specified by the hash.
#[derive(Debug, Clone, Serialize, Deserialize)]
pub struct BlobExportRequest {
    /// The hash of the blob to export.
    pub hash: Hash,
    /// The filepath to where the data should be saved
    ///
    /// This should be an absolute path valid for the file system on which
    /// the node runs.
    pub path: PathBuf,
    /// Set to [`ExportFormat::Collection`] if the `hash` refers to a [`Collection`] and you want
    /// to export all children of the collection into individual files.
    pub format: ExportFormat,
    /// The mode of exporting.
    ///
    /// The default is [`ExportMode::Copy`]. See [`ExportMode`] for details.
    pub mode: ExportMode,
}

impl Msg<RpcService> for BlobExportRequest {
    type Pattern = ServerStreaming;
}

impl ServerStreamingMsg<RpcService> for BlobExportRequest {
    type Response = BlobExportResponse;
}

/// Progress resposne for [`BlobExportRequest`]
#[derive(Debug, Clone, Serialize, Deserialize, derive_more::From, derive_more::Into)]
pub struct BlobExportResponse(pub ExportProgress);

/// A request to the node to validate the integrity of all provided data
#[derive(Debug, Serialize, Deserialize)]
pub struct BlobConsistencyCheckRequest {
    /// repair the store by dropping inconsistent blobs
    pub repair: bool,
}

impl Msg<RpcService> for BlobConsistencyCheckRequest {
    type Pattern = ServerStreaming;
}

impl ServerStreamingMsg<RpcService> for BlobConsistencyCheckRequest {
    type Response = ConsistencyCheckProgress;
}

/// A request to the node to validate the integrity of all provided data
#[derive(Debug, Serialize, Deserialize)]
pub struct BlobValidateRequest {
    /// repair the store by downgrading blobs from complete to partial
    pub repair: bool,
}

impl Msg<RpcService> for BlobValidateRequest {
    type Pattern = ServerStreaming;
}

impl ServerStreamingMsg<RpcService> for BlobValidateRequest {
    type Response = ValidateProgress;
}

/// Get the status of a blob
#[derive(Debug, Serialize, Deserialize)]
pub struct BlobStatusRequest {
    /// The hash of the blob
    pub hash: Hash,
}

/// The response to a status request
#[derive(Debug, Serialize, Deserialize, derive_more::From, derive_more::Into)]
pub struct BlobStatusResponse(pub BlobStatus);

impl RpcMsg<RpcService> for BlobStatusRequest {
    type Response = RpcResult<BlobStatusResponse>;
}

/// List all blobs, including collections
#[derive(Debug, Serialize, Deserialize)]
pub struct BlobListRequest;

impl Msg<RpcService> for BlobListRequest {
    type Pattern = ServerStreaming;
}

impl ServerStreamingMsg<RpcService> for BlobListRequest {
    type Response = RpcResult<BlobInfo>;
}

/// List all blobs, including collections
#[derive(Debug, Serialize, Deserialize)]
pub struct BlobListIncompleteRequest;

impl Msg<RpcService> for BlobListIncompleteRequest {
    type Pattern = ServerStreaming;
}

impl ServerStreamingMsg<RpcService> for BlobListIncompleteRequest {
    type Response = RpcResult<IncompleteBlobInfo>;
}

/// List all collections
///
/// Lists all collections that have been explicitly added to the database.
#[derive(Debug, Serialize, Deserialize)]
pub struct ListTagsRequest {
    /// List raw tags
    pub raw: bool,
    /// List hash seq tags
    pub hash_seq: bool,
}

impl ListTagsRequest {
    /// List all tags
    pub fn all() -> Self {
        Self {
            raw: true,
            hash_seq: true,
        }
    }

    /// List raw tags
    pub fn raw() -> Self {
        Self {
            raw: true,
            hash_seq: false,
        }
    }

    /// List hash seq tags
    pub fn hash_seq() -> Self {
        Self {
            raw: false,
            hash_seq: true,
        }
    }
}

impl Msg<RpcService> for ListTagsRequest {
    type Pattern = ServerStreaming;
}

impl ServerStreamingMsg<RpcService> for ListTagsRequest {
    type Response = TagInfo;
}

/// Delete a blob
#[derive(Debug, Serialize, Deserialize)]
pub struct BlobDeleteBlobRequest {
    /// Name of the tag
    pub hash: Hash,
}

impl RpcMsg<RpcService> for BlobDeleteBlobRequest {
    type Response = RpcResult<()>;
}

/// Delete a tag
#[derive(Debug, Serialize, Deserialize)]
pub struct SetTagRequest {
    /// Name of the tag
    pub name: Tag,
    /// Value of the tag, None to delete
    pub value: Option<HashAndFormat>,
    /// Batch to use, none for global
    pub batch: Option<BatchId>,
}

impl RpcMsg<RpcService> for SetTagRequest {
    type Response = RpcResult<()>;
}
<<<<<<< HEAD

/// Create a tag
#[derive(Debug, Serialize, Deserialize)]
pub struct CreateTagRequest {
    /// Value of the tag
    pub value: HashAndFormat,
    /// Batch to use, none for global
    pub batch: Option<BatchId>,
}

impl RpcMsg<RpcService> for CreateTagRequest {
    type Response = RpcResult<Tag>;
=======
/// Create a collection.
#[derive(Debug, Serialize, Deserialize)]
pub struct CreateCollectionRequest {
    /// The collection
    pub collection: Collection,
    /// Tag option.
    pub tag: SetTagOption,
    /// Tags that should be deleted after creation.
    pub tags_to_delete: Vec<Tag>,
}

/// A response to a create collection request
#[derive(Debug, Serialize, Deserialize)]
pub struct CreateCollectionResponse {
    /// The resulting hash.
    pub hash: Hash,
    /// The resulting tag.
    pub tag: Tag,
}

impl RpcMsg<RpcService> for CreateCollectionRequest {
    type Response = RpcResult<CreateCollectionResponse>;
>>>>>>> b2f0b0eb
}

/// List connection information about all the nodes we know about
///
/// These can be nodes that we have explicitly connected to or nodes
/// that have initiated connections to us.
#[derive(Debug, Serialize, Deserialize)]
pub struct NodeConnectionsRequest;

/// A response to a connections request
#[derive(Debug, Serialize, Deserialize)]
pub struct NodeConnectionsResponse {
    /// Information about a connection
    pub conn_info: ConnectionInfo,
}

impl Msg<RpcService> for NodeConnectionsRequest {
    type Pattern = ServerStreaming;
}

impl ServerStreamingMsg<RpcService> for NodeConnectionsRequest {
    type Response = RpcResult<NodeConnectionsResponse>;
}

/// Get connection information about a specific node
#[derive(Debug, Clone, Serialize, Deserialize)]
pub struct NodeConnectionInfoRequest {
    /// The node identifier
    pub node_id: PublicKey,
}

/// A response to a connection request
#[derive(Debug, Serialize, Deserialize)]
pub struct NodeConnectionInfoResponse {
    /// Information about a connection to a node
    pub conn_info: Option<ConnectionInfo>,
}

impl RpcMsg<RpcService> for NodeConnectionInfoRequest {
    type Response = RpcResult<NodeConnectionInfoResponse>;
}

/// A request to shutdown the node
#[derive(Serialize, Deserialize, Debug)]
pub struct NodeShutdownRequest {
    /// Force shutdown
    pub force: bool,
}

impl RpcMsg<RpcService> for NodeShutdownRequest {
    type Response = ();
}

/// A request to get information about the status of the node.
#[derive(Serialize, Deserialize, Debug)]
pub struct NodeStatusRequest;

impl RpcMsg<RpcService> for NodeStatusRequest {
    type Response = RpcResult<NodeStatus>;
}

/// A request to get information the identity of the node.
#[derive(Serialize, Deserialize, Debug)]
pub struct NodeIdRequest;

impl RpcMsg<RpcService> for NodeIdRequest {
    type Response = RpcResult<NodeId>;
}

#[derive(Serialize, Deserialize, Debug)]
pub struct NodeAddrRequest;

impl RpcMsg<RpcService> for NodeAddrRequest {
    type Response = RpcResult<NodeAddr>;
}

#[derive(Serialize, Deserialize, Debug)]
pub struct NodeRelayRequest;

impl RpcMsg<RpcService> for NodeRelayRequest {
    type Response = RpcResult<Option<RelayUrl>>;
}

/// A request to watch for the node status
#[derive(Serialize, Deserialize, Debug)]
pub struct NodeWatchRequest;

impl Msg<RpcService> for NodeWatchRequest {
    type Pattern = ServerStreaming;
}

impl ServerStreamingMsg<RpcService> for NodeWatchRequest {
    type Response = NodeWatchResponse;
}

/// The response to a watch request
#[derive(Serialize, Deserialize, Debug)]
pub struct NodeWatchResponse {
    /// The version of the node
    pub version: String,
}

/// The response to a version request
#[derive(Serialize, Deserialize, Debug)]
pub struct VersionResponse {
    /// The version of the node
    pub version: String,
}

// author

/// List document authors for which we have a secret key.
#[derive(Serialize, Deserialize, Debug)]
pub struct AuthorListRequest {}

impl Msg<RpcService> for AuthorListRequest {
    type Pattern = ServerStreaming;
}

impl ServerStreamingMsg<RpcService> for AuthorListRequest {
    type Response = RpcResult<AuthorListResponse>;
}

/// Response for [`AuthorListRequest`]
#[derive(Serialize, Deserialize, Debug)]
pub struct AuthorListResponse {
    /// The author id
    pub author_id: AuthorId,
}

/// Create a new document author.
#[derive(Serialize, Deserialize, Debug)]
pub struct AuthorCreateRequest;

impl RpcMsg<RpcService> for AuthorCreateRequest {
    type Response = RpcResult<AuthorCreateResponse>;
}

/// Response for [`AuthorCreateRequest`]
#[derive(Serialize, Deserialize, Debug)]
pub struct AuthorCreateResponse {
    /// The id of the created author
    pub author_id: AuthorId,
}

/// Get the default author.
#[derive(Serialize, Deserialize, Debug)]
pub struct AuthorGetDefaultRequest;

impl RpcMsg<RpcService> for AuthorGetDefaultRequest {
    type Response = AuthorGetDefaultResponse;
}

/// Response for [`AuthorGetDefaultRequest`]
#[derive(Serialize, Deserialize, Debug)]
pub struct AuthorGetDefaultResponse {
    /// The id of the author
    pub author_id: AuthorId,
}

#[derive(Serialize, Deserialize, Debug)]
pub struct AuthorSetDefaultRequest {
    /// The id of the author
    pub author_id: AuthorId,
}

impl RpcMsg<RpcService> for AuthorSetDefaultRequest {
    type Response = RpcResult<AuthorSetDefaultResponse>;
}

/// Response for [`AuthorGetDefaultRequest`]
#[derive(Serialize, Deserialize, Debug)]
pub struct AuthorSetDefaultResponse;

/// Delete an author
#[derive(Serialize, Deserialize, Debug)]
pub struct AuthorDeleteRequest {
    /// The id of the author to delete
    pub author: AuthorId,
}

impl RpcMsg<RpcService> for AuthorDeleteRequest {
    type Response = RpcResult<AuthorDeleteResponse>;
}

/// Response for [`AuthorDeleteRequest`]
#[derive(Serialize, Deserialize, Debug)]
pub struct AuthorDeleteResponse;

/// Exports an author
#[derive(Serialize, Deserialize, Debug)]
pub struct AuthorExportRequest {
    /// The id of the author to delete
    pub author: AuthorId,
}

impl RpcMsg<RpcService> for AuthorExportRequest {
    type Response = RpcResult<AuthorExportResponse>;
}

/// Response for [`AuthorExportRequest`]
#[derive(Serialize, Deserialize, Debug)]
pub struct AuthorExportResponse {
    /// The author
    pub author: Option<Author>,
}

/// Import author from secret key
#[derive(Serialize, Deserialize, Debug)]
pub struct AuthorImportRequest {
    /// The author to import
    pub author: Author,
}

impl RpcMsg<RpcService> for AuthorImportRequest {
    type Response = RpcResult<AuthorImportResponse>;
}

/// Response to [`AuthorImportRequest`]
#[derive(Serialize, Deserialize, Debug)]
pub struct AuthorImportResponse {
    /// The author id of the imported author
    pub author_id: AuthorId,
}

/// Subscribe to events for a document.
#[derive(Serialize, Deserialize, Debug)]
pub struct DocSubscribeRequest {
    /// The document id
    pub doc_id: NamespaceId,
}

impl Msg<RpcService> for DocSubscribeRequest {
    type Pattern = TryServerStreaming;
}

impl TryServerStreamingMsg<RpcService> for DocSubscribeRequest {
    type Item = DocSubscribeResponse;
    type ItemError = RpcError;
    type CreateError = RpcError;
}

/// Response to [`DocSubscribeRequest`]
#[derive(Serialize, Deserialize, Debug)]
pub struct DocSubscribeResponse {
    /// The event that occurred on the document
    pub event: LiveEvent,
}

/// List all documents
#[derive(Serialize, Deserialize, Debug)]
pub struct DocListRequest {}

impl Msg<RpcService> for DocListRequest {
    type Pattern = ServerStreaming;
}

impl ServerStreamingMsg<RpcService> for DocListRequest {
    type Response = RpcResult<DocListResponse>;
}

/// Response to [`DocListRequest`]
#[derive(Serialize, Deserialize, Debug)]
pub struct DocListResponse {
    /// The document id
    pub id: NamespaceId,
    /// The capability over the document.
    pub capability: CapabilityKind,
}

/// Create a new document
#[derive(Serialize, Deserialize, Debug)]
pub struct DocCreateRequest {}

impl RpcMsg<RpcService> for DocCreateRequest {
    type Response = RpcResult<DocCreateResponse>;
}

/// Response to [`DocCreateRequest`]
#[derive(Serialize, Deserialize, Debug)]
pub struct DocCreateResponse {
    /// The document id
    pub id: NamespaceId,
}

/// Import a document from a capability.
#[derive(Serialize, Deserialize, Debug)]
pub struct DocImportRequest {
    /// The namespace capability.
    pub capability: Capability,
}

impl RpcMsg<RpcService> for DocImportRequest {
    type Response = RpcResult<DocImportResponse>;
}

/// Response to [`DocImportRequest`]
#[derive(Serialize, Deserialize, Debug)]
pub struct DocImportResponse {
    /// the document id
    pub doc_id: NamespaceId,
}

/// Share a document with peers over a ticket.
#[derive(Serialize, Deserialize, Debug)]
pub struct DocShareRequest {
    /// The document id
    pub doc_id: NamespaceId,
    /// Whether to share read or write access to the document
    pub mode: ShareMode,
    /// Configuration of the addresses in the ticket.
    pub addr_options: AddrInfoOptions,
}

impl RpcMsg<RpcService> for DocShareRequest {
    type Response = RpcResult<DocShareResponse>;
}

/// The response to [`DocShareRequest`]
#[derive(Serialize, Deserialize, Debug)]
pub struct DocShareResponse(pub DocTicket);

/// Get info on a document
#[derive(Serialize, Deserialize, Debug)]
pub struct DocStatusRequest {
    /// The document id
    pub doc_id: NamespaceId,
}

impl RpcMsg<RpcService> for DocStatusRequest {
    type Response = RpcResult<DocStatusResponse>;
}

/// Response to [`DocStatusRequest`]
// TODO: actually provide info
#[derive(Serialize, Deserialize, Debug)]
pub struct DocStatusResponse {
    /// Live sync status
    pub status: OpenState,
}

/// Open a document
#[derive(Serialize, Deserialize, Debug)]
pub struct DocOpenRequest {
    /// The document id
    pub doc_id: NamespaceId,
}

impl RpcMsg<RpcService> for DocOpenRequest {
    type Response = RpcResult<DocOpenResponse>;
}

/// Response to [`DocOpenRequest`]
#[derive(Serialize, Deserialize, Debug)]
pub struct DocOpenResponse {}

/// Open a document
#[derive(Serialize, Deserialize, Debug)]
pub struct DocCloseRequest {
    /// The document id
    pub doc_id: NamespaceId,
}

impl RpcMsg<RpcService> for DocCloseRequest {
    type Response = RpcResult<DocCloseResponse>;
}

/// Response to [`DocCloseRequest`]
#[derive(Serialize, Deserialize, Debug)]
pub struct DocCloseResponse {}

/// Start to sync a doc with peers.
#[derive(Serialize, Deserialize, Debug)]
pub struct DocStartSyncRequest {
    /// The document id
    pub doc_id: NamespaceId,
    /// List of peers to join
    pub peers: Vec<NodeAddr>,
}

impl RpcMsg<RpcService> for DocStartSyncRequest {
    type Response = RpcResult<DocStartSyncResponse>;
}

/// Response to [`DocStartSyncRequest`]
#[derive(Serialize, Deserialize, Debug)]
pub struct DocStartSyncResponse {}

/// Stop the live sync for a doc, and optionally delete the document.
#[derive(Serialize, Deserialize, Debug)]
pub struct DocLeaveRequest {
    /// The document id
    pub doc_id: NamespaceId,
}

impl RpcMsg<RpcService> for DocLeaveRequest {
    type Response = RpcResult<DocLeaveResponse>;
}

/// Response to [`DocLeaveRequest`]
#[derive(Serialize, Deserialize, Debug)]
pub struct DocLeaveResponse {}

/// Stop the live sync for a doc, and optionally delete the document.
#[derive(Serialize, Deserialize, Debug)]
pub struct DocDropRequest {
    /// The document id
    pub doc_id: NamespaceId,
}

impl RpcMsg<RpcService> for DocDropRequest {
    type Response = RpcResult<DocDropResponse>;
}

/// Response to [`DocDropRequest`]
#[derive(Serialize, Deserialize, Debug)]
pub struct DocDropResponse {}

/// Set an entry in a document
#[derive(Serialize, Deserialize, Debug)]
pub struct DocSetRequest {
    /// The document id
    pub doc_id: NamespaceId,
    /// Author of this entry.
    pub author_id: AuthorId,
    /// Key of this entry.
    pub key: Bytes,
    /// Value of this entry.
    // TODO: Allow to provide the hash directly
    // TODO: Add a way to provide content as stream
    pub value: Bytes,
}

impl RpcMsg<RpcService> for DocSetRequest {
    type Response = RpcResult<DocSetResponse>;
}

/// Response to [`DocSetRequest`]
#[derive(Serialize, Deserialize, Debug)]
pub struct DocSetResponse {
    /// The newly-created entry.
    pub entry: SignedEntry,
}

/// A request to the node to add the data at the given filepath as an entry to the document
///
/// Will produce a stream of [`ImportProgress`] messages.
#[derive(Debug, Serialize, Deserialize)]
pub struct DocImportFileRequest {
    /// The document id
    pub doc_id: NamespaceId,
    /// Author of this entry.
    pub author_id: AuthorId,
    /// Key of this entry.
    pub key: Bytes,
    /// The filepath to the data
    ///
    /// This should be an absolute path valid for the file system on which
    /// the node runs. Usually the cli will run on the same machine as the
    /// node, so this should be an absolute path on the cli machine.
    pub path: PathBuf,
    /// True if the provider can assume that the data will not change, so it
    /// can be shared in place.
    pub in_place: bool,
}

impl Msg<RpcService> for DocImportFileRequest {
    type Pattern = ServerStreaming;
}

impl ServerStreamingMsg<RpcService> for DocImportFileRequest {
    type Response = DocImportFileResponse;
}

/// Wrapper around [`ImportProgress`].
#[derive(Debug, Serialize, Deserialize, derive_more::Into)]
pub struct DocImportFileResponse(pub ImportProgress);

/// A request to the node to save the data of the entry to the given filepath
///
/// Will produce a stream of [`DocExportFileResponse`] messages.
#[derive(Debug, Serialize, Deserialize)]
pub struct DocExportFileRequest {
    /// The entry you want to export
    pub entry: Entry,
    /// The filepath to where the data should be saved
    ///
    /// This should be an absolute path valid for the file system on which
    /// the node runs. Usually the cli will run on the same machine as the
    /// node, so this should be an absolute path on the cli machine.
    pub path: PathBuf,
    /// The mode of exporting. Setting to `ExportMode::TryReference` means attempting
    /// to use references for keeping file
    pub mode: ExportMode,
}

impl Msg<RpcService> for DocExportFileRequest {
    type Pattern = ServerStreaming;
}

impl ServerStreamingMsg<RpcService> for DocExportFileRequest {
    type Response = DocExportFileResponse;
}

/// Progress messages for an doc export operation
///
/// An export operation involves reading the entry from the database ans saving the entry to the
/// given `outpath`
#[derive(Debug, Serialize, Deserialize, derive_more::Into)]
pub struct DocExportFileResponse(pub ExportProgress);

/// Delete entries in a document
#[derive(Serialize, Deserialize, Debug)]
pub struct DocDelRequest {
    /// The document id.
    pub doc_id: NamespaceId,
    /// Author of this entry.
    pub author_id: AuthorId,
    /// Prefix to delete.
    pub prefix: Bytes,
}

impl RpcMsg<RpcService> for DocDelRequest {
    type Response = RpcResult<DocDelResponse>;
}

/// Response to [`DocDelRequest`]
#[derive(Serialize, Deserialize, Debug)]
pub struct DocDelResponse {
    /// The number of entries that were removed.
    pub removed: usize,
}

/// Set an entry in a document via its hash
#[derive(Serialize, Deserialize, Debug)]
pub struct DocSetHashRequest {
    /// The document id
    pub doc_id: NamespaceId,
    /// Author of this entry.
    pub author_id: AuthorId,
    /// Key of this entry.
    pub key: Bytes,
    /// Hash of this entry.
    pub hash: Hash,
    /// Size of this entry.
    pub size: u64,
}

impl RpcMsg<RpcService> for DocSetHashRequest {
    type Response = RpcResult<DocSetHashResponse>;
}

/// Response to [`DocSetHashRequest`]
#[derive(Serialize, Deserialize, Debug)]
pub struct DocSetHashResponse {}

/// Get entries from a document
#[derive(Serialize, Deserialize, Debug)]
pub struct DocGetManyRequest {
    /// The document id
    pub doc_id: NamespaceId,
    /// Query to run
    pub query: Query,
}

impl Msg<RpcService> for DocGetManyRequest {
    type Pattern = ServerStreaming;
}

impl ServerStreamingMsg<RpcService> for DocGetManyRequest {
    type Response = RpcResult<DocGetManyResponse>;
}

/// Response to [`DocGetManyRequest`]
#[derive(Serialize, Deserialize, Debug)]
pub struct DocGetManyResponse {
    /// The document entry
    pub entry: SignedEntry,
}

/// Get entries from a document
#[derive(Serialize, Deserialize, Debug)]
pub struct DocGetExactRequest {
    /// The document id
    pub doc_id: NamespaceId,
    /// Key matcher
    pub key: Bytes,
    /// Author matcher
    pub author: AuthorId,
    /// Whether to include empty entries (prefix deletion markers)
    pub include_empty: bool,
}

impl RpcMsg<RpcService> for DocGetExactRequest {
    type Response = RpcResult<DocGetExactResponse>;
}

/// Response to [`DocGetExactRequest`]
#[derive(Serialize, Deserialize, Debug)]
pub struct DocGetExactResponse {
    /// The document entry
    pub entry: Option<SignedEntry>,
}

/// Set a download policy
#[derive(Serialize, Deserialize, Debug)]
pub struct DocSetDownloadPolicyRequest {
    /// The document id
    pub doc_id: NamespaceId,
    /// Download policy
    pub policy: DownloadPolicy,
}

impl RpcMsg<RpcService> for DocSetDownloadPolicyRequest {
    type Response = RpcResult<DocSetDownloadPolicyResponse>;
}

/// Response to [`DocSetDownloadPolicyRequest`]
#[derive(Serialize, Deserialize, Debug)]
pub struct DocSetDownloadPolicyResponse {}

/// Get a download policy
#[derive(Serialize, Deserialize, Debug)]
pub struct DocGetDownloadPolicyRequest {
    /// The document id
    pub doc_id: NamespaceId,
}

impl RpcMsg<RpcService> for DocGetDownloadPolicyRequest {
    type Response = RpcResult<DocGetDownloadPolicyResponse>;
}

/// Response to [`DocGetDownloadPolicyRequest`]
#[derive(Serialize, Deserialize, Debug)]
pub struct DocGetDownloadPolicyResponse {
    /// The download policy
    pub policy: DownloadPolicy,
}

/// Get peers for document
#[derive(Serialize, Deserialize, Debug)]
pub struct DocGetSyncPeersRequest {
    /// The document id
    pub doc_id: NamespaceId,
}

impl RpcMsg<RpcService> for DocGetSyncPeersRequest {
    type Response = RpcResult<DocGetSyncPeersResponse>;
}

/// Response to [`DocGetSyncPeersRequest`]
#[derive(Serialize, Deserialize, Debug)]
pub struct DocGetSyncPeersResponse {
    /// List of peers ids
    pub peers: Option<Vec<PeerIdBytes>>,
}

/// Get the bytes for a hash
#[derive(Serialize, Deserialize, Debug)]
pub struct BlobReadAtRequest {
    /// Hash to get bytes for
    pub hash: Hash,
    /// Offset to start reading at
    pub offset: u64,
    /// Lenghth of the data to get
    pub len: Option<usize>,
}

impl Msg<RpcService> for BlobReadAtRequest {
    type Pattern = ServerStreaming;
}

impl ServerStreamingMsg<RpcService> for BlobReadAtRequest {
    type Response = RpcResult<BlobReadAtResponse>;
}

/// Response to [`BlobReadAtRequest`]
#[derive(Serialize, Deserialize, Debug)]
pub enum BlobReadAtResponse {
    /// The entry header.
    Entry {
        /// The size of the blob
        size: BaoBlobSize,
        /// Whether the blob is complete
        is_complete: bool,
    },
    /// Chunks of entry data.
    Data {
        /// The data chunk
        chunk: Bytes,
    },
}

/// Write a blob from a byte stream
#[derive(Serialize, Deserialize, Debug)]
pub struct BlobAddStreamRequest {
    /// Tag to tag the data with.
    pub tag: SetTagOption,
}

/// Write a blob from a byte stream
#[derive(Serialize, Deserialize, Debug)]
pub enum BlobAddStreamUpdate {
    /// A chunk of stream data
    Chunk(Bytes),
    /// Abort the request due to an error on the client side
    Abort,
}

impl Msg<RpcService> for BlobAddStreamRequest {
    type Pattern = BidiStreaming;
}

impl BidiStreamingMsg<RpcService> for BlobAddStreamRequest {
    type Update = BlobAddStreamUpdate;
    type Response = BlobAddStreamResponse;
}

/// Wrapper around [`AddProgress`].
#[derive(Debug, Serialize, Deserialize, derive_more::Into)]
pub struct BlobAddStreamResponse(pub AddProgress);

#[derive(Debug, PartialEq, Eq, PartialOrd, Serialize, Deserialize, Ord, Clone, Copy, Hash)]
pub struct BatchId(pub(crate) u64);

/// Create a temp tag with a given hash and format
#[derive(Debug, Serialize, Deserialize)]
pub struct BatchCreateTempTagRequest {
    /// Content to protect
    pub content: HashAndFormat,
    /// Batch to create the temp tag in
    pub batch: BatchId,
}

impl RpcMsg<RpcService> for BatchCreateTempTagRequest {
    type Response = RpcResult<()>;
}

/// Write a blob from a byte stream
#[derive(Serialize, Deserialize, Debug)]
pub struct BatchAddStreamRequest {
    /// What format to use for the blob
    pub format: BlobFormat,
    /// Batch to create the temp tag in
    pub batch: BatchId,
}

/// Write a blob from a byte stream
#[derive(Serialize, Deserialize, Debug)]
pub enum BatchAddStreamUpdate {
    /// A chunk of stream data
    Chunk(Bytes),
    /// Abort the request due to an error on the client side
    Abort,
}

impl Msg<RpcService> for BatchAddStreamRequest {
    type Pattern = BidiStreaming;
}

impl BidiStreamingMsg<RpcService> for BatchAddStreamRequest {
    type Update = BatchAddStreamUpdate;
    type Response = BatchAddStreamResponse;
}

/// Wrapper around [`AddProgress`].
#[derive(Debug, Serialize, Deserialize)]
pub enum BatchAddStreamResponse {
    Abort(RpcError),
    OutboardProgress { offset: u64 },
    Result { hash: Hash },
}

/// Write a blob from a byte stream
#[derive(Serialize, Deserialize, Debug)]
pub struct BatchAddPathRequest {
    /// The path to the data to provide.
    pub path: PathBuf,
    /// Add the data in place
    pub import_mode: ImportMode,
    /// What format to use for the blob
    pub format: BlobFormat,
    /// Batch to create the temp tag in
    pub batch: BatchId,
}

/// Response to a batch add path request
#[derive(Serialize, Deserialize, Debug)]
pub struct BatchAddPathResponse(pub BatchAddPathProgress);

impl Msg<RpcService> for BatchAddPathRequest {
    type Pattern = ServerStreaming;
}

impl ServerStreamingMsg<RpcService> for BatchAddPathRequest {
    type Response = BatchAddPathResponse;
}

/// Get stats for the running Iroh node
#[derive(Serialize, Deserialize, Debug)]
pub struct NodeStatsRequest {}

impl RpcMsg<RpcService> for NodeStatsRequest {
    type Response = RpcResult<NodeStatsResponse>;
}

/// Counter stats
#[derive(Serialize, Deserialize, Debug)]
pub struct CounterStats {
    /// The counter value
    pub value: u64,
    /// The counter description
    pub description: String,
}

/// Response to [`NodeStatsRequest`]
#[derive(Serialize, Deserialize, Debug)]
pub struct NodeStatsResponse {
    /// Map of statistics
    pub stats: BTreeMap<String, CounterStats>,
}

/// The RPC service for the iroh provider process.
#[derive(Debug, Clone)]
pub struct RpcService;

/// The request enum, listing all possible requests.
#[allow(missing_docs)]
#[derive(strum::Display, Debug, Serialize, Deserialize, From, TryInto)]
pub enum Request {
    NodeStatus(NodeStatusRequest),
    NodeId(NodeIdRequest),
    NodeAddr(NodeAddrRequest),
    NodeRelay(NodeRelayRequest),
    NodeStats(NodeStatsRequest),
    NodeShutdown(NodeShutdownRequest),
    NodeConnections(NodeConnectionsRequest),
    NodeConnectionInfo(NodeConnectionInfoRequest),
    NodeWatch(NodeWatchRequest),

    BlobReadAt(BlobReadAtRequest),
    BlobAddStream(BlobAddStreamRequest),
    BlobAddStreamUpdate(BlobAddStreamUpdate),
    BlobAddPath(BlobAddPathRequest),
    BlobDownload(BlobDownloadRequest),
    BlobExport(BlobExportRequest),
    BlobList(BlobListRequest),
    BlobStatus(BlobStatusRequest),
    BlobListIncomplete(BlobListIncompleteRequest),
    BlobDeleteBlob(BlobDeleteBlobRequest),
    BlobValidate(BlobValidateRequest),
    BlobFsck(BlobConsistencyCheckRequest),
<<<<<<< HEAD
=======
    CreateCollection(CreateCollectionRequest),
>>>>>>> b2f0b0eb

    BatchCreate(BatchCreateRequest),
    BatchUpdate(BatchUpdate),
    BatchCreateTempTag(BatchCreateTempTagRequest),
    BatchAddStream(BatchAddStreamRequest),
    BatchAddStreamUpdate(BatchAddStreamUpdate),
    BatchAddPath(BatchAddPathRequest),

    SetTag(SetTagRequest),
    CreateTag(CreateTagRequest),
    ListTags(ListTagsRequest),

    DocOpen(DocOpenRequest),
    DocClose(DocCloseRequest),
    DocStatus(DocStatusRequest),
    DocList(DocListRequest),
    DocCreate(DocCreateRequest),
    DocDrop(DocDropRequest),
    DocImport(DocImportRequest),
    DocSet(DocSetRequest),
    DocSetHash(DocSetHashRequest),
    DocGet(DocGetManyRequest),
    DocGetExact(DocGetExactRequest),
    DocImportFile(DocImportFileRequest),
    DocExportFile(DocExportFileRequest),
    DocDel(DocDelRequest),
    DocStartSync(DocStartSyncRequest),
    DocLeave(DocLeaveRequest),
    DocShare(DocShareRequest),
    DocSubscribe(DocSubscribeRequest),
    DocGetDownloadPolicy(DocGetDownloadPolicyRequest),
    DocSetDownloadPolicy(DocSetDownloadPolicyRequest),
    DocGetSyncPeers(DocGetSyncPeersRequest),

    AuthorList(AuthorListRequest),
    AuthorCreate(AuthorCreateRequest),
    AuthorGetDefault(AuthorGetDefaultRequest),
    AuthorSetDefault(AuthorSetDefaultRequest),
    AuthorImport(AuthorImportRequest),
    AuthorExport(AuthorExportRequest),
    AuthorDelete(AuthorDeleteRequest),
}

/// The response enum, listing all possible responses.
#[allow(missing_docs, clippy::large_enum_variant)]
#[derive(Debug, Serialize, Deserialize, From, TryInto)]
pub enum Response {
    NodeStatus(RpcResult<NodeStatus>),
    NodeId(RpcResult<NodeId>),
    NodeAddr(RpcResult<NodeAddr>),
    NodeRelay(RpcResult<Option<RelayUrl>>),
    NodeStats(RpcResult<NodeStatsResponse>),
    NodeConnections(RpcResult<NodeConnectionsResponse>),
    NodeConnectionInfo(RpcResult<NodeConnectionInfoResponse>),
    NodeShutdown(()),
    NodeWatch(NodeWatchResponse),

    BlobReadAt(RpcResult<BlobReadAtResponse>),
    BlobAddStream(BlobAddStreamResponse),
    BlobAddPath(BlobAddPathResponse),
    BlobList(RpcResult<BlobInfo>),
    BlobStatus(RpcResult<BlobStatusResponse>),
    BlobListIncomplete(RpcResult<IncompleteBlobInfo>),
    BlobDownload(BlobDownloadResponse),
    BlobFsck(ConsistencyCheckProgress),
    BlobExport(BlobExportResponse),
    BlobValidate(ValidateProgress),
<<<<<<< HEAD

    BatchCreate(BatchCreateResponse),
    BatchAddStream(BatchAddStreamResponse),
    BatchAddPath(BatchAddPathResponse),
=======
    CreateCollection(RpcResult<CreateCollectionResponse>),
>>>>>>> b2f0b0eb

    ListTags(TagInfo),
    DeleteTag(RpcResult<()>),
    CreateTag(RpcResult<Tag>),

    DocOpen(RpcResult<DocOpenResponse>),
    DocClose(RpcResult<DocCloseResponse>),
    DocStatus(RpcResult<DocStatusResponse>),
    DocList(RpcResult<DocListResponse>),
    DocCreate(RpcResult<DocCreateResponse>),
    DocDrop(RpcResult<DocDropResponse>),
    DocImport(RpcResult<DocImportResponse>),
    DocSet(RpcResult<DocSetResponse>),
    DocSetHash(RpcResult<DocSetHashResponse>),
    DocGet(RpcResult<DocGetManyResponse>),
    DocGetExact(RpcResult<DocGetExactResponse>),
    DocImportFile(DocImportFileResponse),
    DocExportFile(DocExportFileResponse),
    DocDel(RpcResult<DocDelResponse>),
    DocShare(RpcResult<DocShareResponse>),
    DocStartSync(RpcResult<DocStartSyncResponse>),
    DocLeave(RpcResult<DocLeaveResponse>),
    DocSubscribe(RpcResult<DocSubscribeResponse>),
    DocGetDownloadPolicy(RpcResult<DocGetDownloadPolicyResponse>),
    DocSetDownloadPolicy(RpcResult<DocSetDownloadPolicyResponse>),
    DocGetSyncPeers(RpcResult<DocGetSyncPeersResponse>),
    StreamCreated(RpcResult<StreamCreated>),

    AuthorList(RpcResult<AuthorListResponse>),
    AuthorCreate(RpcResult<AuthorCreateResponse>),
    AuthorGetDefault(AuthorGetDefaultResponse),
    AuthorSetDefault(RpcResult<AuthorSetDefaultResponse>),
    AuthorImport(RpcResult<AuthorImportResponse>),
    AuthorExport(RpcResult<AuthorExportResponse>),
    AuthorDelete(RpcResult<AuthorDeleteResponse>),
}

impl Service for RpcService {
    type Req = Request;
    type Res = Response;
}<|MERGE_RESOLUTION|>--- conflicted
+++ resolved
@@ -45,11 +45,7 @@
 use iroh_docs::engine::LiveEvent;
 
 use crate::client::{
-<<<<<<< HEAD
     blobs::{BlobInfo, BlobStatus, DownloadMode, IncompleteBlobInfo, WrapOption},
-=======
-    blobs::{BlobInfo, DownloadMode, IncompleteBlobInfo, WrapOption},
->>>>>>> b2f0b0eb
     docs::{ImportProgress, ShareMode},
     tags::TagInfo,
     NodeStatus,
@@ -160,7 +156,7 @@
     /// This should be an absolute path valid for the file system on which
     /// the node runs.
     pub path: PathBuf,
-    /// Set to [`ExportFormat::Collection`] if the `hash` refers to a [`Collection`] and you want
+    /// Set to [`ExportFormat::Collection`] if the `hash` refers to a collection and you want
     /// to export all children of the collection into individual files.
     pub format: ExportFormat,
     /// The mode of exporting.
@@ -320,7 +316,6 @@
 impl RpcMsg<RpcService> for SetTagRequest {
     type Response = RpcResult<()>;
 }
-<<<<<<< HEAD
 
 /// Create a tag
 #[derive(Debug, Serialize, Deserialize)]
@@ -333,30 +328,6 @@
 
 impl RpcMsg<RpcService> for CreateTagRequest {
     type Response = RpcResult<Tag>;
-=======
-/// Create a collection.
-#[derive(Debug, Serialize, Deserialize)]
-pub struct CreateCollectionRequest {
-    /// The collection
-    pub collection: Collection,
-    /// Tag option.
-    pub tag: SetTagOption,
-    /// Tags that should be deleted after creation.
-    pub tags_to_delete: Vec<Tag>,
-}
-
-/// A response to a create collection request
-#[derive(Debug, Serialize, Deserialize)]
-pub struct CreateCollectionResponse {
-    /// The resulting hash.
-    pub hash: Hash,
-    /// The resulting tag.
-    pub tag: Tag,
-}
-
-impl RpcMsg<RpcService> for CreateCollectionRequest {
-    type Response = RpcResult<CreateCollectionResponse>;
->>>>>>> b2f0b0eb
 }
 
 /// List connection information about all the nodes we know about
@@ -1209,10 +1180,6 @@
     BlobDeleteBlob(BlobDeleteBlobRequest),
     BlobValidate(BlobValidateRequest),
     BlobFsck(BlobConsistencyCheckRequest),
-<<<<<<< HEAD
-=======
-    CreateCollection(CreateCollectionRequest),
->>>>>>> b2f0b0eb
 
     BatchCreate(BatchCreateRequest),
     BatchUpdate(BatchUpdate),
@@ -1280,14 +1247,10 @@
     BlobFsck(ConsistencyCheckProgress),
     BlobExport(BlobExportResponse),
     BlobValidate(ValidateProgress),
-<<<<<<< HEAD
 
     BatchCreate(BatchCreateResponse),
     BatchAddStream(BatchAddStreamResponse),
     BatchAddPath(BatchAddPathResponse),
-=======
-    CreateCollection(RpcResult<CreateCollectionResponse>),
->>>>>>> b2f0b0eb
 
     ListTags(TagInfo),
     DeleteTag(RpcResult<()>),
