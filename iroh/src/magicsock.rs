--- conflicted
+++ resolved
@@ -72,11 +72,7 @@
     key::{public_ed_box, secret_ed_box, DecryptionError, SharedSecret},
     metrics::EndpointMetrics,
     net_report::{self, IpMappedAddresses, Report},
-<<<<<<< HEAD
-    watchable::{DirectWatcher, Watchable, Watcher},
-=======
-    watcher::{self, Watchable},
->>>>>>> 79112552
+    watcher::{self, Watchable, Watcher},
 };
 
 mod metrics;
@@ -309,14 +305,10 @@
     /// store [`Some`] set of addresses.
     ///
     /// To get the current direct addresses, use [`Watcher::initialized`].
-<<<<<<< HEAD
-    pub(crate) fn direct_addresses(&self) -> impl Watcher<Value = Option<BTreeSet<DirectAddr>>> {
-=======
     ///
     /// [`Watcher`]: crate::watcher::Watcher
     /// [`Watcher::initialized`]: crate::watcher::Watcher::initialized
     pub(crate) fn direct_addresses(&self) -> watcher::Direct<Option<BTreeSet<DirectAddr>>> {
->>>>>>> 79112552
         self.direct_addrs.addrs.watch()
     }
 
@@ -331,14 +323,10 @@
     /// store [`Some`] report.
     ///
     /// To get the current `net-report`, use [`Watcher::initialized`].
-<<<<<<< HEAD
-    pub(crate) fn net_report(&self) -> impl Watcher<Value = Option<Arc<Report>>> {
-=======
     ///
     /// [`Watcher`]: crate::watcher::Watcher
     /// [`Watcher::initialized`]: crate::watcher::Watcher::initialized
     pub(crate) fn net_report(&self) -> watcher::Direct<Option<Arc<Report>>> {
->>>>>>> 79112552
         self.net_report.watch()
     }
 
@@ -346,7 +334,6 @@
     ///
     /// Note that this can be used to wait for the initial home relay to be known using
     /// [`Watcher::initialized`].
-<<<<<<< HEAD
     pub(crate) fn home_relay(&self) -> impl Watcher<Value = Vec<RelayUrl>> + '_ {
         let res = self.transports.local_addrs_watch().map(|addrs| {
             addrs
@@ -361,13 +348,6 @@
                 .collect()
         });
         res.expect("disconnected")
-=======
-    ///
-    /// [`Watcher`]: crate::watcher::Watcher
-    /// [`Watcher::initialized`]: crate::watcher::Watcher::initialized
-    pub(crate) fn home_relay(&self) -> watcher::Direct<Option<RelayUrl>> {
-        self.my_relay.watch()
->>>>>>> 79112552
     }
 
     /// Returns a [`Watcher`] that reports the [`ConnectionType`] we have to the
@@ -380,13 +360,9 @@
     ///
     /// Will return an error if there is no address information known about the
     /// given `node_id`.
-<<<<<<< HEAD
-    pub(crate) fn conn_type(&self, node_id: NodeId) -> Result<DirectWatcher<ConnectionType>> {
-=======
     ///
     /// [`Watcher`]: crate::watcher::Watcher
     pub(crate) fn conn_type(&self, node_id: NodeId) -> Result<watcher::Direct<ConnectionType>> {
->>>>>>> 79112552
         self.node_map.conn_type(node_id)
     }
 
@@ -2744,17 +2720,7 @@
     use tracing_test::traced_test;
 
     use super::*;
-<<<<<<< HEAD
     use crate::{dns::DnsResolver, tls, Endpoint, RelayMode};
-=======
-    use crate::{
-        defaults::staging::{self, EU_RELAY_HOSTNAME},
-        dns::DnsResolver,
-        tls,
-        watcher::Watcher as _,
-        Endpoint, RelayMode,
-    };
->>>>>>> 79112552
 
     const ALPN: &[u8] = b"n0/test/1";
 
