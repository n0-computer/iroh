//! Implements a socket that can change its communication path while in use, actively searching for the best way to communicate.
//!
//! Based on tailscale/wgengine/magicsock
//!
//! ### `RelayOnly` path selection:
//! When set this will force all packets to be sent over
//! the relay connection, regardless of whether or
//! not we have a direct UDP address for the given node.
//!
//! The intended use is for testing the relay protocol inside the MagicSock
//! to ensure that we can rely on the relay to send packets when two nodes
//! are unable to find direct UDP connections to each other.
//!
//! This also prevent this node from attempting to hole punch and prevents it
//! from responding to any hole punching attempts. This node will still,
//! however, read any packets that come off the UDP sockets.

use std::{
    collections::{BTreeMap, BTreeSet, HashMap},
    fmt::Display,
    io,
    net::{IpAddr, Ipv4Addr, Ipv6Addr, SocketAddr, SocketAddrV4, SocketAddrV6},
    pin::Pin,
    sync::{
        atomic::{AtomicBool, AtomicU16, AtomicU64, AtomicUsize, Ordering},
        Arc, RwLock,
    },
    task::{Context, Poll, Waker},
};

use anyhow::{anyhow, Context as _, Result};
use atomic_waker::AtomicWaker;
use bytes::Bytes;
use concurrent_queue::ConcurrentQueue;
use data_encoding::HEXLOWER;
use iroh_base::{NodeAddr, NodeId, PublicKey, RelayUrl, SecretKey};
use iroh_metrics::{inc, inc_by};
use iroh_relay::{protos::stun, RelayMap};
use n0_future::{
    boxed::BoxStream,
    task,
    task::JoinSet,
    time,
    time::{Duration, Instant},
    FutureExt, StreamExt,
};
use net_report::{IpMappedAddr, IpMappedAddresses, QuicConfig, MAPPED_ADDR_PORT};
use netwatch::{interfaces, ip::LocalAddresses, netmon, UdpSocket};
use quinn::{AsyncUdpSocket, ServerConfig};
use rand::{seq::SliceRandom, Rng, SeedableRng};
use relay_actor::RelaySendItem;
use smallvec::{smallvec, SmallVec};
use tokio::sync::{self, mpsc, Mutex};
use tokio_util::sync::CancellationToken;
use tracing::{
    debug, error, error_span, event, info, info_span, instrument, trace, trace_span, warn,
    Instrument, Level, Span,
};
use url::Url;

use self::{
    metrics::Metrics as MagicsockMetrics,
    node_map::{NodeMap, PingAction, PingRole, SendPing},
    relay_actor::{RelayActor, RelayActorMessage, RelayRecvDatagram},
    udp_conn::UdpConn,
};
#[cfg(any(test, feature = "test-utils"))]
use crate::endpoint::PathSelection;
use crate::{
    defaults::timeouts::NET_REPORT_TIMEOUT,
    disco::{self, CallMeMaybe, SendAddr},
<<<<<<< HEAD
    discovery::{Discovery, DiscoveryItem, NodeData, UserData},
=======
    discovery::{Discovery, DiscoveryItem, DiscoverySubscribers, NodeData},
>>>>>>> 31efead8
    dns::DnsResolver,
    key::{public_ed_box, secret_ed_box, DecryptionError, SharedSecret},
    watchable::{Watchable, Watcher},
};

mod metrics;
mod node_map;
mod relay_actor;
mod udp_conn;

pub use node_map::Source;

pub use self::{
    metrics::Metrics,
    node_map::{ConnectionType, ControlMsg, DirectAddrInfo, RemoteInfo},
};

/// How long we consider a STUN-derived endpoint valid for. UDP NAT mappings typically
/// expire at 30 seconds, so this is a few seconds shy of that.
const ENDPOINTS_FRESH_ENOUGH_DURATION: Duration = Duration::from_secs(27);

const HEARTBEAT_INTERVAL: Duration = Duration::from_secs(5);

/// Contains options for `MagicSock::listen`.
#[derive(derive_more::Debug)]
pub(crate) struct Options {
    /// The IPv4 address to listen on.
    ///
    /// If set to `None` it will choose a random port and listen on `0.0.0.0:0`.
    pub(crate) addr_v4: Option<SocketAddrV4>,
    /// The IPv6 address to listen on.
    ///
    /// If set to `None` it will choose a random port and listen on `[::]:0`.
    pub(crate) addr_v6: Option<SocketAddrV6>,

    /// Secret key for this node.
    pub(crate) secret_key: SecretKey,

    /// The [`RelayMap`] to use, leave empty to not use a relay server.
    pub(crate) relay_map: RelayMap,

    /// An optional [`NodeMap`], to restore information about nodes.
    pub(crate) node_map: Option<Vec<NodeAddr>>,

    /// Optional node discovery mechanism.
    pub(crate) discovery: Option<Box<dyn Discovery>>,

    /// Optional user-defined discovery data.
    pub(crate) discovery_user_data: Option<UserData>,

    /// A DNS resolver to use for resolving relay URLs.
    ///
    /// You can use [`crate::dns::DnsResolver::new`] for a resolver
    /// that uses the system's DNS configuration.
    pub(crate) dns_resolver: DnsResolver,

    /// Proxy configuration.
    pub(crate) proxy_url: Option<Url>,

    /// ServerConfig for the internal QUIC endpoint
    pub(crate) server_config: ServerConfig,

    /// Skip verification of SSL certificates from relay servers
    ///
    /// May only be used in tests.
    #[cfg(any(test, feature = "test-utils"))]
    pub(crate) insecure_skip_relay_cert_verify: bool,

    /// Configuration for what path selection to use
    #[cfg(any(test, feature = "test-utils"))]
    pub(crate) path_selection: PathSelection,
}

#[cfg(test)]
impl Default for Options {
    fn default() -> Self {
        let secret_key = SecretKey::generate(rand::rngs::OsRng);
        let server_config = make_default_server_config(&secret_key);
        Options {
            addr_v4: None,
            addr_v6: None,
            secret_key,
            relay_map: RelayMap::empty(),
            node_map: None,
            discovery: None,
            discovery_user_data: None,
            proxy_url: None,
            dns_resolver: DnsResolver::new(),
            server_config,
            #[cfg(any(test, feature = "test-utils"))]
            insecure_skip_relay_cert_verify: false,
            #[cfg(any(test, feature = "test-utils"))]
            path_selection: PathSelection::default(),
        }
    }
}

/// Generate a server config with no ALPNS and a default transport configuration
#[cfg(test)]
fn make_default_server_config(secret_key: &SecretKey) -> ServerConfig {
    let quic_server_config = crate::tls::make_server_config(secret_key, vec![], false)
        .expect("should generate valid config");
    let mut server_config = ServerConfig::with_crypto(Arc::new(quic_server_config));
    server_config.transport_config(Arc::new(quinn::TransportConfig::default()));
    server_config
}

/// Contents of a relay message. Use a SmallVec to avoid allocations for the very
/// common case of a single packet.
type RelayContents = SmallVec<[Bytes; 1]>;

/// Handle for [`MagicSock`].
///
/// Dereferences to [`MagicSock`], and handles closing.
#[derive(Clone, Debug, derive_more::Deref)]
pub(crate) struct Handle {
    #[deref(forward)]
    msock: Arc<MagicSock>,
    // Empty when closed
    actor_tasks: Arc<Mutex<JoinSet<()>>>,
    // quinn endpoint
    endpoint: quinn::Endpoint,
}

/// Iroh connectivity layer.
///
/// This is responsible for routing packets to nodes based on node IDs, it will initially
/// route packets via a relay and transparently try and establish a node-to-node
/// connection and upgrade to it.  It will also keep looking for better connections as the
/// network details of both nodes change.
///
/// It is usually only necessary to use a single [`MagicSock`] instance in an application, it
/// means any QUIC endpoints on top will be sharing as much information about nodes as
/// possible.
#[derive(derive_more::Debug)]
pub(crate) struct MagicSock {
    actor_sender: mpsc::Sender<ActorMessage>,
    /// String representation of the node_id of this node.
    me: String,
    /// Proxy
    proxy_url: Option<Url>,
    /// Queue to receive datagrams from relays for [`AsyncUdpSocket::poll_recv`].
    ///
    /// Relay datagrams received by relays are put into this queue and consumed by
    /// [`AsyncUdpSocket`].  This queue takes care of the wakers needed by
    /// [`AsyncUdpSocket::poll_recv`].
    relay_datagram_recv_queue: Arc<RelayDatagramRecvQueue>,
    /// Channel on which to send datagrams via a relay server.
    relay_datagram_send_channel: RelayDatagramSendChannelSender,
    /// Counter for ordering of [`MagicSock::poll_recv`] polling order.
    poll_recv_counter: AtomicUsize,

    /// The DNS resolver to be used in this magicsock.
    dns_resolver: DnsResolver,

    /// Key for this node.
    secret_key: SecretKey,
    /// Encryption key for this node.
    secret_encryption_key: crypto_box::SecretKey,

    /// Cached version of the Ipv4 and Ipv6 addrs of the current connection.
    local_addrs: std::sync::RwLock<(SocketAddr, Option<SocketAddr>)>,

    /// Preferred port from `Options::port`; 0 means auto.
    port: AtomicU16,

    /// Close is in progress (or done)
    closing: AtomicBool,
    /// Close was called.
    closed: AtomicBool,
    /// If the last net_report report, reports IPv6 to be available.
    ipv6_reported: Arc<AtomicBool>,

    /// None (or zero nodes) means relay is disabled.
    relay_map: RelayMap,
    /// Nearest relay node ID; 0 means none/unknown.
    my_relay: Watchable<Option<RelayUrl>>,
    /// Tracks the networkmap node entity for each node discovery key.
    node_map: NodeMap,
    /// Tracks the mapped IP addresses
    ip_mapped_addrs: IpMappedAddresses,
    /// UDP IPv4 socket
    pconn4: UdpConn,
    /// UDP IPv6 socket
    pconn6: Option<UdpConn>,
    /// NetReport client
    net_reporter: net_report::Addr,
    /// The state for an active DiscoKey.
    disco_secrets: DiscoSecrets,

    /// UDP disco (ping) queue
    udp_disco_sender: mpsc::Sender<(SocketAddr, PublicKey, disco::Message)>,

    /// Optional discovery service
    discovery: Option<Box<dyn Discovery>>,

    /// Optional user-defined discover data.
    discovery_user_data: RwLock<Option<UserData>>,

    /// Our discovered direct addresses.
    direct_addrs: DiscoveredDirectAddrs,

    /// List of CallMeMaybe disco messages that should be sent out after the next endpoint update
    /// completes
    pending_call_me_maybes: std::sync::Mutex<HashMap<PublicKey, RelayUrl>>,

    /// Indicates the direct addr update state.
    direct_addr_update_state: DirectAddrUpdateState,

    /// Skip verification of SSL certificates from relay servers
    ///
    /// May only be used in tests.
    #[cfg(any(test, feature = "test-utils"))]
    insecure_skip_relay_cert_verify: bool,

    /// Broadcast channel for listening to discovery updates.
    discovery_subscribers: DiscoverySubscribers,
}

impl MagicSock {
    /// Creates a magic [`MagicSock`] listening on [`Options::addr_v4`] and [`Options::addr_v6`].
    pub(crate) async fn spawn(opts: Options) -> Result<Handle> {
        Handle::new(opts).await
    }

    /// Returns the relay node we are connected to, that has the best latency.
    ///
    /// If `None`, then we are not connected to any relay nodes.
    pub(crate) fn my_relay(&self) -> Option<RelayUrl> {
        self.my_relay.get()
    }

    /// Get the current proxy configuration.
    pub(crate) fn proxy_url(&self) -> Option<&Url> {
        self.proxy_url.as_ref()
    }

    /// Sets the relay node with the best latency.
    ///
    /// If we are not connected to any relay nodes, set this to `None`.
    fn set_my_relay(&self, my_relay: Option<RelayUrl>) -> Option<RelayUrl> {
        self.my_relay.set(my_relay).unwrap_or_else(|e| e)
    }

    fn is_closing(&self) -> bool {
        self.closing.load(Ordering::Relaxed)
    }

    pub(crate) fn is_closed(&self) -> bool {
        self.closed.load(Ordering::SeqCst)
    }

    fn public_key(&self) -> PublicKey {
        self.secret_key.public()
    }

    /// Get the cached version of the Ipv4 and Ipv6 addrs of the current connection.
    pub(crate) fn local_addr(&self) -> (SocketAddr, Option<SocketAddr>) {
        *self.local_addrs.read().expect("not poisoned")
    }

    /// Returns `true` if we have at least one candidate address where we can send packets to.
    pub(crate) fn has_send_address(&self, node_key: PublicKey) -> bool {
        self.remote_info(node_key)
            .map(|info| info.has_send_address())
            .unwrap_or(false)
    }

    /// Return the [`RemoteInfo`]s of all nodes in the node map.
    pub(crate) fn list_remote_infos(&self) -> Vec<RemoteInfo> {
        self.node_map.list_remote_infos(Instant::now())
    }

    /// Return the [`RemoteInfo`] for a single node in the node map.
    pub(crate) fn remote_info(&self, node_id: NodeId) -> Option<RemoteInfo> {
        self.node_map.remote_info(node_id)
    }

    /// Returns a [`Watcher`] for this socket's direct addresses.
    ///
    /// The [`MagicSock`] continuously monitors the direct addresses, the network addresses
    /// it might be able to be contacted on, for changes.  Whenever changes are detected
    /// this [`Watcher`] will yield a new list of addresses.
    ///
    /// Upon the first creation on the [`MagicSock`] it may not yet have completed a first
    /// direct addresses discovery, in this case the current item in this [`Watcher`] will be
    /// [`None`].  Once the first set of direct addresses are discovered the [`Watcher`] will
    /// store [`Some`] set of addresses.
    ///
    /// To get the current direct addresses, use [`Watcher::initialized`].
    pub(crate) fn direct_addresses(&self) -> Watcher<Option<BTreeSet<DirectAddr>>> {
        self.direct_addrs.addrs.watch()
    }

    /// Watch for changes to the home relay.
    ///
    /// Note that this can be used to wait for the initial home relay to be known using
    /// [`Watcher::initialized`].
    pub(crate) fn home_relay(&self) -> Watcher<Option<RelayUrl>> {
        self.my_relay.watch()
    }

    /// Returns a [`Watcher`] that reports the [`ConnectionType`] we have to the
    /// given `node_id`.
    ///
    /// This gets us a copy of the [`Watcher`] for the [`Watchable`] with a [`ConnectionType`]
    /// that the `NodeMap` stores for each `node_id`'s endpoint.
    ///
    /// # Errors
    ///
    /// Will return an error if there is no address information known about the
    /// given `node_id`.
    pub(crate) fn conn_type(&self, node_id: NodeId) -> Result<Watcher<ConnectionType>> {
        self.node_map.conn_type(node_id)
    }

    /// Returns the socket address which can be used by the QUIC layer to dial this node.
    pub(crate) fn get_mapping_addr(&self, node_id: NodeId) -> Option<NodeIdMappedAddr> {
        self.node_map.get_quic_mapped_addr_for_node_key(node_id)
    }

    /// Add addresses for a node to the magic socket's addresbook.
    #[instrument(skip_all, fields(me = %self.me))]
    pub fn add_node_addr(&self, mut addr: NodeAddr, source: node_map::Source) -> Result<()> {
        let mut pruned = 0;
        for my_addr in self.direct_addrs.sockaddrs() {
            if addr.direct_addresses.remove(&my_addr) {
                warn!( node_id=addr.node_id.fmt_short(), %my_addr, %source, "not adding our addr for node");
                pruned += 1;
            }
        }
        if !addr.is_empty() {
            self.node_map.add_node_addr(addr, source);
            Ok(())
        } else if pruned != 0 {
            Err(anyhow::anyhow!(
                "empty addressing info, {pruned} direct addresses have been pruned"
            ))
        } else {
            Err(anyhow::anyhow!("empty addressing info"))
        }
    }

    /// Stores a new set of direct addresses.
    ///
    /// If the direct addresses have changed from the previous set, they are published to
    /// discovery.
    pub(super) fn store_direct_addresses(&self, addrs: BTreeSet<DirectAddr>) {
        let updated = self.direct_addrs.update(addrs);
        if updated {
            self.node_map
                .on_direct_addr_discovered(self.direct_addrs.sockaddrs());
            self.publish_my_addr();
        }
    }

    /// Get a reference to the DNS resolver used in this [`MagicSock`].
    pub(crate) fn dns_resolver(&self) -> &DnsResolver {
        &self.dns_resolver
    }

    /// Reference to optional discovery service
    pub(crate) fn discovery(&self) -> Option<&dyn Discovery> {
        self.discovery.as_ref().map(Box::as_ref)
    }

    /// Updates the user-defined discovery data for this node.
    pub(crate) fn set_user_data_for_discovery(&self, user_data: Option<UserData>) {
        let mut guard = self.discovery_user_data.write().expect("lock poisened");
        if *guard != user_data {
            *guard = user_data;
            drop(guard);
            self.publish_my_addr();
        }
    }

    /// Call to notify the system of potential network changes.
    pub(crate) async fn network_change(&self) {
        self.actor_sender
            .send(ActorMessage::NetworkChange)
            .await
            .ok();
    }

    /// Returns a reference to the subscribers channel for discovery events.
    pub(crate) fn discovery_subscribers(&self) -> &DiscoverySubscribers {
        &self.discovery_subscribers
    }

    #[cfg(test)]
    async fn force_network_change(&self, is_major: bool) {
        self.actor_sender
            .send(ActorMessage::ForceNetworkChange(is_major))
            .await
            .ok();
    }

    #[cfg_attr(windows, allow(dead_code))]
    fn normalized_local_addr(&self) -> io::Result<SocketAddr> {
        let (v4, v6) = self.local_addr();
        let addr = if let Some(v6) = v6 { v6 } else { v4 };
        Ok(addr)
    }

    /// Implementation for AsyncUdpSocket::try_send
    #[instrument(skip_all)]
    fn try_send(&self, transmit: &quinn_udp::Transmit) -> io::Result<()> {
        inc_by!(MagicsockMetrics, send_data, transmit.contents.len() as _);

        if self.is_closed() {
            inc_by!(
                MagicsockMetrics,
                send_data_network_down,
                transmit.contents.len() as _
            );
            return Err(io::Error::new(
                io::ErrorKind::NotConnected,
                "connection closed",
            ));
        }
        match MappedAddr::from(transmit.destination) {
            MappedAddr::None(dest) => {
                error!(%dest, "Cannot convert to a mapped address, voiding transmit.");
                // Returning Ok here means we let QUIC timeout.
                // Returning an error would immediately fail a connection.
                // The philosophy of quinn-udp is that a UDP connection could
                // come back at any time or missing should be transient so chooses to let
                // these kind of errors time out.  See test_try_send_no_send_addr to try
                // this out.
                Ok(())
            }
            MappedAddr::NodeId(dest) => {
                trace!(
                    dst = %dest,
                    src = ?transmit.src_ip,
                    len = %transmit.contents.len(),
                    "sending",
                );

                // Get the node's relay address and best direct address, as well
                // as any pings that need to be sent for hole-punching purposes.
                let mut transmit = transmit.clone();
                match self
                    .node_map
                    .get_send_addrs(dest, self.ipv6_reported.load(Ordering::Relaxed))
                {
                    Some((node_id, udp_addr, relay_url, msgs)) => {
                        let mut pings_sent = false;
                        // If we have pings to send, we *have* to send them out first.
                        if !msgs.is_empty() {
                            if let Err(err) = self.try_send_ping_actions(msgs) {
                                warn!(
                                    node = %node_id.fmt_short(),
                                    "failed to handle ping actions: {err:#}",
                                );
                            }
                            pings_sent = true;
                        }

                        let mut udp_sent = false;
                        let mut udp_error = None;
                        let mut relay_sent = false;
                        let mut relay_error = None;

                        // send udp
                        if let Some(addr) = udp_addr {
                            // rewrite target address
                            transmit.destination = addr;
                            match self.try_send_udp(addr, &transmit) {
                                Ok(()) => {
                                    trace!(node = %node_id.fmt_short(), dst = %addr,
                                   "sent transmit over UDP");
                                    udp_sent = true;
                                }
                                Err(err) => {
                                    // No need to print "WouldBlock" errors to the console
                                    if err.kind() != io::ErrorKind::WouldBlock {
                                        warn!(
                                            node = %node_id.fmt_short(),
                                            dst = %addr,
                                            "failed to send udp: {err:#}"
                                        );
                                    }
                                    udp_error = Some(err);
                                }
                            }
                        }

                        // send relay
                        if let Some(ref relay_url) = relay_url {
                            match self.try_send_relay(relay_url, node_id, split_packets(&transmit))
                            {
                                Ok(()) => {
                                    relay_sent = true;
                                }
                                Err(err) => {
                                    relay_error = Some(err);
                                }
                            }
                        }

                        let udp_pending = udp_error
                            .as_ref()
                            .map(|err| err.kind() == io::ErrorKind::WouldBlock)
                            .unwrap_or_default();
                        let relay_pending = relay_error
                            .as_ref()
                            .map(|err| err.kind() == io::ErrorKind::WouldBlock)
                            .unwrap_or_default();
                        if udp_pending && relay_pending {
                            // Handle backpressure.
                            return Err(io::Error::new(io::ErrorKind::WouldBlock, "pending"));
                        } else {
                            if relay_sent || udp_sent {
                                trace!(
                                    node = %node_id.fmt_short(),
                                    send_udp = ?udp_addr,
                                    send_relay = ?relay_url,
                                    "sent transmit",
                                );
                            } else if !pings_sent {
                                // Returning Ok here means we let QUIC handle a timeout for a lost
                                // packet, same would happen if we returned any errors.  The
                                // philosophy of quinn-udp is that a UDP connection could come back
                                // at any time so these errors should be treated as transient and
                                // are just timeouts.  Hence we opt for returning Ok.  See
                                // test_try_send_no_udp_addr_or_relay_url to explore this further.
                                debug!(
                                    node = %node_id.fmt_short(),
                                    "no UDP or relay paths available for node, voiding transmit",
                                );
                                // We log this as debug instead of error, because this is a
                                // situation that comes up under normal operation. If this were an
                                // error log, it would unnecessarily pollute logs.
                                // This situation happens essentially when `pings_sent` is false,
                                // `relay_url` is `None`, so `relay_sent` is false, and the UDP
                                // path is blocking, so `udp_sent` is false and `udp_pending` is
                                // true.
                                // Alternatively returning a WouldBlock error here would
                                // potentially needlessly block sending on the relay path for the
                                // next datagram.
                            }
                            return Ok(());
                        }
                    }
                    None => {
                        error!(%dest, "no NodeState for mapped address, dropping transmit");
                        // Returning Ok here means we let QUIC timeout.  Returning WouldBlock
                        // triggers a hot loop.  Returning an error would immediately fail a
                        // connection.  The philosophy of quinn-udp is that a UDP connection could
                        // come back at any time or missing should be transient so chooses to let
                        // these kind of errors time out.  See test_try_send_no_send_addr to try
                        // this out.
                        return Ok(());
                    }
                }
            }
            MappedAddr::Ip(dest) => {
                trace!(
                    dst = %dest,
                    src = ?transmit.src_ip,
                    len = %transmit.contents.len(),
                    "sending",
                );

                // Check if this is a known IpMappedAddr, and if so, send over UDP
                let mut transmit = transmit.clone();

                // Get the socket addr
                match self.ip_mapped_addrs.get_ip_addr(&dest) {
                    Some(addr) => {
                        // rewrite target address
                        transmit.destination = addr;
                        // send udp
                        match self.try_send_udp(addr, &transmit) {
                            Ok(()) => {
                                trace!(dst = %addr,
                               "sent IpMapped transmit over UDP");
                            }
                            Err(err) => {
                                // No need to print "WouldBlock" errors to the console
                                if err.kind() == io::ErrorKind::WouldBlock {
                                    return Err(io::Error::new(
                                        io::ErrorKind::WouldBlock,
                                        "pending",
                                    ));
                                } else {
                                    warn!(
                                        dst = %addr,
                                        "failed to send IpMapped message over udp: {err:#}"
                                    );
                                }
                            }
                        }
                        return Ok(());
                    }
                    None => {
                        error!(%dest, "unknown mapped address, dropping transmit");
                        // Returning Ok here means we let QUIC timeout.
                        // Returning an error would immediately fail a connection.
                        // The philosophy of quinn-udp is that a UDP connection could
                        // come back at any time or missing should be transient so chooses to let
                        // these kind of errors time out.  See test_try_send_no_send_addr to try
                        // this out.
                        return Ok(());
                    }
                }
            }
        }
    }

    fn try_send_relay(
        &self,
        url: &RelayUrl,
        node: NodeId,
        contents: RelayContents,
    ) -> io::Result<()> {
        trace!(
            node = %node.fmt_short(),
            relay_url = %url,
            count = contents.len(),
            len = contents.iter().map(|c| c.len()).sum::<usize>(),
            "send relay",
        );
        let msg = RelaySendItem {
            remote_node: node,
            url: url.clone(),
            datagrams: contents,
        };
        match self.relay_datagram_send_channel.try_send(msg) {
            Ok(_) => {
                trace!(node = %node.fmt_short(), relay_url = %url,
                       "send relay: message queued");
                Ok(())
            }
            Err(mpsc::error::TrySendError::Closed(_)) => {
                error!(node = %node.fmt_short(), relay_url = %url,
                      "send relay: message dropped, channel to actor is closed");
                Err(io::Error::new(
                    io::ErrorKind::ConnectionReset,
                    "channel to actor is closed",
                ))
            }
            Err(mpsc::error::TrySendError::Full(_)) => {
                warn!(node = %node.fmt_short(), relay_url = %url,
                      "send relay: message dropped, channel to actor is full");
                Err(io::Error::new(
                    io::ErrorKind::WouldBlock,
                    "channel to actor is full",
                ))
            }
        }
    }

    fn try_send_udp(&self, addr: SocketAddr, transmit: &quinn_udp::Transmit) -> io::Result<()> {
        let conn = self.conn_for_addr(addr)?;
        conn.try_send(transmit)?;
        let total_bytes: u64 = transmit.contents.len() as u64;
        if addr.is_ipv6() {
            inc_by!(MagicsockMetrics, send_ipv6, total_bytes);
        } else {
            inc_by!(MagicsockMetrics, send_ipv4, total_bytes);
        }
        Ok(())
    }

    fn conn_for_addr(&self, addr: SocketAddr) -> io::Result<&UdpConn> {
        let sock = match addr {
            SocketAddr::V4(_) => &self.pconn4,
            SocketAddr::V6(_) => self
                .pconn6
                .as_ref()
                .ok_or(io::Error::new(io::ErrorKind::Other, "no IPv6 connection"))?,
        };
        Ok(sock)
    }

    /// NOTE: Receiving on a [`Self::closed`] socket will return [`Poll::Pending`] indefinitely.
    #[instrument(skip_all)]
    fn poll_recv(
        &self,
        cx: &mut Context,
        bufs: &mut [io::IoSliceMut<'_>],
        metas: &mut [quinn_udp::RecvMeta],
    ) -> Poll<io::Result<usize>> {
        debug_assert_eq!(bufs.len(), metas.len(), "non matching bufs & metas");
        if self.is_closed() {
            return Poll::Pending;
        }

        // Three macros to help polling: they return if they get a result, execution
        // continues if they were Pending and we need to poll others (or finally return
        // Pending).
        macro_rules! poll_ipv4 {
            () => {
                match self.pconn4.poll_recv(cx, bufs, metas)? {
                    Poll::Pending | Poll::Ready(0) => {}
                    Poll::Ready(n) => {
                        self.process_udp_datagrams(true, &mut bufs[..n], &mut metas[..n]);
                        return Poll::Ready(Ok(n));
                    }
                }
            };
        }
        macro_rules! poll_ipv6 {
            () => {
                if let Some(ref pconn) = self.pconn6 {
                    match pconn.poll_recv(cx, bufs, metas)? {
                        Poll::Pending | Poll::Ready(0) => {}
                        Poll::Ready(n) => {
                            self.process_udp_datagrams(false, &mut bufs[..n], &mut metas[..n]);
                            return Poll::Ready(Ok(n));
                        }
                    }
                }
            };
        }
        macro_rules! poll_relay {
            () => {
                match self.poll_recv_relay(cx, bufs, metas) {
                    Poll::Pending => {}
                    Poll::Ready(n) => return Poll::Ready(n),
                }
            };
        }

        let counter = self.poll_recv_counter.fetch_add(1, Ordering::Relaxed);
        match counter % 3 {
            0 => {
                // order of polling: UDPv4, UDPv6, relay
                poll_ipv4!();
                poll_ipv6!();
                poll_relay!();
                Poll::Pending
            }
            1 => {
                // order of polling: UDPv6, relay, UDPv4
                poll_ipv6!();
                poll_relay!();
                poll_ipv4!();
                Poll::Pending
            }
            _ => {
                // order of polling: relay, UDPv4, UDPv6
                poll_relay!();
                poll_ipv4!();
                poll_ipv6!();
                Poll::Pending
            }
        }
    }

    /// Process datagrams received from UDP sockets.
    ///
    /// All the `bufs` and `metas` should have initialized packets in them.
    ///
    /// This fixes up the datagrams to use the correct [`NodeIdMappedAddr`] and extracts DISCO
    /// packets, processing them inside the magic socket.
    fn process_udp_datagrams(
        &self,
        from_ipv4: bool,
        bufs: &mut [io::IoSliceMut<'_>],
        metas: &mut [quinn_udp::RecvMeta],
    ) {
        debug_assert_eq!(bufs.len(), metas.len(), "non matching bufs & metas");

        // Adding the IP address we received something on results in Quinn using this
        // address on the send path to send from.  However we let Quinn use a
        // NodeIdMappedAddress, not a real address.  So we used to substitute our bind address
        // here so that Quinn would send on the right address.  But that would sometimes
        // result in the wrong address family and Windows trips up on that.
        //
        // What should be done is that this dst_ip from the RecvMeta is stored in the
        // NodeState/PathState.  Then on the send path it should be retrieved from the
        // NodeState/PathSate together with the send address and substituted at send time.
        // This is relevant for IPv6 link-local addresses where the OS otherwise does not
        // know which intervace to send from.
        #[cfg(not(windows))]
        let dst_ip = self.normalized_local_addr().ok().map(|addr| addr.ip());
        // Reasoning for this here:
        // https://github.com/n0-computer/iroh/pull/2595#issuecomment-2290947319
        #[cfg(windows)]
        let dst_ip = None;

        let mut quic_packets_total = 0;

        for (meta, buf) in metas.iter_mut().zip(bufs.iter_mut()) {
            let mut buf_contains_quic_datagrams = false;
            let mut quic_datagram_count = 0;
            if meta.len > meta.stride {
                trace!(%meta.len, %meta.stride, "GRO datagram received");
                inc!(MagicsockMetrics, recv_gro_datagrams);
            }

            // Chunk through the datagrams in this GRO payload to find disco and stun
            // packets and forward them to the actor
            for datagram in buf[..meta.len].chunks_mut(meta.stride) {
                if datagram.len() < meta.stride {
                    trace!(
                        len = %datagram.len(),
                        %meta.stride,
                        "Last GRO datagram smaller than stride",
                    );
                }

                // Detect DISCO and STUN datagrams and process them.  Overwrite the first
                // byte of those packets with zero to make Quinn ignore the packet.  This
                // relies on quinn::EndpointConfig::grease_quic_bit being set to `false`,
                // which we do in Endpoint::bind.
                if stun::is(datagram) {
                    trace!(src = %meta.addr, len = %meta.stride, "UDP recv: stun packet");
                    let packet2 = Bytes::copy_from_slice(datagram);
                    self.net_reporter.receive_stun_packet(packet2, meta.addr);
                    datagram[0] = 0u8;
                } else if let Some((sender, sealed_box)) = disco::source_and_box(datagram) {
                    trace!(src = %meta.addr, len = %meta.stride, "UDP recv: disco packet");
                    self.handle_disco_message(
                        sender,
                        sealed_box,
                        DiscoMessageSource::Udp(meta.addr),
                    );
                    datagram[0] = 0u8;
                } else {
                    trace!(src = %meta.addr, len = %meta.stride, "UDP recv: quic packet");
                    if from_ipv4 {
                        inc_by!(MagicsockMetrics, recv_data_ipv4, datagram.len() as _);
                    } else {
                        inc_by!(MagicsockMetrics, recv_data_ipv6, datagram.len() as _);
                    }
                    quic_datagram_count += 1;
                    buf_contains_quic_datagrams = true;
                };
            }

            if buf_contains_quic_datagrams {
                // Update the NodeMap and remap RecvMeta to the NodeIdMappedAddr.
                match self.node_map.receive_udp(meta.addr) {
                    None => {
                        // Check if this address is mapped to an IpMappedAddr
                        if let Some(ip_mapped_addr) =
                            self.ip_mapped_addrs.get_mapped_addr(&meta.addr)
                        {
                            trace!(
                                src = ?meta.addr,
                                count = %quic_datagram_count,
                                len = meta.len,
                                "UDP recv QUIC address discovery packets",
                            );
                            quic_packets_total += quic_datagram_count;
                            meta.addr = ip_mapped_addr.socket_addr();
                        } else {
                            warn!(
                                src = ?meta.addr,
                                count = %quic_datagram_count,
                                len = meta.len,
                                "UDP recv quic packets: no node state found, skipping",
                            );
                            // If we have no node state for the from addr, set len to 0 to make
                            // quinn skip the buf completely.
                            meta.len = 0;
                        }
                    }
                    Some((node_id, quic_mapped_addr)) => {
                        trace!(
                            src = ?meta.addr,
                            node = %node_id.fmt_short(),
                            count = %quic_datagram_count,
                            len = meta.len,
                            "UDP recv quic packets",
                        );
                        quic_packets_total += quic_datagram_count;
                        meta.addr = quic_mapped_addr.socket_addr();
                    }
                }
            } else {
                // If all datagrams in this buf are DISCO or STUN, set len to zero to make
                // Quinn skip the buf completely.
                meta.len = 0;
            }
            // Normalize local_ip
            meta.dst_ip = dst_ip;
        }

        if quic_packets_total > 0 {
            inc_by!(MagicsockMetrics, recv_datagrams, quic_packets_total as _);
            trace!("UDP recv: {} packets", quic_packets_total);
        }
    }

    #[instrument(skip_all)]
    fn poll_recv_relay(
        &self,
        cx: &mut Context,
        bufs: &mut [io::IoSliceMut<'_>],
        metas: &mut [quinn_udp::RecvMeta],
    ) -> Poll<io::Result<usize>> {
        let mut num_msgs = 0;
        'outer: for (buf_out, meta_out) in bufs.iter_mut().zip(metas.iter_mut()) {
            if self.is_closed() {
                break;
            }

            // For each output buffer keep polling the datagrams from the relay until one is
            // a QUIC datagram to be placed into the output buffer.  Or the channel is empty.
            loop {
                let recv = match self.relay_datagram_recv_queue.poll_recv(cx) {
                    Poll::Ready(Ok(recv)) => recv,
                    Poll::Ready(Err(err)) => {
                        error!("relay_recv_channel closed: {err:#}");
                        return Poll::Ready(Err(io::Error::new(
                            io::ErrorKind::NotConnected,
                            "connection closed",
                        )));
                    }
                    Poll::Pending => {
                        break 'outer;
                    }
                };
                match self.process_relay_read_result(recv) {
                    None => {
                        // Received a DISCO or STUN datagram that was handled internally.
                        continue;
                    }
                    Some((node_id, meta, buf)) => {
                        inc_by!(MagicsockMetrics, recv_data_relay, buf.len() as _);
                        trace!(
                            src = %meta.addr,
                            node = %node_id.fmt_short(),
                            count = meta.len / meta.stride,
                            len = meta.len,
                            "recv quic packets from relay",
                        );
                        buf_out[..buf.len()].copy_from_slice(&buf);
                        *meta_out = meta;
                        num_msgs += 1;
                        break;
                    }
                }
            }
        }

        // If we have any msgs to report, they are in the first `num_msgs_total` slots
        if num_msgs > 0 {
            inc_by!(MagicsockMetrics, recv_datagrams, num_msgs as _);
            Poll::Ready(Ok(num_msgs))
        } else {
            Poll::Pending
        }
    }

    /// Process datagrams received from the relay server into incoming Quinn datagrams.
    ///
    /// This will transform datagrams received from the relay server into Quinn datagrams to
    /// receive, adding the [`quinn_udp::RecvMeta`].
    ///
    /// If the incoming datagram is a DISCO packet it will be handled internally and `None`
    /// is returned.
    fn process_relay_read_result(
        &self,
        dm: RelayRecvDatagram,
    ) -> Option<(NodeId, quinn_udp::RecvMeta, Bytes)> {
        trace!("process_relay_read {} bytes", dm.buf.len());
        if dm.buf.is_empty() {
            warn!("received empty relay packet");
            return None;
        }

        if self.handle_relay_disco_message(&dm.buf, &dm.url, dm.src) {
            // DISCO messages are handled internally in the MagicSock, do not pass to Quinn.
            return None;
        }

        let quic_mapped_addr = self.node_map.receive_relay(&dm.url, dm.src);

        // Normalize local_ip
        #[cfg(not(windows))]
        let dst_ip = self.normalized_local_addr().ok().map(|addr| addr.ip());
        // Reasoning for this here:
        // https://github.com/n0-computer/iroh/pull/2595#issuecomment-2290947319
        #[cfg(windows)]
        let dst_ip = None;

        let meta = quinn_udp::RecvMeta {
            len: dm.buf.len(),
            stride: dm.buf.len(),
            addr: quic_mapped_addr.socket_addr(),
            dst_ip,
            ecn: None,
        };
        Some((dm.src, meta, dm.buf))
    }

    fn handle_relay_disco_message(
        &self,
        msg: &[u8],
        url: &RelayUrl,
        relay_node_src: PublicKey,
    ) -> bool {
        match disco::source_and_box(msg) {
            Some((source, sealed_box)) => {
                if relay_node_src != source {
                    // TODO: return here?
                    warn!("Received relay disco message from connection for {}, but with message from {}", relay_node_src.fmt_short(), source.fmt_short());
                }
                self.handle_disco_message(
                    source,
                    sealed_box,
                    DiscoMessageSource::Relay {
                        url: url.clone(),
                        key: relay_node_src,
                    },
                );
                true
            }
            None => false,
        }
    }

    /// Handles a discovery message.
    #[instrument("disco_in", skip_all, fields(node = %sender.fmt_short(), %src))]
    fn handle_disco_message(&self, sender: PublicKey, sealed_box: &[u8], src: DiscoMessageSource) {
        trace!("handle_disco_message start");
        if self.is_closed() {
            return;
        }

        // We're now reasonably sure we're expecting communication from
        // this node, do the heavy crypto lifting to see what they want.
        let dm = match self.disco_secrets.unseal_and_decode(
            &self.secret_encryption_key,
            sender,
            sealed_box.to_vec(),
        ) {
            Ok(dm) => dm,
            Err(DiscoBoxError::Open(err)) => {
                warn!(?err, "failed to open disco box");
                inc!(MagicsockMetrics, recv_disco_bad_key);
                return;
            }
            Err(DiscoBoxError::Parse(err)) => {
                // Couldn't parse it, but it was inside a correctly
                // signed box, so just ignore it, assuming it's from a
                // newer version of Tailscale that we don't
                // understand. Not even worth logging about, lest it
                // be too spammy for old clients.

                inc!(MagicsockMetrics, recv_disco_bad_parse);
                debug!(?err, "failed to parse disco message");
                return;
            }
        };

        if src.is_relay() {
            inc!(MagicsockMetrics, recv_disco_relay);
        } else {
            inc!(MagicsockMetrics, recv_disco_udp);
        }

        let span = trace_span!("handle_disco", ?dm);
        let _guard = span.enter();
        trace!("receive disco message");
        match dm {
            disco::Message::Ping(ping) => {
                inc!(MagicsockMetrics, recv_disco_ping);
                self.handle_ping(ping, sender, src);
            }
            disco::Message::Pong(pong) => {
                inc!(MagicsockMetrics, recv_disco_pong);
                self.node_map.handle_pong(sender, &src, pong);
            }
            disco::Message::CallMeMaybe(cm) => {
                inc!(MagicsockMetrics, recv_disco_call_me_maybe);
                match src {
                    DiscoMessageSource::Relay { url, .. } => {
                        event!(
                            target: "iroh::_events::call-me-maybe::recv",
                            Level::DEBUG,
                            remote_node = sender.fmt_short(),
                            via = ?url,
                            their_addrs = ?cm.my_numbers,
                        );
                    }
                    _ => {
                        warn!("call-me-maybe packets should only come via relay");
                        return;
                    }
                }
                let ping_actions = self.node_map.handle_call_me_maybe(sender, cm);
                for action in ping_actions {
                    match action {
                        PingAction::SendCallMeMaybe { .. } => {
                            warn!("Unexpected CallMeMaybe as response of handling a CallMeMaybe");
                        }
                        PingAction::SendPing(ping) => {
                            self.send_ping_queued(ping);
                        }
                    }
                }
            }
        }
        trace!("disco message handled");
    }

    /// Handle a ping message.
    fn handle_ping(&self, dm: disco::Ping, sender: NodeId, src: DiscoMessageSource) {
        // Insert the ping into the node map, and return whether a ping with this tx_id was already
        // received.
        let addr: SendAddr = src.clone().into();
        let handled = self.node_map.handle_ping(sender, addr.clone(), dm.tx_id);
        match handled.role {
            PingRole::Duplicate => {
                debug!(%src, tx = %HEXLOWER.encode(&dm.tx_id), "received ping: path already confirmed, skip");
                return;
            }
            PingRole::LikelyHeartbeat => {}
            PingRole::NewPath => {
                debug!(%src, tx = %HEXLOWER.encode(&dm.tx_id), "received ping: new path");
            }
            PingRole::Activate => {
                debug!(%src, tx = %HEXLOWER.encode(&dm.tx_id), "received ping: path active");
            }
        }

        // Send a pong.
        debug!(tx = %HEXLOWER.encode(&dm.tx_id), %addr, dstkey = %sender.fmt_short(),
               "sending pong");
        let pong = disco::Message::Pong(disco::Pong {
            tx_id: dm.tx_id,
            ping_observed_addr: addr.clone(),
        });
        event!(
            target: "iroh::_events::pong::sent",
            Level::DEBUG,
            remote_node = %sender.fmt_short(),
            dst = ?addr,
            txn = ?dm.tx_id,
        );

        if !self.send_disco_message_queued(addr.clone(), sender, pong) {
            warn!(%addr, "failed to queue pong");
        }

        if let Some(ping) = handled.needs_ping_back {
            debug!(
                %addr,
                dstkey = %sender.fmt_short(),
                "sending direct ping back",
            );
            self.send_ping_queued(ping);
        }
    }

    fn encode_disco_message(&self, dst_key: PublicKey, msg: &disco::Message) -> Bytes {
        self.disco_secrets.encode_and_seal(
            &self.secret_encryption_key,
            self.secret_key.public(),
            dst_key,
            msg,
        )
    }

    fn send_ping_queued(&self, ping: SendPing) {
        let SendPing {
            id,
            dst,
            dst_node,
            tx_id,
            purpose,
        } = ping;
        let msg = disco::Message::Ping(disco::Ping {
            tx_id,
            node_key: self.public_key(),
        });
        let sent = match dst {
            SendAddr::Udp(addr) => self
                .udp_disco_sender
                .try_send((addr, dst_node, msg))
                .is_ok(),
            SendAddr::Relay(ref url) => self.send_disco_message_relay(url, dst_node, msg),
        };
        if sent {
            let msg_sender = self.actor_sender.clone();
            trace!(%dst, tx = %HEXLOWER.encode(&tx_id), ?purpose, "ping sent (queued)");
            self.node_map
                .notify_ping_sent(id, dst, tx_id, purpose, msg_sender);
        } else {
            warn!(dst = ?dst, tx = %HEXLOWER.encode(&tx_id), ?purpose, "failed to send ping: queues full");
        }
    }

    /// Tries to send the ping actions.
    ///
    /// Note that on failure the (remaining) ping actions are simply dropped.  That's bad!
    /// The Endpoint will think a full ping was done and not request a new full-ping for a
    /// while.  We should probably be buffering the pings.
    fn try_send_ping_actions(&self, msgs: Vec<PingAction>) -> io::Result<()> {
        for msg in msgs {
            // Abort sending as soon as we know we are shutting down.
            if self.is_closing() || self.is_closed() {
                return Ok(());
            }
            match msg {
                PingAction::SendCallMeMaybe {
                    ref relay_url,
                    dst_node,
                } => {
                    self.send_or_queue_call_me_maybe(relay_url, dst_node);
                }
                PingAction::SendPing(ping) => {
                    self.try_send_ping(ping)?;
                }
            }
        }
        Ok(())
    }

    /// Send a disco message. UDP messages will be queued.
    ///
    /// If `dst` is [`SendAddr::Relay`], the message will be pushed into the relay client channel.
    /// If `dst` is [`SendAddr::Udp`], the message will be pushed into the udp disco send channel.
    ///
    /// Returns true if the channel had capacity for the message, and false if the message was
    /// dropped.
    fn send_disco_message_queued(
        &self,
        dst: SendAddr,
        dst_key: PublicKey,
        msg: disco::Message,
    ) -> bool {
        match dst {
            SendAddr::Udp(addr) => self.udp_disco_sender.try_send((addr, dst_key, msg)).is_ok(),
            SendAddr::Relay(ref url) => self.send_disco_message_relay(url, dst_key, msg),
        }
    }

    /// Send a disco message. UDP messages will be polled to send directly on the UDP socket.
    fn try_send_disco_message(
        &self,
        dst: SendAddr,
        dst_key: PublicKey,
        msg: disco::Message,
    ) -> io::Result<()> {
        match dst {
            SendAddr::Udp(addr) => {
                self.try_send_disco_message_udp(addr, dst_key, &msg)?;
            }
            SendAddr::Relay(ref url) => {
                if !self.send_disco_message_relay(url, dst_key, msg) {
                    return Err(io::Error::new(io::ErrorKind::Other, "Relay channel full"));
                }
            }
        }
        Ok(())
    }

    fn send_disco_message_relay(&self, url: &RelayUrl, dst: NodeId, msg: disco::Message) -> bool {
        debug!(node = %dst.fmt_short(), %url, %msg, "send disco message (relay)");
        let pkt = self.encode_disco_message(dst, &msg);
        inc!(MagicsockMetrics, send_disco_relay);
        match self.try_send_relay(url, dst, smallvec![pkt]) {
            Ok(()) => {
                if let disco::Message::CallMeMaybe(CallMeMaybe { ref my_numbers }) = msg {
                    event!(
                        target: "iroh::_events::call-me-maybe::sent",
                        Level::DEBUG,
                        remote_node = %dst.fmt_short(),
                        via = ?url,
                        addrs = ?my_numbers,
                    );
                }
                inc!(MagicsockMetrics, sent_disco_relay);
                disco_message_sent(&msg);
                true
            }
            Err(_) => false,
        }
    }

    async fn send_disco_message_udp(
        &self,
        dst: SocketAddr,
        dst_node: NodeId,
        msg: &disco::Message,
    ) -> io::Result<()> {
        n0_future::future::poll_fn(move |cx| {
            loop {
                match self.try_send_disco_message_udp(dst, dst_node, msg) {
                    Ok(()) => return Poll::Ready(Ok(())),
                    Err(err) if err.kind() == io::ErrorKind::WouldBlock => {
                        // This is the socket .try_send_disco_message_udp used.
                        let sock = self.conn_for_addr(dst)?;
                        match sock.as_socket_ref().poll_writable(cx) {
                            Poll::Ready(Ok(())) => continue,
                            Poll::Ready(Err(err)) => return Poll::Ready(Err(err)),
                            Poll::Pending => return Poll::Pending,
                        }
                    }
                    Err(err) => return Poll::Ready(Err(err)),
                }
            }
        })
        .await
    }

    fn try_send_disco_message_udp(
        &self,
        dst: SocketAddr,
        dst_node: NodeId,
        msg: &disco::Message,
    ) -> std::io::Result<()> {
        trace!(%dst, %msg, "send disco message (UDP)");
        if self.is_closed() {
            return Err(io::Error::new(
                io::ErrorKind::NotConnected,
                "connection closed",
            ));
        }
        let pkt = self.encode_disco_message(dst_node, msg);
        // TODO: These metrics will be wrong with the poll impl
        // Also - do we need it? I'd say the `sent_disco_udp` below is enough.
        inc!(MagicsockMetrics, send_disco_udp);
        let transmit = quinn_udp::Transmit {
            destination: dst,
            contents: &pkt,
            ecn: None,
            segment_size: None,
            src_ip: None, // TODO
        };
        let sent = self.try_send_udp(dst, &transmit);
        match sent {
            Ok(()) => {
                trace!(%dst, node = %dst_node.fmt_short(), %msg, "sent disco message");
                inc!(MagicsockMetrics, sent_disco_udp);
                disco_message_sent(msg);
                Ok(())
            }
            Err(err) => {
                warn!(%dst, node = %dst_node.fmt_short(), ?msg, ?err,
                      "failed to send disco message");
                Err(err)
            }
        }
    }

    #[instrument(skip_all)]
    async fn handle_ping_actions(&mut self, msgs: Vec<PingAction>) {
        // TODO: This used to make sure that all ping actions are sent.  Though on the
        // poll_send/try_send path we also do fire-and-forget.  try_send_ping_actions()
        // really should store any unsent pings on the Inner and send them at the next
        // possible time.
        if let Err(err) = self.try_send_ping_actions(msgs) {
            warn!("Not all ping actions were sent: {err:#}");
        }
    }

    fn try_send_ping(&self, ping: SendPing) -> io::Result<()> {
        let SendPing {
            id,
            dst,
            dst_node,
            tx_id,
            purpose,
        } = ping;
        let msg = disco::Message::Ping(disco::Ping {
            tx_id,
            node_key: self.public_key(),
        });
        self.try_send_disco_message(dst.clone(), dst_node, msg)?;
        debug!(%dst, tx = %HEXLOWER.encode(&tx_id), ?purpose, "ping sent (polled)");
        let msg_sender = self.actor_sender.clone();
        self.node_map
            .notify_ping_sent(id, dst.clone(), tx_id, purpose, msg_sender);
        Ok(())
    }

    fn send_queued_call_me_maybes(&self) {
        let msg = self.direct_addrs.to_call_me_maybe_message();
        let msg = disco::Message::CallMeMaybe(msg);
        for (public_key, url) in self
            .pending_call_me_maybes
            .lock()
            .expect("poisoned")
            .drain()
        {
            if !self.send_disco_message_relay(&url, public_key, msg.clone()) {
                warn!(node = %public_key.fmt_short(), "relay channel full, dropping call-me-maybe");
            }
        }
    }

    /// Sends the call-me-maybe DISCO message, queuing if addresses are too stale.
    ///
    /// To send the call-me-maybe message, we need to know our current direct addresses.  If
    /// this information is too stale, the call-me-maybe is queued while a net_report run is
    /// scheduled.  Once this run finishes, the call-me-maybe will be sent.
    fn send_or_queue_call_me_maybe(&self, url: &RelayUrl, dst_node: NodeId) {
        match self.direct_addrs.fresh_enough() {
            Ok(()) => {
                let msg = self.direct_addrs.to_call_me_maybe_message();
                let msg = disco::Message::CallMeMaybe(msg);
                if !self.send_disco_message_relay(url, dst_node, msg) {
                    warn!(dstkey = %dst_node.fmt_short(), relayurl = %url,
                      "relay channel full, dropping call-me-maybe");
                } else {
                    debug!(dstkey = %dst_node.fmt_short(), relayurl = %url, "call-me-maybe sent");
                }
            }
            Err(last_refresh_ago) => {
                self.pending_call_me_maybes
                    .lock()
                    .expect("poisoned")
                    .insert(dst_node, url.clone());
                debug!(
                    ?last_refresh_ago,
                    "want call-me-maybe but direct addrs stale; queuing after restun",
                );
                self.re_stun("refresh-for-peering");
            }
        }
    }

    /// Triggers an address discovery. The provided why string is for debug logging only.
    #[instrument(skip_all)]
    fn re_stun(&self, why: &'static str) {
        debug!("re_stun: {}", why);
        inc!(MagicsockMetrics, re_stun_calls);
        self.direct_addr_update_state.schedule_run(why);
    }

    /// Publishes our address to a discovery service, if configured.
    ///
    /// Called whenever our addresses or home relay node changes.
    fn publish_my_addr(&self) {
        if let Some(ref discovery) = self.discovery {
            let relay_url = self.my_relay();
            let direct_addrs = self.direct_addrs.sockaddrs();
            let user_data = self
                .discovery_user_data
                .read()
                .expect("lock poisened")
                .clone();
            let data = NodeData::new(relay_url, direct_addrs).with_user_data(user_data);
            discovery.publish(&data);
        }
    }
}

#[derive(Clone, Debug)]
enum MappedAddr {
    NodeId(NodeIdMappedAddr),
    Ip(IpMappedAddr),
    None(SocketAddr),
}

impl From<SocketAddr> for MappedAddr {
    fn from(value: SocketAddr) -> Self {
        match value.ip() {
            IpAddr::V4(_) => MappedAddr::None(value),
            IpAddr::V6(addr) => {
                if let Ok(node_id_mapped_addr) = NodeIdMappedAddr::try_from(addr) {
                    MappedAddr::NodeId(node_id_mapped_addr)
                } else if let Ok(ip_mapped_addr) = IpMappedAddr::try_from(addr) {
                    MappedAddr::Ip(ip_mapped_addr)
                } else {
                    MappedAddr::None(value)
                }
            }
        }
    }
}

#[derive(Clone, Debug)]
enum DiscoMessageSource {
    Udp(SocketAddr),
    Relay { url: RelayUrl, key: PublicKey },
}

impl Display for DiscoMessageSource {
    fn fmt(&self, f: &mut std::fmt::Formatter) -> std::fmt::Result {
        match self {
            Self::Udp(addr) => write!(f, "Udp({addr})"),
            Self::Relay { ref url, key } => write!(f, "Relay({url}, {})", key.fmt_short()),
        }
    }
}

impl From<DiscoMessageSource> for SendAddr {
    fn from(value: DiscoMessageSource) -> Self {
        match value {
            DiscoMessageSource::Udp(addr) => SendAddr::Udp(addr),
            DiscoMessageSource::Relay { url, .. } => SendAddr::Relay(url),
        }
    }
}

impl From<&DiscoMessageSource> for SendAddr {
    fn from(value: &DiscoMessageSource) -> Self {
        match value {
            DiscoMessageSource::Udp(addr) => SendAddr::Udp(*addr),
            DiscoMessageSource::Relay { url, .. } => SendAddr::Relay(url.clone()),
        }
    }
}

impl DiscoMessageSource {
    fn is_relay(&self) -> bool {
        matches!(self, DiscoMessageSource::Relay { .. })
    }
}

/// Manages currently running direct addr discovery, aka net_report runs.
///
/// Invariants:
/// - only one direct addr update must be running at a time
/// - if an update is scheduled while another one is running, remember that
///   and start a new one when the current one has finished
#[derive(Debug)]
struct DirectAddrUpdateState {
    /// If running, set to the reason for the currently the update.
    running: sync::watch::Sender<Option<&'static str>>,
    /// If set, start a new update as soon as the current one is finished.
    want_update: std::sync::Mutex<Option<&'static str>>,
}

impl DirectAddrUpdateState {
    fn new() -> Self {
        let (running, _) = sync::watch::channel(None);
        DirectAddrUpdateState {
            running,
            want_update: Default::default(),
        }
    }

    /// Schedules a new run, either starting it immediately if none is running or
    /// scheduling it for later.
    fn schedule_run(&self, why: &'static str) {
        if self.is_running() {
            let _ = self.want_update.lock().expect("poisoned").insert(why);
        } else {
            self.run(why);
        }
    }

    /// Returns `true` if an update is currently in progress.
    fn is_running(&self) -> bool {
        self.running.borrow().is_some()
    }

    /// Trigger a new run.
    fn run(&self, why: &'static str) {
        self.running.send(Some(why)).ok();
    }

    /// Clears the current running state.
    fn finish_run(&self) {
        self.running.send(None).ok();
    }

    /// Returns the next update, if one is set.
    fn next_update(&self) -> Option<&'static str> {
        self.want_update.lock().expect("poisoned").take()
    }
}

impl Handle {
    /// Creates a magic [`MagicSock`] listening on [`Options::addr_v4`] and [`Options::addr_v6`].
    async fn new(opts: Options) -> Result<Self> {
        let me = opts.secret_key.public().fmt_short();

        Self::with_name(me, opts)
            .instrument(error_span!("magicsock"))
            .await
    }

    async fn with_name(me: String, opts: Options) -> Result<Self> {
        let port_mapper = portmapper::Client::default();

        let Options {
            addr_v4,
            addr_v6,
            secret_key,
            relay_map,
            node_map,
            discovery,
            discovery_user_data,
            dns_resolver,
            proxy_url,
            server_config,
            #[cfg(any(test, feature = "test-utils"))]
            insecure_skip_relay_cert_verify,
            #[cfg(any(test, feature = "test-utils"))]
            path_selection,
        } = opts;

        let relay_datagram_recv_queue = Arc::new(RelayDatagramRecvQueue::new());

        let (pconn4, pconn6) = bind(addr_v4, addr_v6)?;
        let port = pconn4.port();

        // NOTE: we can end up with a zero port if `std::net::UdpSocket::socket_addr` fails
        match port.try_into() {
            Ok(non_zero_port) => {
                port_mapper.update_local_port(non_zero_port);
            }
            Err(_zero_port) => debug!("Skipping port mapping with zero local port"),
        }
        let ipv4_addr = pconn4.local_addr()?;
        let ipv6_addr = pconn6.as_ref().and_then(|c| c.local_addr().ok());

        let ip_mapped_addrs = IpMappedAddresses::default();

        let net_reporter = net_report::Client::new(
            Some(port_mapper.clone()),
            dns_resolver.clone(),
            Some(ip_mapped_addrs.clone()),
        )?;

        let pconn4_sock = pconn4.as_socket();
        let pconn6_sock = pconn6.as_ref().map(|p| p.as_socket());

        let (actor_sender, actor_receiver) = mpsc::channel(256);
        let (relay_actor_sender, relay_actor_receiver) = mpsc::channel(256);
        let (relay_datagram_send_tx, relay_datagram_send_rx) = relay_datagram_send_channel();
        let (udp_disco_sender, mut udp_disco_receiver) = mpsc::channel(256);

        // load the node data
        let node_map = node_map.unwrap_or_default();
        #[cfg(any(test, feature = "test-utils"))]
        let node_map = NodeMap::load_from_vec(node_map, path_selection);
        #[cfg(not(any(test, feature = "test-utils")))]
        let node_map = NodeMap::load_from_vec(node_map);

        let secret_encryption_key = secret_ed_box(secret_key.secret());

        let inner = Arc::new(MagicSock {
            me,
            port: AtomicU16::new(port),
            secret_key,
            secret_encryption_key,
            proxy_url,
            local_addrs: std::sync::RwLock::new((ipv4_addr, ipv6_addr)),
            closing: AtomicBool::new(false),
            closed: AtomicBool::new(false),
            relay_datagram_recv_queue: relay_datagram_recv_queue.clone(),
            relay_datagram_send_channel: relay_datagram_send_tx,
            poll_recv_counter: AtomicUsize::new(0),
            actor_sender: actor_sender.clone(),
            ipv6_reported: Arc::new(AtomicBool::new(false)),
            relay_map,
            my_relay: Default::default(),
            net_reporter: net_reporter.addr(),
            pconn4,
            pconn6,
            disco_secrets: DiscoSecrets::default(),
            node_map,
            ip_mapped_addrs,
            udp_disco_sender,
            discovery,
            discovery_user_data: RwLock::new(discovery_user_data),
            direct_addrs: Default::default(),
            pending_call_me_maybes: Default::default(),
            direct_addr_update_state: DirectAddrUpdateState::new(),
            dns_resolver,
            #[cfg(any(test, feature = "test-utils"))]
            insecure_skip_relay_cert_verify,
            discovery_subscribers: DiscoverySubscribers::new(),
        });

        let mut endpoint_config = quinn::EndpointConfig::default();
        // Setting this to false means that quinn will ignore packets that have the QUIC fixed bit
        // set to 0. The fixed bit is the 3rd bit of the first byte of a packet.
        // For performance reasons and to not rewrite buffers we pass non-QUIC UDP packets straight
        // through to quinn. We set the first byte of the packet to zero, which makes quinn ignore
        // the packet if grease_quic_bit is set to false.
        endpoint_config.grease_quic_bit(false);

        let endpoint = quinn::Endpoint::new_with_abstract_socket(
            endpoint_config,
            Some(server_config),
            inner.clone(),
            Arc::new(quinn::TokioRuntime),
        )?;

        let mut actor_tasks = JoinSet::default();

        let relay_actor = RelayActor::new(inner.clone(), relay_datagram_recv_queue);
        let relay_actor_cancel_token = relay_actor.cancel_token();
        actor_tasks.spawn(
            async move {
                relay_actor
                    .run(relay_actor_receiver, relay_datagram_send_rx)
                    .await;
            }
            .instrument(info_span!("relay-actor")),
        );

        let inner2 = inner.clone();
        actor_tasks.spawn(async move {
            while let Some((dst, dst_key, msg)) = udp_disco_receiver.recv().await {
                if let Err(err) = inner2.send_disco_message_udp(dst, dst_key, &msg).await {
                    warn!(%dst, node = %dst_key.fmt_short(), ?err, "failed to send disco message (UDP)");
                }
            }
        });

        let inner2 = inner.clone();
        let network_monitor = netmon::Monitor::new().await?;
        let qad_endpoint = endpoint.clone();

        // create a client config for the endpoint to use for QUIC address discovery
        let root_store =
            rustls::RootCertStore::from_iter(webpki_roots::TLS_SERVER_ROOTS.iter().cloned());
        let client_config = rustls::client::ClientConfig::builder_with_provider(Arc::new(
            rustls::crypto::ring::default_provider(),
        ))
        .with_safe_default_protocol_versions()
        .expect("ring supports these")
        .with_root_certificates(root_store)
        .with_no_client_auth();
        let quic_config = Some(QuicConfig {
            ep: qad_endpoint,
            client_config,
            ipv4: true,
            ipv6: pconn6_sock.is_some(),
        });
        let net_report_config = net_report::Options::default()
            .stun_v4(Some(pconn4_sock.clone()))
            .stun_v6(pconn6_sock.clone())
            .quic_config(quic_config);

        actor_tasks.spawn(
            async move {
                let actor = Actor {
                    msg_receiver: actor_receiver,
                    msg_sender: actor_sender,
                    relay_actor_sender,
                    relay_actor_cancel_token,
                    msock: inner2,
                    periodic_re_stun_timer: new_re_stun_timer(false),
                    net_info_last: None,
                    port_mapper,
                    pconn4: pconn4_sock,
                    pconn6: pconn6_sock,
                    no_v4_send: false,
                    net_reporter,
                    network_monitor,
                    net_report_config,
                };

                if let Err(err) = actor.run().await {
                    warn!("relay handler errored: {:?}", err);
                }
            }
            .instrument(info_span!("actor")),
        );

        let c = Handle {
            msock: inner,
            actor_tasks: Arc::new(Mutex::new(actor_tasks)),
            endpoint,
        };

        Ok(c)
    }

    /// The underlying [`quinn::Endpoint`]
    pub fn endpoint(&self) -> &quinn::Endpoint {
        &self.endpoint
    }

    /// Closes the connection.
    ///
    /// Only the first close does anything. Any later closes return nil.
    /// Polling the socket ([`AsyncUdpSocket::poll_recv`]) will return [`Poll::Pending`]
    /// indefinitely after this call.
    #[instrument(skip_all, fields(me = %self.msock.me))]
    pub(crate) async fn close(&self) {
        trace!("magicsock closing...");
        // Initiate closing all connections, and refuse future connections.
        self.endpoint.close(0u16.into(), b"");

        // In the history of this code, this call had been
        // - removed: https://github.com/n0-computer/iroh/pull/1753
        // - then added back in: https://github.com/n0-computer/iroh/pull/2227/files#diff-ba27e40e2986a3919b20f6b412ad4fe63154af648610ea5d9ed0b5d5b0e2d780R573
        // - then removed again: https://github.com/n0-computer/iroh/pull/3165
        // and finally added back in together with this comment.
        // So before removing this call, please consider carefully.
        // Among other things, this call tries its best to make sure that any queued close frames
        // (e.g. via the call to `endpoint.close(...)` above), are flushed out to the sockets
        // *and acknowledged* (or time out with the "probe timeout" of usually 3 seconds).
        // This allows the other endpoints for these connections to be notified to release
        // their resources, or - depending on the protocol - that all data was received.
        // With the current quinn API, this is the only way to ensure protocol code can use
        // connection close codes, and close the endpoint properly.
        // If this call is skipped, then connections that protocols close just shortly before the
        // call to `Endpoint::close` will in most cases cause connection time-outs on remote ends.
        self.endpoint.wait_idle().await;

        if self.msock.is_closed() {
            return;
        }
        self.msock.closing.store(true, Ordering::Relaxed);
        // If this fails, then there's no receiver listening for shutdown messages,
        // so nothing to shut down anyways.
        self.msock
            .actor_sender
            .send(ActorMessage::Shutdown)
            .await
            .ok();
        self.msock.closed.store(true, Ordering::SeqCst);

        let mut tasks = self.actor_tasks.lock().await;

        // give the tasks a moment to shutdown cleanly
        let tasks_ref = &mut tasks;
        let shutdown_done = time::timeout(Duration::from_millis(100), async move {
            while let Some(task) = tasks_ref.join_next().await {
                if let Err(err) = task {
                    warn!("unexpected error in task shutdown: {:?}", err);
                }
            }
        })
        .await;
        if shutdown_done.is_ok() {
            warn!("tasks shutdown complete");
            // shutdown all tasks
            warn!("aborting remaining {}/3 tasks", tasks.len());
            tasks.shutdown().await;
        }
        trace!("magicsock closed");
    }
}

#[derive(Debug, Default)]
struct DiscoSecrets(std::sync::Mutex<HashMap<PublicKey, SharedSecret>>);

impl DiscoSecrets {
    fn get<F, T>(&self, secret: &crypto_box::SecretKey, node_id: PublicKey, cb: F) -> T
    where
        F: FnOnce(&mut SharedSecret) -> T,
    {
        let mut inner = self.0.lock().expect("poisoned");
        let x = inner.entry(node_id).or_insert_with(|| {
            let public_key = public_ed_box(&node_id.public());
            SharedSecret::new(secret, &public_key)
        });
        cb(x)
    }

    fn encode_and_seal(
        &self,
        this_secret_key: &crypto_box::SecretKey,
        this_node_id: NodeId,
        other_node_id: NodeId,
        msg: &disco::Message,
    ) -> Bytes {
        let mut seal = msg.as_bytes();
        self.get(this_secret_key, other_node_id, |secret| {
            secret.seal(&mut seal)
        });
        disco::encode_message(&this_node_id, seal).into()
    }
    fn unseal_and_decode(
        &self,
        secret: &crypto_box::SecretKey,
        node_id: PublicKey,
        mut sealed_box: Vec<u8>,
    ) -> Result<disco::Message, DiscoBoxError> {
        self.get(secret, node_id, |secret| secret.open(&mut sealed_box))?;
        disco::Message::from_bytes(&sealed_box).map_err(DiscoBoxError::Parse)
    }
}

#[derive(Debug, thiserror::Error)]
enum DiscoBoxError {
    #[error("Failed to open crypto box")]
    Open(#[from] DecryptionError),
    #[error("Failed to parse disco message")]
    Parse(anyhow::Error),
}

/// Creates a sender and receiver pair for sending datagrams to the [`RelayActor`].
///
/// These includes the waker coordination required to support [`AsyncUdpSocket::try_send`]
/// and [`quinn::UdpPoller::poll_writable`].
fn relay_datagram_send_channel() -> (
    RelayDatagramSendChannelSender,
    RelayDatagramSendChannelReceiver,
) {
    let (sender, receiver) = mpsc::channel(256);
    let wakers = Arc::new(std::sync::Mutex::new(Vec::new()));
    let tx = RelayDatagramSendChannelSender {
        sender,
        wakers: wakers.clone(),
    };
    let rx = RelayDatagramSendChannelReceiver { receiver, wakers };
    (tx, rx)
}

/// Sender to send datagrams to the [`RelayActor`].
///
/// This includes the waker coordination required to support [`AsyncUdpSocket::try_send`]
/// and [`quinn::UdpPoller::poll_writable`].
#[derive(Debug, Clone)]
struct RelayDatagramSendChannelSender {
    sender: mpsc::Sender<RelaySendItem>,
    wakers: Arc<std::sync::Mutex<Vec<Waker>>>,
}

impl RelayDatagramSendChannelSender {
    fn try_send(
        &self,
        item: RelaySendItem,
    ) -> Result<(), mpsc::error::TrySendError<RelaySendItem>> {
        self.sender.try_send(item)
    }

    fn poll_writable(&self, cx: &mut Context) -> Poll<io::Result<()>> {
        match self.sender.capacity() {
            0 => {
                let mut wakers = self.wakers.lock().expect("poisoned");
                if !wakers.iter().any(|waker| waker.will_wake(cx.waker())) {
                    wakers.push(cx.waker().clone());
                }
                drop(wakers);
                if self.sender.capacity() != 0 {
                    // We "risk" a spurious wake-up in this case, but rather that
                    // than potentially skipping a receive.
                    Poll::Ready(Ok(()))
                } else {
                    Poll::Pending
                }
            }
            _ => Poll::Ready(Ok(())),
        }
    }
}

/// Receiver to send datagrams to the [`RelayActor`].
///
/// This includes the waker coordination required to support [`AsyncUdpSocket::try_send`]
/// and [`quinn::UdpPoller::poll_writable`].
#[derive(Debug)]
struct RelayDatagramSendChannelReceiver {
    receiver: mpsc::Receiver<RelaySendItem>,
    wakers: Arc<std::sync::Mutex<Vec<Waker>>>,
}

impl RelayDatagramSendChannelReceiver {
    async fn recv(&mut self) -> Option<RelaySendItem> {
        let item = self.receiver.recv().await;
        let mut wakers = self.wakers.lock().expect("poisoned");
        wakers.drain(..).for_each(Waker::wake);
        item
    }
}

/// A queue holding [`RelayRecvDatagram`]s that can be polled in async
/// contexts, and wakes up tasks when something adds items using [`try_send`].
///
/// This is used to transfer relay datagrams between the [`RelayActor`]
/// and [`MagicSock`].
///
/// [`try_send`]: Self::try_send
/// [`RelayActor`]: crate::magicsock::RelayActor
/// [`MagicSock`]: crate::magicsock::MagicSock
#[derive(Debug)]
struct RelayDatagramRecvQueue {
    queue: ConcurrentQueue<RelayRecvDatagram>,
    waker: AtomicWaker,
}

impl RelayDatagramRecvQueue {
    /// Creates a new, empty queue with a fixed size bound of 512 items.
    fn new() -> Self {
        Self {
            queue: ConcurrentQueue::bounded(512),
            waker: AtomicWaker::new(),
        }
    }

    /// Sends an item into this queue and wakes a potential task
    /// that's registered its waker with a [`poll_recv`] call.
    ///
    /// [`poll_recv`]: Self::poll_recv
    fn try_send(
        &self,
        item: RelayRecvDatagram,
    ) -> Result<(), concurrent_queue::PushError<RelayRecvDatagram>> {
        self.queue.push(item).inspect(|_| {
            self.waker.wake();
        })
    }

    /// Polls for new items in the queue.
    ///
    /// Although this method is available from `&self`, it must not be
    /// polled concurrently between tasks.
    ///
    /// Calling this will replace the current waker used. So if another task
    /// waits for this, that task's waker will be replaced and it won't be
    /// woken up for new items.
    ///
    /// The reason this method is made available as `&self` is because
    /// the interface for quinn's [`AsyncUdpSocket::poll_recv`] requires us
    /// to be able to poll from `&self`.
    fn poll_recv(&self, cx: &mut Context) -> Poll<Result<RelayRecvDatagram>> {
        match self.queue.pop() {
            Ok(value) => Poll::Ready(Ok(value)),
            Err(concurrent_queue::PopError::Empty) => {
                self.waker.register(cx.waker());

                match self.queue.pop() {
                    Ok(value) => {
                        self.waker.take();
                        Poll::Ready(Ok(value))
                    }
                    Err(concurrent_queue::PopError::Empty) => Poll::Pending,
                    Err(concurrent_queue::PopError::Closed) => {
                        self.waker.take();
                        Poll::Ready(Err(anyhow!("Queue closed")))
                    }
                }
            }
            Err(concurrent_queue::PopError::Closed) => Poll::Ready(Err(anyhow!("Queue closed"))),
        }
    }
}

impl AsyncUdpSocket for MagicSock {
    fn create_io_poller(self: Arc<Self>) -> Pin<Box<dyn quinn::UdpPoller>> {
        // To do this properly the MagicSock would need a registry of pollers.  For each
        // node we would look up the poller or create one.  Then on each try_send we can
        // look up the correct poller and configure it to poll the paths it needs.
        //
        // Note however that the current quinn impl calls UdpPoller::poll_writable()
        // **before** it calls try_send(), as opposed to how it is documented.  That is a
        // problem as we would not yet know the path that needs to be polled.  To avoid such
        // ambiguity the API could be changed to a .poll_send(&self, cx: &mut Context,
        // io_poller: Pin<&mut dyn UdpPoller>, transmit: &Transmit) -> Poll<io::Result<()>>
        // instead of the existing .try_send() because then we would have control over this.
        //
        // Right now however we have one single poller behaving the same for each
        // connection.  It checks all paths and returns Poll::Ready as soon as any path is
        // ready.
        let ipv4_poller = self.pconn4.create_io_poller();
        let ipv6_poller = self.pconn6.as_ref().map(|sock| sock.create_io_poller());
        let relay_sender = self.relay_datagram_send_channel.clone();
        Box::pin(IoPoller {
            ipv4_poller,
            ipv6_poller,
            relay_sender,
        })
    }

    fn try_send(&self, transmit: &quinn_udp::Transmit) -> io::Result<()> {
        self.try_send(transmit)
    }

    /// NOTE: Receiving on a closed socket will return [`Poll::Pending`] indefinitely.
    fn poll_recv(
        &self,
        cx: &mut Context,
        bufs: &mut [io::IoSliceMut<'_>],
        metas: &mut [quinn_udp::RecvMeta],
    ) -> Poll<io::Result<usize>> {
        self.poll_recv(cx, bufs, metas)
    }

    fn local_addr(&self) -> io::Result<SocketAddr> {
        match &*self.local_addrs.read().expect("not poisoned") {
            (ipv4, None) => {
                // Pretend to be IPv6, because our QuinnMappedAddrs
                // need to be IPv6.
                let ip: IpAddr = match ipv4.ip() {
                    IpAddr::V4(ip) => ip.to_ipv6_mapped().into(),
                    IpAddr::V6(ip) => ip.into(),
                };
                Ok(SocketAddr::new(ip, ipv4.port()))
            }
            (_, Some(ipv6)) => Ok(*ipv6),
        }
    }

    fn max_transmit_segments(&self) -> usize {
        if let Some(pconn6) = self.pconn6.as_ref() {
            std::cmp::min(
                pconn6.max_transmit_segments(),
                self.pconn4.max_transmit_segments(),
            )
        } else {
            self.pconn4.max_transmit_segments()
        }
    }

    fn max_receive_segments(&self) -> usize {
        if let Some(pconn6) = self.pconn6.as_ref() {
            // `max_receive_segments` controls the size of the `RecvMeta` buffer
            // that quinn creates. Having buffers slightly bigger than necessary
            // isn't terrible, and makes sure a single socket can read the maximum
            // amount with a single poll. We considered adding these numbers instead,
            // but we never get data from both sockets at the same time in `poll_recv`
            // and it's impossible and unnecessary to be refactored that way.
            std::cmp::max(
                pconn6.max_receive_segments(),
                self.pconn4.max_receive_segments(),
            )
        } else {
            self.pconn4.max_receive_segments()
        }
    }

    fn may_fragment(&self) -> bool {
        if let Some(pconn6) = self.pconn6.as_ref() {
            pconn6.may_fragment() || self.pconn4.may_fragment()
        } else {
            self.pconn4.may_fragment()
        }
    }
}

#[derive(Debug)]
struct IoPoller {
    ipv4_poller: Pin<Box<dyn quinn::UdpPoller>>,
    ipv6_poller: Option<Pin<Box<dyn quinn::UdpPoller>>>,
    relay_sender: RelayDatagramSendChannelSender,
}

impl quinn::UdpPoller for IoPoller {
    fn poll_writable(mut self: Pin<&mut Self>, cx: &mut Context) -> Poll<io::Result<()>> {
        // This version returns Ready as soon as any of them are ready.
        let this = &mut *self;
        match this.ipv4_poller.as_mut().poll_writable(cx) {
            Poll::Ready(_) => return Poll::Ready(Ok(())),
            Poll::Pending => (),
        }
        if let Some(ref mut ipv6_poller) = this.ipv6_poller {
            match ipv6_poller.as_mut().poll_writable(cx) {
                Poll::Ready(_) => return Poll::Ready(Ok(())),
                Poll::Pending => (),
            }
        }
        this.relay_sender.poll_writable(cx)
    }
}

#[derive(Debug)]
enum ActorMessage {
    Shutdown,
    EndpointPingExpired(usize, stun_rs::TransactionId),
    NetReport(Result<Option<Arc<net_report::Report>>>, &'static str),
    NetworkChange,
    #[cfg(test)]
    ForceNetworkChange(bool),
}

struct Actor {
    msock: Arc<MagicSock>,
    msg_receiver: mpsc::Receiver<ActorMessage>,
    msg_sender: mpsc::Sender<ActorMessage>,
    relay_actor_sender: mpsc::Sender<RelayActorMessage>,
    relay_actor_cancel_token: CancellationToken,
    /// When set, is an AfterFunc timer that will call MagicSock::do_periodic_stun.
    periodic_re_stun_timer: time::Interval,
    /// The `NetInfo` provided in the last call to `net_info_func`. It's used to deduplicate calls to netInfoFunc.
    net_info_last: Option<NetInfo>,

    // The underlying UDP sockets used to send/rcv packets.
    pconn4: Arc<UdpSocket>,
    pconn6: Option<Arc<UdpSocket>>,

    /// Configuration for net report
    net_report_config: net_report::Options,

    /// The NAT-PMP/PCP/UPnP prober/client, for requesting port mappings from NAT devices.
    port_mapper: portmapper::Client,

    /// Whether IPv4 UDP is known to be unable to transmit
    /// at all. This could happen if the socket is in an invalid state
    /// (as can happen on darwin after a network link status change).
    no_v4_send: bool,

    /// The prober that discovers local network conditions, including the closest relay relay and NAT mappings.
    net_reporter: net_report::Client,

    network_monitor: netmon::Monitor,
}

impl Actor {
    async fn run(mut self) -> Result<()> {
        // Setup network monitoring
        let (link_change_s, mut link_change_r) = mpsc::channel(8);
        let _token = self
            .network_monitor
            .subscribe(move |is_major| {
                let link_change_s = link_change_s.clone();
                async move {
                    link_change_s.send(is_major).await.ok();
                }
                .boxed()
            })
            .await?;

        // Let the the heartbeat only start a couple seconds later
        let mut direct_addr_heartbeat_timer = time::interval_at(
            time::Instant::now() + HEARTBEAT_INTERVAL,
            HEARTBEAT_INTERVAL,
        );
        let mut direct_addr_update_receiver =
            self.msock.direct_addr_update_state.running.subscribe();
        let mut portmap_watcher = self.port_mapper.watch_external_address();

        let mut discovery_events: BoxStream<DiscoveryItem> = Box::pin(n0_future::stream::empty());
        if let Some(d) = self.msock.discovery() {
            if let Some(events) = d.subscribe() {
                discovery_events = events;
            }
        }

        let mut receiver_closed = false;
        let mut portmap_watcher_closed = false;
        let mut link_change_closed = false;
        loop {
            inc!(Metrics, actor_tick_main);
            tokio::select! {
                msg = self.msg_receiver.recv(), if !receiver_closed => {
                    let Some(msg) = msg else {
                        trace!("tick: magicsock receiver closed");
                        inc!(Metrics, actor_tick_other);

                        receiver_closed = true;
                        continue;
                    };

                    trace!(?msg, "tick: msg");
                    inc!(Metrics, actor_tick_msg);
                    if self.handle_actor_message(msg).await {
                        return Ok(());
                    }
                }
                tick = self.periodic_re_stun_timer.tick() => {
                    trace!("tick: re_stun {:?}", tick);
                    inc!(Metrics, actor_tick_re_stun);
                    self.msock.re_stun("periodic");
                }
                change = portmap_watcher.changed(), if !portmap_watcher_closed => {
                    if change.is_err() {
                        trace!("tick: portmap watcher closed");
                        inc!(Metrics, actor_tick_other);

                        portmap_watcher_closed = true;
                        continue;
                    }

                    trace!("tick: portmap changed");
                    inc!(Metrics, actor_tick_portmap_changed);
                    let new_external_address = *portmap_watcher.borrow();
                    debug!("external address updated: {new_external_address:?}");
                    self.msock.re_stun("portmap_updated");
                },
                _ = direct_addr_heartbeat_timer.tick() => {
                    trace!(
                        "tick: direct addr heartbeat {} direct addrs",
                        self.msock.node_map.node_count(),
                    );
                    inc!(Metrics, actor_tick_direct_addr_heartbeat);
                    // TODO: this might trigger too many packets at once, pace this

                    self.msock.node_map.prune_inactive();
                    let msgs = self.msock.node_map.nodes_stayin_alive();
                    self.handle_ping_actions(msgs).await;
                }
                _ = direct_addr_update_receiver.changed() => {
                    let reason = *direct_addr_update_receiver.borrow();
                    trace!("tick: direct addr update receiver {:?}", reason);
                    inc!(Metrics, actor_tick_direct_addr_update_receiver);
                    if let Some(reason) = reason {
                        self.refresh_direct_addrs(reason).await;
                    }
                }
                is_major = link_change_r.recv(), if !link_change_closed => {
                    let Some(is_major) = is_major else {
                        trace!("tick: link change receiver closed");
                        inc!(Metrics, actor_tick_other);

                        link_change_closed = true;
                        continue;
                    };

                    trace!("tick: link change {}", is_major);
                    inc!(Metrics, actor_link_change);
                    self.handle_network_change(is_major).await;
                }
                // Even if `discovery_events` yields `None`, it could begin to yield
                // `Some` again in the future, so we don't want to disable this branch
                // forever like we do with the other branches that yield `Option`s
                Some(discovery_item) = discovery_events.next() => {
                    trace!("tick: discovery event, address discovered: {discovery_item:?}");
                    let provenance = discovery_item.provenance();
                    let node_addr = discovery_item.to_node_addr();
                    if let Err(e) = self.msock.add_node_addr(
                        node_addr,
                        Source::Discovery {
                            name: provenance.to_string()
                        }) {
                        let node_addr = discovery_item.to_node_addr();
                        warn!(?node_addr, "unable to add discovered node address to the node map: {e:?}");
                    }
                    // Send the discovery item to the subscribers of the discovery broadcast stream.
                    self.msock.discovery_subscribers.send(discovery_item);
                }
            }
        }
    }

    async fn handle_network_change(&mut self, is_major: bool) {
        debug!("link change detected: major? {}", is_major);

        if is_major {
            if let Err(err) = self.pconn4.rebind() {
                warn!("failed to rebind Udp IPv4 socket: {:?}", err);
            };
            if let Some(ref pconn6) = self.pconn6 {
                if let Err(err) = pconn6.rebind() {
                    warn!("failed to rebind Udp IPv6 socket: {:?}", err);
                };
            }
            self.msock.dns_resolver.clear_cache();
            self.msock.re_stun("link-change-major");
            self.close_stale_relay_connections().await;
            self.reset_endpoint_states();
        } else {
            self.msock.re_stun("link-change-minor");
        }
    }

    #[instrument(skip_all)]
    async fn handle_ping_actions(&mut self, msgs: Vec<PingAction>) {
        // TODO: This used to make sure that all ping actions are sent.  Though on the
        // poll_send/try_send path we also do fire-and-forget.  try_send_ping_actions()
        // really should store any unsent pings on the Inner and send them at the next
        // possible time.
        if let Err(err) = self.msock.try_send_ping_actions(msgs) {
            warn!("Not all ping actions were sent: {err:#}");
        }
    }

    /// Processes an incoming actor message.
    ///
    /// Returns `true` if it was a shutdown.
    async fn handle_actor_message(&mut self, msg: ActorMessage) -> bool {
        match msg {
            ActorMessage::Shutdown => {
                debug!("shutting down");

                self.msock.node_map.notify_shutdown();
                self.port_mapper.deactivate();
                self.relay_actor_cancel_token.cancel();

                debug!("shutdown complete");
                return true;
            }
            ActorMessage::EndpointPingExpired(id, txid) => {
                self.msock.node_map.notify_ping_timeout(id, txid);
            }
            ActorMessage::NetReport(report, why) => {
                match report {
                    Ok(report) => {
                        self.handle_net_report_report(report).await;
                    }
                    Err(err) => {
                        warn!(
                            "failed to generate net_report report for: {}: {:?}",
                            why, err
                        );
                    }
                }
                self.finalize_direct_addrs_update(why);
            }
            ActorMessage::NetworkChange => {
                self.network_monitor.network_change().await.ok();
            }
            #[cfg(test)]
            ActorMessage::ForceNetworkChange(is_major) => {
                self.handle_network_change(is_major).await;
            }
        }

        false
    }

    /// Refreshes knowledge about our direct addresses.
    ///
    /// In other words, this triggers a net_report run.
    ///
    /// Note that invoking this is managed by the [`DirectAddrUpdateState`] and this should
    /// never be invoked directly.  Some day this will be refactored to not allow this easy
    /// mistake to be made.
    #[instrument(level = "debug", skip_all)]
    async fn refresh_direct_addrs(&mut self, why: &'static str) {
        inc!(MagicsockMetrics, update_direct_addrs);

        debug!("starting direct addr update ({})", why);
        self.port_mapper.procure_mapping();
        self.update_net_info(why).await;
    }

    /// Updates the direct addresses of this magic socket.
    ///
    /// Updates the [`DiscoveredDirectAddrs`] of this [`MagicSock`] with the current set of
    /// direct addresses from:
    ///
    /// - The portmapper.
    /// - A net_report report.
    /// - The local interfaces IP addresses.
    fn update_direct_addresses(&mut self, net_report_report: Option<Arc<net_report::Report>>) {
        let portmap_watcher = self.port_mapper.watch_external_address();

        // We only want to have one DirectAddr for each SocketAddr we have.  So we store
        // this as a map of SocketAddr -> DirectAddrType.  At the end we will construct a
        // DirectAddr from each entry.
        let mut addrs: BTreeMap<SocketAddr, DirectAddrType> = BTreeMap::new();

        // First add PortMapper provided addresses.
        let maybe_port_mapped = *portmap_watcher.borrow();
        if let Some(portmap_ext) = maybe_port_mapped.map(SocketAddr::V4) {
            addrs
                .entry(portmap_ext)
                .or_insert(DirectAddrType::Portmapped);
            self.set_net_info_have_port_map();
        }

        // Next add STUN addresses from the net_report report.
        if let Some(net_report_report) = net_report_report {
            if let Some(global_v4) = net_report_report.global_v4 {
                addrs
                    .entry(global_v4.into())
                    .or_insert(DirectAddrType::Stun);

                // If they're behind a hard NAT and are using a fixed
                // port locally, assume they might've added a static
                // port mapping on their router to the same explicit
                // port that we are running with. Worst case it's an invalid candidate mapping.
                let port = self.msock.port.load(Ordering::Relaxed);
                if net_report_report
                    .mapping_varies_by_dest_ip
                    .unwrap_or_default()
                    && port != 0
                {
                    let mut addr = global_v4;
                    addr.set_port(port);
                    addrs
                        .entry(addr.into())
                        .or_insert(DirectAddrType::Stun4LocalPort);
                }
            }
            if let Some(global_v6) = net_report_report.global_v6 {
                addrs
                    .entry(global_v6.into())
                    .or_insert(DirectAddrType::Stun);
            }
        }

        let local_addr_v4 = self.pconn4.local_addr().ok();
        let local_addr_v6 = self.pconn6.as_ref().and_then(|c| c.local_addr().ok());

        let is_unspecified_v4 = local_addr_v4
            .map(|a| a.ip().is_unspecified())
            .unwrap_or(false);
        let is_unspecified_v6 = local_addr_v6
            .map(|a| a.ip().is_unspecified())
            .unwrap_or(false);

        let msock = self.msock.clone();

        // The following code can be slow, we do not want to block the caller since it would
        // block the actor loop.
        task::spawn(
            async move {
                // If a socket is bound to the unspecified address, create SocketAddrs for
                // each local IP address by pairing it with the port the socket is bound on.
                if is_unspecified_v4 || is_unspecified_v6 {
                    // Depending on the OS and network interfaces attached and their state
                    // enumerating the local interfaces can take a long time.  Especially
                    // Windows is very slow.
                    let LocalAddresses {
                        regular: mut ips,
                        loopback,
                    } = tokio::task::spawn_blocking(LocalAddresses::new)
                        .await
                        .expect("spawn panicked");
                    if ips.is_empty() && addrs.is_empty() {
                        // Include loopback addresses only if there are no other interfaces
                        // or public addresses, this allows testing offline.
                        ips = loopback;
                    }
                    for ip in ips {
                        let port_if_unspecified = match ip {
                            IpAddr::V4(_) if is_unspecified_v4 => {
                                local_addr_v4.map(|addr| addr.port())
                            }
                            IpAddr::V6(_) if is_unspecified_v6 => {
                                local_addr_v6.map(|addr| addr.port())
                            }
                            _ => None,
                        };
                        if let Some(port) = port_if_unspecified {
                            let addr = SocketAddr::new(ip, port);
                            addrs.entry(addr).or_insert(DirectAddrType::Local);
                        }
                    }
                }

                // If a socket is bound to a specific address, add it.
                if !is_unspecified_v4 {
                    if let Some(addr) = local_addr_v4 {
                        addrs.entry(addr).or_insert(DirectAddrType::Local);
                    }
                }
                if !is_unspecified_v6 {
                    if let Some(addr) = local_addr_v6 {
                        addrs.entry(addr).or_insert(DirectAddrType::Local);
                    }
                }

                // Finally create and store store all these direct addresses and send any
                // queued call-me-maybe messages.
                msock.store_direct_addresses(
                    addrs
                        .iter()
                        .map(|(addr, typ)| DirectAddr {
                            addr: *addr,
                            typ: *typ,
                        })
                        .collect(),
                );
                msock.send_queued_call_me_maybes();
            }
            .instrument(Span::current()),
        );
    }

    /// Called when a direct addr update is done, no matter if it was successful or not.
    fn finalize_direct_addrs_update(&mut self, why: &'static str) {
        let new_why = self.msock.direct_addr_update_state.next_update();
        if !self.msock.is_closed() {
            if let Some(new_why) = new_why {
                self.msock.direct_addr_update_state.run(new_why);
                return;
            }
            self.periodic_re_stun_timer = new_re_stun_timer(true);
        }

        self.msock.direct_addr_update_state.finish_run();
        debug!("direct addr update done ({})", why);
    }

    /// Updates `NetInfo.HavePortMap` to true.
    #[instrument(level = "debug", skip_all)]
    fn set_net_info_have_port_map(&mut self) {
        if let Some(ref mut net_info_last) = self.net_info_last {
            if net_info_last.have_port_map {
                // No change.
                return;
            }
            net_info_last.have_port_map = true;
            self.net_info_last = Some(net_info_last.clone());
        }
    }

    #[instrument(level = "debug", skip_all)]
    async fn call_net_info_callback(&mut self, ni: NetInfo) {
        if let Some(ref net_info_last) = self.net_info_last {
            if ni.basically_equal(net_info_last) {
                return;
            }
        }

        self.net_info_last = Some(ni);
    }

    /// Calls net_report.
    ///
    /// Note that invoking this is managed by [`DirectAddrUpdateState`] via
    /// [`Actor::refresh_direct_addrs`] and this should never be invoked directly.  Some day
    /// this will be refactored to not allow this easy mistake to be made.
    #[instrument(level = "debug", skip_all)]
    async fn update_net_info(&mut self, why: &'static str) {
        // Don't start a net report probe if we know
        // we are shutting down
        if self.msock.is_closing() || self.msock.is_closed() {
            debug!("skipping net_report, socket is shutting down");
            return;
        }
        if self.msock.relay_map.is_empty() {
            debug!("skipping net_report, empty RelayMap");
            self.msg_sender
                .send(ActorMessage::NetReport(Ok(None), why))
                .await
                .ok();
            return;
        }

        let relay_map = self.msock.relay_map.clone();
        let opts = self.net_report_config.clone();

        debug!("requesting net_report report");
        match self.net_reporter.get_report_channel(relay_map, opts).await {
            Ok(rx) => {
                let msg_sender = self.msg_sender.clone();
                task::spawn(async move {
                    let report = time::timeout(NET_REPORT_TIMEOUT, rx).await;
                    let report: anyhow::Result<_> = match report {
                        Ok(Ok(Ok(report))) => Ok(Some(report)),
                        Ok(Ok(Err(err))) => Err(err),
                        Ok(Err(_)) => Err(anyhow!("net_report report not received")),
                        Err(err) => Err(anyhow!("net_report report timeout: {:?}", err)),
                    };
                    msg_sender
                        .send(ActorMessage::NetReport(report, why))
                        .await
                        .ok();
                    // The receiver of the NetReport message will call
                    // .finalize_direct_addrs_update().
                });
            }
            Err(err) => {
                warn!("unable to start net_report generation: {:?}", err);
                self.finalize_direct_addrs_update(why);
            }
        }
    }

    async fn handle_net_report_report(&mut self, report: Option<Arc<net_report::Report>>) {
        if let Some(ref report) = report {
            self.msock
                .ipv6_reported
                .store(report.ipv6, Ordering::Relaxed);
            let r = &report;
            trace!(
                "setting no_v4_send {} -> {}",
                self.no_v4_send,
                !r.ipv4_can_send
            );
            self.no_v4_send = !r.ipv4_can_send;

            let have_port_map = self.port_mapper.watch_external_address().borrow().is_some();
            let mut ni = NetInfo {
                relay_latency: Default::default(),
                mapping_varies_by_dest_ip: r.mapping_varies_by_dest_ip,
                hair_pinning: r.hair_pinning,
                portmap_probe: r.portmap_probe.clone(),
                have_port_map,
                working_ipv6: Some(r.ipv6),
                os_has_ipv6: Some(r.os_has_ipv6),
                working_udp: Some(r.udp),
                working_icmp_v4: r.icmpv4,
                working_icmp_v6: r.icmpv6,
                preferred_relay: r.preferred_relay.clone(),
            };
            for (rid, d) in r.relay_v4_latency.iter() {
                ni.relay_latency
                    .insert(format!("{rid}-v4"), d.as_secs_f64());
            }
            for (rid, d) in r.relay_v6_latency.iter() {
                ni.relay_latency
                    .insert(format!("{rid}-v6"), d.as_secs_f64());
            }

            if ni.preferred_relay.is_none() {
                // Perhaps UDP is blocked. Pick a deterministic but arbitrary one.
                ni.preferred_relay = self.pick_relay_fallback();
            }

            if !self.set_nearest_relay(ni.preferred_relay.clone()) {
                ni.preferred_relay = None;
            }

            // TODO: set link type
            self.call_net_info_callback(ni).await;
        }
        self.update_direct_addresses(report);
    }

    fn set_nearest_relay(&mut self, relay_url: Option<RelayUrl>) -> bool {
        let my_relay = self.msock.my_relay();
        if relay_url == my_relay {
            // No change.
            return true;
        }
        let old_relay = self.msock.set_my_relay(relay_url.clone());

        if let Some(ref relay_url) = relay_url {
            inc!(MagicsockMetrics, relay_home_change);

            // On change, notify all currently connected relay servers and
            // start connecting to our home relay if we are not already.
            info!("home is now relay {}, was {:?}", relay_url, old_relay);
            self.msock.publish_my_addr();

            self.send_relay_actor(RelayActorMessage::SetHome {
                url: relay_url.clone(),
            });
        }

        true
    }

    /// Returns a deterministic relay node to connect to. This is only used if net_report
    /// couldn't find the nearest one, for instance, if UDP is blocked and thus STUN
    /// latency checks aren't working.
    ///
    /// If no the [`RelayMap`] is empty, returns `0`.
    fn pick_relay_fallback(&self) -> Option<RelayUrl> {
        // TODO: figure out which relay node most of our nodes are using,
        // and use that region as our fallback.
        //
        // If we already had selected something in the past and it has any
        // nodes, we want to stay on it. If there are no nodes at all,
        // stay on whatever relay we previously picked. If we need to pick
        // one and have no node info, pick a node randomly.
        //
        // We used to do the above for legacy clients, but never updated it for disco.

        let my_relay = self.msock.my_relay();
        if my_relay.is_some() {
            return my_relay;
        }

        let ids = self.msock.relay_map.urls().collect::<Vec<_>>();
        let mut rng = rand::rngs::StdRng::seed_from_u64(0);
        ids.choose(&mut rng).map(|c| (*c).clone())
    }

    /// Resets the preferred address for all nodes.
    /// This is called when connectivity changes enough that we no longer trust the old routes.
    #[instrument(skip_all, fields(me = %self.msock.me))]
    fn reset_endpoint_states(&mut self) {
        self.msock.node_map.reset_node_states()
    }

    /// Tells the relay actor to close stale relay connections.
    ///
    /// The relay connections who's local endpoints no longer exist after a network change
    /// will error out soon enough.  Closing them eagerly speeds this up however and allows
    /// re-establishing a relay connection faster.
    async fn close_stale_relay_connections(&self) {
        let ifs = interfaces::State::new().await;
        let local_ips = ifs
            .interfaces
            .values()
            .flat_map(|netif| netif.addrs())
            .map(|ipnet| ipnet.addr())
            .collect();
        self.send_relay_actor(RelayActorMessage::MaybeCloseRelaysOnRebind(local_ips));
    }

    fn send_relay_actor(&self, msg: RelayActorMessage) {
        match self.relay_actor_sender.try_send(msg) {
            Ok(_) => {}
            Err(mpsc::error::TrySendError::Closed(_)) => {
                warn!("unable to send to relay actor, already closed");
            }
            Err(mpsc::error::TrySendError::Full(_)) => {
                warn!("dropping message for relay actor, channel is full");
            }
        }
    }
}

fn new_re_stun_timer(initial_delay: bool) -> time::Interval {
    // Pick a random duration between 20 and 26 seconds (just under 30s,
    // a common UDP NAT timeout on Linux,etc)
    let mut rng = rand::thread_rng();
    let d: Duration = rng.gen_range(Duration::from_secs(20)..=Duration::from_secs(26));
    if initial_delay {
        debug!("scheduling periodic_stun to run in {}s", d.as_secs());
        time::interval_at(time::Instant::now() + d, d)
    } else {
        debug!(
            "scheduling periodic_stun to run immediately and in {}s",
            d.as_secs()
        );
        time::interval(d)
    }
}

/// Initial connection setup.
fn bind(
    addr_v4: Option<SocketAddrV4>,
    addr_v6: Option<SocketAddrV6>,
) -> Result<(UdpConn, Option<UdpConn>)> {
    let addr_v4 = addr_v4.unwrap_or_else(|| SocketAddrV4::new(Ipv4Addr::UNSPECIFIED, 0));
    let pconn4 = UdpConn::bind(SocketAddr::V4(addr_v4)).context("bind IPv4 failed")?;

    let ip4_port = pconn4.local_addr()?.port();
    let ip6_port = ip4_port.checked_add(1).unwrap_or(ip4_port - 1);
    let addr_v6 =
        addr_v6.unwrap_or_else(|| SocketAddrV6::new(Ipv6Addr::UNSPECIFIED, ip6_port, 0, 0));
    let pconn6 = match UdpConn::bind(SocketAddr::V6(addr_v6)) {
        Ok(conn) => Some(conn),
        Err(err) => {
            info!("bind ignoring IPv6 bind failure: {:?}", err);
            None
        }
    };

    Ok((pconn4, pconn6))
}

/// The discovered direct addresses of this [`MagicSock`].
///
/// These are all the [`DirectAddr`]s that this [`MagicSock`] is aware of for itself.
/// They include all locally bound ones as well as those discovered by other mechanisms like
/// STUN.
#[derive(derive_more::Debug, Default, Clone)]
struct DiscoveredDirectAddrs {
    /// The last set of discovered direct addresses.
    addrs: Watchable<Option<BTreeSet<DirectAddr>>>,

    /// The last time the direct addresses were updated, even if there was no change.
    ///
    /// This is only ever None at startup.
    updated_at: Arc<RwLock<Option<Instant>>>,
}

impl DiscoveredDirectAddrs {
    /// Updates the direct addresses, returns `true` if they changed, `false` if not.
    fn update(&self, addrs: BTreeSet<DirectAddr>) -> bool {
        *self.updated_at.write().expect("poisoned") = Some(Instant::now());
        let updated = self.addrs.set(Some(addrs)).is_ok();
        if updated {
            event!(
                target: "iroh::_events::direct_addrs",
                Level::DEBUG,
                addrs = ?self.addrs.get(),
            );
        }
        updated
    }

    fn sockaddrs(&self) -> BTreeSet<SocketAddr> {
        self.addrs
            .get()
            .unwrap_or_default()
            .into_iter()
            .map(|da| da.addr)
            .collect()
    }

    /// Whether the direct addr information is considered "fresh".
    ///
    /// If not fresh you should probably update the direct addresses before using this info.
    ///
    /// Returns `Ok(())` if fresh enough and `Err(elapsed)` if not fresh enough.
    /// `elapsed` is the time elapsed since the direct addresses were last updated.
    ///
    /// If there is no direct address information `Err(Duration::ZERO)` is returned.
    fn fresh_enough(&self) -> Result<(), Duration> {
        match *self.updated_at.read().expect("poisoned") {
            None => Err(Duration::ZERO),
            Some(time) => {
                let elapsed = time.elapsed();
                if elapsed <= ENDPOINTS_FRESH_ENOUGH_DURATION {
                    Ok(())
                } else {
                    Err(elapsed)
                }
            }
        }
    }

    fn to_call_me_maybe_message(&self) -> disco::CallMeMaybe {
        let my_numbers = self
            .addrs
            .get()
            .unwrap_or_default()
            .into_iter()
            .map(|da| da.addr)
            .collect();
        disco::CallMeMaybe { my_numbers }
    }
}

/// Split a transmit containing a GSO payload into individual packets.
///
/// This allocates the data.
///
/// If the transmit has a segment size it contains multiple GSO packets.  It will be split
/// into multiple packets according to that segment size.  If it does not have a segment
/// size, the contents will be sent as a single packet.
// TODO: If quinn stayed on bytes this would probably be much cheaper, probably.  Need to
// figure out where they allocate the Vec.
fn split_packets(transmit: &quinn_udp::Transmit) -> RelayContents {
    let mut res = SmallVec::with_capacity(1);
    let contents = transmit.contents;
    if let Some(segment_size) = transmit.segment_size {
        for chunk in contents.chunks(segment_size) {
            res.push(Bytes::from(chunk.to_vec()));
        }
    } else {
        res.push(Bytes::from(contents.to_vec()));
    }
    res
}

/// The fake address used by the QUIC layer to address a node.
///
/// You can consider this as nothing more than a lookup key for a node the [`MagicSock`] knows
/// about.
///
/// [`MagicSock`] can reach a node by several real socket addresses, or maybe even via the relay
/// node.  The QUIC layer however needs to address a node by a stable [`SocketAddr`] so
/// that normal socket APIs can function.  Thus when a new node is introduced to a [`MagicSock`]
/// it is given a new fake address.  This is the type of that address.
///
/// It is but a newtype.  And in our QUIC-facing socket APIs like [`AsyncUdpSocket`] it
/// comes in as the inner [`Ipv6Addr`], in those interfaces we have to be careful to do
/// the conversion to this type.
#[derive(Debug, Copy, Clone, PartialEq, Eq, Hash)]
pub(crate) struct NodeIdMappedAddr(Ipv6Addr);

/// Can occur when converting a [`SocketAddr`] to an [`NodeIdMappedAddr`]
#[derive(Debug, thiserror::Error)]
#[error("Failed to convert")]
pub struct NodeIdMappedAddrError;

/// Counter to always generate unique addresses for [`NodeIdMappedAddr`].
static NODE_ID_ADDR_COUNTER: AtomicU64 = AtomicU64::new(1);

impl NodeIdMappedAddr {
    /// The Prefix/L of our Unique Local Addresses.
    const ADDR_PREFIXL: u8 = 0xfd;
    /// The Global ID used in our Unique Local Addresses.
    const ADDR_GLOBAL_ID: [u8; 5] = [21, 7, 10, 81, 11];
    /// The Subnet ID used in our Unique Local Addresses.
    const ADDR_SUBNET: [u8; 2] = [0; 2];

    /// Generates a globally unique fake UDP address.
    ///
    /// This generates and IPv6 Unique Local Address according to RFC 4193.
    pub(crate) fn generate() -> Self {
        let mut addr = [0u8; 16];
        addr[0] = Self::ADDR_PREFIXL;
        addr[1..6].copy_from_slice(&Self::ADDR_GLOBAL_ID);
        addr[6..8].copy_from_slice(&Self::ADDR_SUBNET);

        let counter = NODE_ID_ADDR_COUNTER.fetch_add(1, Ordering::Relaxed);
        addr[8..16].copy_from_slice(&counter.to_be_bytes());

        Self(Ipv6Addr::from(addr))
    }

    /// Return the [`SocketAddr`] from the [`NodeIdMappedAddr`]
    pub(crate) fn socket_addr(&self) -> SocketAddr {
        SocketAddr::new(IpAddr::from(self.0), MAPPED_ADDR_PORT)
    }
}

impl TryFrom<Ipv6Addr> for NodeIdMappedAddr {
    type Error = NodeIdMappedAddrError;

    fn try_from(value: Ipv6Addr) -> std::result::Result<Self, Self::Error> {
        let octets = value.octets();
        if octets[0] == Self::ADDR_PREFIXL
            && octets[1..6] == Self::ADDR_GLOBAL_ID
            && octets[6..8] == Self::ADDR_SUBNET
        {
            return Ok(Self(value));
        }
        Err(NodeIdMappedAddrError)
    }
}

impl std::fmt::Display for NodeIdMappedAddr {
    fn fmt(&self, f: &mut std::fmt::Formatter) -> std::fmt::Result {
        write!(f, "NodeIdMappedAddr({})", self.0)
    }
}

fn disco_message_sent(msg: &disco::Message) {
    match msg {
        disco::Message::Ping(_) => {
            inc!(MagicsockMetrics, sent_disco_ping);
        }
        disco::Message::Pong(_) => {
            inc!(MagicsockMetrics, sent_disco_pong);
        }
        disco::Message::CallMeMaybe(_) => {
            inc!(MagicsockMetrics, sent_disco_call_me_maybe);
        }
    }
}

/// A *direct address* on which an iroh-node might be contactable.
///
/// Direct addresses are UDP socket addresses on which an iroh node could potentially be
/// contacted.  These can come from various sources depending on the network topology of the
/// iroh node, see [`DirectAddrType`] for the several kinds of sources.
#[derive(Debug, Clone, PartialEq, Eq, Hash, PartialOrd, Ord)]
pub struct DirectAddr {
    /// The address.
    pub addr: SocketAddr,
    /// The origin of this direct address.
    pub typ: DirectAddrType,
}

/// The type of direct address.
///
/// These are the various sources or origins from which an iroh node might have found a
/// possible [`DirectAddr`].
#[derive(Debug, Clone, Copy, PartialEq, Eq, Hash, PartialOrd, Ord)]
pub enum DirectAddrType {
    /// Not yet determined..
    Unknown,
    /// A locally bound socket address.
    Local,
    /// Public internet address discovered via STUN.
    ///
    /// When possible an iroh node will perform STUN to discover which is the address
    /// from which it sends data on the public internet.  This can be different from locally
    /// bound addresses when the node is on a local network which performs NAT or similar.
    Stun,
    /// An address assigned by the router using port mapping.
    ///
    /// When possible an iroh node will request a port mapping from the local router to
    /// get a publicly routable direct address.
    Portmapped,
    /// Hard NAT: STUN'ed IPv4 address + local fixed port.
    ///
    /// It is possible to configure iroh to bound to a specific port and independently
    /// configure the router to forward this port to the iroh node.  This indicates a
    /// situation like this, which still uses STUN to discover the public address.
    Stun4LocalPort,
}

impl Display for DirectAddrType {
    fn fmt(&self, f: &mut std::fmt::Formatter<'_>) -> std::fmt::Result {
        match self {
            DirectAddrType::Unknown => write!(f, "?"),
            DirectAddrType::Local => write!(f, "local"),
            DirectAddrType::Stun => write!(f, "stun"),
            DirectAddrType::Portmapped => write!(f, "portmap"),
            DirectAddrType::Stun4LocalPort => write!(f, "stun4localport"),
        }
    }
}

/// Contains information about the host's network state.
#[derive(Debug, Clone, PartialEq)]
struct NetInfo {
    /// Says whether the host's NAT mappings vary based on the destination IP.
    mapping_varies_by_dest_ip: Option<bool>,

    /// If their router does hairpinning. It reports true even if there's no NAT involved.
    hair_pinning: Option<bool>,

    /// Whether the host has IPv6 internet connectivity.
    working_ipv6: Option<bool>,

    /// Whether the OS supports IPv6 at all, regardless of whether IPv6 internet connectivity is available.
    os_has_ipv6: Option<bool>,

    /// Whether the host has UDP internet connectivity.
    working_udp: Option<bool>,

    /// Whether ICMPv4 works, `None` means not checked.
    working_icmp_v4: Option<bool>,

    /// Whether ICMPv6 works, `None` means not checked.
    working_icmp_v6: Option<bool>,

    /// Whether we have an existing portmap open (UPnP, PMP, or PCP).
    have_port_map: bool,

    /// Probe indicating the presence of port mapping protocols on the LAN.
    portmap_probe: Option<portmapper::ProbeOutput>,

    /// This node's preferred relay server for incoming traffic.
    ///
    /// The node might be be temporarily connected to multiple relay servers (to send to
    /// other nodes) but this is the relay on which you can always contact this node.  Also
    /// known as home relay.
    preferred_relay: Option<RelayUrl>,

    /// The fastest recent time to reach various relay STUN servers, in seconds.
    ///
    /// This should only be updated rarely, or when there's a
    /// material change, as any change here also gets uploaded to the control plane.
    relay_latency: BTreeMap<String, f64>,
}

impl NetInfo {
    /// Checks if this is probably still the same network as *other*.
    ///
    /// This tries to compare the network situation, without taking into account things
    /// expected to change a little like e.g. latency to the relay server.
    fn basically_equal(&self, other: &Self) -> bool {
        let eq_icmp_v4 = match (self.working_icmp_v4, other.working_icmp_v4) {
            (Some(slf), Some(other)) => slf == other,
            _ => true, // ignore for comparison if only one report had this info
        };
        let eq_icmp_v6 = match (self.working_icmp_v6, other.working_icmp_v6) {
            (Some(slf), Some(other)) => slf == other,
            _ => true, // ignore for comparison if only one report had this info
        };
        self.mapping_varies_by_dest_ip == other.mapping_varies_by_dest_ip
            && self.hair_pinning == other.hair_pinning
            && self.working_ipv6 == other.working_ipv6
            && self.os_has_ipv6 == other.os_has_ipv6
            && self.working_udp == other.working_udp
            && eq_icmp_v4
            && eq_icmp_v6
            && self.have_port_map == other.have_port_map
            && self.portmap_probe == other.portmap_probe
            && self.preferred_relay == other.preferred_relay
    }
}

#[cfg(test)]
mod tests {
    use anyhow::Context;
    use rand::RngCore;
    use tokio_util::task::AbortOnDropHandle;
    use tracing_test::traced_test;

    use super::*;
    use crate::{
        defaults::staging::{self, EU_RELAY_HOSTNAME},
        dns::DnsResolver,
        tls, Endpoint, RelayMode,
    };

    const ALPN: &[u8] = b"n0/test/1";

    impl MagicSock {
        #[track_caller]
        pub fn add_test_addr(&self, node_addr: NodeAddr) {
            self.add_node_addr(
                node_addr,
                Source::NamedApp {
                    name: "test".into(),
                },
            )
            .unwrap()
        }
    }

    /// Magicsock plus wrappers for sending packets
    #[derive(Clone)]
    struct MagicStack {
        secret_key: SecretKey,
        endpoint: Endpoint,
    }

    impl MagicStack {
        async fn new(relay_mode: RelayMode) -> Result<Self> {
            let secret_key = SecretKey::generate(rand::thread_rng());

            let mut transport_config = quinn::TransportConfig::default();
            transport_config.max_idle_timeout(Some(Duration::from_secs(10).try_into().unwrap()));

            let endpoint = Endpoint::builder()
                .secret_key(secret_key.clone())
                .transport_config(transport_config)
                .relay_mode(relay_mode)
                .alpns(vec![ALPN.to_vec()])
                .bind()
                .await?;

            Ok(Self {
                secret_key,
                endpoint,
            })
        }

        fn tracked_endpoints(&self) -> Vec<PublicKey> {
            self.endpoint
                .magic_sock()
                .list_remote_infos()
                .into_iter()
                .map(|ep| ep.node_id)
                .collect()
        }

        fn public(&self) -> PublicKey {
            self.secret_key.public()
        }
    }

    /// Monitors endpoint changes and plumbs things together.
    ///
    /// This is a way of connecting endpoints without a relay server.  Whenever the local
    /// endpoints of a magic endpoint change this address is added to the other magic
    /// sockets.  This function will await until the endpoints are connected the first time
    /// before returning.
    ///
    /// When the returned drop guard is dropped, the tasks doing this updating are stopped.
    #[instrument(skip_all)]
    async fn mesh_stacks(stacks: Vec<MagicStack>) -> Result<JoinSet<()>> {
        /// Registers endpoint addresses of a node to all other nodes.
        fn update_direct_addrs(
            stacks: &[MagicStack],
            my_idx: usize,
            new_addrs: BTreeSet<DirectAddr>,
        ) {
            let me = &stacks[my_idx];
            for (i, m) in stacks.iter().enumerate() {
                if i == my_idx {
                    continue;
                }

                let addr = NodeAddr {
                    node_id: me.public(),
                    relay_url: None,
                    direct_addresses: new_addrs.iter().map(|ep| ep.addr).collect(),
                };
                m.endpoint.magic_sock().add_test_addr(addr);
            }
        }

        // For each node, start a task which monitors its local endpoints and registers them
        // with the other nodes as local endpoints become known.
        let mut tasks = JoinSet::new();
        for (my_idx, m) in stacks.iter().enumerate() {
            let m = m.clone();
            let stacks = stacks.clone();
            tasks.spawn(async move {
                let me = m.endpoint.node_id().fmt_short();
                let mut stream = m.endpoint.direct_addresses().stream().filter_map(|i| i);
                while let Some(new_eps) = stream.next().await {
                    info!(%me, "conn{} endpoints update: {:?}", my_idx + 1, new_eps);
                    update_direct_addrs(&stacks, my_idx, new_eps);
                }
            });
        }

        // Wait for all nodes to be registered with each other.
        time::timeout(Duration::from_secs(10), async move {
            let all_node_ids: Vec<_> = stacks.iter().map(|ms| ms.endpoint.node_id()).collect();
            loop {
                let mut ready = Vec::with_capacity(stacks.len());
                for ms in stacks.iter() {
                    let endpoints = ms.tracked_endpoints();
                    let my_node_id = ms.endpoint.node_id();
                    let all_nodes_meshed = all_node_ids
                        .iter()
                        .filter(|node_id| **node_id != my_node_id)
                        .all(|node_id| endpoints.contains(node_id));
                    ready.push(all_nodes_meshed);
                }
                if ready.iter().all(|meshed| *meshed) {
                    break;
                }
                time::sleep(Duration::from_millis(200)).await;
            }
        })
        .await
        .context("failed to connect nodes")?;
        info!("all nodes meshed");
        Ok(tasks)
    }

    #[instrument(skip_all, fields(me = %ep.endpoint.node_id().fmt_short()))]
    async fn echo_receiver(ep: MagicStack, loss: ExpectedLoss) -> Result<()> {
        info!("accepting conn");
        let conn = ep.endpoint.accept().await.expect("no conn");

        info!("connecting");
        let conn = conn.await.context("[receiver] connecting")?;
        info!("accepting bi");
        let (mut send_bi, mut recv_bi) =
            conn.accept_bi().await.context("[receiver] accepting bi")?;

        info!("reading");
        let val = recv_bi
            .read_to_end(usize::MAX)
            .await
            .context("[receiver] reading to end")?;

        info!("replying");
        for chunk in val.chunks(12) {
            send_bi
                .write_all(chunk)
                .await
                .context("[receiver] sending chunk")?;
        }

        info!("finishing");
        send_bi.finish().context("[receiver] finishing")?;
        send_bi.stopped().await.context("[receiver] stopped")?;

        let stats = conn.stats();
        info!("stats: {:#?}", stats);
        // TODO: ensure panics in this function are reported ok
        if matches!(loss, ExpectedLoss::AlmostNone) {
            assert!(
                stats.path.lost_packets < 10,
                "[receiver] should not loose many packets",
            );
        }

        info!("close");
        conn.close(0u32.into(), b"done");
        info!("wait idle");
        ep.endpoint.endpoint().wait_idle().await;

        Ok(())
    }

    #[instrument(skip_all, fields(me = %ep.endpoint.node_id().fmt_short()))]
    async fn echo_sender(
        ep: MagicStack,
        dest_id: PublicKey,
        msg: &[u8],
        loss: ExpectedLoss,
    ) -> Result<()> {
        info!("connecting to {}", dest_id.fmt_short());
        let dest = NodeAddr::new(dest_id);
        let conn = ep
            .endpoint
            .connect(dest, ALPN)
            .await
            .context("[sender] connect")?;

        info!("opening bi");
        let (mut send_bi, mut recv_bi) = conn.open_bi().await.context("[sender] open bi")?;

        info!("writing message");
        send_bi.write_all(msg).await.context("[sender] write all")?;

        info!("finishing");
        send_bi.finish().context("[sender] finish")?;
        send_bi.stopped().await.context("[sender] stopped")?;

        info!("reading_to_end");
        let val = recv_bi.read_to_end(usize::MAX).await.context("[sender]")?;
        assert_eq!(
            val,
            msg,
            "[sender] expected {}, got {}",
            HEXLOWER.encode(msg),
            HEXLOWER.encode(&val)
        );

        let stats = conn.stats();
        info!("stats: {:#?}", stats);
        if matches!(loss, ExpectedLoss::AlmostNone) {
            assert!(
                stats.path.lost_packets < 10,
                "[sender] should not loose many packets",
            );
        }

        info!("close");
        conn.close(0u32.into(), b"done");
        info!("wait idle");
        ep.endpoint.endpoint().wait_idle().await;
        Ok(())
    }

    #[derive(Debug, Copy, Clone)]
    enum ExpectedLoss {
        AlmostNone,
        YeahSure,
    }

    /// Runs a roundtrip between the [`echo_sender`] and [`echo_receiver`].
    async fn run_roundtrip(
        sender: MagicStack,
        receiver: MagicStack,
        payload: &[u8],
        loss: ExpectedLoss,
    ) {
        let send_node_id = sender.endpoint.node_id();
        let recv_node_id = receiver.endpoint.node_id();
        info!("\nroundtrip: {send_node_id:#} -> {recv_node_id:#}");

        let receiver_task = tokio::spawn(echo_receiver(receiver, loss));
        let sender_res = echo_sender(sender, recv_node_id, payload, loss).await;
        let sender_is_err = match sender_res {
            Ok(()) => false,
            Err(err) => {
                eprintln!("[sender] Error:\n{err:#?}");
                true
            }
        };
        let receiver_is_err = match receiver_task.await {
            Ok(Ok(())) => false,
            Ok(Err(err)) => {
                eprintln!("[receiver] Error:\n{err:#?}");
                true
            }
            Err(joinerr) => {
                if joinerr.is_panic() {
                    std::panic::resume_unwind(joinerr.into_panic());
                } else {
                    eprintln!("[receiver] Error:\n{joinerr:#?}");
                }
                true
            }
        };
        if sender_is_err || receiver_is_err {
            panic!("Sender or receiver errored");
        }
    }

    #[tokio::test(flavor = "multi_thread")]
    #[traced_test]
    async fn test_two_devices_roundtrip_quinn_magic() -> Result<()> {
        let m1 = MagicStack::new(RelayMode::Disabled).await?;
        let m2 = MagicStack::new(RelayMode::Disabled).await?;

        let _guard = mesh_stacks(vec![m1.clone(), m2.clone()]).await?;

        for i in 0..5 {
            info!("\n-- round {i}");
            run_roundtrip(
                m1.clone(),
                m2.clone(),
                b"hello m1",
                ExpectedLoss::AlmostNone,
            )
            .await;
            run_roundtrip(
                m2.clone(),
                m1.clone(),
                b"hello m2",
                ExpectedLoss::AlmostNone,
            )
            .await;

            info!("\n-- larger data");
            let mut data = vec![0u8; 10 * 1024];
            rand::thread_rng().fill_bytes(&mut data);
            run_roundtrip(m1.clone(), m2.clone(), &data, ExpectedLoss::AlmostNone).await;
            run_roundtrip(m2.clone(), m1.clone(), &data, ExpectedLoss::AlmostNone).await;
        }

        Ok(())
    }

    #[tokio::test]
    #[traced_test]
    async fn test_regression_network_change_rebind_wakes_connection_driver(
    ) -> testresult::TestResult {
        let m1 = MagicStack::new(RelayMode::Disabled).await?;
        let m2 = MagicStack::new(RelayMode::Disabled).await?;

        println!("Net change");
        m1.endpoint.magic_sock().force_network_change(true).await;
        tokio::time::sleep(Duration::from_secs(1)).await; // wait for socket rebinding

        let _guard = mesh_stacks(vec![m1.clone(), m2.clone()]).await?;

        let _handle = AbortOnDropHandle::new(tokio::spawn({
            let endpoint = m2.endpoint.clone();
            async move {
                while let Some(incoming) = endpoint.accept().await {
                    println!("Incoming first conn!");
                    let conn = incoming.await?;
                    conn.closed().await;
                }

                testresult::TestResult::Ok(())
            }
        }));

        println!("first conn!");
        let conn = m1
            .endpoint
            .connect(m2.endpoint.node_addr().await?, ALPN)
            .await?;
        println!("Closing first conn");
        conn.close(0u32.into(), b"bye lolz");
        conn.closed().await;
        println!("Closed first conn");

        Ok(())
    }

    #[tokio::test(flavor = "multi_thread")]
    #[traced_test]
    async fn test_two_devices_roundtrip_network_change() -> Result<()> {
        time::timeout(
            Duration::from_secs(90),
            test_two_devices_roundtrip_network_change_impl(),
        )
        .await?
    }

    /// Same structure as `test_two_devices_roundtrip_quinn_magic`, but interrupts regularly
    /// with (simulated) network changes.
    async fn test_two_devices_roundtrip_network_change_impl() -> Result<()> {
        let m1 = MagicStack::new(RelayMode::Disabled).await?;
        let m2 = MagicStack::new(RelayMode::Disabled).await?;

        let _guard = mesh_stacks(vec![m1.clone(), m2.clone()]).await?;

        let offset = || {
            let delay = rand::thread_rng().gen_range(10..=500);
            Duration::from_millis(delay)
        };
        let rounds = 5;

        // Regular network changes to m1 only.
        let m1_network_change_guard = {
            let m1 = m1.clone();
            let task = tokio::spawn(async move {
                loop {
                    println!("[m1] network change");
                    m1.endpoint.magic_sock().force_network_change(true).await;
                    time::sleep(offset()).await;
                }
            });
            AbortOnDropHandle::new(task)
        };

        for i in 0..rounds {
            println!("-- [m1 changes] round {}", i + 1);
            run_roundtrip(m1.clone(), m2.clone(), b"hello m1", ExpectedLoss::YeahSure).await;
            run_roundtrip(m2.clone(), m1.clone(), b"hello m2", ExpectedLoss::YeahSure).await;

            println!("-- [m1 changes] larger data");
            let mut data = vec![0u8; 10 * 1024];
            rand::thread_rng().fill_bytes(&mut data);
            run_roundtrip(m1.clone(), m2.clone(), &data, ExpectedLoss::YeahSure).await;
            run_roundtrip(m2.clone(), m1.clone(), &data, ExpectedLoss::YeahSure).await;
        }

        std::mem::drop(m1_network_change_guard);

        // Regular network changes to m2 only.
        let m2_network_change_guard = {
            let m2 = m2.clone();
            let task = tokio::spawn(async move {
                loop {
                    println!("[m2] network change");
                    m2.endpoint.magic_sock().force_network_change(true).await;
                    time::sleep(offset()).await;
                }
            });
            AbortOnDropHandle::new(task)
        };

        for i in 0..rounds {
            println!("-- [m2 changes] round {}", i + 1);
            run_roundtrip(m1.clone(), m2.clone(), b"hello m1", ExpectedLoss::YeahSure).await;
            run_roundtrip(m2.clone(), m1.clone(), b"hello m2", ExpectedLoss::YeahSure).await;

            println!("-- [m2 changes] larger data");
            let mut data = vec![0u8; 10 * 1024];
            rand::thread_rng().fill_bytes(&mut data);
            run_roundtrip(m1.clone(), m2.clone(), &data, ExpectedLoss::YeahSure).await;
            run_roundtrip(m2.clone(), m1.clone(), &data, ExpectedLoss::YeahSure).await;
        }

        std::mem::drop(m2_network_change_guard);

        // Regular network changes to both m1 and m2 only.
        let m1_m2_network_change_guard = {
            let m1 = m1.clone();
            let m2 = m2.clone();
            let task = tokio::spawn(async move {
                println!("-- [m1] network change");
                m1.endpoint.magic_sock().force_network_change(true).await;
                println!("-- [m2] network change");
                m2.endpoint.magic_sock().force_network_change(true).await;
                time::sleep(offset()).await;
            });
            AbortOnDropHandle::new(task)
        };

        for i in 0..rounds {
            println!("-- [m1 & m2 changes] round {}", i + 1);
            run_roundtrip(m1.clone(), m2.clone(), b"hello m1", ExpectedLoss::YeahSure).await;
            run_roundtrip(m2.clone(), m1.clone(), b"hello m2", ExpectedLoss::YeahSure).await;

            println!("-- [m1 & m2 changes] larger data");
            let mut data = vec![0u8; 10 * 1024];
            rand::thread_rng().fill_bytes(&mut data);
            run_roundtrip(m1.clone(), m2.clone(), &data, ExpectedLoss::YeahSure).await;
            run_roundtrip(m2.clone(), m1.clone(), &data, ExpectedLoss::YeahSure).await;
        }

        std::mem::drop(m1_m2_network_change_guard);
        Ok(())
    }

    #[tokio::test(flavor = "multi_thread")]
    #[traced_test]
    async fn test_two_devices_setup_teardown() -> Result<()> {
        for i in 0..10 {
            println!("-- round {i}");
            println!("setting up magic stack");
            let m1 = MagicStack::new(RelayMode::Disabled).await?;
            let m2 = MagicStack::new(RelayMode::Disabled).await?;

            let _guard = mesh_stacks(vec![m1.clone(), m2.clone()]).await?;

            println!("closing endpoints");
            let msock1 = m1.endpoint.magic_sock();
            let msock2 = m2.endpoint.magic_sock();
            m1.endpoint.close().await;
            m2.endpoint.close().await;

            assert!(msock1.msock.is_closed());
            assert!(msock2.msock.is_closed());
        }
        Ok(())
    }

    #[tokio::test]
    #[traced_test]
    async fn test_two_devices_roundtrip_quinn_raw() -> Result<()> {
        let make_conn = |addr: SocketAddr| -> anyhow::Result<quinn::Endpoint> {
            let key = SecretKey::generate(rand::thread_rng());
            let conn = std::net::UdpSocket::bind(addr)?;

            let quic_server_config = tls::make_server_config(&key, vec![ALPN.to_vec()], false)?;
            let mut server_config = quinn::ServerConfig::with_crypto(Arc::new(quic_server_config));
            let mut transport_config = quinn::TransportConfig::default();
            transport_config.keep_alive_interval(Some(Duration::from_secs(5)));
            transport_config.max_idle_timeout(Some(Duration::from_secs(10).try_into().unwrap()));
            server_config.transport_config(Arc::new(transport_config));
            let mut quic_ep = quinn::Endpoint::new(
                quinn::EndpointConfig::default(),
                Some(server_config),
                conn,
                Arc::new(quinn::TokioRuntime),
            )?;

            let quic_client_config =
                tls::make_client_config(&key, None, vec![ALPN.to_vec()], None, false)?;
            let mut client_config = quinn::ClientConfig::new(Arc::new(quic_client_config));
            let mut transport_config = quinn::TransportConfig::default();
            transport_config.max_idle_timeout(Some(Duration::from_secs(10).try_into().unwrap()));
            client_config.transport_config(Arc::new(transport_config));
            quic_ep.set_default_client_config(client_config);

            Ok(quic_ep)
        };

        let m1 = make_conn("127.0.0.1:0".parse().unwrap())?;
        let m2 = make_conn("127.0.0.1:0".parse().unwrap())?;

        // msg from  a -> b
        macro_rules! roundtrip {
            ($a:expr, $b:expr, $msg:expr) => {
                let a = $a.clone();
                let b = $b.clone();
                let a_name = stringify!($a);
                let b_name = stringify!($b);
                println!("{} -> {} ({} bytes)", a_name, b_name, $msg.len());

                let a_addr = a.local_addr()?;
                let b_addr = b.local_addr()?;

                println!("{}: {}, {}: {}", a_name, a_addr, b_name, b_addr);

                let b_task = tokio::task::spawn(async move {
                    println!("[{b_name}] accepting conn");
                    let conn = b.accept().await.expect("no conn");
                    println!("[{}] connecting", b_name);
                    let conn = conn
                        .await
                        .with_context(|| format!("[{b_name}] connecting"))?;
                    println!("[{}] accepting bi", b_name);
                    let (mut send_bi, mut recv_bi) = conn
                        .accept_bi()
                        .await
                        .with_context(|| format!("[{b_name}] accepting bi"))?;

                    println!("[{b_name}] reading");
                    let val = recv_bi
                        .read_to_end(usize::MAX)
                        .await
                        .with_context(|| format!("[{b_name}] reading to end"))?;
                    println!("[{b_name}] finishing");
                    send_bi
                        .finish()
                        .with_context(|| format!("[{b_name}] finishing"))?;
                    send_bi
                        .stopped()
                        .await
                        .with_context(|| format!("[b_name] stopped"))?;

                    println!("[{b_name}] close");
                    conn.close(0u32.into(), b"done");
                    println!("[{b_name}] closed");

                    Ok::<_, anyhow::Error>(val)
                });

                println!("[{a_name}] connecting to {b_addr}");
                let conn = a
                    .connect(b_addr, "localhost")?
                    .await
                    .with_context(|| format!("[{a_name}] connect"))?;

                println!("[{a_name}] opening bi");
                let (mut send_bi, mut recv_bi) = conn
                    .open_bi()
                    .await
                    .with_context(|| format!("[{a_name}] open bi"))?;
                println!("[{a_name}] writing message");
                send_bi
                    .write_all(&$msg[..])
                    .await
                    .with_context(|| format!("[{a_name}] write all"))?;

                println!("[{a_name}] finishing");
                send_bi
                    .finish()
                    .with_context(|| format!("[{a_name}] finish"))?;
                send_bi
                    .stopped()
                    .await
                    .with_context(|| format!("[{a_name}] stopped"))?;

                println!("[{a_name}] reading_to_end");
                let _ = recv_bi
                    .read_to_end(usize::MAX)
                    .await
                    .with_context(|| format!("[{a_name}] reading_to_end"))?;
                println!("[{a_name}] close");
                conn.close(0u32.into(), b"done");
                println!("[{a_name}] wait idle");
                a.wait_idle().await;

                drop(send_bi);

                // make sure the right values arrived
                println!("[{a_name}] waiting for channel");
                let val = b_task.await??;
                anyhow::ensure!(
                    val == $msg,
                    "expected {}, got {}",
                    HEXLOWER.encode(&$msg[..]),
                    HEXLOWER.encode(&val)
                );
            };
        }

        for i in 0..10 {
            println!("-- round {}", i + 1);
            roundtrip!(m1, m2, b"hello m1");
            roundtrip!(m2, m1, b"hello m2");

            println!("-- larger data");

            let mut data = vec![0u8; 10 * 1024];
            rand::thread_rng().fill_bytes(&mut data);
            roundtrip!(m1, m2, data);
            roundtrip!(m2, m1, data);
        }

        Ok(())
    }

    #[tokio::test]
    #[traced_test]
    async fn test_two_devices_roundtrip_quinn_rebinding_conn() -> Result<()> {
        fn make_conn(addr: SocketAddr) -> anyhow::Result<quinn::Endpoint> {
            let key = SecretKey::generate(rand::thread_rng());
            let conn = UdpConn::bind(addr)?;

            let quic_server_config = tls::make_server_config(&key, vec![ALPN.to_vec()], false)?;
            let mut server_config = quinn::ServerConfig::with_crypto(Arc::new(quic_server_config));
            let mut transport_config = quinn::TransportConfig::default();
            transport_config.keep_alive_interval(Some(Duration::from_secs(5)));
            transport_config.max_idle_timeout(Some(Duration::from_secs(10).try_into().unwrap()));
            server_config.transport_config(Arc::new(transport_config));
            let mut quic_ep = quinn::Endpoint::new_with_abstract_socket(
                quinn::EndpointConfig::default(),
                Some(server_config),
                Arc::new(conn),
                Arc::new(quinn::TokioRuntime),
            )?;

            let quic_client_config =
                tls::make_client_config(&key, None, vec![ALPN.to_vec()], None, false)?;
            let mut client_config = quinn::ClientConfig::new(Arc::new(quic_client_config));
            let mut transport_config = quinn::TransportConfig::default();
            transport_config.max_idle_timeout(Some(Duration::from_secs(10).try_into().unwrap()));
            client_config.transport_config(Arc::new(transport_config));
            quic_ep.set_default_client_config(client_config);

            Ok(quic_ep)
        }

        let m1 = make_conn("127.0.0.1:7770".parse().unwrap())?;
        let m2 = make_conn("127.0.0.1:7771".parse().unwrap())?;

        // msg from  a -> b
        macro_rules! roundtrip {
            ($a:expr, $b:expr, $msg:expr) => {
                let a = $a.clone();
                let b = $b.clone();
                let a_name = stringify!($a);
                let b_name = stringify!($b);
                println!("{} -> {} ({} bytes)", a_name, b_name, $msg.len());

                let a_addr: SocketAddr = format!("127.0.0.1:{}", a.local_addr()?.port())
                    .parse()
                    .unwrap();
                let b_addr: SocketAddr = format!("127.0.0.1:{}", b.local_addr()?.port())
                    .parse()
                    .unwrap();

                println!("{}: {}, {}: {}", a_name, a_addr, b_name, b_addr);

                let b_task = tokio::task::spawn(async move {
                    println!("[{}] accepting conn", b_name);
                    let conn = b.accept().await.expect("no conn");
                    println!("[{}] connecting", b_name);
                    let conn = conn
                        .await
                        .with_context(|| format!("[{}] connecting", b_name))?;
                    println!("[{}] accepting bi", b_name);
                    let (mut send_bi, mut recv_bi) = conn
                        .accept_bi()
                        .await
                        .with_context(|| format!("[{}] accepting bi", b_name))?;

                    println!("[{}] reading", b_name);
                    let val = recv_bi
                        .read_to_end(usize::MAX)
                        .await
                        .with_context(|| format!("[{}] reading to end", b_name))?;
                    println!("[{}] finishing", b_name);
                    send_bi
                        .finish()
                        .with_context(|| format!("[{}] finishing", b_name))?;
                    send_bi
                        .stopped()
                        .await
                        .with_context(|| format!("[{b_name}] stopped"))?;

                    println!("[{}] close", b_name);
                    conn.close(0u32.into(), b"done");
                    println!("[{}] closed", b_name);

                    Ok::<_, anyhow::Error>(val)
                });

                println!("[{}] connecting to {}", a_name, b_addr);
                let conn = a
                    .connect(b_addr, "localhost")?
                    .await
                    .with_context(|| format!("[{}] connect", a_name))?;

                println!("[{}] opening bi", a_name);
                let (mut send_bi, mut recv_bi) = conn
                    .open_bi()
                    .await
                    .with_context(|| format!("[{}] open bi", a_name))?;
                println!("[{}] writing message", a_name);
                send_bi
                    .write_all(&$msg[..])
                    .await
                    .with_context(|| format!("[{}] write all", a_name))?;

                println!("[{}] finishing", a_name);
                send_bi
                    .finish()
                    .with_context(|| format!("[{}] finish", a_name))?;
                send_bi
                    .stopped()
                    .await
                    .with_context(|| format!("[{a_name}] stopped"))?;

                println!("[{}] reading_to_end", a_name);
                let _ = recv_bi
                    .read_to_end(usize::MAX)
                    .await
                    .with_context(|| format!("[{}]", a_name))?;
                println!("[{}] close", a_name);
                conn.close(0u32.into(), b"done");
                println!("[{}] wait idle", a_name);
                a.wait_idle().await;

                drop(send_bi);

                // make sure the right values arrived
                println!("[{}] waiting for channel", a_name);
                let val = b_task.await??;
                anyhow::ensure!(
                    val == $msg,
                    "expected {}, got {}",
                    HEXLOWER.encode(&$msg[..]),
                    HEXLOWER.encode(&val)
                );
            };
        }

        for i in 0..10 {
            println!("-- round {}", i + 1);
            roundtrip!(m1, m2, b"hello m1");
            roundtrip!(m2, m1, b"hello m2");

            println!("-- larger data");

            let mut data = vec![0u8; 10 * 1024];
            rand::thread_rng().fill_bytes(&mut data);
            roundtrip!(m1, m2, data);
            roundtrip!(m2, m1, data);
        }

        Ok(())
    }

    #[test]
    fn test_split_packets() {
        fn mk_transmit(contents: &[u8], segment_size: Option<usize>) -> quinn_udp::Transmit<'_> {
            let destination = "127.0.0.1:0".parse().unwrap();
            quinn_udp::Transmit {
                destination,
                ecn: None,
                contents,
                segment_size,
                src_ip: None,
            }
        }
        fn mk_expected(parts: impl IntoIterator<Item = &'static str>) -> RelayContents {
            parts
                .into_iter()
                .map(|p| p.as_bytes().to_vec().into())
                .collect()
        }
        // no split
        assert_eq!(
            split_packets(&mk_transmit(b"hello", None)),
            mk_expected(["hello"])
        );
        // split without rest
        assert_eq!(
            split_packets(&mk_transmit(b"helloworld", Some(5))),
            mk_expected(["hello", "world"])
        );
        // split with rest and second transmit
        assert_eq!(
            split_packets(&mk_transmit(b"hello world", Some(5))),
            mk_expected(["hello", " worl", "d"]) // spellchecker:disable-line
        );
        // split that results in 1 packet
        assert_eq!(
            split_packets(&mk_transmit(b"hello world", Some(1000))),
            mk_expected(["hello world"])
        );
    }

    #[tokio::test]
    #[traced_test]
    async fn test_local_endpoints() {
        let ms = Handle::new(Default::default()).await.unwrap();

        // See if we can get endpoints.
        let eps0 = ms.direct_addresses().initialized().await.unwrap();
        println!("{eps0:?}");
        assert!(!eps0.is_empty());

        // Getting the endpoints again immediately should give the same results.
        let eps1 = ms.direct_addresses().initialized().await.unwrap();
        println!("{eps1:?}");
        assert_eq!(eps0, eps1);
    }

    #[tokio::test]
    async fn test_watch_home_relay() {
        // use an empty relay map to get full control of the changes during the test
        let ops = Options {
            relay_map: RelayMap::empty(),
            ..Default::default()
        };
        let msock = MagicSock::spawn(ops).await.unwrap();
        let mut relay_stream = msock.home_relay().stream().filter_map(|r| r);

        // no relay, nothing to report
        assert_eq!(
            n0_future::future::poll_once(relay_stream.next()).await,
            None
        );

        let url: RelayUrl = format!("https://{}", EU_RELAY_HOSTNAME).parse().unwrap();
        msock.set_my_relay(Some(url.clone()));

        assert_eq!(relay_stream.next().await, Some(url.clone()));

        // drop the stream and query it again, the result should be immediately available

        let mut relay_stream = msock.home_relay().stream().filter_map(|r| r);
        assert_eq!(
            n0_future::future::poll_once(relay_stream.next()).await,
            Some(Some(url))
        );
    }

    /// Creates a new [`quinn::Endpoint`] hooked up to a [`MagicSock`].
    ///
    /// This is without involving [`crate::endpoint::Endpoint`].  The socket will accept
    /// connections using [`ALPN`].
    ///
    /// Use [`magicsock_connect`] to establish connections.
    #[instrument(name = "ep", skip_all, fields(me = secret_key.public().fmt_short()))]
    async fn magicsock_ep(secret_key: SecretKey) -> anyhow::Result<Handle> {
        let server_config = crate::endpoint::make_server_config(
            &secret_key,
            vec![ALPN.to_vec()],
            Arc::new(quinn::TransportConfig::default()),
            true,
        )?;
        let dns_resolver = DnsResolver::new();
        let opts = Options {
            addr_v4: None,
            addr_v6: None,
            secret_key: secret_key.clone(),
            relay_map: RelayMap::empty(),
            node_map: None,
            discovery: None,
            discovery_user_data: None,
            dns_resolver,
            proxy_url: None,
            server_config,
            insecure_skip_relay_cert_verify: true,
            path_selection: PathSelection::default(),
        };
        let msock = MagicSock::spawn(opts).await?;
        Ok(msock)
    }

    /// Connects from `ep` returned by [`magicsock_ep`] to the `node_id`.
    ///
    /// Uses [`ALPN`], `node_id`, must match `addr`.
    #[instrument(name = "connect", skip_all, fields(me = ep_secret_key.public().fmt_short()))]
    async fn magicsock_connect(
        ep: &quinn::Endpoint,
        ep_secret_key: SecretKey,
        addr: NodeIdMappedAddr,
        node_id: NodeId,
    ) -> Result<quinn::Connection> {
        // Endpoint::connect sets this, do the same to have similar behaviour.
        let mut transport_config = quinn::TransportConfig::default();
        transport_config.keep_alive_interval(Some(Duration::from_secs(1)));

        magicsock_connect_with_transport_config(
            ep,
            ep_secret_key,
            addr,
            node_id,
            Arc::new(transport_config),
        )
        .await
    }

    /// Connects from `ep` returned by [`magicsock_ep`] to the `node_id`.
    ///
    /// This version allows customising the transport config.
    ///
    /// Uses [`ALPN`], `node_id`, must match `addr`.
    #[instrument(name = "connect", skip_all, fields(me = ep_secret_key.public().fmt_short()))]
    async fn magicsock_connect_with_transport_config(
        ep: &quinn::Endpoint,
        ep_secret_key: SecretKey,
        mapped_addr: NodeIdMappedAddr,
        node_id: NodeId,
        transport_config: Arc<quinn::TransportConfig>,
    ) -> Result<quinn::Connection> {
        let alpns = vec![ALPN.to_vec()];
        let quic_client_config =
            tls::make_client_config(&ep_secret_key, Some(node_id), alpns, None, true)?;
        let mut client_config = quinn::ClientConfig::new(Arc::new(quic_client_config));
        client_config.transport_config(transport_config);
        let connect = ep.connect_with(client_config, mapped_addr.socket_addr(), "localhost")?;
        let connection = connect.await?;
        Ok(connection)
    }

    #[tokio::test]
    #[traced_test]
    async fn test_try_send_no_send_addr() {
        // Regression test: if there is no send_addr we should keep being able to use the
        // Endpoint.
        let secret_key_1 = SecretKey::from_bytes(&[1u8; 32]);
        let secret_key_2 = SecretKey::from_bytes(&[2u8; 32]);
        let node_id_2 = secret_key_2.public();
        let secret_key_missing_node = SecretKey::from_bytes(&[255u8; 32]);
        let node_id_missing_node = secret_key_missing_node.public();

        let msock_1 = magicsock_ep(secret_key_1.clone()).await.unwrap();

        // Generate an address not present in the NodeMap.
        let bad_addr = NodeIdMappedAddr::generate();

        // 500ms is rather fast here.  Running this locally it should always be the correct
        // timeout.  If this is too slow however the test will not become flaky as we are
        // expecting the timeout, we might just get the timeout for the wrong reason.  But
        // this speeds up the test.
        let res = tokio::time::timeout(
            Duration::from_millis(500),
            magicsock_connect(
                msock_1.endpoint(),
                secret_key_1.clone(),
                bad_addr,
                node_id_missing_node,
            ),
        )
        .await;
        assert!(res.is_err(), "expecting timeout");

        // Now check we can still create another connection with this endpoint.
        let msock_2 = magicsock_ep(secret_key_2.clone()).await.unwrap();
        let ep_2 = msock_2.endpoint().clone();
        // This needs an accept task
        let accept_task = tokio::spawn({
            async fn accept(ep: quinn::Endpoint) -> Result<()> {
                let incoming = ep.accept().await.ok_or(anyhow!("no incoming"))?;
                let _conn = incoming.accept()?.await?;

                // Keep this connection alive for a while
                tokio::time::sleep(Duration::from_secs(10)).await;
                info!("accept finished");
                Ok(())
            }
            async move {
                if let Err(err) = accept(ep_2).await {
                    error!("{err:#}");
                }
            }
            .instrument(info_span!("ep2.accept, me = node_id_2.fmt_short()"))
        });
        let _accept_task = AbortOnDropHandle::new(accept_task);

        let node_addr_2 = NodeAddr {
            node_id: node_id_2,
            relay_url: None,
            direct_addresses: msock_2
                .direct_addresses()
                .initialized()
                .await
                .expect("no direct addrs")
                .into_iter()
                .map(|x| x.addr)
                .collect(),
        };
        msock_1
            .add_node_addr(
                node_addr_2,
                Source::NamedApp {
                    name: "test".into(),
                },
            )
            .unwrap();
        let addr = msock_1.get_mapping_addr(node_id_2).unwrap();
        let res = tokio::time::timeout(
            Duration::from_secs(10),
            magicsock_connect(msock_1.endpoint(), secret_key_1.clone(), addr, node_id_2),
        )
        .await
        .expect("timeout while connecting");

        // aka assert!(res.is_ok()) but with nicer error reporting.
        res.unwrap();

        // TODO: Now check if we can connect to a repaired ep_3, but we can't modify that
        // much internal state for now.
    }

    #[tokio::test]
    #[traced_test]
    async fn test_try_send_no_udp_addr_or_relay_url() {
        // This specifically tests the `if udp_addr.is_none() && relay_url.is_none()`
        // behaviour of MagicSock::try_send.
        let secret_key_1 = SecretKey::from_bytes(&[1u8; 32]);
        let secret_key_2 = SecretKey::from_bytes(&[2u8; 32]);
        let node_id_2 = secret_key_2.public();

        let msock_1 = magicsock_ep(secret_key_1.clone()).await.unwrap();
        let msock_2 = magicsock_ep(secret_key_2.clone()).await.unwrap();
        let ep_2 = msock_2.endpoint().clone();

        // We need a task to accept the connection.
        let accept_task = tokio::spawn({
            async fn accept(ep: quinn::Endpoint) -> Result<()> {
                let incoming = ep.accept().await.ok_or(anyhow!("no incoming"))?;
                let conn = incoming.accept()?.await?;
                let mut stream = conn.accept_uni().await?;
                stream.read_to_end(1 << 16).await?;
                info!("accept finished");
                Ok(())
            }
            async move {
                if let Err(err) = accept(ep_2).await {
                    error!("{err:#}");
                }
            }
            .instrument(info_span!("ep2.accept", me = node_id_2.fmt_short()))
        });
        let _accept_task = AbortOnDropHandle::new(accept_task);

        // Add an empty entry in the NodeMap of ep_1
        msock_1.node_map.add_node_addr(
            NodeAddr {
                node_id: node_id_2,
                relay_url: None,
                direct_addresses: Default::default(),
            },
            Source::NamedApp {
                name: "test".into(),
            },
        );
        let addr_2 = msock_1.get_mapping_addr(node_id_2).unwrap();

        // Set a low max_idle_timeout so quinn gives up on this quickly and our test does
        // not take forever.  You need to check the log output to verify this is really
        // triggering the correct error.
        // In test_try_send_no_send_addr() above you may have noticed we used
        // tokio::time::timeout() on the connection attempt instead.  Here however we want
        // Quinn itself to have fully given up on the connection attempt because we will
        // later connect to **the same** node.  If Quinn did not give up on the connection
        // we'd close it on drop, and the retransmits of the close packets would interfere
        // with the next handshake, closing it during the handshake.  This makes the test a
        // little slower though.
        let mut transport_config = quinn::TransportConfig::default();
        transport_config.max_idle_timeout(Some(Duration::from_millis(200).try_into().unwrap()));
        let res = magicsock_connect_with_transport_config(
            msock_1.endpoint(),
            secret_key_1.clone(),
            addr_2,
            node_id_2,
            Arc::new(transport_config),
        )
        .await;
        assert!(res.is_err(), "expected timeout");
        info!("first connect timed out as expected");

        // Provide correct addressing information
        msock_1.node_map.add_node_addr(
            NodeAddr {
                node_id: node_id_2,
                relay_url: None,
                direct_addresses: msock_2
                    .direct_addresses()
                    .initialized()
                    .await
                    .expect("no direct addrs")
                    .into_iter()
                    .map(|x| x.addr)
                    .collect(),
            },
            Source::NamedApp {
                name: "test".into(),
            },
        );

        // We can now connect
        tokio::time::timeout(Duration::from_secs(10), async move {
            info!("establishing new connection");
            let conn =
                magicsock_connect(msock_1.endpoint(), secret_key_1.clone(), addr_2, node_id_2)
                    .await
                    .unwrap();
            info!("have connection");
            let mut stream = conn.open_uni().await.unwrap();
            stream.write_all(b"hello").await.unwrap();
            stream.finish().unwrap();
            stream.stopped().await.unwrap();
            info!("finished stream");
        })
        .await
        .expect("connection timed out");

        // TODO: could remove the addresses again, send, add it back and see it recover.
        // But we don't have that much private access to the NodeMap.  This will do for now.
    }

    #[tokio::test(flavor = "multi_thread")]
    async fn test_relay_datagram_queue() {
        let queue = Arc::new(RelayDatagramRecvQueue::new());
        let url = staging::default_na_relay_node().url;
        let capacity = queue.queue.capacity().unwrap();

        let mut tasks = JoinSet::new();

        tasks.spawn({
            let queue = queue.clone();
            async move {
                let mut expected_msgs: BTreeSet<usize> = (0..capacity).collect();
                while !expected_msgs.is_empty() {
                    let datagram = n0_future::future::poll_fn(|cx| {
                        queue.poll_recv(cx).map(|result| result.unwrap())
                    })
                    .await;

                    let msg_num = usize::from_le_bytes(datagram.buf.as_ref().try_into().unwrap());
                    debug!("Received {msg_num}");

                    if !expected_msgs.remove(&msg_num) {
                        panic!("Received message number {msg_num} twice or more, but expected it only exactly once.");
                    }
                }
            }
        });

        for i in 0..capacity {
            tasks.spawn({
                let queue = queue.clone();
                let url = url.clone();
                async move {
                    debug!("Sending {i}");
                    queue
                        .try_send(RelayRecvDatagram {
                            url,
                            src: PublicKey::from_bytes(&[0u8; 32]).unwrap(),
                            buf: Bytes::copy_from_slice(&i.to_le_bytes()),
                        })
                        .unwrap();
                }
            });
        }

        // We expect all of this work to be done in 10 seconds max.
        if tokio::time::timeout(Duration::from_secs(10), tasks.join_all())
            .await
            .is_err()
        {
            panic!("Timeout - not all messages between 0 and {capacity} received.");
        }
    }

    #[tokio::test]
    async fn test_add_node_addr() -> Result<()> {
        let stack = MagicStack::new(RelayMode::Default).await?;
        let mut rng = rand::thread_rng();

        assert_eq!(stack.endpoint.magic_sock().node_map.node_count(), 0);

        // Empty
        let empty_addr = NodeAddr {
            node_id: SecretKey::generate(&mut rng).public(),
            relay_url: None,
            direct_addresses: Default::default(),
        };
        let err = stack
            .endpoint
            .magic_sock()
            .add_node_addr(empty_addr, node_map::Source::App)
            .unwrap_err();
        assert!(err.to_string().contains("empty addressing info"));

        // relay url only
        let addr = NodeAddr {
            node_id: SecretKey::generate(&mut rng).public(),
            relay_url: Some("http://my-relay.com".parse()?),
            direct_addresses: Default::default(),
        };
        stack
            .endpoint
            .magic_sock()
            .add_node_addr(addr, node_map::Source::App)?;
        assert_eq!(stack.endpoint.magic_sock().node_map.node_count(), 1);

        // addrs only
        let addr = NodeAddr {
            node_id: SecretKey::generate(&mut rng).public(),
            relay_url: None,
            direct_addresses: ["127.0.0.1:1234".parse()?].into_iter().collect(),
        };
        stack
            .endpoint
            .magic_sock()
            .add_node_addr(addr, node_map::Source::App)?;
        assert_eq!(stack.endpoint.magic_sock().node_map.node_count(), 2);

        // both
        let addr = NodeAddr {
            node_id: SecretKey::generate(&mut rng).public(),
            relay_url: Some("http://my-relay.com".parse()?),
            direct_addresses: ["127.0.0.1:1234".parse()?].into_iter().collect(),
        };
        stack
            .endpoint
            .magic_sock()
            .add_node_addr(addr, node_map::Source::App)?;
        assert_eq!(stack.endpoint.magic_sock().node_map.node_count(), 3);

        Ok(())
    }
}<|MERGE_RESOLUTION|>--- conflicted
+++ resolved
@@ -69,11 +69,7 @@
 use crate::{
     defaults::timeouts::NET_REPORT_TIMEOUT,
     disco::{self, CallMeMaybe, SendAddr},
-<<<<<<< HEAD
-    discovery::{Discovery, DiscoveryItem, NodeData, UserData},
-=======
-    discovery::{Discovery, DiscoveryItem, DiscoverySubscribers, NodeData},
->>>>>>> 31efead8
+    discovery::{Discovery, DiscoveryItem, DiscoverySubscribers, NodeData, UserData},
     dns::DnsResolver,
     key::{public_ed_box, secret_ed_box, DecryptionError, SharedSecret},
     watchable::{Watchable, Watcher},
