--- conflicted
+++ resolved
@@ -1832,14 +1832,10 @@
         Endpoint, RelayMode, SecretKey,
         discovery::static_provider::StaticProvider,
         dns::DnsResolver,
-<<<<<<< HEAD
         magicsock::{
             Handle, MagicSock, TransportConfig,
             mapped_addrs::{EndpointIdMappedAddr, MappedAddr},
         },
-=======
-        magicsock::{Handle, MagicSock, TransportConfig},
->>>>>>> 1a7a88b1
         tls::{self, DEFAULT_MAX_TLS_TICKETS},
     };
 
