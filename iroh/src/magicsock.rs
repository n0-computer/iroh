//! Implements a socket that can change its communication path while in use, actively searching for the best way to communicate.
//!
//! Based on tailscale/wgengine/magicsock
//!
//! ### `RelayOnly` path selection:
//! When set this will force all packets to be sent over
//! the relay connection, regardless of whether or
//! not we have a direct UDP address for the given node.
//!
//! The intended use is for testing the relay protocol inside the MagicSock
//! to ensure that we can rely on the relay to send packets when two nodes
//! are unable to find direct UDP connections to each other.
//!
//! This also prevent this node from attempting to hole punch and prevents it
//! from responding to any hole punching attempts. This node will still,
//! however, read any packets that come off the UDP sockets.

use std::{
    collections::{BTreeMap, BTreeSet, HashMap},
    fmt::Display,
    io,
    net::{IpAddr, Ipv4Addr, Ipv6Addr, SocketAddr, SocketAddrV4, SocketAddrV6},
    sync::{
        Arc, Mutex, RwLock,
        atomic::{AtomicBool, Ordering},
    },
};

use bytes::Bytes;
use iroh_base::{NodeAddr, NodeId, PublicKey, RelayUrl, SecretKey};
use iroh_relay::{RelayMap, RelayNode};
use n0_future::{
    task::{self, AbortOnDropHandle},
    time::{self, Duration, Instant},
};
use n0_watcher::{self, Watchable, Watcher};
use nested_enum_utils::common_fields;
use netwatch::netmon;
#[cfg(not(wasm_browser))]
use netwatch::{UdpSocket, ip::LocalAddresses};
use node_map::NodeStateMessage;
use quinn::ServerConfig;
use rand::Rng;
use snafu::{ResultExt, Snafu};
use tokio::sync::{Mutex as AsyncMutex, mpsc, oneshot};
use tokio_util::sync::CancellationToken;
use tracing::{Instrument, Level, debug, event, info, info_span, instrument, trace, warn};
use transports::{LocalAddrsWatch, MagicTransport};
use url::Url;

#[cfg(not(wasm_browser))]
use self::transports::IpTransport;
use self::{
    metrics::Metrics as MagicsockMetrics,
    node_map::NodeMap,
    transports::{RelayActorConfig, RelayTransport, Transports, TransportsSender},
};
#[cfg(not(wasm_browser))]
use crate::dns::DnsResolver;
#[cfg(any(test, feature = "test-utils"))]
use crate::endpoint::PathSelection;
#[cfg(not(wasm_browser))]
use crate::net_report::QuicConfig;
use crate::{
    defaults::timeouts::NET_REPORT_TIMEOUT,
    disco::{self, SendAddr},
    discovery::{
        ConcurrentDiscovery, Discovery, DiscoveryContext, DynIntoDiscovery, IntoDiscoveryError,
        NodeData, UserData,
    },
    key::{DecryptionError, SharedSecret, public_ed_box, secret_ed_box},
    metrics::EndpointMetrics,
    net_report::{self, IfStateDetails, Report},
};

mod metrics;

pub(crate) mod mapped_addrs;
pub(crate) mod node_map;
pub(crate) mod transports;

use mapped_addrs::{MappedAddr, NodeIdMappedAddr};

pub use self::{
    metrics::Metrics,
    node_map::{ConnectionType, PathInfo},
};

// TODO: Use this
// /// How long we consider a QAD-derived endpoint valid for. UDP NAT mappings typically
// /// expire at 30 seconds, so this is a few seconds shy of that.
// const ENDPOINTS_FRESH_ENOUGH_DURATION: Duration = Duration::from_secs(27);

/// The duration in which we send keep-alives.
///
/// If a path is idle for this long, a PING frame will be sent to keep the connection
/// alive.
pub(crate) const HEARTBEAT_INTERVAL: Duration = Duration::from_secs(5);

/// The maximum time a path can stay idle before being closed.
///
/// This is [`HEARTBEAT_INTERVAL`] + 1.5s.  This gives us a chance to send a PING frame and
/// some retries.
pub(crate) const PATH_MAX_IDLE_TIMEOUT: Duration = Duration::from_millis(6500);

/// Maximum number of concurrent QUIC multipath paths per connection.
///
/// Pretty arbitrary and high right now.
pub(crate) const MAX_MULTIPATH_PATHS: u32 = 32;

/// Contains options for `MagicSock::listen`.
#[derive(derive_more::Debug)]
pub(crate) struct Options {
    /// The IPv4 address to listen on.
    ///
    /// If set to `None` it will choose a random port and listen on `0.0.0.0:0`.
    pub(crate) addr_v4: Option<SocketAddrV4>,
    /// The IPv6 address to listen on.
    ///
    /// If set to `None` it will choose a random port and listen on `[::]:0`.
    pub(crate) addr_v6: Option<SocketAddrV6>,

    /// Secret key for this node.
    pub(crate) secret_key: SecretKey,

    /// The [`RelayMap`] to use, leave empty to not use a relay server.
    pub(crate) relay_map: RelayMap,

    /// Optional node discovery mechanisms.
    pub(crate) discovery: Vec<Box<dyn DynIntoDiscovery>>,

    /// Optional user-defined discovery data.
    pub(crate) discovery_user_data: Option<UserData>,

    /// A DNS resolver to use for resolving relay URLs.
    ///
    /// You can use [`crate::dns::DnsResolver::new`] for a resolver
    /// that uses the system's DNS configuration.
    #[cfg(not(wasm_browser))]
    pub(crate) dns_resolver: DnsResolver,

    /// Proxy configuration.
    pub(crate) proxy_url: Option<Url>,

    /// ServerConfig for the internal QUIC endpoint
    pub(crate) server_config: ServerConfig,

    /// Skip verification of SSL certificates from relay servers
    ///
    /// May only be used in tests.
    #[cfg(any(test, feature = "test-utils"))]
    pub(crate) insecure_skip_relay_cert_verify: bool,

    /// Configuration for what path selection to use
    #[cfg(any(test, feature = "test-utils"))]
    pub(crate) path_selection: PathSelection,

    pub(crate) metrics: EndpointMetrics,
}

/// Handle for [`MagicSock`].
///
/// Dereferences to [`MagicSock`], and handles closing.
#[derive(Clone, Debug, derive_more::Deref)]
pub(crate) struct Handle {
    #[deref(forward)]
    msock: Arc<MagicSock>,
    // empty when shutdown
    actor_task: Arc<Mutex<Option<AbortOnDropHandle<()>>>>,
    /// Token to cancel the actor task.
    actor_token: CancellationToken,
    // quinn endpoint
    endpoint: quinn::Endpoint,
}

/// Iroh connectivity layer.
///
/// This is responsible for routing packets to nodes based on node IDs, it will initially
/// route packets via a relay and transparently try and establish a node-to-node
/// connection and upgrade to it.  It will also keep looking for better connections as the
/// network details of both nodes change.
///
/// It is usually only necessary to use a single [`MagicSock`] instance in an application, it
/// means any QUIC endpoints on top will be sharing as much information about nodes as
/// possible.
#[derive(Debug)]
pub(crate) struct MagicSock {
    /// Channel to send to the internal actor.
    actor_sender: mpsc::Sender<ActorMessage>,
    /// NodeId of this node.
    public_key: PublicKey,

    // - State Management
    /// Close is in progress (or done)
    closing: AtomicBool,
    /// Close was called.
    closed: AtomicBool,

    // - Networking Info
    /// Our discovered direct addresses.
    direct_addrs: DiscoveredDirectAddrs,
    /// Our latest net-report
    net_report: Watchable<(Option<Report>, UpdateReason)>,
    /// If the last net_report report, reports IPv6 to be available.
    ipv6_reported: Arc<AtomicBool>,
    /// Tracks the networkmap node entity for each node discovery key.
    node_map: NodeMap,

    /// Local addresses
    local_addrs_watch: LocalAddrsWatch,
    /// Currently bound IP addresses of all sockets
    #[cfg(not(wasm_browser))]
    ip_bind_addrs: Vec<SocketAddr>,
    /// The DNS resolver to be used in this magicsock.
    #[cfg(not(wasm_browser))]
    dns_resolver: DnsResolver,
    relay_map: RelayMap,

    /// Disco
    disco: DiscoState,

    // - Discovery
    /// Optional discovery service
    discovery: ConcurrentDiscovery,
    /// Optional user-defined discover data.
    discovery_user_data: RwLock<Option<UserData>>,

    /// Metrics
    pub(crate) metrics: EndpointMetrics,
}

#[allow(missing_docs)]
#[common_fields({
    backtrace: Option<snafu::Backtrace>,
    #[snafu(implicit)]
    span_trace: n0_snafu::SpanTrace,
})]
#[derive(Debug, Snafu)]
#[snafu(visibility(pub(crate)))]
#[non_exhaustive]
pub enum AddNodeAddrError {
    #[snafu(display("Empty addressing info"))]
    Empty {},
    #[snafu(display("Empty addressing info, {pruned} direct address have been pruned"))]
    EmptyPruned { pruned: usize },
    #[snafu(display("Adding our own address is not supported"))]
    OwnAddress {},
}

impl MagicSock {
    /// Creates a magic [`MagicSock`] listening on [`Options::addr_v4`] and [`Options::addr_v6`].
    pub(crate) async fn spawn(opts: Options) -> Result<Handle, CreateHandleError> {
        Handle::new(opts).await
    }

    /// Returns the relay node we are connected to, that has the best latency.
    ///
    /// If `None`, then we are not connected to any relay nodes.
    pub(crate) fn my_relay(&self) -> Option<RelayUrl> {
        self.local_addr().into_iter().find_map(|a| {
            if let transports::Addr::Relay(url, _) = a {
                Some(url)
            } else {
                None
            }
        })
    }

    fn is_closing(&self) -> bool {
        self.closing.load(Ordering::Relaxed)
    }

    pub(crate) fn is_closed(&self) -> bool {
        self.closed.load(Ordering::SeqCst)
    }

    /// Get the cached version of addresses.
    pub(crate) fn local_addr(&self) -> Vec<transports::Addr> {
        self.local_addrs_watch.clone().get()
    }

    /// Registers the connection in the [`NodeStateActor`].
    ///
    /// The actor is responsible for holepunching and opening additional paths to this
    /// connection.
    ///
    /// [`NodeStateActor`]: crate::magicsock::node_map::node_state::NodeStateActor
    pub(crate) fn register_connection(
        &self,
        remote: NodeId,
        conn: &quinn::Connection,
        paths_info: n0_watcher::Watchable<Vec<PathInfo>>,
    ) {
        // TODO: Spawning tasks like this is obviously bad.  But it is solvable:
        //   - This is only called from inside Connection::new.
        //   - Connection::new is called from:
        //     - impl Future for IncomingFuture
        //     - impl Future for Connecting
        //     - Connecting::into_0rtt()
        //
        // The first two can keep returning Pending until this message is also sent.  It'll
        // require storing the pinned future but it'll work.
        //
        // The last one is trickier.  But we can make that function async.  Or more likely
        // we'll end up changing Connecting::into_0rtt() to return a ZrttConnection.  Then
        // have a ZrttConnection::into_connection() function which can be async and actually
        // send this.  Before the handshake has completed we don't have anything useful to
        // do with this connection inside of the NodeStateActor anyway.
        let weak_handle = conn.weak_handle();
        let node_state = self.node_map.node_state_actor(remote);
        let msg = NodeStateMessage::AddConnection(weak_handle, paths_info);

        tokio::task::spawn(async move {
            node_state.send(msg).await.ok();
        });
    }

    #[cfg(not(wasm_browser))]
    fn ip_bind_addrs(&self) -> &[SocketAddr] {
        &self.ip_bind_addrs
    }

    fn ip_local_addrs(&self) -> impl Iterator<Item = SocketAddr> + use<> {
        self.local_addr()
            .into_iter()
            .filter_map(|addr| addr.into_socket_addr())
    }

    /// Returns `true` if we have at least one candidate address where we can send packets to.
    pub(crate) async fn has_send_address(&self, node_id: NodeId) -> bool {
        let node_state = self.node_map.node_state_actor(node_id);
        let (tx, rx) = oneshot::channel();
        if node_state
            .send(NodeStateMessage::CanSend(tx))
            .await
            .is_err()
        {
            return false;
        }
        rx.await.unwrap_or(false)
    }

    pub(crate) async fn insert_relay(
        &self,
        relay: RelayUrl,
        node: Arc<RelayNode>,
    ) -> Option<Arc<RelayNode>> {
        let res = self.relay_map.insert(relay, node);
        self.actor_sender
            .send(ActorMessage::RelayMapChange)
            .await
            .ok();
        res
    }

    pub(crate) async fn remove_relay(&self, relay: &RelayUrl) -> Option<Arc<RelayNode>> {
        let res = self.relay_map.remove(relay);
        self.actor_sender
            .send(ActorMessage::RelayMapChange)
            .await
            .ok();
        res
    }

    /// Returns a [`Watcher`] for this socket's direct addresses.
    ///
    /// The [`MagicSock`] continuously monitors the direct addresses, the network addresses
    /// it might be able to be contacted on, for changes.  Whenever changes are detected
    /// this [`Watcher`] will yield a new list of addresses.
    ///
    /// Upon the first creation on the [`MagicSock`] it may not yet have completed a first
    /// direct addresses discovery, in this case the current item in this [`Watcher`] will be
    /// [`None`].  Once the first set of direct addresses are discovered the [`Watcher`] will
    /// store [`Some`] set of addresses.
    ///
    /// To get the current direct addresses, use [`Watcher::initialized`].
    ///
    /// [`Watcher`]: n0_watcher::Watcher
    /// [`Watcher::initialized`]: n0_watcher::Watcher::initialized
    pub(crate) fn direct_addresses(&self) -> n0_watcher::Direct<BTreeSet<DirectAddr>> {
        self.direct_addrs.addrs.watch()
    }

    /// Returns a [`Watcher`] for this socket's net-report.
    ///
    /// The [`MagicSock`] continuously monitors the network conditions for changes.
    /// Whenever changes are detected this [`Watcher`] will yield a new report.
    ///
    /// Upon the first creation on the [`MagicSock`] it may not yet have completed
    /// a first net-report. In this case, the current item in this [`Watcher`] will
    /// be [`None`].  Once the first report has been run, the [`Watcher`] will
    /// store [`Some`] report.
    ///
    /// To get the current `net-report`, use [`Watcher::initialized`].
    ///
    /// [`Watcher`]: n0_watcher::Watcher
    /// [`Watcher::initialized`]: n0_watcher::Watcher::initialized
    pub(crate) fn net_report(&self) -> impl Watcher<Value = Option<Report>> + use<> {
        self.net_report
            .watch()
            .map(|(r, _)| r)
            .expect("disconnected")
    }

    /// Watch for changes to the home relay.
    ///
    /// Note that this can be used to wait for the initial home relay to be known using
    /// [`Watcher::initialized`].
    pub(crate) fn home_relay(&self) -> impl Watcher<Value = Vec<RelayUrl>> + use<> {
        let res = self.local_addrs_watch.clone().map(|addrs| {
            addrs
                .into_iter()
                .filter_map(|addr| {
                    if let transports::Addr::Relay(url, _) = addr {
                        Some(url)
                    } else {
                        None
                    }
                })
                .collect()
        });
        res.expect("disconnected")
    }

    /// Returns a [`n0_watcher::Direct`] that reports the [`ConnectionType`] we have to the
    /// given `node_id`.
    ///
    /// This gets us a copy of the [`n0_watcher::Direct`] for the [`Watchable`] with a [`ConnectionType`]
    /// that the `NodeMap` stores for each `node_id`'s endpoint.
    ///
    /// # Errors
    ///
    /// Will return `None` if there is no address information known about the
    /// given `node_id`.
    pub(crate) fn conn_type(&self, node_id: NodeId) -> Option<n0_watcher::Direct<ConnectionType>> {
        self.node_map.conn_type(node_id)
    }

    // TODO: Build better info to expose to the user about remote nodes.  We probably want
    // to expose this as part of path information instead.
    pub(crate) async fn latency(&self, node_id: NodeId) -> Option<Duration> {
        let node_state = self.node_map.node_state_actor(node_id);
        let (tx, rx) = oneshot::channel();
        node_state.send(NodeStateMessage::Latency(tx)).await.ok();
        rx.await.unwrap_or_default()
    }

    /// Returns the socket address which can be used by the QUIC layer to dial this node.
    pub(crate) fn get_node_mapped_addr(&self, node_id: NodeId) -> NodeIdMappedAddr {
        self.node_map.node_mapped_addr(node_id)
    }

    /// Add potential addresses for a node to the [`NodeState`].
    ///
    /// This is used to add possible paths that the remote node might be reachable on.  They
    /// will be used when there is no active connection to the node to attempt to establish
    /// a connection.
    #[instrument(skip_all)]
    pub(crate) async fn add_node_addr(
        &self,
        mut addr: NodeAddr,
        source: node_map::Source,
    ) -> Result<(), AddNodeAddrError> {
        let mut pruned: usize = 0;
        for my_addr in self.direct_addrs.sockaddrs() {
            if addr.direct_addresses.remove(&my_addr) {
                warn!(
                    node_id = %addr.node_id.fmt_short(),
                    %my_addr,
                    %source,
                    "not adding our addr for node",
                );
                pruned += 1;
            }
        }
        if !addr.is_empty() {
            // Add addr to the internal NodeMap
            self.node_map.add_node_addr(addr.clone(), source).await;

            // // Add paths to the existing connections
            // self.add_paths(addr);

            Ok(())
        } else if pruned != 0 {
            Err(EmptyPrunedSnafu { pruned }.build())
        } else {
            Err(EmptySnafu.build())
        }
    }

    /// Stores a new set of direct addresses.
    ///
    /// If the direct addresses have changed from the previous set, they are published to
    /// discovery.
    pub(super) fn store_direct_addresses(&self, addrs: BTreeSet<DirectAddr>) {
        let updated = self.direct_addrs.update(addrs);
        if updated {
            self.publish_my_addr();
        }
    }

    /// Get a reference to the DNS resolver used in this [`MagicSock`].
    #[cfg(not(wasm_browser))]
    pub(crate) fn dns_resolver(&self) -> &DnsResolver {
        &self.dns_resolver
    }

    /// Reference to the internal discovery service
    pub(crate) fn discovery(&self) -> &ConcurrentDiscovery {
        &self.discovery
    }

    /// Updates the user-defined discovery data for this node.
    pub(crate) fn set_user_data_for_discovery(&self, user_data: Option<UserData>) {
        let mut guard = self.discovery_user_data.write().expect("lock poisened");
        if *guard != user_data {
            *guard = user_data;
            drop(guard);
            self.publish_my_addr();
        }
    }

    /// Call to notify the system of potential network changes.
    pub(crate) async fn network_change(&self) {
        self.actor_sender
            .send(ActorMessage::NetworkChange)
            .await
            .ok();
    }

    #[cfg(test)]
    async fn force_network_change(&self, is_major: bool) {
        self.actor_sender
            .send(ActorMessage::ForceNetworkChange(is_major))
            .await
            .ok();
    }

    #[cfg_attr(windows, allow(dead_code))]
    fn normalized_local_addr(&self) -> io::Result<SocketAddr> {
        let addrs = self.local_addrs_watch.clone().get();

        let mut ipv4_addr = None;
        for addr in addrs {
            let Some(addr) = addr.into_socket_addr() else {
                continue;
            };
            if addr.is_ipv6() {
                return Ok(addr);
            }
            if addr.is_ipv4() && ipv4_addr.is_none() {
                ipv4_addr.replace(addr);
            }
        }
        match ipv4_addr {
            Some(addr) => Ok(addr),
            None => Err(io::Error::other("no valid socket available")),
        }
    }

    /// Process datagrams received from all the transports.
    ///
    /// All the `bufs` and `metas` should have initialized packets in them.
    ///
    /// This fixes up the datagrams to use the correct [`MultipathMappedAddr`] and extracts
    /// DISCO packets, processing them inside the magic socket.
    ///
    /// [`MultipathMappedAddr`]: mapped_addrs::MultipathMappedAddr
    fn process_datagrams(
        &self,
        bufs: &mut [io::IoSliceMut<'_>],
        metas: &mut [quinn_udp::RecvMeta],
        source_addrs: &[transports::Addr],
    ) {
        debug_assert_eq!(bufs.len(), metas.len(), "non matching bufs & metas");
        debug_assert_eq!(
            bufs.len(),
            source_addrs.len(),
            "non matching bufs & source_addrs"
        );

        // Adding the IP address we received something on results in Quinn using this
        // address on the send path to send from.  However we let Quinn use a
        // NodeIdMappedAddress, not a real address.  So we used to substitute our bind address
        // here so that Quinn would send on the right address.  But that would sometimes
        // result in the wrong address family and Windows trips up on that.
        //
        // What should be done is that this dst_ip from the RecvMeta is stored in the
        // NodeState/PathState.  Then on the send path it should be retrieved from the
        // NodeState/PathSate together with the send address and substituted at send time.
        // This is relevant for IPv6 link-local addresses where the OS otherwise does not
        // know which interface to send from.
        #[cfg(not(windows))]
        let dst_ip = self.normalized_local_addr().ok().map(|addr| addr.ip());
        // Reasoning for this here:
        // https://github.com/n0-computer/iroh/pull/2595#issuecomment-2290947319
        #[cfg(windows)]
        let dst_ip = None;

        let mut quic_packets_total = 0;

        for ((quinn_meta, buf), source_addr) in metas
            .iter_mut()
            .zip(bufs.iter_mut())
            .zip(source_addrs.iter())
        {
            let mut buf_contains_quic_datagrams = false;
            let mut quic_datagram_count = 0;
            if quinn_meta.len > quinn_meta.stride {
                trace!(%quinn_meta.len, %quinn_meta.stride, "GRO datagram received");
                self.metrics.magicsock.recv_gro_datagrams.inc();
            }

            // Chunk through the datagrams in this GRO payload to find disco
            // packets and forward them to the actor
            for datagram in buf[..quinn_meta.len].chunks_mut(quinn_meta.stride) {
                if datagram.len() < quinn_meta.stride {
                    trace!(
                        len = %datagram.len(),
                        %quinn_meta.stride,
                        "Last GRO datagram smaller than stride",
                    );
                }

                // Detect DISCO datagrams and process them.  Overwrite the first
                // byte of those packets with zero to make Quinn ignore the packet.  This
                // relies on quinn::EndpointConfig::grease_quic_bit being set to `false`,
                // which we do in Endpoint::bind.
                if let Some((sender, sealed_box)) = disco::source_and_box(datagram) {
                    trace!(src = ?source_addr, len = datagram.len(), "UDP recv: DISCO packet");
                    self.handle_disco_message(sender, sealed_box, source_addr);
                    datagram[0] = 0u8;
                } else {
                    trace!(src = ?source_addr, len = datagram.len(), "UDP recv: QUIC packet");
                    match source_addr {
                        transports::Addr::Ip(SocketAddr::V4(..)) => {
                            self.metrics
                                .magicsock
                                .recv_data_ipv4
                                .inc_by(datagram.len() as _);
                        }
                        transports::Addr::Ip(SocketAddr::V6(..)) => {
                            self.metrics
                                .magicsock
                                .recv_data_ipv6
                                .inc_by(datagram.len() as _);
                        }
                        transports::Addr::Relay(..) => {
                            self.metrics
                                .magicsock
                                .recv_data_relay
                                .inc_by(datagram.len() as _);
                        }
                    }

                    quic_datagram_count += 1;
                    buf_contains_quic_datagrams = true;
                }
            }

            if buf_contains_quic_datagrams {
                match source_addr {
                    #[cfg(wasm_browser)]
                    transports::Addr::Ip(_addr) => {
                        panic!("cannot use IP based addressing in the browser");
                    }
                    #[cfg(not(wasm_browser))]
                    transports::Addr::Ip(_addr) => {
                        quic_packets_total += quic_datagram_count;
                    }
                    transports::Addr::Relay(src_url, src_node) => {
                        let mapped_addr = self
                            .node_map
                            .relay_mapped_addrs
                            .get(&(src_url.clone(), *src_node));
                        quinn_meta.addr = mapped_addr.private_socket_addr();
                    }
                }
            } else {
                // If all datagrams in this buf are DISCO, set len to zero to make
                // Quinn skip the buf completely.
                quinn_meta.len = 0;
            }
            // Normalize local_ip
            quinn_meta.dst_ip = dst_ip;
        }

        if quic_packets_total > 0 {
            self.metrics
                .magicsock
                .recv_datagrams
                .inc_by(quic_packets_total as _);
            trace!("UDP recv: {} packets", quic_packets_total);
        }
    }

    /// Handles a discovery message.
    #[instrument("disco_in", skip_all, fields(node = %sender.fmt_short(), ?src))]
    fn handle_disco_message(&self, sender: PublicKey, sealed_box: &[u8], src: &transports::Addr) {
        if self.is_closed() {
            return;
        }

        if let transports::Addr::Relay(_, node_id) = src {
            if node_id != &sender {
                // TODO: return here?
                warn!(
                    "Received relay disco message from connection for {}, but with message from {}",
                    node_id.fmt_short(),
                    sender.fmt_short()
                );
            }
        }

        // We're now reasonably sure we're expecting communication from
        // this node, do the heavy crypto lifting to see what they want.
        let dm = match self.disco.unseal_and_decode(sender, sealed_box) {
            Ok(dm) => dm,
            Err(DiscoBoxError::Open { source, .. }) => {
                warn!(?source, "failed to open disco box");
                self.metrics.magicsock.recv_disco_bad_key.inc();
                return;
            }
            Err(DiscoBoxError::Parse { source, .. }) => {
                // Couldn't parse it, but it was inside a correctly
                // signed box, so just ignore it, assuming it's from a
                // newer version of Tailscale that we don't
                // understand. Not even worth logging about, lest it
                // be too spammy for old clients.

                self.metrics.magicsock.recv_disco_bad_parse.inc();
                debug!(?source, "failed to parse disco message");
                return;
            }
        };

        if src.is_relay() {
            self.metrics.magicsock.recv_disco_relay.inc();
        } else {
            self.metrics.magicsock.recv_disco_udp.inc();
        }

        trace!(?dm, "receive disco message");
        match dm {
            disco::Message::Ping(ping) => {
                self.metrics.magicsock.recv_disco_ping.inc();
                self.node_map.handle_ping(ping, sender, src.clone());
            }
            disco::Message::Pong(pong) => {
                self.metrics.magicsock.recv_disco_pong.inc();
                self.node_map.handle_pong(pong, sender, src.clone());
            }
            disco::Message::CallMeMaybe(cm) => {
                self.metrics.magicsock.recv_disco_call_me_maybe.inc();
                self.node_map.handle_call_me_maybe(cm, sender, src.clone());
            }
        }
    }

    /// Sends out a disco message.
    async fn send_disco_message(
        &self,
        sender: &TransportsSender,
        dst: SendAddr,
        dst_key: PublicKey,
        msg: disco::Message,
    ) -> io::Result<()> {
        let dst = match dst {
            SendAddr::Udp(addr) => transports::Addr::Ip(addr),
            SendAddr::Relay(url) => transports::Addr::Relay(url, dst_key),
        };

        trace!(?dst, %msg, "send disco message (UDP)");
        if self.is_closed() {
            return Err(io::Error::new(
                io::ErrorKind::NotConnected,
                "connection closed",
            ));
        }

        let pkt = self.disco.encode_and_seal(dst_key, &msg);

        let transmit = transports::Transmit {
            contents: &pkt,
            ecn: None,
            segment_size: None,
        };

        let dst2 = dst.clone();
        match sender.send(&dst2, None, &transmit).await {
            Ok(()) => {
                trace!(?dst, %msg, "sent disco message");
                self.metrics.magicsock.sent_disco_udp.inc();
                disco_message_sent(&msg, &self.metrics.magicsock);
                Ok(())
            }
            Err(err) => {
                warn!(?dst, ?msg, ?err, "failed to send disco message");
                Err(err)
            }
        }
    }

    /// Publishes our address to a discovery service, if configured.
    ///
    /// Called whenever our addresses or home relay node changes.
    fn publish_my_addr(&self) {
        let relay_url = self.my_relay();
        let direct_addrs = self.direct_addrs.sockaddrs();

        let user_data = self
            .discovery_user_data
            .read()
            .expect("lock poisened")
            .clone();
        if relay_url.is_none() && direct_addrs.is_empty() && user_data.is_none() {
            // do not bother publishing if we don't have any information
            return;
        }

        let data = NodeData::new(relay_url, direct_addrs).with_user_data(user_data);
        self.discovery.publish(&data);
    }
}

/// Manages currently running direct addr discovery, aka net_report runs.
///
/// Invariants:
/// - only one direct addr update must be running at a time
/// - if an update is scheduled while another one is running, remember that
///   and start a new one when the current one has finished
#[derive(Debug)]
struct DirectAddrUpdateState {
    /// If set, start a new update as soon as the current one is finished.
    want_update: Option<UpdateReason>,
    msock: Arc<MagicSock>,
    #[cfg(not(wasm_browser))]
    port_mapper: portmapper::Client,
    /// The prober that discovers local network conditions, including the closest relay relay and NAT mappings.
    net_reporter: Arc<AsyncMutex<net_report::Client>>,
    relay_map: RelayMap,
    run_done: mpsc::Sender<()>,
}

#[derive(Default, Debug, PartialEq, Eq, Clone, Copy)]
enum UpdateReason {
    /// Initial state
    #[default]
    None,
    Periodic,
    PortmapUpdated,
    LinkChangeMajor,
    LinkChangeMinor,
    RelayMapChange,
}

impl UpdateReason {
    fn is_major(self) -> bool {
        matches!(self, Self::LinkChangeMajor | Self::RelayMapChange)
    }
}

impl DirectAddrUpdateState {
    fn new(
        msock: Arc<MagicSock>,
        #[cfg(not(wasm_browser))] port_mapper: portmapper::Client,
        net_reporter: Arc<AsyncMutex<net_report::Client>>,
        relay_map: RelayMap,
        run_done: mpsc::Sender<()>,
    ) -> Self {
        DirectAddrUpdateState {
            want_update: Default::default(),
            #[cfg(not(wasm_browser))]
            port_mapper,
            net_reporter,
            msock,
            relay_map,
            run_done,
        }
    }

    /// Schedules a new run, either starting it immediately if none is running or
    /// scheduling it for later.
    fn schedule_run(&mut self, why: UpdateReason, if_state: IfStateDetails) {
        match self.net_reporter.clone().try_lock_owned() {
            Ok(net_reporter) => {
                self.run(why, if_state, net_reporter);
            }
            Err(_) => {
                let _ = self.want_update.insert(why);
            }
        }
    }

    /// If another run is needed, triggers this run, otherwise does nothing.
    fn try_run(&mut self, if_state: IfStateDetails) {
        match self.net_reporter.clone().try_lock_owned() {
            Ok(net_reporter) => {
                if let Some(why) = self.want_update.take() {
                    self.run(why, if_state, net_reporter);
                }
            }
            Err(_) => {
                // do nothing
            }
        }
    }

    /// Trigger a new run.
    fn run(
        &mut self,
        why: UpdateReason,
        if_state: IfStateDetails,
        mut net_reporter: tokio::sync::OwnedMutexGuard<net_report::Client>,
    ) {
        debug!("starting direct addr update ({:?})", why);
        #[cfg(not(wasm_browser))]
        self.port_mapper.procure_mapping();
        // Don't start a net report probe if we know
        // we are shutting down
        if self.msock.is_closing() || self.msock.is_closed() {
            debug!("skipping net_report, socket is shutting down");
            return;
        }
        if self.relay_map.is_empty() {
            debug!("skipping net_report, empty RelayMap");
            self.msock.net_report.set((None, why)).ok();
            return;
        }

        debug!("requesting net_report report");
        let msock = self.msock.clone();

        let run_done = self.run_done.clone();
        task::spawn(
            async move {
                let fut = time::timeout(
                    NET_REPORT_TIMEOUT,
                    net_reporter.get_report(if_state, why.is_major()),
                );
                match fut.await {
                    Ok(report) => {
                        msock.net_report.set((Some(report), why)).ok();
                    }
                    Err(time::Elapsed { .. }) => {
                        warn!("net_report report timed out");
                    }
                }

                // mark run as finished
                debug!("direct addr update done ({:?})", why);
                run_done.send(()).await.ok();
            }
            .instrument(tracing::Span::current()),
        );
    }
}

#[allow(missing_docs)]
#[common_fields({
    backtrace: Option<snafu::Backtrace>,
    #[snafu(implicit)]
    span_trace: n0_snafu::SpanTrace,
})]
#[derive(Debug, Snafu)]
#[non_exhaustive]
pub enum CreateHandleError {
    #[snafu(display("Failed to create bind sockets"))]
    BindSockets { source: io::Error },
    #[snafu(display("Failed to create internal quinn endpoint"))]
    CreateQuinnEndpoint { source: io::Error },
    #[snafu(display("Failed to create socket state"))]
    CreateSocketState { source: io::Error },
    #[snafu(display("Failed to create netmon monitor"))]
    CreateNetmonMonitor { source: netmon::Error },
    #[snafu(display("Failed to subscribe netmon monitor"))]
    SubscribeNetmonMonitor { source: netmon::Error },
    #[snafu(transparent)]
    Discovery {
        source: crate::discovery::IntoDiscoveryError,
    },
}

impl Handle {
    /// Creates a magic [`MagicSock`] listening on [`Options::addr_v4`] and [`Options::addr_v6`].
    async fn new(opts: Options) -> Result<Self, CreateHandleError> {
        let Options {
            addr_v4,
            addr_v6,
            secret_key,
            relay_map,
            discovery,
            discovery_user_data,
            #[cfg(not(wasm_browser))]
            dns_resolver,
            proxy_url,
            server_config,
            #[cfg(any(test, feature = "test-utils"))]
            insecure_skip_relay_cert_verify,
            #[cfg(any(test, feature = "test-utils"))]
            path_selection,
            metrics,
        } = opts;

        let discovery = {
            let context = DiscoveryContext {
                secret_key: &secret_key,
                #[cfg(not(wasm_browser))]
                dns_resolver: &dns_resolver,
            };
            let discovery = discovery
                .into_iter()
                .map(|builder| builder.into_discovery(&context))
                .collect::<Result<Vec<_>, IntoDiscoveryError>>()?;
            match discovery.len() {
                0 => ConcurrentDiscovery::default(),
                _ => ConcurrentDiscovery::from_services(discovery),
            }
        };

        let addr_v4 = addr_v4.unwrap_or_else(|| SocketAddrV4::new(Ipv4Addr::UNSPECIFIED, 0));

        #[cfg(not(wasm_browser))]
        let (ip_transports, port_mapper) =
            bind_ip(addr_v4, addr_v6, &metrics).context(BindSocketsSnafu)?;

        let (actor_sender, actor_receiver) = mpsc::channel(256);

        let my_relay = Watchable::new(None);
        let ipv6_reported = Arc::new(AtomicBool::new(false));

        let relay_transport = RelayTransport::new(RelayActorConfig {
            my_relay: my_relay.clone(),
            secret_key: secret_key.clone(),
            #[cfg(not(wasm_browser))]
            dns_resolver: dns_resolver.clone(),
            proxy_url: proxy_url.clone(),
            ipv6_reported: ipv6_reported.clone(),
            #[cfg(any(test, feature = "test-utils"))]
            insecure_skip_relay_cert_verify,
            metrics: metrics.magicsock.clone(),
        });
        let relay_transports = vec![relay_transport];

        #[cfg(not(wasm_browser))]
        let ipv6 = ip_transports.iter().any(|t| t.bind_addr().is_ipv6());

        #[cfg(not(wasm_browser))]
        let transports = Transports::new(ip_transports, relay_transports);
        #[cfg(wasm_browser)]
        let transports = Transports::new(relay_transports);

        let direct_addrs = DiscoveredDirectAddrs::default();
        let (disco, disco_receiver) = DiscoState::new(&secret_key);

        let node_map = {
            let sender = transports.create_sender();
            NodeMap::new(
                secret_key.public(),
                #[cfg(any(test, feature = "test-utils"))]
                path_selection,
                metrics.magicsock.clone(),
                sender,
                direct_addrs.addrs.watch(),
                disco.clone(),
            )
        };

        let msock = Arc::new(MagicSock {
            public_key: secret_key.public(),
            closing: AtomicBool::new(false),
            closed: AtomicBool::new(false),
            disco,
            actor_sender: actor_sender.clone(),
            ipv6_reported,
            node_map,
            discovery,
            relay_map: relay_map.clone(),
            discovery_user_data: RwLock::new(discovery_user_data),
            direct_addrs,
            net_report: Watchable::new((None, UpdateReason::None)),
            #[cfg(not(wasm_browser))]
            dns_resolver: dns_resolver.clone(),
            metrics: metrics.clone(),
            local_addrs_watch: transports.local_addrs_watch(),
            #[cfg(not(wasm_browser))]
            ip_bind_addrs: transports.ip_bind_addrs(),
        });

        let mut endpoint_config = quinn::EndpointConfig::default();
        // Setting this to false means that quinn will ignore packets that have the QUIC fixed bit
        // set to 0. The fixed bit is the 3rd bit of the first byte of a packet.
        // For performance reasons and to not rewrite buffers we pass non-QUIC UDP packets straight
        // through to quinn. We set the first byte of the packet to zero, which makes quinn ignore
        // the packet if grease_quic_bit is set to false.
        endpoint_config.grease_quic_bit(false);

        let sender = transports.create_sender();
        let local_addrs_watch = transports.local_addrs_watch();
        let network_change_sender = transports.create_network_change_sender();

        let endpoint = quinn::Endpoint::new_with_abstract_socket(
            endpoint_config,
            Some(server_config),
            Box::new(MagicTransport::new(msock.clone(), transports)),
            #[cfg(not(wasm_browser))]
            Arc::new(quinn::TokioRuntime),
            #[cfg(wasm_browser)]
            Arc::new(crate::web_runtime::WebRuntime),
        )
        .context(CreateQuinnEndpointSnafu)?;

        let network_monitor = netmon::Monitor::new()
            .await
            .context(CreateNetmonMonitorSnafu)?;

        let qad_endpoint = endpoint.clone();

        #[cfg(any(test, feature = "test-utils"))]
        let client_config = if insecure_skip_relay_cert_verify {
            iroh_relay::client::make_dangerous_client_config()
        } else {
            default_quic_client_config()
        };
        #[cfg(not(any(test, feature = "test-utils")))]
        let client_config = default_quic_client_config();

        let net_report_config = net_report::Options::default();
        #[cfg(not(wasm_browser))]
        let net_report_config = net_report_config.quic_config(Some(QuicConfig {
            ep: qad_endpoint,
            client_config,
            ipv4: true,
            ipv6,
        }));

        #[cfg(any(test, feature = "test-utils"))]
        let net_report_config =
            net_report_config.insecure_skip_relay_cert_verify(insecure_skip_relay_cert_verify);

        let net_reporter = net_report::Client::new(
            #[cfg(not(wasm_browser))]
            dns_resolver,
            #[cfg(not(wasm_browser))]
            relay_map.clone(),
            net_report_config,
            metrics.net_report.clone(),
        );

        let (direct_addr_done_tx, direct_addr_done_rx) = mpsc::channel(8);
        let direct_addr_update_state = DirectAddrUpdateState::new(
            msock.clone(),
            #[cfg(not(wasm_browser))]
            port_mapper,
            Arc::new(AsyncMutex::new(net_reporter)),
            relay_map,
            direct_addr_done_tx,
        );

        let netmon_watcher = network_monitor.interface_state();

        #[cfg_attr(not(wasm_browser), allow(unused_mut))]
        let mut actor = Actor {
            msg_receiver: actor_receiver,
            msock: msock.clone(),
            periodic_re_stun_timer: new_re_stun_timer(false),
            network_monitor,
            netmon_watcher,
            direct_addr_update_state,
            network_change_sender,
            direct_addr_done_rx,
            pending_call_me_maybes: Default::default(),
            disco_receiver,
        };
        // Initialize addresses
        #[cfg(not(wasm_browser))]
        actor.update_direct_addresses(None);

        let actor_token = CancellationToken::new();
        let token = actor_token.clone();

        let actor_task = task::spawn(
            actor
                .run(token, local_addrs_watch, sender)
                .instrument(info_span!("actor")),
        );

        let actor_task = Arc::new(Mutex::new(Some(AbortOnDropHandle::new(actor_task))));

        Ok(Handle {
            msock,
            actor_task,
            endpoint,
            actor_token,
        })
    }

    /// The underlying [`quinn::Endpoint`]
    pub fn endpoint(&self) -> &quinn::Endpoint {
        &self.endpoint
    }

    /// Closes the connection.
    ///
    /// Only the first close does anything. Any later closes return nil.  Polling the socket
    /// ([`quinn::AsyncUdpSocket::poll_recv`]) will return [`Poll::Pending`] indefinitely
    /// after this call.
    ///
    /// [`Poll::Pending`]: std::task::Poll::Pending
    #[instrument(skip_all)]
    pub(crate) async fn close(&self) {
        trace!(me = ?self.public_key, "magicsock closing...");
        // Initiate closing all connections, and refuse future connections.
        self.endpoint.close(0u16.into(), b"");

        // In the history of this code, this call had been
        // - removed: https://github.com/n0-computer/iroh/pull/1753
        // - then added back in: https://github.com/n0-computer/iroh/pull/2227/files#diff-ba27e40e2986a3919b20f6b412ad4fe63154af648610ea5d9ed0b5d5b0e2d780R573
        // - then removed again: https://github.com/n0-computer/iroh/pull/3165
        // and finally added back in together with this comment.
        // So before removing this call, please consider carefully.
        // Among other things, this call tries its best to make sure that any queued close frames
        // (e.g. via the call to `endpoint.close(...)` above), are flushed out to the sockets
        // *and acknowledged* (or time out with the "probe timeout" of usually 3 seconds).
        // This allows the other endpoints for these connections to be notified to release
        // their resources, or - depending on the protocol - that all data was received.
        // With the current quinn API, this is the only way to ensure protocol code can use
        // connection close codes, and close the endpoint properly.
        // If this call is skipped, then connections that protocols close just shortly before the
        // call to `Endpoint::close` will in most cases cause connection time-outs on remote ends.
        self.endpoint.wait_idle().await;

        if self.msock.is_closed() {
            return;
        }
        self.msock.closing.store(true, Ordering::Relaxed);
        self.actor_token.cancel();

        // MutexGuard is not held across await points
        let task = self.actor_task.lock().expect("poisoned").take();
        if let Some(task) = task {
            // give the tasks a moment to shutdown cleanly
            let shutdown_done = time::timeout(Duration::from_millis(100), async move {
                if let Err(err) = task.await {
                    warn!("unexpected error in task shutdown: {:?}", err);
                }
            })
            .await;
            match shutdown_done {
                Ok(_) => trace!("tasks finished in time, shutdown complete"),
                Err(time::Elapsed { .. }) => {
                    // Dropping the task will abort itt
                    warn!("tasks didn't finish in time, aborting");
                }
            }
        }

        self.msock.closed.store(true, Ordering::SeqCst);

        trace!("magicsock closed");
    }
}

fn default_quic_client_config() -> rustls::ClientConfig {
    // create a client config for the endpoint to use for QUIC address discovery
    let root_store =
        rustls::RootCertStore::from_iter(webpki_roots::TLS_SERVER_ROOTS.iter().cloned());
    rustls::client::ClientConfig::builder_with_provider(Arc::new(
        rustls::crypto::ring::default_provider(),
    ))
    .with_safe_default_protocol_versions()
    .expect("ring supports these")
    .with_root_certificates(root_store)
    .with_no_client_auth()
}

#[derive(Debug, Clone)]
struct DiscoState {
    /// The NodeId/PublicKey of this node.
    this_node_id: NodeId,
    /// Encryption key for this node.
    secret_encryption_key: Arc<crypto_box::SecretKey>,
    /// The state for an active DiscoKey.
    secrets: Arc<Mutex<HashMap<PublicKey, SharedSecret>>>,
    /// Disco (ping) queue
    sender: mpsc::Sender<(SendAddr, PublicKey, disco::Message)>,
}

impl DiscoState {
    fn new(
        secret_key: &SecretKey,
    ) -> (Self, mpsc::Receiver<(SendAddr, PublicKey, disco::Message)>) {
        let this_node_id = secret_key.public();
        let secret_encryption_key = secret_ed_box(secret_key);
        let (disco_sender, disco_receiver) = mpsc::channel(256);

        (
            Self {
                this_node_id,
                secret_encryption_key: Arc::new(secret_encryption_key),
                secrets: Default::default(),
                sender: disco_sender,
            },
            disco_receiver,
        )
    }

    fn try_send(&self, dst: SendAddr, node_id: PublicKey, msg: disco::Message) -> bool {
        self.sender.try_send((dst, node_id, msg)).is_ok()
    }

    fn encode_and_seal(&self, other_node_id: NodeId, msg: &disco::Message) -> Bytes {
        let mut seal = msg.as_bytes();
        self.get_secret(other_node_id, |secret| secret.seal(&mut seal));
        disco::encode_message(&self.this_node_id, seal).into()
    }

    fn unseal_and_decode(
        &self,
        node_id: PublicKey,
        sealed_box: &[u8],
    ) -> Result<disco::Message, DiscoBoxError> {
        let mut sealed_box = sealed_box.to_vec();
        self.get_secret(node_id, |secret| secret.open(&mut sealed_box))
            .context(OpenSnafu)?;
        disco::Message::from_bytes(&sealed_box).context(ParseSnafu)
    }

    fn get_secret<F, T>(&self, node_id: PublicKey, cb: F) -> T
    where
        F: FnOnce(&mut SharedSecret) -> T,
    {
        let mut inner = self.secrets.lock().expect("poisoned");
        let x = inner.entry(node_id).or_insert_with(|| {
            let public_key = public_ed_box(&node_id);
            SharedSecret::new(&self.secret_encryption_key, &public_key)
        });
        cb(x)
    }
}

#[allow(missing_docs)]
#[common_fields({
    backtrace: Option<snafu::Backtrace>,
    #[snafu(implicit)]
    span_trace: n0_snafu::SpanTrace,
})]
#[derive(Debug, Snafu)]
#[non_exhaustive]
enum DiscoBoxError {
    #[snafu(display("Failed to open crypto box"))]
    Open {
        #[snafu(source(from(DecryptionError, Box::new)))]
        source: Box<DecryptionError>,
    },
    #[snafu(display("Failed to parse disco message"))]
    Parse {
        #[snafu(source(from(disco::ParseError, Box::new)))]
        source: Box<disco::ParseError>,
    },
}

#[derive(Debug)]
enum ActorMessage {
    NetworkChange,
<<<<<<< HEAD
=======
    ScheduleDirectAddrUpdate(UpdateReason, Option<(NodeId, RelayUrl)>),
    RelayMapChange,
>>>>>>> 7a0644fe
    #[cfg(test)]
    ForceNetworkChange(bool),
}

struct Actor {
    msock: Arc<MagicSock>,
    msg_receiver: mpsc::Receiver<ActorMessage>,
    /// When set, is an AfterFunc timer that will call MagicSock::do_periodic_stun.
    periodic_re_stun_timer: time::Interval,

    network_monitor: netmon::Monitor,
    netmon_watcher: n0_watcher::Direct<netmon::State>,
    network_change_sender: transports::NetworkChangeSender,
    /// Indicates the direct addr update state.
    direct_addr_update_state: DirectAddrUpdateState,
    direct_addr_done_rx: mpsc::Receiver<()>,

    /// List of CallMeMaybe disco messages that should be sent out after
    /// the next endpoint update completes
    pending_call_me_maybes: HashMap<PublicKey, RelayUrl>,
    disco_receiver: mpsc::Receiver<(SendAddr, PublicKey, disco::Message)>,
}

#[cfg(not(wasm_browser))]
fn bind_ip(
    addr_v4: SocketAddrV4,
    addr_v6: Option<SocketAddrV6>,
    metrics: &EndpointMetrics,
) -> io::Result<(Vec<IpTransport>, portmapper::Client)> {
    let port_mapper =
        portmapper::Client::with_metrics(Default::default(), metrics.portmapper.clone());

    let v4 = Arc::new(bind_with_fallback(SocketAddr::V4(addr_v4))?);
    let ip4_port = v4.local_addr()?.port();
    let ip6_port = ip4_port.checked_add(1).unwrap_or(ip4_port - 1);

    let addr_v6 =
        addr_v6.unwrap_or_else(|| SocketAddrV6::new(Ipv6Addr::UNSPECIFIED, ip6_port, 0, 0));

    let v6 = match bind_with_fallback(SocketAddr::V6(addr_v6)) {
        Ok(sock) => Some(Arc::new(sock)),
        Err(err) => {
            info!("bind ignoring IPv6 bind failure: {:?}", err);
            None
        }
    };

    let port = v4.local_addr().map_or(0, |p| p.port());

    let mut ip = vec![IpTransport::new(
        addr_v4.into(),
        v4,
        metrics.magicsock.clone(),
    )];
    if let Some(v6) = v6 {
        ip.push(IpTransport::new(
            addr_v6.into(),
            v6,
            metrics.magicsock.clone(),
        ))
    }

    // NOTE: we can end up with a zero port if `netwatch::UdpSocket::socket_addr` fails
    match port.try_into() {
        Ok(non_zero_port) => {
            port_mapper.update_local_port(non_zero_port);
        }
        Err(_zero_port) => debug!("Skipping port mapping with zero local port"),
    }

    Ok((ip, port_mapper))
}

impl Actor {
    async fn run(
        mut self,
        shutdown_token: CancellationToken,
        mut watcher: impl Watcher<Value = Vec<transports::Addr>> + Send + Sync,
        sender: TransportsSender,
    ) {
        // Setup network monitoring
        let mut current_netmon_state = self.netmon_watcher.get();

        #[cfg(not(wasm_browser))]
        let mut portmap_watcher = self
            .direct_addr_update_state
            .port_mapper
            .watch_external_address();

        let mut receiver_closed = false;
        #[cfg_attr(wasm_browser, allow(unused_mut))]
        let mut portmap_watcher_closed = false;

        let mut net_report_watcher = self.msock.net_report.watch();

        // ensure we are doing an initial publish of our addresses
        self.msock.publish_my_addr();

        loop {
            self.msock.metrics.magicsock.actor_tick_main.inc();
            #[cfg(not(wasm_browser))]
            let portmap_watcher_changed = portmap_watcher.changed();
            #[cfg(wasm_browser)]
            let portmap_watcher_changed = n0_future::future::pending();

            tokio::select! {
                _ = shutdown_token.cancelled() => {
                    debug!("shutting down");
                    return;
                }
                msg = self.msg_receiver.recv(), if !receiver_closed => {
                    let Some(msg) = msg else {
                        trace!("tick: magicsock receiver closed");
                        self.msock.metrics.magicsock.actor_tick_other.inc();

                        receiver_closed = true;
                        continue;
                    };

                    trace!(?msg, "tick: msg");
                    self.msock.metrics.magicsock.actor_tick_msg.inc();
                    self.handle_actor_message(msg).await;
                }
                tick = self.periodic_re_stun_timer.tick() => {
                    trace!("tick: re_stun {:?}", tick);
                    self.msock.metrics.magicsock.actor_tick_re_stun.inc();
                    self.re_stun(UpdateReason::Periodic);
                }
                new_addr = watcher.updated() => {
                    match new_addr {
                        Ok(addrs) => {
                            if !addrs.is_empty() {
                                trace!(?addrs, "local addrs");
                                self.msock.publish_my_addr();
                            }
                        }
                        Err(_) => {
                            warn!("local addr watcher stopped");
                        }
                    }
                }
                report = net_report_watcher.updated() => {
                    match report {
                        Ok((report, _)) => {
                            self.handle_net_report_report(report);
                            #[cfg(not(wasm_browser))]
                            {
                                self.periodic_re_stun_timer = new_re_stun_timer(true);
                            }
                        }
                        Err(_) => {
                            warn!("net report watcher stopped");
                        }
                    }
                }
                reason = self.direct_addr_done_rx.recv() => {
                    match reason {
                        Some(()) => {
                            // check if a new run needs to be scheduled
                            let state = self.netmon_watcher.get();
                            self.direct_addr_update_state.try_run(state.into());
                        }
                        None => {
                            warn!("direct addr watcher died");
                        }
                    }
                }
                change = portmap_watcher_changed, if !portmap_watcher_closed => {
                    #[cfg(not(wasm_browser))]
                    {
                        if change.is_err() {
                            trace!("tick: portmap watcher closed");
                            self.msock.metrics.magicsock.actor_tick_other.inc();

                            portmap_watcher_closed = true;
                            continue;
                        }

                        trace!("tick: portmap changed");
                        self.msock.metrics.magicsock.actor_tick_portmap_changed.inc();
                        let new_external_address = *portmap_watcher.borrow();
                        debug!("external address updated: {new_external_address:?}");
                        self.re_stun(UpdateReason::PortmapUpdated);
                    }
                    #[cfg(wasm_browser)]
                    let _unused_in_browsers = change;
                },
                state = self.netmon_watcher.updated() => {
                    let Ok(state) = state else {
                        trace!("tick: link change receiver closed");
                        self.msock.metrics.magicsock.actor_tick_other.inc();
                        continue;
                    };
                    let is_major = state.is_major_change(&current_netmon_state);
                    event!(
                        target: "iroh::_events::link_change",
                        Level::DEBUG,
                        ?state,
                        is_major
                    );
                    current_netmon_state = state;
                    self.msock.metrics.magicsock.actor_link_change.inc();
                    self.handle_network_change(is_major).await;
                }
                Some((dst, dst_key, msg)) = self.disco_receiver.recv() => {
                    if let Err(err) = self.msock.send_disco_message(&sender, dst.clone(), dst_key, msg).await {
                        warn!(%dst, node = %dst_key.fmt_short(), ?err, "failed to send disco message (UDP)");
                    }
                }
            }
        }
    }

    async fn handle_network_change(&mut self, is_major: bool) {
        debug!(is_major, "link change detected");

        if is_major {
            if let Err(err) = self.network_change_sender.rebind() {
                warn!("failed to rebind transports: {err:?}");
            }

            #[cfg(not(wasm_browser))]
            self.msock.dns_resolver.reset().await;
            self.re_stun(UpdateReason::LinkChangeMajor);
        } else {
            self.re_stun(UpdateReason::LinkChangeMinor);
        }
    }

    fn handle_relay_map_change(&mut self) {
        self.re_stun(UpdateReason::RelayMapChange);
    }

    fn re_stun(&mut self, why: UpdateReason) {
        let state = self.netmon_watcher.get();
        self.direct_addr_update_state
            .schedule_run(why, state.into());
    }

    /// Processes an incoming actor message.
    ///
    /// Returns `true` if it was a shutdown.
    async fn handle_actor_message(&mut self, msg: ActorMessage) {
        match msg {
            ActorMessage::NetworkChange => {
                self.network_monitor.network_change().await.ok();
            }
<<<<<<< HEAD
=======
            ActorMessage::ScheduleDirectAddrUpdate(why, data) => {
                if let Some((node, url)) = data {
                    self.pending_call_me_maybes.insert(node, url);
                }
                let state = self.netmon_watcher.get();
                self.direct_addr_update_state
                    .schedule_run(why, state.into());
            }
            ActorMessage::RelayMapChange => {
                self.handle_relay_map_change();
            }
>>>>>>> 7a0644fe
            #[cfg(test)]
            ActorMessage::ForceNetworkChange(is_major) => {
                self.handle_network_change(is_major).await;
            }
        }
    }

    /// Updates the direct addresses of this magic socket.
    ///
    /// Updates the [`DiscoveredDirectAddrs`] of this [`MagicSock`] with the current set of
    /// direct addresses from:
    ///
    /// - The portmapper.
    /// - A net_report report.
    /// - The local interfaces IP addresses.
    #[cfg(not(wasm_browser))]
    fn update_direct_addresses(&mut self, net_report_report: Option<&net_report::Report>) {
        let portmap_watcher = self
            .direct_addr_update_state
            .port_mapper
            .watch_external_address();

        // We only want to have one DirectAddr for each SocketAddr we have.  So we store
        // this as a map of SocketAddr -> DirectAddrType.  At the end we will construct a
        // DirectAddr from each entry.
        let mut addrs: BTreeMap<SocketAddr, DirectAddrType> = BTreeMap::new();

        // First add PortMapper provided addresses.
        let maybe_port_mapped = *portmap_watcher.borrow();
        if let Some(portmap_ext) = maybe_port_mapped.map(SocketAddr::V4) {
            addrs
                .entry(portmap_ext)
                .or_insert(DirectAddrType::Portmapped);
        }

        // Next add STUN addresses from the net_report report.
        if let Some(net_report_report) = net_report_report {
            if let Some(global_v4) = net_report_report.global_v4 {
                addrs.entry(global_v4.into()).or_insert(DirectAddrType::Qad);

                // If they're behind a hard NAT and are using a fixed
                // port locally, assume they might've added a static
                // port mapping on their router to the same explicit
                // port that we are running with. Worst case it's an invalid candidate mapping.
                let port = self.msock.ip_bind_addrs().iter().find_map(|addr| {
                    if addr.port() != 0 {
                        Some(addr.port())
                    } else {
                        None
                    }
                });

                if let Some(port) = port {
                    if net_report_report
                        .mapping_varies_by_dest()
                        .unwrap_or_default()
                    {
                        let mut addr = global_v4;
                        addr.set_port(port);
                        addrs
                            .entry(addr.into())
                            .or_insert(DirectAddrType::Qad4LocalPort);
                    }
                }
            }
            if let Some(global_v6) = net_report_report.global_v6 {
                addrs.entry(global_v6.into()).or_insert(DirectAddrType::Qad);
            }
        }

        self.collect_local_addresses(&mut addrs);

        // Finally create and store store all these direct addresses and send any
        // queued call-me-maybe messages.
        self.msock.store_direct_addresses(
            addrs
                .iter()
                .map(|(addr, typ)| DirectAddr {
                    addr: *addr,
                    typ: *typ,
                })
                .collect(),
        );
        self.send_queued_call_me_maybes();
    }

    #[cfg(not(wasm_browser))]
    fn collect_local_addresses(&mut self, addrs: &mut BTreeMap<SocketAddr, DirectAddrType>) {
        // Matches the addresses that have been bound vs the requested ones.
        let local_addrs: Vec<(SocketAddr, SocketAddr)> = self
            .msock
            .ip_bind_addrs()
            .iter()
            .copied()
            .zip(self.msock.ip_local_addrs())
            .collect();

        // Do we listen on any IPv4 unspecified address?
        let has_ipv4_unspecified = local_addrs.iter().find_map(|(_, a)| {
            if a.is_ipv4() && a.ip().is_unspecified() {
                Some(a.port())
            } else {
                None
            }
        });
        // Do we listen on any IPv6 unspecified address?
        let has_ipv6_unspecified = local_addrs.iter().find_map(|(_, a)| {
            if a.is_ipv6() && a.ip().is_unspecified() {
                Some(a.port())
            } else {
                None
            }
        });

        // If a socket is bound to the unspecified address, create SocketAddrs for
        // each local IP address by pairing it with the port the socket is bound on.
        if local_addrs
            .iter()
            .any(|(_, local)| local.ip().is_unspecified())
        {
            let LocalAddresses {
                regular: mut ips,
                loopback,
            } = self.netmon_watcher.get().local_addresses;
            if ips.is_empty() && addrs.is_empty() {
                // Include loopback addresses only if there are no other interfaces
                // or public addresses, this allows testing offline.
                ips = loopback;
            }

            for ip in ips {
                let port_if_unspecified = match ip {
                    IpAddr::V4(_) => has_ipv4_unspecified,
                    IpAddr::V6(_) => has_ipv6_unspecified,
                };
                if let Some(port) = port_if_unspecified {
                    let addr = SocketAddr::new(ip, port);
                    addrs.entry(addr).or_insert(DirectAddrType::Local);
                }
            }
        }

        // If a socket is bound to a specific address, add it.
        for (bound, local) in local_addrs {
            if !bound.ip().is_unspecified() {
                addrs.entry(local).or_insert(DirectAddrType::Local);
            }
        }
    }

    fn send_queued_call_me_maybes(&mut self) {
        let msg = self.msock.direct_addrs.to_call_me_maybe_message();
        let msg = disco::Message::CallMeMaybe(msg);
        // allocate, to minimize locking duration

        for (public_key, url) in self.pending_call_me_maybes.drain() {
            if !self
                .msock
                .disco
                .try_send(SendAddr::Relay(url), public_key, msg.clone())
            {
                warn!(node = %public_key.fmt_short(), "relay channel full, dropping call-me-maybe");
            }
        }
    }

    fn handle_net_report_report(&mut self, mut report: Option<net_report::Report>) {
        if let Some(ref mut r) = report {
            self.msock.ipv6_reported.store(r.udp_v6, Ordering::Relaxed);
            if r.preferred_relay.is_none() {
                if let Some(my_relay) = self.msock.my_relay() {
                    r.preferred_relay.replace(my_relay);
                }
            }

            // Notify all transports
            self.network_change_sender.on_network_change(r);
        }

        #[cfg(not(wasm_browser))]
        self.update_direct_addresses(report.as_ref());
    }
}

fn new_re_stun_timer(initial_delay: bool) -> time::Interval {
    // Pick a random duration between 20 and 26 seconds (just under 30s,
    // a common UDP NAT timeout on Linux,etc)
    let mut rng = rand::rng();
    let d: Duration = rng.random_range(Duration::from_secs(20)..=Duration::from_secs(26));
    if initial_delay {
        debug!("scheduling periodic_stun to run in {}s", d.as_secs());
        time::interval_at(time::Instant::now() + d, d)
    } else {
        debug!(
            "scheduling periodic_stun to run immediately and in {}s",
            d.as_secs()
        );
        time::interval(d)
    }
}

#[cfg(not(wasm_browser))]
fn bind_with_fallback(mut addr: SocketAddr) -> io::Result<UdpSocket> {
    debug!(%addr, "binding");

    // First try binding a preferred port, if specified
    match UdpSocket::bind_full(addr) {
        Ok(socket) => {
            let local_addr = socket.local_addr()?;
            debug!(%addr, %local_addr, "successfully bound");
            return Ok(socket);
        }
        Err(err) => {
            debug!(%addr, "failed to bind: {err:#}");
            // If that was already the fallback port, then error out
            if addr.port() == 0 {
                return Err(err);
            }
        }
    }

    // Otherwise, try binding with port 0
    addr.set_port(0);
    UdpSocket::bind_full(addr)
}

/// The discovered direct addresses of this [`MagicSock`].
///
/// These are all the [`DirectAddr`]s that this [`MagicSock`] is aware of for itself.
/// They include all locally bound ones as well as those discovered by other mechanisms like
/// QAD.
#[derive(derive_more::Debug, Clone, Default)]
struct DiscoveredDirectAddrs {
    /// The last set of discovered direct addresses.
    addrs: Watchable<BTreeSet<DirectAddr>>,

    /// The last time the direct addresses were updated, even if there was no change.
    ///
    /// This is only ever None at startup.
    updated_at: Arc<RwLock<Option<Instant>>>,
}

impl DiscoveredDirectAddrs {
    /// Updates the direct addresses, returns `true` if they changed, `false` if not.
    fn update(&self, addrs: BTreeSet<DirectAddr>) -> bool {
        *self.updated_at.write().expect("poisoned") = Some(Instant::now());
        let updated = self.addrs.set(addrs).is_ok();
        if updated {
            event!(
                target: "iroh::_events::direct_addrs",
                Level::DEBUG,
                addrs = ?self.addrs.get(),
            );
        }
        updated
    }

    fn sockaddrs(&self) -> BTreeSet<SocketAddr> {
        self.addrs.get().into_iter().map(|da| da.addr).collect()
    }

    fn to_call_me_maybe_message(&self) -> disco::CallMeMaybe {
        let my_numbers = self.addrs.get().into_iter().map(|da| da.addr).collect();
        disco::CallMeMaybe { my_numbers }
    }
}

fn disco_message_sent(msg: &disco::Message, metrics: &MagicsockMetrics) {
    match msg {
        disco::Message::Ping(_) => {
            metrics.sent_disco_ping.inc();
        }
        disco::Message::Pong(_) => {
            metrics.sent_disco_pong.inc();
        }
        disco::Message::CallMeMaybe(_) => {
            metrics.sent_disco_call_me_maybe.inc();
        }
    }
}

/// A *direct address* on which an iroh-node might be contactable.
///
/// Direct addresses are UDP socket addresses on which an iroh node could potentially be
/// contacted.  These can come from various sources depending on the network topology of the
/// iroh node, see [`DirectAddrType`] for the several kinds of sources.
///
/// This is essentially a combination of our local addresses combined with any reflexive
/// transport addresses we disovered using QAD.
#[derive(Debug, Clone, PartialEq, Eq, Hash, PartialOrd, Ord)]
pub struct DirectAddr {
    /// The address.
    pub addr: SocketAddr,
    /// The origin of this direct address.
    pub typ: DirectAddrType,
}

/// The type of direct address.
///
/// These are the various sources or origins from which an iroh node might have found a
/// possible [`DirectAddr`].
#[derive(Debug, Clone, Copy, PartialEq, Eq, Hash, PartialOrd, Ord)]
pub enum DirectAddrType {
    /// Not yet determined..
    Unknown,
    /// A locally bound socket address.
    Local,
    /// Public internet address discovered via QAD.
    ///
    /// When possible an iroh node will perform QAD to discover which is the address
    /// from which it sends data on the public internet.  This can be different from locally
    /// bound addresses when the node is on a local network which performs NAT or similar.
    Qad,
    /// An address assigned by the router using port mapping.
    ///
    /// When possible an iroh node will request a port mapping from the local router to
    /// get a publicly routable direct address.
    Portmapped,
    /// Hard NAT: QAD'ed IPv4 address + local fixed port.
    ///
    /// It is possible to configure iroh to bound to a specific port and independently
    /// configure the router to forward this port to the iroh node.  This indicates a
    /// situation like this, which still uses QAD to discover the public address.
    Qad4LocalPort,
}

impl Display for DirectAddrType {
    fn fmt(&self, f: &mut std::fmt::Formatter<'_>) -> std::fmt::Result {
        match self {
            DirectAddrType::Unknown => write!(f, "?"),
            DirectAddrType::Local => write!(f, "local"),
            DirectAddrType::Qad => write!(f, "qad"),
            DirectAddrType::Portmapped => write!(f, "portmap"),
            DirectAddrType::Qad4LocalPort => write!(f, "qad4localport"),
        }
    }
}

#[cfg(test)]
mod tests {
    use std::{sync::Arc, time::Duration};

    use data_encoding::HEXLOWER;
    use iroh_base::{NodeAddr, NodeId};
    use n0_future::{MergeBounded, StreamExt, time};
    use n0_snafu::{Result, ResultExt};
    use n0_watcher::Watcher;
    use quinn::ServerConfig;
    use rand::{CryptoRng, Rng, RngCore, SeedableRng};
    use tokio_util::task::AbortOnDropHandle;
    use tracing::{Instrument, error, info, info_span, instrument};
    use tracing_test::traced_test;

    use super::{NodeIdMappedAddr, Options, mapped_addrs::MappedAddr, node_map::Source};
    use crate::{
        Endpoint, RelayMap, RelayMode, SecretKey,
        discovery::static_provider::StaticProvider,
        dns::DnsResolver,
        endpoint::PathSelection,
        magicsock::{Handle, MagicSock},
        tls::{self, DEFAULT_MAX_TLS_TICKETS},
    };

    const ALPN: &[u8] = b"n0/test/1";

    fn default_options<R: CryptoRng + ?Sized>(rng: &mut R) -> Options {
        let secret_key = SecretKey::generate(rng);
        let server_config = make_default_server_config(&secret_key);
        Options {
            addr_v4: None,
            addr_v6: None,
            secret_key,
            relay_map: RelayMap::empty(),
            discovery: Default::default(),
            proxy_url: None,
            dns_resolver: DnsResolver::new(),
            server_config,
            #[cfg(any(test, feature = "test-utils"))]
            insecure_skip_relay_cert_verify: false,
            #[cfg(any(test, feature = "test-utils"))]
            path_selection: PathSelection::default(),
            discovery_user_data: None,
            metrics: Default::default(),
        }
    }

    /// Generate a server config with no ALPNS and a default transport configuration
    fn make_default_server_config(secret_key: &SecretKey) -> ServerConfig {
        let quic_server_config =
            crate::tls::TlsConfig::new(secret_key.clone(), DEFAULT_MAX_TLS_TICKETS)
                .make_server_config(vec![], false);
        let mut server_config = ServerConfig::with_crypto(Arc::new(quic_server_config));
        server_config.transport_config(Arc::new(quinn::TransportConfig::default()));
        server_config
    }

    #[instrument(skip_all, fields(me = %ep.node_id().fmt_short()))]
    async fn echo_receiver(ep: Endpoint, loss: ExpectedLoss) -> Result {
        info!("accepting conn");
        let conn = ep.accept().await.expect("no conn");

        info!("connecting");
        let conn = conn.await.context("connecting")?;
        info!("accepting bi");
        let (mut send_bi, mut recv_bi) = conn.accept_bi().await.context("accept bi")?;

        info!("reading");
        let val = recv_bi
            .read_to_end(usize::MAX)
            .await
            .context("read to end")?;

        info!("replying");
        for chunk in val.chunks(12) {
            send_bi.write_all(chunk).await.context("write all")?;
        }

        info!("finishing");
        send_bi.finish().context("finish")?;
        send_bi.stopped().await.context("stopped")?;

        let stats = conn.stats();
        info!("stats: {:#?}", stats);
        // TODO: ensure panics in this function are reported ok
        if matches!(loss, ExpectedLoss::AlmostNone) {
            for (id, path) in &stats.paths {
                assert!(
                    path.lost_packets < 10,
                    "[receiver] path {id:?} should not loose many packets",
                );
            }
        }

        info!("close");
        conn.close(0u32.into(), b"done");
        info!("wait idle");
        ep.endpoint().wait_idle().await;

        Ok(())
    }

    #[instrument(skip_all, fields(me = %ep.node_id().fmt_short()))]
    async fn echo_sender(ep: Endpoint, dest_id: NodeId, msg: &[u8], loss: ExpectedLoss) -> Result {
        info!("connecting to {}", dest_id.fmt_short());
        let dest = NodeAddr::new(dest_id);
        let conn = ep.connect(dest, ALPN).await?;

        info!("opening bi");
        let (mut send_bi, mut recv_bi) = conn.open_bi().await.context("open bi")?;

        info!("writing message");
        send_bi.write_all(msg).await.context("write all")?;

        info!("finishing");
        send_bi.finish().context("finish")?;
        send_bi.stopped().await.context("stopped")?;

        info!("reading_to_end");
        let val = recv_bi
            .read_to_end(usize::MAX)
            .await
            .context("read to end")?;
        assert_eq!(
            val,
            msg,
            "[sender] expected {}, got {}",
            HEXLOWER.encode(msg),
            HEXLOWER.encode(&val)
        );

        let stats = conn.stats();
        info!("stats: {:#?}", stats);
        if matches!(loss, ExpectedLoss::AlmostNone) {
            for (id, path) in &stats.paths {
                assert!(
                    path.lost_packets < 10,
                    "[sender] path {id:?} should not loose many packets",
                );
            }
        }

        info!("close");
        conn.close(0u32.into(), b"done");
        info!("wait idle");
        ep.endpoint().wait_idle().await;
        Ok(())
    }

    #[derive(Debug, Copy, Clone)]
    enum ExpectedLoss {
        AlmostNone,
        YeahSure,
    }

    /// Runs a roundtrip between the [`echo_sender`] and [`echo_receiver`].
    async fn run_roundtrip(
        sender: Endpoint,
        receiver: Endpoint,
        payload: &[u8],
        loss: ExpectedLoss,
    ) {
        let send_node_id = sender.node_id();
        let recv_node_id = receiver.node_id();
        info!("\nroundtrip: {send_node_id:#} -> {recv_node_id:#}");

        let receiver_task = tokio::spawn(echo_receiver(receiver, loss));
        let sender_res = echo_sender(sender, recv_node_id, payload, loss).await;
        let sender_is_err = match sender_res {
            Ok(()) => false,
            Err(err) => {
                eprintln!("[sender] Error:\n{err:#?}");
                true
            }
        };
        let receiver_is_err = match receiver_task.await {
            Ok(Ok(())) => false,
            Ok(Err(err)) => {
                eprintln!("[receiver] Error:\n{err:#?}");
                true
            }
            Err(joinerr) => {
                if joinerr.is_panic() {
                    std::panic::resume_unwind(joinerr.into_panic());
                } else {
                    eprintln!("[receiver] Error:\n{joinerr:#?}");
                }
                true
            }
        };
        if sender_is_err || receiver_is_err {
            panic!("Sender or receiver errored");
        }
    }

    /// Returns a pair of endpoints with a shared [`StaticDiscovery`].
    ///
    /// The endpoints do not use a relay server but can connect to each other via local
    /// addresses.  Dialing by [`NodeId`] is possible, and the addresses get updated even if
    /// the endpoints rebind.
    async fn endpoint_pair() -> (AbortOnDropHandle<()>, Endpoint, Endpoint) {
        let discovery = StaticProvider::new();
        let ep1 = Endpoint::builder()
            .relay_mode(RelayMode::Disabled)
            .alpns(vec![ALPN.to_vec()])
            .discovery(discovery.clone())
            .bind()
            .await
            .unwrap();
        let ep2 = Endpoint::builder()
            .relay_mode(RelayMode::Disabled)
            .alpns(vec![ALPN.to_vec()])
            .discovery(discovery.clone())
            .bind()
            .await
            .unwrap();
        discovery.add_node_info(ep1.node_addr());
        discovery.add_node_info(ep2.node_addr());

        let ep1_addr_stream = ep1.watch_node_addr().stream();
        let ep2_addr_stream = ep2.watch_node_addr().stream();
        let mut addr_stream = MergeBounded::from_iter([ep1_addr_stream, ep2_addr_stream]);
        let task = tokio::spawn(async move {
            loop {
                while let Some(addr) = addr_stream.next().await {
                    discovery.add_node_info(addr);
                }
            }
        });

        (AbortOnDropHandle::new(task), ep1, ep2)
    }

    #[tokio::test(flavor = "multi_thread")]
    #[traced_test]
    async fn test_two_devices_roundtrip_quinn_magic() -> Result {
        let (_guard, m1, m2) = endpoint_pair().await;

        for i in 0..5 {
            info!("\n-- round {i}");
            run_roundtrip(
                m1.clone(),
                m2.clone(),
                b"hello m1",
                ExpectedLoss::AlmostNone,
            )
            .await;
            run_roundtrip(
                m2.clone(),
                m1.clone(),
                b"hello m2",
                ExpectedLoss::AlmostNone,
            )
            .await;

            info!("\n-- larger data");
            let mut data = vec![0u8; 10 * 1024];
            let mut rng = rand_chacha::ChaCha8Rng::seed_from_u64(0u64);
            rng.fill_bytes(&mut data);
            run_roundtrip(m1.clone(), m2.clone(), &data, ExpectedLoss::AlmostNone).await;
            run_roundtrip(m2.clone(), m1.clone(), &data, ExpectedLoss::AlmostNone).await;
        }

        Ok(())
    }

    #[tokio::test]
    #[traced_test]
    async fn test_regression_network_change_rebind_wakes_connection_driver() -> n0_snafu::Result {
        let (_guard, m1, m2) = endpoint_pair().await;

        println!("Net change");
        m1.magic_sock().force_network_change(true).await;
        tokio::time::sleep(Duration::from_secs(1)).await; // wait for socket rebinding

        let _handle = AbortOnDropHandle::new(tokio::spawn({
            let endpoint = m2.clone();
            async move {
                while let Some(incoming) = endpoint.accept().await {
                    println!("Incoming first conn!");
                    let conn = incoming.await.e()?;
                    conn.closed().await;
                }

                Ok::<_, n0_snafu::Error>(())
            }
        }));

        println!("first conn!");
        let conn = m1.connect(m2.node_addr(), ALPN).await?;
        println!("Closing first conn");
        conn.close(0u32.into(), b"bye lolz");
        conn.closed().await;
        println!("Closed first conn");

        Ok(())
    }

    #[tokio::test(flavor = "multi_thread")]
    #[traced_test]
    async fn test_two_devices_roundtrip_network_change() -> Result {
        time::timeout(
            Duration::from_secs(90),
            test_two_devices_roundtrip_network_change_impl(),
        )
        .await
        .context("timeout")?
    }

    /// Same structure as `test_two_devices_roundtrip_quinn_magic`, but interrupts regularly
    /// with (simulated) network changes.
    async fn test_two_devices_roundtrip_network_change_impl() -> Result {
        let mut rng = rand_chacha::ChaCha8Rng::seed_from_u64(0u64);
        let (_guard, m1, m2) = endpoint_pair().await;

        let offset = |rng: &mut rand_chacha::ChaCha8Rng| {
            let delay = rng.random_range(10..=500);
            Duration::from_millis(delay)
        };
        let rounds = 5;

        // Regular network changes to m1 only.
        let m1_network_change_guard = {
            let m1 = m1.clone();
            let mut rng = rng.clone();
            let task = tokio::spawn(async move {
                loop {
                    println!("[m1] network change");
                    m1.magic_sock().force_network_change(true).await;
                    time::sleep(offset(&mut rng)).await;
                }
            });
            AbortOnDropHandle::new(task)
        };

        for i in 0..rounds {
            println!("-- [m1 changes] round {}", i + 1);
            run_roundtrip(m1.clone(), m2.clone(), b"hello m1", ExpectedLoss::YeahSure).await;
            run_roundtrip(m2.clone(), m1.clone(), b"hello m2", ExpectedLoss::YeahSure).await;

            println!("-- [m1 changes] larger data");
            let mut data = vec![0u8; 10 * 1024];
            rng.fill_bytes(&mut data);
            run_roundtrip(m1.clone(), m2.clone(), &data, ExpectedLoss::YeahSure).await;
            run_roundtrip(m2.clone(), m1.clone(), &data, ExpectedLoss::YeahSure).await;
        }

        std::mem::drop(m1_network_change_guard);

        // Regular network changes to m2 only.
        let m2_network_change_guard = {
            let m2 = m2.clone();
            let mut rng = rng.clone();
            let task = tokio::spawn(async move {
                loop {
                    println!("[m2] network change");
                    m2.magic_sock().force_network_change(true).await;
                    time::sleep(offset(&mut rng)).await;
                }
            });
            AbortOnDropHandle::new(task)
        };

        for i in 0..rounds {
            println!("-- [m2 changes] round {}", i + 1);
            run_roundtrip(m1.clone(), m2.clone(), b"hello m1", ExpectedLoss::YeahSure).await;
            run_roundtrip(m2.clone(), m1.clone(), b"hello m2", ExpectedLoss::YeahSure).await;

            println!("-- [m2 changes] larger data");
            let mut data = vec![0u8; 10 * 1024];
            rng.fill_bytes(&mut data);
            run_roundtrip(m1.clone(), m2.clone(), &data, ExpectedLoss::YeahSure).await;
            run_roundtrip(m2.clone(), m1.clone(), &data, ExpectedLoss::YeahSure).await;
        }

        std::mem::drop(m2_network_change_guard);

        // Regular network changes to both m1 and m2 only.
        let m1_m2_network_change_guard = {
            let m1 = m1.clone();
            let m2 = m2.clone();
            let mut rng = rng.clone();
            let task = tokio::spawn(async move {
                println!("-- [m1] network change");
                m1.magic_sock().force_network_change(true).await;
                println!("-- [m2] network change");
                m2.magic_sock().force_network_change(true).await;
                time::sleep(offset(&mut rng)).await;
            });
            AbortOnDropHandle::new(task)
        };

        for i in 0..rounds {
            println!("-- [m1 & m2 changes] round {}", i + 1);
            run_roundtrip(m1.clone(), m2.clone(), b"hello m1", ExpectedLoss::YeahSure).await;
            run_roundtrip(m2.clone(), m1.clone(), b"hello m2", ExpectedLoss::YeahSure).await;

            println!("-- [m1 & m2 changes] larger data");
            let mut data = vec![0u8; 10 * 1024];
            rng.fill_bytes(&mut data);
            run_roundtrip(m1.clone(), m2.clone(), &data, ExpectedLoss::YeahSure).await;
            run_roundtrip(m2.clone(), m1.clone(), &data, ExpectedLoss::YeahSure).await;
        }

        std::mem::drop(m1_m2_network_change_guard);
        Ok(())
    }

    #[tokio::test(flavor = "multi_thread")]
    #[traced_test]
    async fn test_two_devices_setup_teardown() -> Result {
        for i in 0..10 {
            println!("-- round {i}");
            println!("setting up magic stack");
            let (_guard, m1, m2) = endpoint_pair().await;

            println!("closing endpoints");
            let msock1 = m1.magic_sock();
            let msock2 = m2.magic_sock();
            m1.close().await;
            m2.close().await;

            assert!(msock1.msock.is_closed());
            assert!(msock2.msock.is_closed());
        }
        Ok(())
    }

    #[tokio::test]
    #[traced_test]
    async fn test_direct_addresses() {
        let mut rng = rand_chacha::ChaCha8Rng::seed_from_u64(0u64);
        let ms = Handle::new(default_options(&mut rng)).await.unwrap();

        // See if we can get endpoints.
        let eps0 = ms.direct_addresses().get();
        println!("{eps0:?}");
        assert!(!eps0.is_empty());

        // Getting the endpoints again immediately should give the same results.
        let eps1 = ms.direct_addresses().get();
        println!("{eps1:?}");
        assert_eq!(eps0, eps1);
    }

    /// Creates a new [`quinn::Endpoint`] hooked up to a [`MagicSock`].
    ///
    /// This is without involving [`crate::endpoint::Endpoint`].  The socket will accept
    /// connections using [`ALPN`].
    ///
    /// Use [`magicsock_connect`] to establish connections.
    #[instrument(name = "ep", skip_all, fields(me = %secret_key.public().fmt_short()))]
    async fn magicsock_ep(secret_key: SecretKey) -> Result<Handle> {
        let quic_server_config = tls::TlsConfig::new(secret_key.clone(), DEFAULT_MAX_TLS_TICKETS)
            .make_server_config(vec![ALPN.to_vec()], true);
        let mut server_config = ServerConfig::with_crypto(Arc::new(quic_server_config));
        server_config.transport_config(Arc::new(quinn::TransportConfig::default()));

        let dns_resolver = DnsResolver::new();
        let opts = Options {
            addr_v4: None,
            addr_v6: None,
            secret_key: secret_key.clone(),
            relay_map: RelayMap::empty(),
            discovery: Default::default(),
            discovery_user_data: None,
            dns_resolver,
            proxy_url: None,
            server_config,
            insecure_skip_relay_cert_verify: false,
            path_selection: PathSelection::default(),
            metrics: Default::default(),
        };
        let msock = MagicSock::spawn(opts).await?;
        Ok(msock)
    }

    /// Connects from `ep` returned by [`magicsock_ep`] to the `node_id`.
    ///
    /// Uses [`ALPN`], `node_id`, must match `addr`.
    #[instrument(name = "connect", skip_all, fields(me = %ep_secret_key.public().fmt_short()))]
    async fn magicsock_connect(
        ep: &quinn::Endpoint,
        ep_secret_key: SecretKey,
        addr: NodeIdMappedAddr,
        node_id: NodeId,
    ) -> Result<quinn::Connection> {
        // Endpoint::connect sets this, do the same to have similar behaviour.
        let mut transport_config = quinn::TransportConfig::default();
        transport_config.keep_alive_interval(Some(Duration::from_secs(1)));

        magicsock_connect_with_transport_config(
            ep,
            ep_secret_key,
            addr,
            node_id,
            Arc::new(transport_config),
        )
        .await
    }

    /// Connects from `ep` returned by [`magicsock_ep`] to the `node_id`.
    ///
    /// This version allows customising the transport config.
    ///
    /// Uses [`ALPN`], `node_id`, must match `addr`.
    #[instrument(name = "connect", skip_all, fields(me = %ep_secret_key.public().fmt_short()))]
    async fn magicsock_connect_with_transport_config(
        ep: &quinn::Endpoint,
        ep_secret_key: SecretKey,
        mapped_addr: NodeIdMappedAddr,
        node_id: NodeId,
        transport_config: Arc<quinn::TransportConfig>,
    ) -> Result<quinn::Connection> {
        let alpns = vec![ALPN.to_vec()];
        let quic_client_config =
            tls::TlsConfig::new(ep_secret_key.clone(), DEFAULT_MAX_TLS_TICKETS)
                .make_client_config(alpns, true);
        let mut client_config = quinn::ClientConfig::new(Arc::new(quic_client_config));
        client_config.transport_config(transport_config);
        let connect = ep
            .connect_with(
                client_config,
                mapped_addr.private_socket_addr(),
                &tls::name::encode(node_id),
            )
            .context("connect")?;
        let connection = connect.await.e()?;
        Ok(connection)
    }

    #[tokio::test]
    #[traced_test]
    async fn test_try_send_no_send_addr() {
        // Regression test: if there is no send_addr we should keep being able to use the
        // Endpoint.

        let secret_key_1 = SecretKey::from_bytes(&[1u8; 32]);
        let secret_key_2 = SecretKey::from_bytes(&[2u8; 32]);
        let node_id_2 = secret_key_2.public();
        let secret_key_missing_node = SecretKey::from_bytes(&[255u8; 32]);
        let node_id_missing_node = secret_key_missing_node.public();

        let msock_1 = magicsock_ep(secret_key_1.clone()).await.unwrap();

        // Generate an address not present in the NodeMap.
        let bad_addr = NodeIdMappedAddr::generate();

        // 500ms is rather fast here.  Running this locally it should always be the correct
        // timeout.  If this is too slow however the test will not become flaky as we are
        // expecting the timeout, we might just get the timeout for the wrong reason.  But
        // this speeds up the test.
        let res = tokio::time::timeout(
            Duration::from_millis(500),
            magicsock_connect(
                msock_1.endpoint(),
                secret_key_1.clone(),
                bad_addr,
                node_id_missing_node,
            ),
        )
        .await;
        assert!(res.is_err(), "expecting timeout");

        // Now check we can still create another connection with this endpoint.
        let msock_2 = magicsock_ep(secret_key_2.clone()).await.unwrap();

        // This needs an accept task
        let accept_task = tokio::spawn({
            async fn accept(ep: quinn::Endpoint) -> Result<()> {
                let incoming = ep.accept().await.context("no incoming")?;
                let _conn = incoming
                    .accept()
                    .context("accept")?
                    .await
                    .context("connecting")?;

                // Keep this connection alive for a while
                tokio::time::sleep(Duration::from_secs(10)).await;
                info!("accept finished");
                Ok(())
            }
            let ep = msock_2.endpoint().clone();
            async move {
                if let Err(err) = accept(ep).await {
                    error!("{err:#}");
                }
            }
            .instrument(info_span!("ep2.accept, me = node_id_2.fmt_short()"))
        });
        let _accept_task = AbortOnDropHandle::new(accept_task);

        let node_addr_2 = NodeAddr {
            node_id: node_id_2,
            relay_url: None,
            direct_addresses: msock_2
                .direct_addresses()
                .get()
                .into_iter()
                .map(|x| x.addr)
                .collect(),
        };
        msock_1
            .add_node_addr(
                node_addr_2,
                Source::NamedApp {
                    name: "test".into(),
                },
            )
            .await
            .unwrap();
        let addr = msock_1.get_node_mapped_addr(node_id_2);
        let res = tokio::time::timeout(
            Duration::from_secs(10),
            magicsock_connect(msock_1.endpoint(), secret_key_1.clone(), addr, node_id_2),
        )
        .await
        .expect("timeout while connecting");

        // aka assert!(res.is_ok()) but with nicer error reporting.
        res.unwrap();

        // TODO: Now check if we can connect to a repaired ep_3, but we can't modify that
        // much internal state for now.
    }

    #[tokio::test]
    #[traced_test]
    async fn test_try_send_no_udp_addr_or_relay_url() {
        // This specifically tests the `if udp_addr.is_none() && relay_url.is_none()`
        // behaviour of MagicSock::try_send.

        let secret_key_1 = SecretKey::from_bytes(&[1u8; 32]);
        let secret_key_2 = SecretKey::from_bytes(&[2u8; 32]);
        let node_id_2 = secret_key_2.public();

        let msock_1 = magicsock_ep(secret_key_1.clone()).await.unwrap();
        let msock_2 = magicsock_ep(secret_key_2.clone()).await.unwrap();
        let ep_2 = msock_2.endpoint().clone();

        // We need a task to accept the connection.
        let accept_task = tokio::spawn({
            async fn accept(ep: quinn::Endpoint) -> Result<()> {
                let incoming = ep.accept().await.context("no incoming")?;
                let conn = incoming
                    .accept()
                    .context("accept")?
                    .await
                    .context("connecting")?;
                let mut stream = conn.accept_uni().await.context("accept uni")?;
                stream.read_to_end(1 << 16).await.context("read to end")?;
                info!("accept finished");
                Ok(())
            }
            async move {
                if let Err(err) = accept(ep_2).await {
                    error!("{err:#}");
                }
            }
            .instrument(info_span!("ep2.accept", me = %node_id_2.fmt_short()))
        });
        let _accept_task = AbortOnDropHandle::new(accept_task);

        // Add an empty entry in the NodeMap of ep_1
        msock_1
            .node_map
            .add_node_addr(
                NodeAddr {
                    node_id: node_id_2,
                    relay_url: None,
                    direct_addresses: Default::default(),
                },
                Source::NamedApp {
                    name: "test".into(),
                },
            )
            .await;

        let addr_2 = msock_1.get_node_mapped_addr(node_id_2);

        // Set a low max_idle_timeout so quinn gives up on this quickly and our test does
        // not take forever.  You need to check the log output to verify this is really
        // triggering the correct error.
        // In test_try_send_no_send_addr() above you may have noticed we used
        // tokio::time::timeout() on the connection attempt instead.  Here however we want
        // Quinn itself to have fully given up on the connection attempt because we will
        // later connect to **the same** node.  If Quinn did not give up on the connection
        // we'd close it on drop, and the retransmits of the close packets would interfere
        // with the next handshake, closing it during the handshake.  This makes the test a
        // little slower though.
        let mut transport_config = quinn::TransportConfig::default();
        transport_config.max_idle_timeout(Some(Duration::from_millis(200).try_into().unwrap()));
        let res = magicsock_connect_with_transport_config(
            msock_1.endpoint(),
            secret_key_1.clone(),
            addr_2,
            node_id_2,
            Arc::new(transport_config),
        )
        .await;
        assert!(res.is_err(), "expected timeout");
        info!("first connect timed out as expected");

        // Provide correct addressing information
        msock_1
            .add_node_addr(
                NodeAddr {
                    node_id: node_id_2,
                    relay_url: None,
                    direct_addresses: msock_2
                        .direct_addresses()
                        .get()
                        .into_iter()
                        .map(|x| x.addr)
                        .collect(),
                },
                Source::NamedApp {
                    name: "test".into(),
                },
            )
            .await
            .unwrap();

        // We can now connect
        tokio::time::timeout(Duration::from_secs(10), async move {
            info!("establishing new connection");
            let conn =
                magicsock_connect(msock_1.endpoint(), secret_key_1.clone(), addr_2, node_id_2)
                    .await
                    .unwrap();
            info!("have connection");
            let mut stream = conn.open_uni().await.unwrap();
            stream.write_all(b"hello").await.unwrap();
            stream.finish().unwrap();
            stream.stopped().await.unwrap();
            info!("finished stream");
        })
        .await
        .expect("connection timed out");

        // TODO: could remove the addresses again, send, add it back and see it recover.
        // But we don't have that much private access to the NodeMap.  This will do for now.
    }
}<|MERGE_RESOLUTION|>--- conflicted
+++ resolved
@@ -1363,11 +1363,7 @@
 #[derive(Debug)]
 enum ActorMessage {
     NetworkChange,
-<<<<<<< HEAD
-=======
-    ScheduleDirectAddrUpdate(UpdateReason, Option<(NodeId, RelayUrl)>),
     RelayMapChange,
->>>>>>> 7a0644fe
     #[cfg(test)]
     ForceNetworkChange(bool),
 }
@@ -1615,20 +1611,9 @@
             ActorMessage::NetworkChange => {
                 self.network_monitor.network_change().await.ok();
             }
-<<<<<<< HEAD
-=======
-            ActorMessage::ScheduleDirectAddrUpdate(why, data) => {
-                if let Some((node, url)) = data {
-                    self.pending_call_me_maybes.insert(node, url);
-                }
-                let state = self.netmon_watcher.get();
-                self.direct_addr_update_state
-                    .schedule_run(why, state.into());
-            }
             ActorMessage::RelayMapChange => {
                 self.handle_relay_map_change();
             }
->>>>>>> 7a0644fe
             #[cfg(test)]
             ActorMessage::ForceNetworkChange(is_major) => {
                 self.handle_network_change(is_major).await;
