//! Implements a socket that can change its communication path while in use, actively searching for the best way to communicate.
//!
//! Based on tailscale/wgengine/magicsock
//!
//! ### `RelayOnly` path selection:
//! When set this will force all packets to be sent over
//! the relay connection, regardless of whether or
//! not we have a direct UDP address for the given endpoint.
//!
//! The intended use is for testing the relay protocol inside the MagicSock
//! to ensure that we can rely on the relay to send packets when two endpoints
//! are unable to find direct UDP connections to each other.
//!
//! This also prevent this endpoint from attempting to hole punch and prevents it
//! from responding to any hole punching attempts. This endpoint will still,
//! however, read any packets that come off the UDP sockets.

use std::{
    collections::{BTreeMap, BTreeSet, HashMap},
    fmt::Display,
    io,
    net::{IpAddr, SocketAddr},
    sync::{
        Arc, Mutex, RwLock,
        atomic::{AtomicBool, Ordering},
    },
};

use bytes::Bytes;
use iroh_base::{EndpointAddr, EndpointId, PublicKey, RelayUrl, SecretKey, TransportAddr};
use iroh_relay::{RelayConfig, RelayMap};
use n0_error::{bail, e, stack_error};
use n0_future::{
    task::{self, AbortOnDropHandle},
    time::{self, Duration, Instant},
};
use n0_watcher::{self, Watchable, Watcher};
#[cfg(not(wasm_browser))]
use netwatch::ip::LocalAddresses;
use netwatch::netmon;
use quinn::{ServerConfig, WeakConnectionHandle};
use rand::Rng;
use tokio::sync::{Mutex as AsyncMutex, mpsc, oneshot};
use tokio_util::sync::CancellationToken;
use tracing::{Instrument, Level, debug, event, info_span, instrument, trace, warn};
use transports::{LocalAddrsWatch, MagicTransport, TransportConfig};
use url::Url;

use self::{
    endpoint_map::{EndpointMap, EndpointStateMessage},
    metrics::Metrics as MagicsockMetrics,
    transports::{RelayActorConfig, Transports, TransportsSender},
};
#[cfg(not(wasm_browser))]
use crate::dns::DnsResolver;
// #[cfg(any(test, feature = "test-utils"))]
// use crate::endpoint::PathSelection;
#[cfg(not(wasm_browser))]
use crate::net_report::QuicConfig;
use crate::{
    defaults::timeouts::NET_REPORT_TIMEOUT,
    disco::{self, SendAddr},
    discovery::{ConcurrentDiscovery, Discovery, DiscoveryError, EndpointData, UserData},
    key::{DecryptionError, SharedSecret, public_ed_box, secret_ed_box},
    magicsock::endpoint_map::PathsWatcher,
    metrics::EndpointMetrics,
    net_report::{self, IfStateDetails, Report},
};

mod metrics;

pub(crate) mod endpoint_map;
pub(crate) mod mapped_addrs;
pub(crate) mod transports;

pub use self::{endpoint_map::PathInfo, metrics::Metrics};
use self::{
    mapped_addrs::{EndpointIdMappedAddr, MappedAddr},
    transports::Addr,
};

// TODO: Use this
// /// How long we consider a QAD-derived endpoint valid for. UDP NAT mappings typically
// /// expire at 30 seconds, so this is a few seconds shy of that.
// const ENDPOINTS_FRESH_ENOUGH_DURATION: Duration = Duration::from_secs(27);

/// The duration in which we send keep-alives.
///
/// If a path is idle for this long, a PING frame will be sent to keep the connection
/// alive.
pub(crate) const HEARTBEAT_INTERVAL: Duration = Duration::from_secs(5);

/// The maximum time a path can stay idle before being closed.
///
/// This is [`HEARTBEAT_INTERVAL`] + 1.5s.  This gives us a chance to send a PING frame and
/// some retries.
pub(crate) const PATH_MAX_IDLE_TIMEOUT: Duration = Duration::from_millis(6500);

/// Maximum number of concurrent QUIC multipath paths per connection.
///
/// Pretty arbitrary and high right now.
pub(crate) const MAX_MULTIPATH_PATHS: u32 = 16;

/// Error returned when the endpoint state actor stopped while waiting for a reply.
#[stack_error(add_meta, derive)]
#[error("endpoint state actor stopped")]
#[derive(Clone)]
pub(crate) struct EndpointStateActorStoppedError;

impl From<mpsc::error::SendError<EndpointStateMessage>> for EndpointStateActorStoppedError {
    #[track_caller]
    fn from(_value: mpsc::error::SendError<EndpointStateMessage>) -> Self {
        Self::new()
    }
}

/// Contains options for `MagicSock::listen`.
#[derive(derive_more::Debug)]
pub(crate) struct Options {
    /// The configuration for the different transports.
    pub(crate) transports: Vec<TransportConfig>,

    /// Secret key for this endpoint.
    pub(crate) secret_key: SecretKey,

    /// Optional user-defined discovery data.
    pub(crate) discovery_user_data: Option<UserData>,

    /// A DNS resolver to use for resolving relay URLs.
    ///
    /// You can use [`crate::dns::DnsResolver::new`] for a resolver
    /// that uses the system's DNS configuration.
    #[cfg(not(wasm_browser))]
    pub(crate) dns_resolver: DnsResolver,

    /// Proxy configuration.
    pub(crate) proxy_url: Option<Url>,

    /// ServerConfig for the internal QUIC endpoint
    pub(crate) server_config: ServerConfig,

    /// Skip verification of SSL certificates from relay servers
    ///
    /// May only be used in tests.
    #[cfg(any(test, feature = "test-utils"))]
    pub(crate) insecure_skip_relay_cert_verify: bool,

    // /// Configuration for what path selection to use
    // #[cfg(any(test, feature = "test-utils"))]
    // pub(crate) path_selection: PathSelection,
    pub(crate) metrics: EndpointMetrics,
}

/// Handle for [`MagicSock`].
///
/// Dereferences to [`MagicSock`], and handles closing.
#[derive(Clone, Debug, derive_more::Deref)]
pub(crate) struct Handle {
    #[deref(forward)]
    msock: Arc<MagicSock>,
    // empty when shutdown
    actor_task: Arc<Mutex<Option<AbortOnDropHandle<()>>>>,
    /// Token to cancel the actor task and shutdown the relay transport.
    shutdown_token: CancellationToken,
    // quinn endpoint
    endpoint: quinn::Endpoint,
}

/// Iroh connectivity layer.
///
/// This is responsible for routing packets to endpoints based on endpoint IDs, it will initially
/// route packets via a relay and transparently try and establish an endpoint-to-endpoint
/// connection and upgrade to it.  It will also keep looking for better connections as the
/// network details of both endpoints change.
///
/// It is usually only necessary to use a single [`MagicSock`] instance in an application, it
/// means any QUIC endpoints on top will be sharing as much information about endpoints as
/// possible.
#[derive(Debug)]
pub(crate) struct MagicSock {
    /// Channel to send to the internal actor.
    actor_sender: mpsc::Sender<ActorMessage>,
    /// EndpointId of this endpoint.
    public_key: PublicKey,

    // - State Management
    /// Close is in progress (or done)
    closing: AtomicBool,
    /// Close was called.
    closed: AtomicBool,

    // - Networking Info
    /// Our discovered direct addresses.
    direct_addrs: DiscoveredDirectAddrs,
    /// Our latest net-report
    net_report: Watchable<(Option<Report>, UpdateReason)>,
    /// If the last net_report report, reports IPv6 to be available.
    ipv6_reported: Arc<AtomicBool>,
    /// Tracks the networkmap endpoint entity for each endpoint discovery key.
    pub(crate) endpoint_map: EndpointMap,

    /// Local addresses
    local_addrs_watch: LocalAddrsWatch,
    /// Currently bound IP addresses of all sockets
    #[cfg(not(wasm_browser))]
    ip_bind_addrs: Vec<SocketAddr>,
    /// The DNS resolver to be used in this magicsock.
    #[cfg(not(wasm_browser))]
    dns_resolver: DnsResolver,
    relay_map: RelayMap,

    /// Disco
    disco: DiscoState,

    // - Discovery
    /// Optional discovery service
    discovery: ConcurrentDiscovery,
    /// Optional user-defined discover data.
    discovery_user_data: RwLock<Option<UserData>>,

    /// Metrics
    pub(crate) metrics: EndpointMetrics,
}

impl MagicSock {
    /// Creates a magic [`MagicSock`] listening.
    pub(crate) async fn spawn(opts: Options) -> Result<Handle, CreateHandleError> {
        Handle::new(opts).await
    }

    /// Returns the relay endpoint we are connected to, that has the best latency.
    ///
    /// If `None`, then we are not connected to any relay endpoints.
    pub(crate) fn my_relay(&self) -> Option<RelayUrl> {
        self.local_addr().into_iter().find_map(|a| {
            if let transports::Addr::Relay(url, _) = a {
                Some(url)
            } else {
                None
            }
        })
    }

    fn is_closing(&self) -> bool {
        self.closing.load(Ordering::Relaxed)
    }

    pub(crate) fn is_closed(&self) -> bool {
        self.closed.load(Ordering::SeqCst)
    }

    /// Get the cached version of addresses.
    pub(crate) fn local_addr(&self) -> Vec<transports::Addr> {
        self.local_addrs_watch.clone().get()
    }

    /// Registers the connection in the `EndpointStateActor`.
    ///
    /// The actor is responsible for holepunching and opening additional paths to this
    /// connection.
    ///
    /// Returns a future that resolves to [`PathsWatcher`].
    ///
    /// The returned future is `'static`, so it can be stored without being liftetime-bound to `&self`.
    pub(crate) fn register_connection(
        &self,
        remote: EndpointId,
        conn: WeakConnectionHandle,
    ) -> impl Future<Output = Result<PathsWatcher, EndpointStateActorStoppedError>> + Send + 'static
    {
        let (tx, rx) = oneshot::channel();
        let sender = self.endpoint_map.endpoint_state_actor(remote);
        async move {
            sender
                .send(EndpointStateMessage::AddConnection(conn, tx))
                .await?;
            rx.await.map_err(|_| EndpointStateActorStoppedError::new())
        }
    }

    #[cfg(not(wasm_browser))]
    fn ip_bind_addrs(&self) -> &[SocketAddr] {
        &self.ip_bind_addrs
    }

    fn ip_local_addrs(&self) -> impl Iterator<Item = SocketAddr> + use<> {
        self.local_addr()
            .into_iter()
            .filter_map(|addr| addr.into_socket_addr())
    }

    /// Resolves a [`EndpointAddr`] to an [`EndpointIdMappedAddr`] to connect to via [`Handle::endpoint`].
    ///
    /// This starts an `EndpointStateActor` for the remote if not running already, and then checks
    /// if the actor has any known paths to the remote. If not, it starts discovery and waits for
    /// at least one result to arrive.
    ///
    /// Returns `Ok(Ok(EndpointIdMappedAddr))` if there is a known path or discovery produced
    /// at least one result. This does not mean there is a working path, only that we have at least
    /// one transport address we can try to connect to.
    ///
    /// Returns `Ok(Err(discovery_error))` if there are no known paths to the remote and discovery
    /// failed or produced no results. This means that we don't have any transport address for
    /// the remote, thus there is no point in trying to connect over the quinn endpoint.
    ///
    /// Returns `Err(EndpointStateActorStoppedError)` if the `EndpointStateActor` for the remote has stopped,
    /// which may never happen and thus is a bug if it does.
    pub(crate) async fn resolve_remote(
        &self,
        addr: EndpointAddr,
    ) -> Result<Result<EndpointIdMappedAddr, DiscoveryError>, EndpointStateActorStoppedError> {
        let EndpointAddr { id, addrs } = addr;
        let actor = self.endpoint_map.endpoint_state_actor(id);
        let (tx, rx) = oneshot::channel();
        actor
            .send(EndpointStateMessage::ResolveRemote(addrs, tx))
            .await?;
        match rx.await {
            Ok(Ok(())) => Ok(Ok(self.endpoint_map.endpoint_mapped_addr(id))),
            Ok(Err(err)) => Ok(Err(err)),
            Err(_) => Err(EndpointStateActorStoppedError::new()),
        }
    }

    pub(crate) async fn insert_relay(
        &self,
        relay: RelayUrl,
        endpoint: Arc<RelayConfig>,
    ) -> Option<Arc<RelayConfig>> {
        let res = self.relay_map.insert(relay, endpoint);
        self.actor_sender
            .send(ActorMessage::RelayMapChange)
            .await
            .ok();
        res
    }

    pub(crate) async fn remove_relay(&self, relay: &RelayUrl) -> Option<Arc<RelayConfig>> {
        let res = self.relay_map.remove(relay);
        self.actor_sender
            .send(ActorMessage::RelayMapChange)
            .await
            .ok();
        res
    }

    /// Returns a [`Watcher`] for this socket's direct addresses.
    ///
    /// The [`MagicSock`] continuously monitors the direct addresses, the network addresses
    /// it might be able to be contacted on, for changes.  Whenever changes are detected
    /// this [`Watcher`] will yield a new list of addresses.
    ///
    /// Upon the first creation on the [`MagicSock`] it may not yet have completed a first
    /// direct addresses discovery, in this case the current item in this [`Watcher`] will be
    /// [`None`].  Once the first set of direct addresses are discovered the [`Watcher`] will
    /// store [`Some`] set of addresses.
    ///
    /// To get the current direct addresses, use [`Watcher::initialized`].
    ///
    /// [`Watcher`]: n0_watcher::Watcher
    /// [`Watcher::initialized`]: n0_watcher::Watcher::initialized
    pub(crate) fn ip_addrs(&self) -> n0_watcher::Direct<BTreeSet<DirectAddr>> {
        self.direct_addrs.addrs.watch()
    }

    /// Returns a [`Watcher`] for this socket's net-report.
    ///
    /// The [`MagicSock`] continuously monitors the network conditions for changes.
    /// Whenever changes are detected this [`Watcher`] will yield a new report.
    ///
    /// Upon the first creation on the [`MagicSock`] it may not yet have completed
    /// a first net-report. In this case, the current item in this [`Watcher`] will
    /// be [`None`].  Once the first report has been run, the [`Watcher`] will
    /// store [`Some`] report.
    ///
    /// To get the current `net-report`, use [`Watcher::initialized`].
    ///
    /// [`Watcher`]: n0_watcher::Watcher
    /// [`Watcher::initialized`]: n0_watcher::Watcher::initialized
    pub(crate) fn net_report(&self) -> impl Watcher<Value = Option<Report>> + use<> {
        self.net_report.watch().map(|(r, _)| r)
    }

    /// Watch for changes to the home relay.
    ///
    /// Note that this can be used to wait for the initial home relay to be known using
    /// [`Watcher::initialized`].
    pub(crate) fn home_relay(&self) -> impl Watcher<Value = Vec<RelayUrl>> + use<> {
        self.local_addrs_watch.clone().map(|addrs| {
            addrs
                .into_iter()
                .filter_map(|addr| {
                    if let transports::Addr::Relay(url, _) = addr {
                        Some(url)
                    } else {
                        None
                    }
                })
                .collect()
        })
    }

    // TODO: Build better info to expose to the user about remote nodes.  We probably want
    // to expose this as part of path information instead.
    pub(crate) async fn latency(&self, eid: EndpointId) -> Option<Duration> {
        let endpoint_state = self.endpoint_map.endpoint_state_actor(eid);
        let (tx, rx) = oneshot::channel();
        endpoint_state
            .send(EndpointStateMessage::Latency(tx))
            .await
            .ok();
        rx.await.unwrap_or_default()
    }

    /// Stores a new set of direct addresses.
    ///
    /// If the direct addresses have changed from the previous set, they are published to
    /// discovery.
    pub(super) fn store_direct_addresses(&self, addrs: BTreeSet<DirectAddr>) {
        let updated = self.direct_addrs.update(addrs);
        if updated {
            self.publish_my_addr();
        }
    }

    /// Get a reference to the DNS resolver used in this [`MagicSock`].
    #[cfg(not(wasm_browser))]
    pub(crate) fn dns_resolver(&self) -> &DnsResolver {
        &self.dns_resolver
    }

    /// Reference to the internal discovery service
    pub(crate) fn discovery(&self) -> &ConcurrentDiscovery {
        &self.discovery
    }

    /// Updates the user-defined discovery data for this endpoint.
    pub(crate) fn set_user_data_for_discovery(&self, user_data: Option<UserData>) {
        let mut guard = self.discovery_user_data.write().expect("lock poisened");
        if *guard != user_data {
            *guard = user_data;
            drop(guard);
            self.publish_my_addr();
        }
    }

    /// Call to notify the system of potential network changes.
    pub(crate) async fn network_change(&self) {
        self.actor_sender
            .send(ActorMessage::NetworkChange)
            .await
            .ok();
    }

    #[cfg(test)]
    async fn force_network_change(&self, is_major: bool) {
        self.actor_sender
            .send(ActorMessage::ForceNetworkChange(is_major))
            .await
            .ok();
    }

    #[cfg_attr(windows, allow(dead_code))]
    fn normalized_local_addr(&self) -> io::Result<SocketAddr> {
        let addrs = self.local_addrs_watch.peek();

        let mut ipv4_addr = None;
        for addr in addrs {
            match addr {
                Addr::Ip(addr @ SocketAddr::V6(_)) => {
                    return Ok(*addr);
                }
                Addr::Ip(addr @ SocketAddr::V4(_)) if ipv4_addr.is_none() => {
                    ipv4_addr.replace(*addr);
                }
                _ => {}
            }
        }
        match ipv4_addr {
            Some(addr) => Ok(addr),
            None => Err(io::Error::other("no valid socket available")),
        }
    }

    /// Process datagrams received from all the transports.
    ///
    /// All the `bufs` and `metas` should have initialized packets in them.
    ///
    /// This fixes up the datagrams to use the correct [`MultipathMappedAddr`] and extracts
    /// DISCO packets, processing them inside the magic socket.
    ///
    /// [`MultipathMappedAddr`]: mapped_addrs::MultipathMappedAddr
    fn process_datagrams(
        &self,
        bufs: &mut [io::IoSliceMut<'_>],
        metas: &mut [quinn_udp::RecvMeta],
        source_addrs: &[transports::Addr],
    ) {
        debug_assert_eq!(bufs.len(), metas.len(), "non matching bufs & metas");
        debug_assert_eq!(
            bufs.len(),
            source_addrs.len(),
            "non matching bufs & source_addrs"
        );

        // Adding the IP address we received something on results in Quinn using this
        // address on the send path to send from.  However we let Quinn use a
        // EndpointIdMappedAddress, not a real address.  So we used to substitute our bind address
        // here so that Quinn would send on the right address.  But that would sometimes
        // result in the wrong address family and Windows trips up on that.
        //
        // What should be done is that this dst_ip from the RecvMeta is stored in the
        // EndpointState/PathState.  Then on the send path it should be retrieved from the
        // EndpointState/PathSate together with the send address and substituted at send time.
        // This is relevant for IPv6 link-local addresses where the OS otherwise does not
        // know which interface to send from.
        #[cfg(not(windows))]
        let dst_ip = self.normalized_local_addr().ok().map(|addr| addr.ip());
        // Reasoning for this here:
        // https://github.com/n0-computer/iroh/pull/2595#issuecomment-2290947319
        #[cfg(windows)]
        let dst_ip = None;

        let mut quic_packets_total = 0;

        // zip is slow :(
        for i in 0..metas.len() {
            let quinn_meta = &mut metas[i];
            let buf = &mut bufs[i];
            let source_addr = &source_addrs[i];

            let mut buf_contains_quic_datagrams = false;
            let mut quic_datagram_count = 0;
            if quinn_meta.len > quinn_meta.stride {
                trace!(%quinn_meta.len, %quinn_meta.stride, "GRO datagram received");
                self.metrics.magicsock.recv_gro_datagrams.inc();
            }

            // Chunk through the datagrams in this GRO payload to find disco
            // packets and forward them to the actor
            for datagram in buf[..quinn_meta.len].chunks_mut(quinn_meta.stride) {
                if datagram.len() < quinn_meta.stride {
                    trace!(
                        len = %datagram.len(),
                        %quinn_meta.stride,
                        "Last GRO datagram smaller than stride",
                    );
                }

                // Detect DISCO datagrams and process them.  Overwrite the first
                // byte of those packets with zero to make Quinn ignore the packet.  This
                // relies on quinn::EndpointConfig::grease_quic_bit being set to `false`,
                // which we do in Endpoint::bind.
                if let Some((sender, sealed_box)) = disco::source_and_box(datagram) {
                    self.handle_disco_message(sender, sealed_box, source_addr);
                    datagram[0] = 0u8;
                } else {
                    match source_addr {
                        transports::Addr::Ip(SocketAddr::V4(..)) => {
                            self.metrics
                                .magicsock
                                .recv_data_ipv4
                                .inc_by(datagram.len() as _);
                        }
                        transports::Addr::Ip(SocketAddr::V6(..)) => {
                            self.metrics
                                .magicsock
                                .recv_data_ipv6
                                .inc_by(datagram.len() as _);
                        }
                        transports::Addr::Relay(..) => {
                            self.metrics
                                .magicsock
                                .recv_data_relay
                                .inc_by(datagram.len() as _);
                        }
                    }

                    quic_datagram_count += 1;
                    buf_contains_quic_datagrams = true;
                }
            }

            if buf_contains_quic_datagrams {
                match source_addr {
                    #[cfg(wasm_browser)]
                    transports::Addr::Ip(_addr) => {
                        panic!("cannot use IP based addressing in the browser");
                    }
                    #[cfg(not(wasm_browser))]
                    transports::Addr::Ip(_addr) => {
                        quic_packets_total += quic_datagram_count;
                    }
                    transports::Addr::Relay(src_url, src_endpoint) => {
                        let mapped_addr = self
                            .endpoint_map
                            .relay_mapped_addrs
                            .get(&(src_url.clone(), *src_endpoint));
                        quinn_meta.addr = mapped_addr.private_socket_addr();
                    }
                }
            } else {
                // If all datagrams in this buf are DISCO, set len to zero to make
                // Quinn skip the buf completely.
                quinn_meta.len = 0;
            }
            // Normalize local_ip
            quinn_meta.dst_ip = dst_ip;
        }

        if quic_packets_total > 0 {
            self.metrics
                .magicsock
                .recv_datagrams
                .inc_by(quic_packets_total as _);
            trace!("UDP recv: {} packets", quic_packets_total);
        }
    }

    /// Handles a discovery message.
    #[instrument("disco_in", skip_all, fields(endpoint = %sender.fmt_short(), ?src))]
    fn handle_disco_message(&self, sender: PublicKey, sealed_box: &[u8], src: &transports::Addr) {
        if self.is_closed() {
            return;
        }

        if let transports::Addr::Relay(_, endpoint_id) = src {
            if endpoint_id != &sender {
                // TODO: return here?
                warn!(
                    "Received relay disco message from connection for {}, but with message from {}",
                    endpoint_id.fmt_short(),
                    sender.fmt_short()
                );
            }
        }

        // We're now reasonably sure we're expecting communication from
        // this endpoint, do the heavy crypto lifting to see what they want.
        let dm = match self.disco.unseal_and_decode(sender, sealed_box) {
            Ok(dm) => dm,
            Err(DiscoBoxError::Open { source, .. }) => {
                warn!(?source, "failed to open disco box");
                self.metrics.magicsock.recv_disco_bad_key.inc();
                return;
            }
            Err(DiscoBoxError::Parse { source, .. }) => {
                // Couldn't parse it, but it was inside a correctly
                // signed box, so just ignore it, assuming it's from a
                // newer version of Tailscale that we don't
                // understand. Not even worth logging about, lest it
                // be too spammy for old clients.

                self.metrics.magicsock.recv_disco_bad_parse.inc();
                debug!(?source, "failed to parse disco message");
                return;
            }
        };

        if src.is_relay() {
            self.metrics.magicsock.recv_disco_relay.inc();
        } else {
            self.metrics.magicsock.recv_disco_udp.inc();
        }

        trace!(?dm, "receive disco message");
        match dm {
            disco::Message::Ping(ping) => {
                self.metrics.magicsock.recv_disco_ping.inc();
                self.endpoint_map.handle_ping(ping, sender, src.clone());
            }
            disco::Message::Pong(pong) => {
                self.metrics.magicsock.recv_disco_pong.inc();
                self.endpoint_map.handle_pong(pong, sender, src.clone());
            }
            disco::Message::CallMeMaybe(cm) => {
                self.metrics.magicsock.recv_disco_call_me_maybe.inc();
                self.endpoint_map
                    .handle_call_me_maybe(cm, sender, src.clone());
            }
        }
    }

    /// Sends out a disco message.
    async fn send_disco_message(
        &self,
        sender: &TransportsSender,
        dst: SendAddr,
        dst_key: PublicKey,
        msg: disco::Message,
    ) -> io::Result<()> {
        let dst = match dst {
            SendAddr::Udp(addr) => transports::Addr::Ip(addr),
            SendAddr::Relay(url) => transports::Addr::Relay(url, dst_key),
        };

        trace!(?dst, %msg, "send disco message (UDP)");
        if self.is_closed() {
            return Err(io::Error::new(
                io::ErrorKind::NotConnected,
                "connection closed",
            ));
        }

        let pkt = self.disco.encode_and_seal(dst_key, &msg);

        let transmit = transports::Transmit {
            contents: &pkt,
            ecn: None,
            segment_size: None,
        };

        let dst2 = dst.clone();
        match sender.send(&dst2, None, &transmit).await {
            Ok(()) => {
                trace!(?dst, %msg, "sent disco message");
                self.metrics.magicsock.sent_disco_udp.inc();
                disco_message_sent(&msg, &self.metrics.magicsock);
                Ok(())
            }
            Err(err) => {
                warn!(?dst, ?msg, ?err, "failed to send disco message");
                Err(err)
            }
        }
    }

    /// Publishes our address to a discovery service, if configured.
    ///
    /// Called whenever our addresses or home relay endpoint changes.
    fn publish_my_addr(&self) {
        let relay_url = self.my_relay();
        let mut addrs: BTreeSet<_> = self
            .direct_addrs
            .sockaddrs()
            .map(TransportAddr::Ip)
            .collect();

        let user_data = self
            .discovery_user_data
            .read()
            .expect("lock poisened")
            .clone();
        if relay_url.is_none() && addrs.is_empty() && user_data.is_none() {
            // do not bother publishing if we don't have any information
            return;
        }
        if let Some(url) = relay_url {
            addrs.insert(TransportAddr::Relay(url));
        }

        let data = EndpointData::new(addrs).with_user_data(user_data);
        self.discovery.publish(&data);
    }
}

/// Manages currently running direct addr discovery, aka net_report runs.
///
/// Invariants:
/// - only one direct addr update must be running at a time
/// - if an update is scheduled while another one is running, remember that
///   and start a new one when the current one has finished
#[derive(Debug)]
struct DirectAddrUpdateState {
    /// If set, start a new update as soon as the current one is finished.
    want_update: Option<UpdateReason>,
    msock: Arc<MagicSock>,
    #[cfg(not(wasm_browser))]
    port_mapper: portmapper::Client,
    /// The prober that discovers local network conditions, including the closest relay relay and NAT mappings.
    net_reporter: Arc<AsyncMutex<net_report::Client>>,
    relay_map: RelayMap,
    run_done: mpsc::Sender<()>,
}

#[derive(Default, Debug, PartialEq, Eq, Clone, Copy)]
enum UpdateReason {
    /// Initial state
    #[default]
    None,
    Periodic,
    PortmapUpdated,
    LinkChangeMajor,
    LinkChangeMinor,
    RelayMapChange,
}

impl UpdateReason {
    fn is_major(self) -> bool {
        matches!(self, Self::LinkChangeMajor | Self::RelayMapChange)
    }
}

impl DirectAddrUpdateState {
    fn new(
        msock: Arc<MagicSock>,
        #[cfg(not(wasm_browser))] port_mapper: portmapper::Client,
        net_reporter: Arc<AsyncMutex<net_report::Client>>,
        relay_map: RelayMap,
        run_done: mpsc::Sender<()>,
    ) -> Self {
        DirectAddrUpdateState {
            want_update: Default::default(),
            #[cfg(not(wasm_browser))]
            port_mapper,
            net_reporter,
            msock,
            relay_map,
            run_done,
        }
    }

    /// Schedules a new run, either starting it immediately if none is running or
    /// scheduling it for later.
    fn schedule_run(&mut self, why: UpdateReason, if_state: IfStateDetails) {
        match self.net_reporter.clone().try_lock_owned() {
            Ok(net_reporter) => {
                self.run(why, if_state, net_reporter);
            }
            Err(_) => {
                let _ = self.want_update.insert(why);
            }
        }
    }

    /// If another run is needed, triggers this run, otherwise does nothing.
    fn try_run(&mut self, if_state: IfStateDetails) {
        match self.net_reporter.clone().try_lock_owned() {
            Ok(net_reporter) => {
                if let Some(why) = self.want_update.take() {
                    self.run(why, if_state, net_reporter);
                }
            }
            Err(_) => {
                // do nothing
            }
        }
    }

    /// Trigger a new run.
    fn run(
        &mut self,
        why: UpdateReason,
        if_state: IfStateDetails,
        mut net_reporter: tokio::sync::OwnedMutexGuard<net_report::Client>,
    ) {
        debug!("starting direct addr update ({:?})", why);
        #[cfg(not(wasm_browser))]
        self.port_mapper.procure_mapping();
        // Don't start a net report probe if we know
        // we are shutting down
        if self.msock.is_closing() || self.msock.is_closed() {
            debug!("skipping net_report, socket is shutting down");
            return;
        }
        if self.relay_map.is_empty() {
            debug!("skipping net_report, empty RelayMap");
            self.msock.net_report.set((None, why)).ok();
            return;
        }

        debug!("requesting net_report report");
        let msock = self.msock.clone();

        let run_done = self.run_done.clone();
        task::spawn(
            async move {
                let fut = time::timeout(
                    NET_REPORT_TIMEOUT,
                    net_reporter.get_report(if_state, why.is_major()),
                );
                match fut.await {
                    Ok(report) => {
                        msock.net_report.set((Some(report), why)).ok();
                    }
                    Err(time::Elapsed { .. }) => {
                        warn!("net_report report timed out");
                    }
                }

                // mark run as finished
                debug!("direct addr update done ({:?})", why);
                run_done.send(()).await.ok();
            }
            .instrument(tracing::Span::current()),
        );
    }
}

#[allow(missing_docs)]
#[stack_error(derive, add_meta)]
#[non_exhaustive]
pub enum CreateHandleError {
    #[error("Failed to create bind sockets")]
    BindSockets { source: io::Error },
    #[error("Failed to create internal quinn endpoint")]
    CreateQuinnEndpoint { source: io::Error },
    #[error("Failed to create socket state")]
    CreateSocketState { source: io::Error },
    #[error("Failed to create netmon monitor")]
    CreateNetmonMonitor { source: netmon::Error },
    #[error("Failed to subscribe netmon monitor")]
    SubscribeNetmonMonitor { source: netmon::Error },
    #[error("Invalid transport configuration")]
    InvalidTransportConfig,
}

impl Handle {
    /// Creates a magic [`MagicSock`].
    async fn new(opts: Options) -> Result<Self, CreateHandleError> {
        let Options {
            secret_key,
            transports: transport_configs,
            discovery_user_data,
            #[cfg(not(wasm_browser))]
            dns_resolver,
            proxy_url,
            server_config,
            #[cfg(any(test, feature = "test-utils"))]
            insecure_skip_relay_cert_verify,
            // #[cfg(any(test, feature = "test-utils"))]
            // path_selection,
            metrics,
        } = opts;

        let discovery = ConcurrentDiscovery::default();
        #[cfg(not(wasm_browser))]
        let port_mapper =
            portmapper::Client::with_metrics(Default::default(), metrics.portmapper.clone());

        let relay_transport_configs: Vec<_> = transport_configs
            .iter()
            .filter(|t| matches!(t, TransportConfig::Relay { .. }))
            .collect();

        // Currently we only support a single relay transport
        if relay_transport_configs.len() > 1 {
            dbg!(&transport_configs, &relay_transport_configs);
            bail!(CreateHandleError::InvalidTransportConfig);
        }
        let relay_map = relay_transport_configs
            .iter()
            .filter_map(|t| {
                #[allow(irrefutable_let_patterns)]
                if let TransportConfig::Relay { relay_map } = t {
                    Some(relay_map.clone())
                } else {
                    None
                }
            })
            .next()
            .unwrap_or_else(RelayMap::empty);

        let my_relay = Watchable::new(None);
        let ipv6_reported = Arc::new(AtomicBool::new(false));

        let relay_actor_config = RelayActorConfig {
            my_relay: my_relay.clone(),
            secret_key: secret_key.clone(),
            #[cfg(not(wasm_browser))]
            dns_resolver: dns_resolver.clone(),
            proxy_url: proxy_url.clone(),
            ipv6_reported: ipv6_reported.clone(),
            #[cfg(any(test, feature = "test-utils"))]
            insecure_skip_relay_cert_verify,
            metrics: metrics.magicsock.clone(),
        };
        let shutdown_token = CancellationToken::new();

        let transports = Transports::bind(
            &transport_configs,
            relay_actor_config,
            &metrics,
            shutdown_token.child_token(),
        )
        .map_err(|err| e!(CreateHandleError::BindSockets, err))?;

        #[cfg(not(wasm_browser))]
        {
            if let Some(v4_port) = transports.local_addrs().into_iter().find_map(|t| {
                if let transports::Addr::Ip(SocketAddr::V4(addr)) = t {
                    Some(addr.port())
                } else {
                    None
                }
            }) {
                // NOTE: we can end up with a zero port if `netwatch::UdpSocket::socket_addr` fails
                match v4_port.try_into() {
                    Ok(non_zero_port) => {
                        port_mapper.update_local_port(non_zero_port);
                    }
                    Err(_zero_port) => debug!("Skipping port mapping with zero local port"),
                }
            }
        }

        let (actor_sender, actor_receiver) = mpsc::channel(256);

        #[cfg(not(wasm_browser))]
        let ipv6 = transports
            .ip_bind_addrs()
            .into_iter()
            .any(|addr| addr.is_ipv6());

        let direct_addrs = DiscoveredDirectAddrs::default();
        let (disco, disco_receiver) = DiscoState::new(&secret_key);

        let endpoint_map = {
            EndpointMap::new(
                secret_key.public(),
                // #[cfg(any(test, feature = "test-utils"))]
                // path_selection,
                metrics.magicsock.clone(),
                direct_addrs.addrs.watch(),
                disco.clone(),
                transports.create_sender(),
                discovery.clone(),
            )
        };

        let msock = Arc::new(MagicSock {
            public_key: secret_key.public(),
            closing: AtomicBool::new(false),
            closed: AtomicBool::new(false),
            disco,
            actor_sender: actor_sender.clone(),
            ipv6_reported,
            endpoint_map,
            discovery,
            relay_map: relay_map.clone(),
            discovery_user_data: RwLock::new(discovery_user_data),
            direct_addrs,
            net_report: Watchable::new((None, UpdateReason::None)),
            #[cfg(not(wasm_browser))]
            dns_resolver: dns_resolver.clone(),
            metrics: metrics.clone(),
            local_addrs_watch: transports.local_addrs_watch(),
            #[cfg(not(wasm_browser))]
            ip_bind_addrs: transports.ip_bind_addrs(),
        });

        let mut endpoint_config = quinn::EndpointConfig::default();
        // Setting this to false means that quinn will ignore packets that have the QUIC fixed bit
        // set to 0. The fixed bit is the 3rd bit of the first byte of a packet.
        // For performance reasons and to not rewrite buffers we pass non-QUIC UDP packets straight
        // through to quinn. We set the first byte of the packet to zero, which makes quinn ignore
        // the packet if grease_quic_bit is set to false.
        endpoint_config.grease_quic_bit(false);

        let sender = transports.create_sender();
        let local_addrs_watch = transports.local_addrs_watch();
        let network_change_sender = transports.create_network_change_sender();

        let endpoint = quinn::Endpoint::new_with_abstract_socket(
            endpoint_config,
            Some(server_config),
            Box::new(MagicTransport::new(msock.clone(), transports)),
            #[cfg(not(wasm_browser))]
            Arc::new(quinn::TokioRuntime),
            #[cfg(wasm_browser)]
            Arc::new(crate::web_runtime::WebRuntime),
        )
        .map_err(|err| e!(CreateHandleError::CreateQuinnEndpoint, err))?;

        let network_monitor = netmon::Monitor::new()
            .await
            .map_err(|err| e!(CreateHandleError::CreateNetmonMonitor, err))?;

        let qad_endpoint = endpoint.clone();

        #[cfg(any(test, feature = "test-utils"))]
        let client_config = if insecure_skip_relay_cert_verify {
            iroh_relay::client::make_dangerous_client_config()
        } else {
            default_quic_client_config()
        };
        #[cfg(not(any(test, feature = "test-utils")))]
        let client_config = default_quic_client_config();

        let net_report_config = net_report::Options::default();
        #[cfg(not(wasm_browser))]
        let net_report_config = net_report_config.quic_config(Some(QuicConfig {
            ep: qad_endpoint,
            client_config,
            ipv4: true,
            ipv6,
        }));

        #[cfg(any(test, feature = "test-utils"))]
        let net_report_config =
            net_report_config.insecure_skip_relay_cert_verify(insecure_skip_relay_cert_verify);

        let net_reporter = net_report::Client::new(
            #[cfg(not(wasm_browser))]
            dns_resolver,
            relay_map.clone(),
            net_report_config,
            metrics.net_report.clone(),
        );

        let (direct_addr_done_tx, direct_addr_done_rx) = mpsc::channel(8);
        let direct_addr_update_state = DirectAddrUpdateState::new(
            msock.clone(),
            #[cfg(not(wasm_browser))]
            port_mapper,
            Arc::new(AsyncMutex::new(net_reporter)),
            relay_map,
            direct_addr_done_tx,
        );

        let netmon_watcher = network_monitor.interface_state();

        #[cfg_attr(not(wasm_browser), allow(unused_mut))]
        let mut actor = Actor {
            msg_receiver: actor_receiver,
            msock: msock.clone(),
            periodic_re_stun_timer: new_re_stun_timer(false),
            network_monitor,
            netmon_watcher,
            direct_addr_update_state,
            network_change_sender,
            direct_addr_done_rx,
            pending_call_me_maybes: Default::default(),
            disco_receiver,
        };
        // Initialize addresses
        #[cfg(not(wasm_browser))]
        actor.update_direct_addresses(None);

        let actor_task = task::spawn(
            actor
                .run(shutdown_token.child_token(), local_addrs_watch, sender)
                .instrument(info_span!("actor")),
        );

        let actor_task = Arc::new(Mutex::new(Some(AbortOnDropHandle::new(actor_task))));

        Ok(Handle {
            msock,
            actor_task,
            endpoint,
            shutdown_token,
        })
    }

    /// The underlying [`quinn::Endpoint`]
    pub fn endpoint(&self) -> &quinn::Endpoint {
        &self.endpoint
    }

    /// Closes the connection.
    ///
    /// Only the first close does anything. Any later closes return nil.  Polling the socket
    /// ([`quinn::AsyncUdpSocket::poll_recv`]) will return [`Poll::Pending`] indefinitely
    /// after this call.
    ///
    /// [`Poll::Pending`]: std::task::Poll::Pending
    #[instrument(skip_all)]
    pub(crate) async fn close(&self) {
        trace!(me = ?self.public_key, "magicsock closing...");
        // Initiate closing all connections, and refuse future connections.
        self.endpoint.close(0u16.into(), b"");

        // In the history of this code, this call had been
        // - removed: https://github.com/n0-computer/iroh/pull/1753
        // - then added back in: https://github.com/n0-computer/iroh/pull/2227/files#diff-ba27e40e2986a3919b20f6b412ad4fe63154af648610ea5d9ed0b5d5b0e2d780R573
        // - then removed again: https://github.com/n0-computer/iroh/pull/3165
        // and finally added back in together with this comment.
        // So before removing this call, please consider carefully.
        // Among other things, this call tries its best to make sure that any queued close frames
        // (e.g. via the call to `endpoint.close(...)` above), are flushed out to the sockets
        // *and acknowledged* (or time out with the "probe timeout" of usually 3 seconds).
        // This allows the other endpoints for these connections to be notified to release
        // their resources, or - depending on the protocol - that all data was received.
        // With the current quinn API, this is the only way to ensure protocol code can use
        // connection close codes, and close the endpoint properly.
        // If this call is skipped, then connections that protocols close just shortly before the
        // call to `Endpoint::close` will in most cases cause connection time-outs on remote ends.
        self.endpoint.wait_idle().await;

        if self.msock.is_closed() {
            return;
        }
        self.msock.closing.store(true, Ordering::Relaxed);
        self.shutdown_token.cancel();

        // MutexGuard is not held across await points
        let task = self.actor_task.lock().expect("poisoned").take();
        if let Some(task) = task {
            // give the tasks a moment to shutdown cleanly
            let shutdown_done = time::timeout(Duration::from_millis(100), async move {
                if let Err(err) = task.await {
                    warn!("unexpected error in task shutdown: {:?}", err);
                }
            })
            .await;
            match shutdown_done {
                Ok(_) => trace!("tasks finished in time, shutdown complete"),
                Err(time::Elapsed { .. }) => {
                    // Dropping the task will abort itt
                    warn!("tasks didn't finish in time, aborting");
                }
            }
        }

        self.msock.closed.store(true, Ordering::SeqCst);

        trace!("magicsock closed");
    }
}

fn default_quic_client_config() -> rustls::ClientConfig {
    // create a client config for the endpoint to use for QUIC address discovery
    let root_store =
        rustls::RootCertStore::from_iter(webpki_roots::TLS_SERVER_ROOTS.iter().cloned());
    rustls::client::ClientConfig::builder_with_provider(Arc::new(
        rustls::crypto::ring::default_provider(),
    ))
    .with_safe_default_protocol_versions()
    .expect("ring supports these")
    .with_root_certificates(root_store)
    .with_no_client_auth()
}

#[derive(Debug, Clone)]
struct DiscoState {
    /// The EndpointId/PublikeKey of this endpoint.
    this_id: EndpointId,
    /// Encryption key for this endpoint.
    secret_encryption_key: Arc<crypto_box::SecretKey>,
    /// The state for an active DiscoKey.
    secrets: Arc<Mutex<HashMap<PublicKey, SharedSecret>>>,
    /// Disco (ping) queue
    sender: mpsc::Sender<(SendAddr, PublicKey, disco::Message)>,
}

impl DiscoState {
    fn new(
        secret_key: &SecretKey,
    ) -> (Self, mpsc::Receiver<(SendAddr, PublicKey, disco::Message)>) {
        let this_id = secret_key.public();
        let secret_encryption_key = secret_ed_box(secret_key);
        let (disco_sender, disco_receiver) = mpsc::channel(256);

        (
            Self {
                this_id,
                secret_encryption_key: Arc::new(secret_encryption_key),
                secrets: Default::default(),
                sender: disco_sender,
            },
            disco_receiver,
        )
    }

    fn try_send(&self, dst: SendAddr, dst_key: PublicKey, msg: disco::Message) -> bool {
        self.sender.try_send((dst, dst_key, msg)).is_ok()
    }

    fn encode_and_seal(&self, other_key: PublicKey, msg: &disco::Message) -> Bytes {
        let mut seal = msg.as_bytes();
        self.get_secret(other_key, |secret| secret.seal(&mut seal));
        disco::encode_message(&self.this_id, seal).into()
    }

    fn unseal_and_decode(
        &self,
        endpoint_key: PublicKey,
        sealed_box: &[u8],
    ) -> Result<disco::Message, DiscoBoxError> {
        let mut sealed_box = sealed_box.to_vec();
        self.get_secret(endpoint_key, |secret| secret.open(&mut sealed_box))
            .map_err(|source| e!(DiscoBoxError::Open { source }))?;
        disco::Message::from_bytes(&sealed_box)
            .map_err(|source| e!(DiscoBoxError::Parse { source }))
    }

    fn get_secret<F, T>(&self, endpoint_id: PublicKey, cb: F) -> T
    where
        F: FnOnce(&mut SharedSecret) -> T,
    {
        let mut inner = self.secrets.lock().expect("poisoned");
        let x = inner.entry(endpoint_id).or_insert_with(|| {
            let public_key = public_ed_box(&endpoint_id);
            SharedSecret::new(&self.secret_encryption_key, &public_key)
        });
        cb(x)
    }
}

#[allow(missing_docs)]
#[stack_error(derive, add_meta)]
#[non_exhaustive]
enum DiscoBoxError {
    #[error("Failed to open crypto box")]
    Open { source: DecryptionError },
    #[error("Failed to parse disco message")]
    Parse { source: disco::ParseError },
}

#[derive(Debug)]
#[allow(clippy::enum_variant_names)]
enum ActorMessage {
    NetworkChange,
    RelayMapChange,
    #[cfg(test)]
    ForceNetworkChange(bool),
}

struct Actor {
    msock: Arc<MagicSock>,
    msg_receiver: mpsc::Receiver<ActorMessage>,
    /// When set, is an AfterFunc timer that will call MagicSock::do_periodic_stun.
    periodic_re_stun_timer: time::Interval,

    network_monitor: netmon::Monitor,
    netmon_watcher: n0_watcher::Direct<netmon::State>,
    network_change_sender: transports::NetworkChangeSender,
    /// Indicates the direct addr update state.
    direct_addr_update_state: DirectAddrUpdateState,
    direct_addr_done_rx: mpsc::Receiver<()>,

    /// List of CallMeMaybe disco messages that should be sent out after
    /// the next endpoint update completes
    pending_call_me_maybes: HashMap<PublicKey, RelayUrl>,
    disco_receiver: mpsc::Receiver<(SendAddr, PublicKey, disco::Message)>,
}

impl Actor {
    async fn run(
        mut self,
        shutdown_token: CancellationToken,
        mut watcher: impl Watcher<Value = Vec<transports::Addr>> + Send + Sync,
        sender: TransportsSender,
    ) {
        // Setup network monitoring
        let mut current_netmon_state = self.netmon_watcher.get();

        #[cfg(not(wasm_browser))]
        let mut portmap_watcher = self
            .direct_addr_update_state
            .port_mapper
            .watch_external_address();

        let mut receiver_closed = false;
        #[cfg_attr(wasm_browser, allow(unused_mut))]
        let mut portmap_watcher_closed = false;

        let mut net_report_watcher = self.msock.net_report.watch();

        // ensure we are doing an initial publish of our addresses
        self.msock.publish_my_addr();

        // Interval timer to remove closed `EndpointStateActor` handles from the endpoint map.
        let mut endpoint_map_gc = time::interval(endpoint_map::ENDPOINT_MAP_GC_INTERVAL);

        loop {
            self.msock.metrics.magicsock.actor_tick_main.inc();
            #[cfg(not(wasm_browser))]
            let portmap_watcher_changed = portmap_watcher.changed();
            #[cfg(wasm_browser)]
            let portmap_watcher_changed = n0_future::future::pending();

            tokio::select! {
                _ = shutdown_token.cancelled() => {
                    debug!("shutting down");
                    return;
                }
                msg = self.msg_receiver.recv(), if !receiver_closed => {
                    let Some(msg) = msg else {
                        trace!("tick: magicsock receiver closed");
                        self.msock.metrics.magicsock.actor_tick_other.inc();

                        receiver_closed = true;
                        continue;
                    };

                    trace!(?msg, "tick: msg");
                    self.msock.metrics.magicsock.actor_tick_msg.inc();
                    self.handle_actor_message(msg).await;
                }
                tick = self.periodic_re_stun_timer.tick() => {
                    trace!("tick: re_stun {:?}", tick);
                    self.msock.metrics.magicsock.actor_tick_re_stun.inc();
                    self.re_stun(UpdateReason::Periodic);
                }
                new_addr = watcher.updated() => {
                    match new_addr {
                        Ok(addrs) => {
                            if !addrs.is_empty() {
                                trace!(?addrs, "local addrs");
                                self.msock.publish_my_addr();
                            }
                        }
                        Err(_) => {
                            warn!("local addr watcher stopped");
                        }
                    }
                }
                report = net_report_watcher.updated() => {
                    match report {
                        Ok((report, _)) => {
                            self.handle_net_report_report(report);
                            #[cfg(not(wasm_browser))]
                            {
                                self.periodic_re_stun_timer = new_re_stun_timer(true);
                            }
                        }
                        Err(_) => {
                            warn!("net report watcher stopped");
                        }
                    }
                }
                reason = self.direct_addr_done_rx.recv() => {
                    match reason {
                        Some(()) => {
                            // check if a new run needs to be scheduled
                            let state = self.netmon_watcher.get();
                            self.direct_addr_update_state.try_run(state.into());
                        }
                        None => {
                            warn!("direct addr watcher died");
                        }
                    }
                }
                change = portmap_watcher_changed, if !portmap_watcher_closed => {
                    #[cfg(not(wasm_browser))]
                    {
                        if change.is_err() {
                            trace!("tick: portmap watcher closed");
                            self.msock.metrics.magicsock.actor_tick_other.inc();

                            portmap_watcher_closed = true;
                            continue;
                        }

                        trace!("tick: portmap changed");
                        self.msock.metrics.magicsock.actor_tick_portmap_changed.inc();
                        let new_external_address = *portmap_watcher.borrow();
                        debug!("external address updated: {new_external_address:?}");
                        self.re_stun(UpdateReason::PortmapUpdated);
                    }
                    #[cfg(wasm_browser)]
                    let _unused_in_browsers = change;
                },
                state = self.netmon_watcher.updated() => {
                    let Ok(state) = state else {
                        trace!("tick: link change receiver closed");
                        self.msock.metrics.magicsock.actor_tick_other.inc();
                        continue;
                    };
                    let is_major = state.is_major_change(&current_netmon_state);
                    event!(
                        target: "iroh::_events::link_change",
                        Level::DEBUG,
                        ?state,
                        is_major
                    );
                    current_netmon_state = state;
                    self.msock.metrics.magicsock.actor_link_change.inc();
                    self.handle_network_change(is_major).await;
                }
                Some((dst, dst_key, msg)) = self.disco_receiver.recv() => {
                    if let Err(err) = self.msock.send_disco_message(&sender, dst.clone(), dst_key, msg).await {
                        warn!(%dst, endpoint = %dst_key.fmt_short(), ?err, "failed to send disco message (UDP)");
                    }
                }
                _ = endpoint_map_gc.tick() => {
                    self.msock.endpoint_map.remove_closed_endpoint_state_actors();
                }
            }
        }
    }

    async fn handle_network_change(&mut self, is_major: bool) {
        debug!(is_major, "link change detected");

        if is_major {
            if let Err(err) = self.network_change_sender.rebind() {
                warn!("failed to rebind transports: {err:?}");
            }

            #[cfg(not(wasm_browser))]
            self.msock.dns_resolver.reset().await;
            self.re_stun(UpdateReason::LinkChangeMajor);
        } else {
            self.re_stun(UpdateReason::LinkChangeMinor);
        }
    }

    fn handle_relay_map_change(&mut self) {
        self.re_stun(UpdateReason::RelayMapChange);
    }

    fn re_stun(&mut self, why: UpdateReason) {
        let state = self.netmon_watcher.get();
        self.direct_addr_update_state
            .schedule_run(why, state.into());
    }

    /// Processes an incoming actor message.
    ///
    /// Returns `true` if it was a shutdown.
    async fn handle_actor_message(&mut self, msg: ActorMessage) {
        match msg {
            ActorMessage::NetworkChange => {
                self.network_monitor.network_change().await.ok();
            }
            ActorMessage::RelayMapChange => {
                self.handle_relay_map_change();
            }
            #[cfg(test)]
            ActorMessage::ForceNetworkChange(is_major) => {
                self.handle_network_change(is_major).await;
            }
        }
    }

    /// Updates the direct addresses of this magic socket.
    ///
    /// Updates the [`DiscoveredDirectAddrs`] of this [`MagicSock`] with the current set of
    /// direct addresses from:
    ///
    /// - The portmapper.
    /// - A net_report report.
    /// - The local interfaces IP addresses.
    #[cfg(not(wasm_browser))]
    fn update_direct_addresses(&mut self, net_report_report: Option<&net_report::Report>) {
        let portmap_watcher = self
            .direct_addr_update_state
            .port_mapper
            .watch_external_address();

        // We only want to have one DirectAddr for each SocketAddr we have.  So we store
        // this as a map of SocketAddr -> DirectAddrType.  At the end we will construct a
        // DirectAddr from each entry.
        let mut addrs: BTreeMap<SocketAddr, DirectAddrType> = BTreeMap::new();

        // First add PortMapper provided addresses.
        let maybe_port_mapped = *portmap_watcher.borrow();
        if let Some(portmap_ext) = maybe_port_mapped.map(SocketAddr::V4) {
            addrs
                .entry(portmap_ext)
                .or_insert(DirectAddrType::Portmapped);
        }

        // Next add STUN addresses from the net_report report.
        if let Some(net_report_report) = net_report_report {
            if let Some(global_v4) = net_report_report.global_v4 {
                addrs.entry(global_v4.into()).or_insert(DirectAddrType::Qad);

                // If they're behind a hard NAT and are using a fixed
                // port locally, assume they might've added a static
                // port mapping on their router to the same explicit
                // port that we are running with. Worst case it's an invalid candidate mapping.
                let port = self.msock.ip_bind_addrs().iter().find_map(|addr| {
                    if addr.port() != 0 {
                        Some(addr.port())
                    } else {
                        None
                    }
                });

                if let Some(port) = port {
                    if net_report_report
                        .mapping_varies_by_dest()
                        .unwrap_or_default()
                    {
                        let mut addr = global_v4;
                        addr.set_port(port);
                        addrs
                            .entry(addr.into())
                            .or_insert(DirectAddrType::Qad4LocalPort);
                    }
                }
            }
            if let Some(global_v6) = net_report_report.global_v6 {
                addrs.entry(global_v6.into()).or_insert(DirectAddrType::Qad);
            }
        }

        self.collect_local_addresses(&mut addrs);

        // Finally create and store store all these direct addresses and send any
        // queued call-me-maybe messages.
        self.msock.store_direct_addresses(
            addrs
                .iter()
                .map(|(addr, typ)| DirectAddr {
                    addr: *addr,
                    typ: *typ,
                })
                .collect(),
        );
        self.send_queued_call_me_maybes();
    }

    #[cfg(not(wasm_browser))]
    fn collect_local_addresses(&mut self, addrs: &mut BTreeMap<SocketAddr, DirectAddrType>) {
        // Matches the addresses that have been bound vs the requested ones.
        let local_addrs: Vec<(SocketAddr, SocketAddr)> = self
            .msock
            .ip_bind_addrs()
            .iter()
            .copied()
            .zip(self.msock.ip_local_addrs())
            .collect();

        // Do we listen on any IPv4 unspecified address?
        let has_ipv4_unspecified = local_addrs.iter().find_map(|(_, a)| {
            if a.is_ipv4() && a.ip().is_unspecified() {
                Some(a.port())
            } else {
                None
            }
        });
        // Do we listen on any IPv6 unspecified address?
        let has_ipv6_unspecified = local_addrs.iter().find_map(|(_, a)| {
            if a.is_ipv6() && a.ip().is_unspecified() {
                Some(a.port())
            } else {
                None
            }
        });

        // If a socket is bound to the unspecified address, create SocketAddrs for
        // each local IP address by pairing it with the port the socket is bound on.
        if local_addrs
            .iter()
            .any(|(_, local)| local.ip().is_unspecified())
        {
            let LocalAddresses {
                regular: mut ips,
                loopback,
            } = self.netmon_watcher.get().local_addresses;
            if ips.is_empty() && addrs.is_empty() {
                // Include loopback addresses only if there are no other interfaces
                // or public addresses, this allows testing offline.
                ips = loopback;
            }

            for ip in ips {
                let port_if_unspecified = match ip {
                    IpAddr::V4(_) => has_ipv4_unspecified,
                    IpAddr::V6(_) => has_ipv6_unspecified,
                };
                if let Some(port) = port_if_unspecified {
                    let addr = SocketAddr::new(ip, port);
                    addrs.entry(addr).or_insert(DirectAddrType::Local);
                }
            }
        }

        // If a socket is bound to a specific address, add it.
        for (bound, local) in local_addrs {
            if !bound.ip().is_unspecified() {
                addrs.entry(local).or_insert(DirectAddrType::Local);
            }
        }
    }

    fn send_queued_call_me_maybes(&mut self) {
        let msg = self.msock.direct_addrs.to_call_me_maybe_message();
        let msg = disco::Message::CallMeMaybe(msg);
        // allocate, to minimize locking duration

        for (public_key, url) in self.pending_call_me_maybes.drain() {
            if !self
                .msock
                .disco
                .try_send(SendAddr::Relay(url), public_key, msg.clone())
            {
                warn!(endpoint = %public_key.fmt_short(), "relay channel full, dropping call-me-maybe");
            }
        }
    }

    fn handle_net_report_report(&mut self, mut report: Option<net_report::Report>) {
        if let Some(ref mut r) = report {
            self.msock.ipv6_reported.store(r.udp_v6, Ordering::Relaxed);
            if r.preferred_relay.is_none() {
                if let Some(my_relay) = self.msock.my_relay() {
                    r.preferred_relay.replace(my_relay);
                }
            }

            // Notify all transports
            self.network_change_sender.on_network_change(r);
        }

        #[cfg(not(wasm_browser))]
        self.update_direct_addresses(report.as_ref());
    }
}

fn new_re_stun_timer(initial_delay: bool) -> time::Interval {
    // Pick a random duration between 20 and 26 seconds (just under 30s,
    // a common UDP NAT timeout on Linux,etc)
    let mut rng = rand::rng();
    let d: Duration = rng.random_range(Duration::from_secs(20)..=Duration::from_secs(26));
    if initial_delay {
        debug!("scheduling periodic_stun to run in {}s", d.as_secs());
        time::interval_at(time::Instant::now() + d, d)
    } else {
        debug!(
            "scheduling periodic_stun to run immediately and in {}s",
            d.as_secs()
        );
        time::interval(d)
    }
}

/// The discovered direct addresses of this [`MagicSock`].
///
/// These are all the [`DirectAddr`]s that this [`MagicSock`] is aware of for itself.
/// They include all locally bound ones as well as those discovered by other mechanisms like
/// QAD.
#[derive(derive_more::Debug, Clone, Default)]
struct DiscoveredDirectAddrs {
    /// The last set of discovered direct addresses.
    addrs: Watchable<BTreeSet<DirectAddr>>,

    /// The last time the direct addresses were updated, even if there was no change.
    ///
    /// This is only ever None at startup.
    updated_at: Arc<RwLock<Option<Instant>>>,
}

impl DiscoveredDirectAddrs {
    /// Updates the direct addresses, returns `true` if they changed, `false` if not.
    fn update(&self, addrs: BTreeSet<DirectAddr>) -> bool {
        *self.updated_at.write().expect("poisoned") = Some(Instant::now());
        let updated = self.addrs.set(addrs).is_ok();
        if updated {
            event!(
                target: "iroh::_events::direct_addrs",
                Level::DEBUG,
                addrs = ?self.addrs.get(),
            );
        }
        updated
    }

    fn sockaddrs(&self) -> impl Iterator<Item = SocketAddr> {
        self.addrs.get().into_iter().map(|da| da.addr)
    }

    fn to_call_me_maybe_message(&self) -> disco::CallMeMaybe {
        let my_numbers = self.addrs.get().into_iter().map(|da| da.addr).collect();
        disco::CallMeMaybe { my_numbers }
    }
}

fn disco_message_sent(msg: &disco::Message, metrics: &MagicsockMetrics) {
    match msg {
        disco::Message::Ping(_) => {
            metrics.sent_disco_ping.inc();
        }
        disco::Message::Pong(_) => {
            metrics.sent_disco_pong.inc();
        }
        disco::Message::CallMeMaybe(_) => {
            metrics.sent_disco_call_me_maybe.inc();
        }
    }
}

/// A *direct address* on which an iroh-endpoint might be contactable.
///
/// Direct addresses are UDP socket addresses on which an iroh endpoint could potentially be
/// contacted.  These can come from various sources depending on the network topology of the
/// iroh endpoint, see [`DirectAddrType`] for the several kinds of sources.
///
/// This is essentially a combination of our local addresses combined with any reflexive
/// transport addresses we discovered using QAD.
#[derive(Debug, Clone, PartialEq, Eq, Hash, PartialOrd, Ord)]
pub struct DirectAddr {
    /// The address.
    pub addr: SocketAddr,
    /// The origin of this direct address.
    pub typ: DirectAddrType,
}

/// The type of direct address.
///
/// These are the various sources or origins from which an iroh endpoint might have found a
/// possible [`DirectAddr`].
#[derive(Debug, Clone, Copy, PartialEq, Eq, Hash, PartialOrd, Ord)]
pub enum DirectAddrType {
    /// Not yet determined..
    Unknown,
    /// A locally bound socket address.
    Local,
    /// Public internet address discovered via QAD.
    ///
    /// When possible an iroh endpoint will perform QAD to discover which is the address
    /// from which it sends data on the public internet.  This can be different from locally
    /// bound addresses when the endpoint is on a local network which performs NAT or similar.
    Qad,
    /// An address assigned by the router using port mapping.
    ///
    /// When possible an iroh endpoint will request a port mapping from the local router to
    /// get a publicly routable direct address.
    Portmapped,
    /// Hard NAT: QAD'ed IPv4 address + local fixed port.
    ///
    /// It is possible to configure iroh to bound to a specific port and independently
    /// configure the router to forward this port to the iroh endpoint.  This indicates a
    /// situation like this, which still uses QAD to discover the public address.
    Qad4LocalPort,
}

impl Display for DirectAddrType {
    fn fmt(&self, f: &mut std::fmt::Formatter<'_>) -> std::fmt::Result {
        match self {
            DirectAddrType::Unknown => write!(f, "?"),
            DirectAddrType::Local => write!(f, "local"),
            DirectAddrType::Qad => write!(f, "qad"),
            DirectAddrType::Portmapped => write!(f, "portmap"),
            DirectAddrType::Qad4LocalPort => write!(f, "qad4localport"),
        }
    }
}

#[cfg(test)]
mod tests {
    use std::{net::SocketAddrV4, sync::Arc, time::Duration};

    use data_encoding::HEXLOWER;
    use iroh_base::{EndpointAddr, EndpointId, TransportAddr};
    use n0_error::{Result, StackResultExt, StdResultExt};
    use n0_future::{MergeBounded, StreamExt, time};
    use n0_watcher::Watcher;
    use quinn::ServerConfig;
    use rand::{CryptoRng, Rng, RngCore, SeedableRng};
    use tokio_util::task::AbortOnDropHandle;
    use tracing::{Instrument, error, info, info_span, instrument};
    use tracing_test::traced_test;

    use super::Options;
    use crate::{
<<<<<<< HEAD
        Endpoint, RelayMap, RelayMode, SecretKey,
        discovery::static_provider::StaticProvider,
        dns::DnsResolver,
        magicsock::{
            Handle, MagicSock,
            mapped_addrs::{EndpointIdMappedAddr, MappedAddr},
        },
=======
        Endpoint,
        RelayMode,
        SecretKey,
        discovery::static_provider::StaticProvider,
        dns::DnsResolver,
        // endpoint::PathSelection,
        magicsock::{Handle, MagicSock, TransportConfig},
>>>>>>> 7f17d983
        tls::{self, DEFAULT_MAX_TLS_TICKETS},
    };

    const ALPN: &[u8] = b"n0/test/1";

    fn default_options<R: CryptoRng + ?Sized>(rng: &mut R) -> Options {
        let secret_key = SecretKey::generate(rng);
        let server_config = make_default_server_config(&secret_key);
        Options {
            transports: vec![
                TransportConfig::default_ipv4(),
                TransportConfig::default_ipv6(),
            ],
            secret_key,
            proxy_url: None,
            dns_resolver: DnsResolver::new(),
            server_config,
            #[cfg(any(test, feature = "test-utils"))]
            insecure_skip_relay_cert_verify: false,
            #[cfg(any(test, feature = "test-utils"))]
            // path_selection: PathSelection::default(),
            discovery_user_data: None,
            metrics: Default::default(),
        }
    }

    /// Generate a server config with no ALPNS and a default transport configuration
    fn make_default_server_config(secret_key: &SecretKey) -> ServerConfig {
        let quic_server_config =
            crate::tls::TlsConfig::new(secret_key.clone(), DEFAULT_MAX_TLS_TICKETS)
                .make_server_config(vec![], false);
        let mut server_config = ServerConfig::with_crypto(Arc::new(quic_server_config));
        server_config.transport_config(Arc::new(quinn::TransportConfig::default()));
        server_config
    }

    #[instrument(skip_all, fields(me = %ep.id().fmt_short()))]
    async fn echo_receiver(ep: Endpoint, loss: ExpectedLoss) -> Result {
        info!("accepting conn");
        let conn = ep.accept().await.expect("no conn");

        info!("accepting");
        let conn = conn.await.context("accepting")?;
        info!("accepting bi");
        let (mut send_bi, mut recv_bi) = conn.accept_bi().await.std_context("accept bi")?;

        info!("reading");
        let val = recv_bi
            .read_to_end(usize::MAX)
            .await
            .std_context("read to end")?;

        info!("replying");
        for chunk in val.chunks(12) {
            send_bi.write_all(chunk).await.std_context("write all")?;
        }

        info!("finishing");
        send_bi.finish().std_context("finish")?;
        send_bi.stopped().await.std_context("stopped")?;

        let stats = conn.stats();
        info!("stats: {:#?}", stats);
        // TODO: ensure panics in this function are reported ok
        if matches!(loss, ExpectedLoss::AlmostNone) {
            for info in conn.paths().get().iter() {
                assert!(
                    info.stats().lost_packets < 10,
                    "[receiver] path {:?} should not loose many packets",
                    info.remote_addr()
                );
            }
        }

        info!("close");
        conn.close(0u32.into(), b"done");
        info!("wait idle");
        ep.endpoint().wait_idle().await;

        Ok(())
    }

    #[instrument(skip_all, fields(me = %ep.id().fmt_short()))]
    async fn echo_sender(
        ep: Endpoint,
        dest_id: EndpointId,
        msg: &[u8],
        loss: ExpectedLoss,
    ) -> Result {
        info!("connecting to {}", dest_id.fmt_short());
        let dest = EndpointAddr::new(dest_id);
        let conn = ep.connect(dest, ALPN).await?;

        info!("opening bi");
        let (mut send_bi, mut recv_bi) = conn.open_bi().await.std_context("open bi")?;

        info!("writing message");
        send_bi.write_all(msg).await.std_context("write all")?;

        info!("finishing");
        send_bi.finish().std_context("finish")?;
        send_bi.stopped().await.std_context("stopped")?;

        info!("reading_to_end");
        let val = recv_bi
            .read_to_end(usize::MAX)
            .await
            .std_context("read to end")?;
        assert_eq!(
            val,
            msg,
            "[sender] expected {}, got {}",
            HEXLOWER.encode(msg),
            HEXLOWER.encode(&val)
        );

        let stats = conn.stats();
        info!("stats: {:#?}", stats);
        if matches!(loss, ExpectedLoss::AlmostNone) {
            for info in conn.paths().get() {
                assert!(
                    info.stats().lost_packets < 10,
                    "[sender] path {:?} should not loose many packets",
                    info.remote_addr()
                );
            }
        }

        info!("close");
        conn.close(0u32.into(), b"done");
        info!("wait idle");
        ep.endpoint().wait_idle().await;
        Ok(())
    }

    #[derive(Debug, Copy, Clone)]
    enum ExpectedLoss {
        AlmostNone,
        YeahSure,
    }

    /// Runs a roundtrip between the [`echo_sender`] and [`echo_receiver`].
    async fn run_roundtrip(
        sender: Endpoint,
        receiver: Endpoint,
        payload: &[u8],
        loss: ExpectedLoss,
    ) {
        let send_endpoint_id = sender.id();
        let recv_endpoint_id = receiver.id();
        info!("\nroundtrip: {send_endpoint_id:#} -> {recv_endpoint_id:#}");

        let receiver_task = tokio::spawn(echo_receiver(receiver, loss));
        let sender_res = echo_sender(sender, recv_endpoint_id, payload, loss).await;
        let sender_is_err = match sender_res {
            Ok(()) => false,
            Err(err) => {
                eprintln!("[sender] Error:\n{err:#?}");
                true
            }
        };
        let receiver_is_err = match receiver_task.await {
            Ok(Ok(())) => false,
            Ok(Err(err)) => {
                eprintln!("[receiver] Error:\n{err:#?}");
                true
            }
            Err(joinerr) => {
                if joinerr.is_panic() {
                    std::panic::resume_unwind(joinerr.into_panic());
                } else {
                    eprintln!("[receiver] Error:\n{joinerr:#?}");
                }
                true
            }
        };
        if sender_is_err || receiver_is_err {
            panic!("Sender or receiver errored");
        }
    }

    /// Returns a pair of endpoints with a shared [`StaticDiscovery`].
    ///
    /// The endpoints do not use a relay server but can connect to each other via local
    /// addresses.  Dialing by [`EndpointId`] is possible, and the addresses get updated even if
    /// the endpoints rebind.
    async fn endpoint_pair() -> (AbortOnDropHandle<()>, Endpoint, Endpoint) {
        let discovery = StaticProvider::new();
        let ep1 = Endpoint::builder()
            .relay_mode(RelayMode::Disabled)
            .alpns(vec![ALPN.to_vec()])
            .discovery(discovery.clone())
            .bind()
            .await
            .unwrap();
        let ep2 = Endpoint::builder()
            .relay_mode(RelayMode::Disabled)
            .alpns(vec![ALPN.to_vec()])
            .discovery(discovery.clone())
            .bind()
            .await
            .unwrap();
        discovery.add_endpoint_info(ep1.addr());
        discovery.add_endpoint_info(ep2.addr());

        let ep1_addr_stream = ep1.watch_addr().stream();
        let ep2_addr_stream = ep2.watch_addr().stream();
        let mut addr_stream = MergeBounded::from_iter([ep1_addr_stream, ep2_addr_stream]);
        let task = tokio::spawn(async move {
            loop {
                while let Some(addr) = addr_stream.next().await {
                    discovery.add_endpoint_info(addr);
                }
            }
        });

        (AbortOnDropHandle::new(task), ep1, ep2)
    }

    #[tokio::test(flavor = "multi_thread")]
    #[traced_test]
    async fn test_two_devices_roundtrip_quinn_magic() -> Result {
        let (_guard, m1, m2) = endpoint_pair().await;

        for i in 0..5 {
            info!("\n-- round {i}");
            run_roundtrip(
                m1.clone(),
                m2.clone(),
                b"hello m1",
                ExpectedLoss::AlmostNone,
            )
            .await;
            run_roundtrip(
                m2.clone(),
                m1.clone(),
                b"hello m2",
                ExpectedLoss::AlmostNone,
            )
            .await;

            info!("\n-- larger data");
            let mut data = vec![0u8; 10 * 1024];
            let mut rng = rand_chacha::ChaCha8Rng::seed_from_u64(0u64);
            rng.fill_bytes(&mut data);
            run_roundtrip(m1.clone(), m2.clone(), &data, ExpectedLoss::AlmostNone).await;
            run_roundtrip(m2.clone(), m1.clone(), &data, ExpectedLoss::AlmostNone).await;
        }

        Ok(())
    }

    #[tokio::test]
    #[traced_test]
    async fn test_regression_network_change_rebind_wakes_connection_driver() -> Result {
        let (_guard, m1, m2) = endpoint_pair().await;

        println!("Net change");
        m1.magic_sock().force_network_change(true).await;
        tokio::time::sleep(Duration::from_secs(1)).await; // wait for socket rebinding

        let _handle = AbortOnDropHandle::new(tokio::spawn({
            let endpoint = m2.clone();
            async move {
                while let Some(incoming) = endpoint.accept().await {
                    println!("Incoming first conn!");
                    let conn = incoming.await.anyerr()?;
                    conn.closed().await;
                }

                n0_error::Ok(())
            }
        }));

        println!("first conn!");
        let conn = m1.connect(m2.addr(), ALPN).await?;
        println!("Closing first conn");
        conn.close(0u32.into(), b"bye lolz");
        conn.closed().await;
        println!("Closed first conn");

        Ok(())
    }

    #[tokio::test(flavor = "multi_thread")]
    #[traced_test]
    async fn test_two_devices_roundtrip_network_change() -> Result {
        time::timeout(
            Duration::from_secs(90),
            test_two_devices_roundtrip_network_change_impl(),
        )
        .await
        .std_context("timeout")?
    }

    /// Same structure as `test_two_devices_roundtrip_quinn_magic`, but interrupts regularly
    /// with (simulated) network changes.
    async fn test_two_devices_roundtrip_network_change_impl() -> Result {
        let mut rng = rand_chacha::ChaCha8Rng::seed_from_u64(0u64);
        let (_guard, m1, m2) = endpoint_pair().await;

        let offset = |rng: &mut rand_chacha::ChaCha8Rng| {
            let delay = rng.random_range(10..=500);
            Duration::from_millis(delay)
        };
        let rounds = 5;

        // Regular network changes to m1 only.
        let m1_network_change_guard = {
            let m1 = m1.clone();
            let mut rng = rng.clone();
            let task = tokio::spawn(async move {
                loop {
                    println!("[m1] network change");
                    m1.magic_sock().force_network_change(true).await;
                    time::sleep(offset(&mut rng)).await;
                }
            });
            AbortOnDropHandle::new(task)
        };

        for i in 0..rounds {
            println!("-- [m1 changes] round {}", i + 1);
            run_roundtrip(m1.clone(), m2.clone(), b"hello m1", ExpectedLoss::YeahSure).await;
            run_roundtrip(m2.clone(), m1.clone(), b"hello m2", ExpectedLoss::YeahSure).await;

            println!("-- [m1 changes] larger data");
            let mut data = vec![0u8; 10 * 1024];
            rng.fill_bytes(&mut data);
            run_roundtrip(m1.clone(), m2.clone(), &data, ExpectedLoss::YeahSure).await;
            run_roundtrip(m2.clone(), m1.clone(), &data, ExpectedLoss::YeahSure).await;
        }

        std::mem::drop(m1_network_change_guard);

        // Regular network changes to m2 only.
        let m2_network_change_guard = {
            let m2 = m2.clone();
            let mut rng = rng.clone();
            let task = tokio::spawn(async move {
                loop {
                    println!("[m2] network change");
                    m2.magic_sock().force_network_change(true).await;
                    time::sleep(offset(&mut rng)).await;
                }
            });
            AbortOnDropHandle::new(task)
        };

        for i in 0..rounds {
            println!("-- [m2 changes] round {}", i + 1);
            run_roundtrip(m1.clone(), m2.clone(), b"hello m1", ExpectedLoss::YeahSure).await;
            run_roundtrip(m2.clone(), m1.clone(), b"hello m2", ExpectedLoss::YeahSure).await;

            println!("-- [m2 changes] larger data");
            let mut data = vec![0u8; 10 * 1024];
            rng.fill_bytes(&mut data);
            run_roundtrip(m1.clone(), m2.clone(), &data, ExpectedLoss::YeahSure).await;
            run_roundtrip(m2.clone(), m1.clone(), &data, ExpectedLoss::YeahSure).await;
        }

        std::mem::drop(m2_network_change_guard);

        // Regular network changes to both m1 and m2 only.
        let m1_m2_network_change_guard = {
            let m1 = m1.clone();
            let m2 = m2.clone();
            let mut rng = rng.clone();
            let task = tokio::spawn(async move {
                println!("-- [m1] network change");
                m1.magic_sock().force_network_change(true).await;
                println!("-- [m2] network change");
                m2.magic_sock().force_network_change(true).await;
                time::sleep(offset(&mut rng)).await;
            });
            AbortOnDropHandle::new(task)
        };

        for i in 0..rounds {
            println!("-- [m1 & m2 changes] round {}", i + 1);
            run_roundtrip(m1.clone(), m2.clone(), b"hello m1", ExpectedLoss::YeahSure).await;
            run_roundtrip(m2.clone(), m1.clone(), b"hello m2", ExpectedLoss::YeahSure).await;

            println!("-- [m1 & m2 changes] larger data");
            let mut data = vec![0u8; 10 * 1024];
            rng.fill_bytes(&mut data);
            run_roundtrip(m1.clone(), m2.clone(), &data, ExpectedLoss::YeahSure).await;
            run_roundtrip(m2.clone(), m1.clone(), &data, ExpectedLoss::YeahSure).await;
        }

        std::mem::drop(m1_m2_network_change_guard);
        Ok(())
    }

    #[tokio::test(flavor = "multi_thread")]
    #[traced_test]
    async fn test_two_devices_setup_teardown() -> Result {
        for i in 0..10 {
            info!("-- round {i}");
            info!("setting up magic stack");
            let (_guard, m1, m2) = endpoint_pair().await;

            info!("closing endpoints");
            let msock1 = m1.magic_sock();
            let msock2 = m2.magic_sock();
            m1.close().await;
            m2.close().await;

            assert!(msock1.msock.is_closed());
            assert!(msock2.msock.is_closed());
        }
        Ok(())
    }

    #[tokio::test]
    #[traced_test]
    async fn test_direct_addresses() {
        let mut rng = rand_chacha::ChaCha8Rng::seed_from_u64(0u64);
        let ms = Handle::new(default_options(&mut rng)).await.unwrap();

        // See if we can get endpoints.
        let eps0 = ms.ip_addrs().get();
        println!("{eps0:?}");
        assert!(!eps0.is_empty());

        // Getting the endpoints again immediately should give the same results.
        let eps1 = ms.ip_addrs().get();
        println!("{eps1:?}");
        assert_eq!(eps0, eps1);
    }

    /// Creates a new [`quinn::Endpoint`] hooked up to a [`MagicSock`].
    ///
    /// This is without involving [`crate::endpoint::Endpoint`].  The socket will accept
    /// connections using [`ALPN`].
    ///
    /// Use [`magicsock_connect`] to establish connections.
    #[instrument(name = "ep", skip_all, fields(me = %secret_key.public().fmt_short()))]
    async fn magicsock_ep(secret_key: SecretKey) -> Result<Handle> {
        let quic_server_config = tls::TlsConfig::new(secret_key.clone(), DEFAULT_MAX_TLS_TICKETS)
            .make_server_config(vec![ALPN.to_vec()], true);
        let mut server_config = ServerConfig::with_crypto(Arc::new(quic_server_config));
        server_config.transport_config(Arc::new(quinn::TransportConfig::default()));

        let dns_resolver = DnsResolver::new();
        let opts = Options {
            transports: vec![
                TransportConfig::default_ipv4(),
                TransportConfig::default_ipv6(),
            ],
            secret_key: secret_key.clone(),
            discovery_user_data: None,
            dns_resolver,
            proxy_url: None,
            server_config,
            insecure_skip_relay_cert_verify: false,
            // path_selection: PathSelection::default(),
            metrics: Default::default(),
        };
        let msock = MagicSock::spawn(opts).await?;
        Ok(msock)
    }

    /// Connects from `ep` returned by [`magicsock_ep`] to the `endpoint_id`.
    ///
    /// Uses [`ALPN`], `endpoint_id`, must match `addr`.
    #[instrument(name = "connect", skip_all, fields(me = %ep_secret_key.public().fmt_short()))]
    async fn magicsock_connect(
        ep: &quinn::Endpoint,
        ep_secret_key: SecretKey,
        addr: EndpointIdMappedAddr,
        endpoint_id: EndpointId,
    ) -> Result<quinn::Connection> {
        // Endpoint::connect sets this, do the same to have similar behaviour.
        let mut transport_config = quinn::TransportConfig::default();
        transport_config.keep_alive_interval(Some(Duration::from_secs(1)));

        magicsock_connect_with_transport_config(
            ep,
            ep_secret_key,
            addr,
            endpoint_id,
            Arc::new(transport_config),
        )
        .await
    }

    /// Connects from `ep` returned by [`magicsock_ep`] to the `endpoint_id`.
    ///
    /// This version allows customising the transport config.
    ///
    /// Uses [`ALPN`], `endpoint_id`, must match `addr`.
    #[instrument(name = "connect", skip_all, fields(me = %ep_secret_key.public().fmt_short()))]
    async fn magicsock_connect_with_transport_config(
        ep: &quinn::Endpoint,
        ep_secret_key: SecretKey,
        mapped_addr: EndpointIdMappedAddr,
        endpoint_id: EndpointId,
        transport_config: Arc<quinn::TransportConfig>,
    ) -> Result<quinn::Connection> {
        let alpns = vec![ALPN.to_vec()];
        let quic_client_config =
            tls::TlsConfig::new(ep_secret_key.clone(), DEFAULT_MAX_TLS_TICKETS)
                .make_client_config(alpns, true);
        let mut client_config = quinn::ClientConfig::new(Arc::new(quic_client_config));
        client_config.transport_config(transport_config);
        let connect = ep
            .connect_with(
                client_config,
                mapped_addr.private_socket_addr(),
                &tls::name::encode(endpoint_id),
            )
            .std_context("connect")?;
        let connection = connect.await.anyerr()?;
        Ok(connection)
    }

    #[tokio::test]
    #[traced_test]
    async fn test_try_send_no_send_addr() {
        // Regression test: if there is no send_addr we should keep being able to use the
        // Endpoint.

        let secret_key_1 = SecretKey::from_bytes(&[1u8; 32]);
        let secret_key_2 = SecretKey::from_bytes(&[2u8; 32]);
        let endpoint_id_2 = secret_key_2.public();
        let secret_key_missing_endpoint = SecretKey::from_bytes(&[255u8; 32]);
        let endpoint_id_missing_endpoint = secret_key_missing_endpoint.public();

        let msock_1 = magicsock_ep(secret_key_1.clone()).await.unwrap();

        // Generate an address not present in the EndpointMap.
        let bad_addr = EndpointIdMappedAddr::generate();

        // 500ms is rather fast here.  Running this locally it should always be the correct
        // timeout.  If this is too slow however the test will not become flaky as we are
        // expecting the timeout, we might just get the timeout for the wrong reason.  But
        // this speeds up the test.
        let res = tokio::time::timeout(
            Duration::from_millis(500),
            magicsock_connect(
                msock_1.endpoint(),
                secret_key_1.clone(),
                bad_addr,
                endpoint_id_missing_endpoint,
            ),
        )
        .await;
        assert!(res.is_err(), "expecting timeout");

        // Now check we can still create another connection with this endpoint.
        let msock_2 = magicsock_ep(secret_key_2.clone()).await.unwrap();

        // This needs an accept task
        let accept_task = tokio::spawn({
            async fn accept(ep: quinn::Endpoint) -> Result<()> {
                let incoming = ep.accept().await.std_context("no incoming")?;
                let _conn = incoming
                    .accept()
                    .std_context("accept")?
                    .await
                    .std_context("accepting")?;

                // Keep this connection alive for a while
                tokio::time::sleep(Duration::from_secs(10)).await;
                info!("accept finished");
                Ok(())
            }
            let ep = msock_2.endpoint().clone();
            async move {
                if let Err(err) = accept(ep).await {
                    error!("{err:#}");
                }
            }
            .instrument(info_span!("ep2.accept, me = endpoint_id_2.fmt_short()"))
        });
        let _accept_task = AbortOnDropHandle::new(accept_task);

        let addrs = msock_2
            .ip_addrs()
            .get()
            .into_iter()
            .map(|x| TransportAddr::Ip(x.addr))
            .collect();
        let endpoint_addr_2 = EndpointAddr {
            id: endpoint_id_2,
            addrs,
        };
        let addr = msock_1
            .resolve_remote(endpoint_addr_2)
            .await
            .unwrap()
            .unwrap();
        let res = tokio::time::timeout(
            Duration::from_secs(10),
            magicsock_connect(
                msock_1.endpoint(),
                secret_key_1.clone(),
                addr,
                endpoint_id_2,
            ),
        )
        .await
        .expect("timeout while connecting");

        // aka assert!(res.is_ok()) but with nicer error reporting.
        res.unwrap();

        // TODO: Now check if we can connect to a repaired ep_3, but we can't modify that
        // much internal state for now.
    }

    #[tokio::test]
    #[traced_test]
    async fn test_try_send_no_udp_addr_or_relay_url() {
        // This specifically tests the `if udp_addr.is_none() && relay_url.is_none()`
        // behaviour of MagicSock::try_send.

        let secret_key_1 = SecretKey::from_bytes(&[1u8; 32]);
        let secret_key_2 = SecretKey::from_bytes(&[2u8; 32]);
        let endpoint_id_2 = secret_key_2.public();

        let msock_1 = magicsock_ep(secret_key_1.clone()).await.unwrap();
        let msock_2 = magicsock_ep(secret_key_2.clone()).await.unwrap();
        let ep_2 = msock_2.endpoint().clone();

        // We need a task to accept the connection.
        let accept_task = tokio::spawn({
            async fn accept(ep: quinn::Endpoint) -> Result<()> {
                let incoming = ep.accept().await.std_context("no incoming")?;
                let conn = incoming
                    .accept()
                    .std_context("accept")?
                    .await
                    .std_context("connecting")?;
                let mut stream = conn.accept_uni().await.std_context("accept uni")?;
                stream
                    .read_to_end(1 << 16)
                    .await
                    .std_context("read to end")?;
                info!("accept finished");
                Ok(())
            }
            async move {
                if let Err(err) = accept(ep_2).await {
                    error!("{err:#}");
                }
            }
            .instrument(info_span!("ep2.accept", me = %endpoint_id_2.fmt_short()))
        });
        let _accept_task = AbortOnDropHandle::new(accept_task);

        // Add an entry in the EndpointMap of ep_1 with an invalid socket address
        let empty_addr_2 = EndpointAddr::from_parts(
            endpoint_id_2,
            [TransportAddr::Ip(
                // Reserved IP range for documentation (unreachable)
                SocketAddrV4::new([192, 0, 2, 1].into(), 12345).into(),
            )],
        );
        let addr_2 = msock_1.resolve_remote(empty_addr_2).await.unwrap().unwrap();

        // Set a low max_idle_timeout so quinn gives up on this quickly and our test does
        // not take forever.  You need to check the log output to verify this is really
        // triggering the correct error.
        // In test_try_send_no_send_addr() above you may have noticed we used
        // tokio::time::timeout() on the connection attempt instead.  Here however we want
        // Quinn itself to have fully given up on the connection attempt because we will
        // later connect to **the same** endpoint.  If Quinn did not give up on the connection
        // we'd close it on drop, and the retransmits of the close packets would interfere
        // with the next handshake, closing it during the handshake.  This makes the test a
        // little slower though.
        let mut transport_config = quinn::TransportConfig::default();
        transport_config.max_idle_timeout(Some(Duration::from_millis(200).try_into().unwrap()));
        let res = magicsock_connect_with_transport_config(
            msock_1.endpoint(),
            secret_key_1.clone(),
            addr_2,
            endpoint_id_2,
            Arc::new(transport_config),
        )
        .await;
        assert!(res.is_err(), "expected timeout");
        info!("first connect timed out as expected");

        // Provide correct addressing information
        let correct_addr_2 = EndpointAddr::from_parts(
            endpoint_id_2,
            msock_2
                .ip_addrs()
                .get()
                .into_iter()
                .map(|x| TransportAddr::Ip(x.addr)),
        );
        let addr_2a = msock_1
            .resolve_remote(correct_addr_2)
            .await
            .unwrap()
            .unwrap();
        assert_eq!(addr_2, addr_2a);

        // We can now connect
        tokio::time::timeout(Duration::from_secs(10), async move {
            info!("establishing new connection");
            let conn = magicsock_connect(
                msock_1.endpoint(),
                secret_key_1.clone(),
                addr_2,
                endpoint_id_2,
            )
            .await
            .unwrap();
            info!("have connection");
            let mut stream = conn.open_uni().await.unwrap();
            stream.write_all(b"hello").await.unwrap();
            stream.finish().unwrap();
            stream.stopped().await.unwrap();
            info!("finished stream");
        })
        .await
        .expect("connection timed out");

        // TODO: could remove the addresses again, send, add it back and see it recover.
        // But we don't have that much private access to the EndpointMap.  This will do for now.
    }
}<|MERGE_RESOLUTION|>--- conflicted
+++ resolved
@@ -1839,23 +1839,10 @@
 
     use super::Options;
     use crate::{
-<<<<<<< HEAD
-        Endpoint, RelayMap, RelayMode, SecretKey,
+        Endpoint, RelayMode, SecretKey,
         discovery::static_provider::StaticProvider,
         dns::DnsResolver,
-        magicsock::{
-            Handle, MagicSock,
-            mapped_addrs::{EndpointIdMappedAddr, MappedAddr},
-        },
-=======
-        Endpoint,
-        RelayMode,
-        SecretKey,
-        discovery::static_provider::StaticProvider,
-        dns::DnsResolver,
-        // endpoint::PathSelection,
         magicsock::{Handle, MagicSock, TransportConfig},
->>>>>>> 7f17d983
         tls::{self, DEFAULT_MAX_TLS_TICKETS},
     };
 
