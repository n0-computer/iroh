--- conflicted
+++ resolved
@@ -49,6 +49,13 @@
 use url::Url;
 
 #[cfg(not(wasm_browser))]
+use self::transports::IpTransport;
+use self::{
+    metrics::Metrics as MagicsockMetrics,
+    node_map::NodeMap,
+    transports::{RelayActorConfig, RelayTransport, Transports, TransportsSender},
+};
+#[cfg(not(wasm_browser))]
 use crate::dns::DnsResolver;
 #[cfg(any(test, feature = "test-utils"))]
 use crate::endpoint::PathSelection;
@@ -64,14 +71,6 @@
     key::{DecryptionError, SharedSecret, public_ed_box, secret_ed_box},
     metrics::EndpointMetrics,
     net_report::{self, IfStateDetails, Report},
-};
-
-#[cfg(not(wasm_browser))]
-use self::transports::IpTransport;
-use self::{
-    metrics::Metrics as MagicsockMetrics,
-    node_map::NodeMap,
-    transports::{RelayActorConfig, RelayTransport, Transports, TransportsSender},
 };
 
 mod metrics;
@@ -1019,10 +1018,6 @@
         });
         let relay_transports = vec![relay_transport];
 
-<<<<<<< HEAD
-=======
-        let secret_encryption_key = secret_ed_box(&secret_key);
->>>>>>> b2a55bfd
         #[cfg(not(wasm_browser))]
         let ipv6 = ip_transports.iter().any(|t| t.bind_addr().is_ipv6());
 
@@ -1271,7 +1266,7 @@
         secret_key: &SecretKey,
     ) -> (Self, mpsc::Receiver<(SendAddr, PublicKey, disco::Message)>) {
         let this_node_id = secret_key.public();
-        let secret_encryption_key = secret_ed_box(secret_key.secret());
+        let secret_encryption_key = secret_ed_box(secret_key);
         let (disco_sender, disco_receiver) = mpsc::channel(256);
 
         (
@@ -1939,6 +1934,7 @@
     use tracing::{Instrument, error, info, info_span, instrument};
     use tracing_test::traced_test;
 
+    use super::{NodeIdMappedAddr, Options, mapped_addrs::MappedAddr, node_map::Source};
     use crate::{
         Endpoint, RelayMap, RelayMode, SecretKey,
         discovery::static_provider::StaticProvider,
@@ -1947,8 +1943,6 @@
         magicsock::{Handle, MagicSock},
         tls::{self, DEFAULT_MAX_TLS_TICKETS},
     };
-
-    use super::{NodeIdMappedAddr, Options, mapped_addrs::MappedAddr, node_map::Source};
 
     const ALPN: &[u8] = b"n0/test/1";
 
