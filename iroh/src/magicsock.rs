//! Implements a socket that can change its communication path while in use, actively searching for the best way to communicate.
//!
//! Based on tailscale/wgengine/magicsock
//!
//! ### `RelayOnly` path selection:
//! When set this will force all packets to be sent over
//! the relay connection, regardless of whether or
//! not we have a direct UDP address for the given node.
//!
//! The intended use is for testing the relay protocol inside the MagicSock
//! to ensure that we can rely on the relay to send packets when two nodes
//! are unable to find direct UDP connections to each other.
//!
//! This also prevent this node from attempting to hole punch and prevents it
//! from responding to any hole punching attempts. This node will still,
//! however, read any packets that come off the UDP sockets.

use std::{
    collections::{BTreeMap, BTreeSet, HashMap},
    fmt::Display,
    io,
    net::{IpAddr, Ipv4Addr, Ipv6Addr, SocketAddr, SocketAddrV4, SocketAddrV6},
    sync::{
        Arc, Mutex, RwLock,
        atomic::{AtomicBool, Ordering},
    },
};

use bytes::Bytes;
use iroh_base::{NodeAddr, NodeId, PublicKey, RelayUrl, SecretKey};
use iroh_relay::RelayMap;
use n0_future::{
    task::{self, AbortOnDropHandle},
    time::{self, Duration, Instant},
};
use n0_watcher::{self, Watchable, Watcher};
use nested_enum_utils::common_fields;
use netwatch::netmon;
#[cfg(not(wasm_browser))]
use netwatch::{UdpSocket, ip::LocalAddresses};
use node_map::NodeStateMessage;
use quinn::ServerConfig;
use rand::Rng;
use snafu::{ResultExt, Snafu};
use tokio::sync::{Mutex as AsyncMutex, mpsc, oneshot};
use tokio_util::sync::CancellationToken;
use tracing::{Instrument, Level, debug, event, info, info_span, instrument, trace, warn};
use transports::{LocalAddrsWatch, MagicTransport};
use url::Url;

#[cfg(not(wasm_browser))]
use crate::dns::DnsResolver;
#[cfg(any(test, feature = "test-utils"))]
use crate::endpoint::PathSelection;
#[cfg(not(wasm_browser))]
use crate::net_report::QuicConfig;
use crate::{
    defaults::timeouts::NET_REPORT_TIMEOUT,
    disco::{self, SendAddr},
    discovery::{
        ConcurrentDiscovery, Discovery, DiscoveryContext, DynIntoDiscovery, IntoDiscoveryError,
        NodeData, UserData,
    },
    key::{DecryptionError, SharedSecret, public_ed_box, secret_ed_box},
    metrics::EndpointMetrics,
    net_report::{self, IfStateDetails, Report},
};

#[cfg(not(wasm_browser))]
use self::transports::IpTransport;
use self::{
    metrics::Metrics as MagicsockMetrics,
    node_map::NodeMap,
    transports::{RelayActorConfig, RelayTransport, Transports, TransportsSender},
};

mod metrics;

pub(crate) mod mapped_addrs;
pub(crate) mod node_map;
pub(crate) mod transports;

use mapped_addrs::{MappedAddr, NodeIdMappedAddr};

pub use self::{metrics::Metrics, node_map::ConnectionType};

/// How long we consider a QAD-derived endpoint valid for. UDP NAT mappings typically
/// expire at 30 seconds, so this is a few seconds shy of that.
const ENDPOINTS_FRESH_ENOUGH_DURATION: Duration = Duration::from_secs(27);

/// The duration in which we send keep-alives.
///
/// If a path is idle for this long, a PING frame will be sent to keep the connection
/// alive.
const HEARTBEAT_INTERVAL: Duration = Duration::from_secs(5);

/// The maximum time a path can stay idle before being closed.
///
/// This is [`HEARTBEAT_INTERVAL`] + 1.5s.  This gives us a chance to send a PING frame and
/// some retries.
const MAX_IDLE_TIMEOUT: Duration = Duration::from_millis(6500);

/// Contains options for `MagicSock::listen`.
#[derive(derive_more::Debug)]
pub(crate) struct Options {
    /// The IPv4 address to listen on.
    ///
    /// If set to `None` it will choose a random port and listen on `0.0.0.0:0`.
    pub(crate) addr_v4: Option<SocketAddrV4>,
    /// The IPv6 address to listen on.
    ///
    /// If set to `None` it will choose a random port and listen on `[::]:0`.
    pub(crate) addr_v6: Option<SocketAddrV6>,

    /// Secret key for this node.
    pub(crate) secret_key: SecretKey,

    /// The [`RelayMap`] to use, leave empty to not use a relay server.
    pub(crate) relay_map: RelayMap,

    /// Optional node discovery mechanisms.
    pub(crate) discovery: Vec<Box<dyn DynIntoDiscovery>>,

    /// Optional user-defined discovery data.
    pub(crate) discovery_user_data: Option<UserData>,

    /// A DNS resolver to use for resolving relay URLs.
    ///
    /// You can use [`crate::dns::DnsResolver::new`] for a resolver
    /// that uses the system's DNS configuration.
    #[cfg(not(wasm_browser))]
    pub(crate) dns_resolver: DnsResolver,

    /// Proxy configuration.
    pub(crate) proxy_url: Option<Url>,

    /// ServerConfig for the internal QUIC endpoint
    pub(crate) server_config: ServerConfig,

    /// Skip verification of SSL certificates from relay servers
    ///
    /// May only be used in tests.
    #[cfg(any(test, feature = "test-utils"))]
    pub(crate) insecure_skip_relay_cert_verify: bool,

    /// Configuration for what path selection to use
    #[cfg(any(test, feature = "test-utils"))]
    pub(crate) path_selection: PathSelection,

    pub(crate) metrics: EndpointMetrics,
}

/// Handle for [`MagicSock`].
///
/// Dereferences to [`MagicSock`], and handles closing.
#[derive(Clone, Debug, derive_more::Deref)]
pub(crate) struct Handle {
    #[deref(forward)]
    msock: Arc<MagicSock>,
    // empty when shutdown
    actor_task: Arc<Mutex<Option<AbortOnDropHandle<()>>>>,
    /// Token to cancel the actor task.
    actor_token: CancellationToken,
    // quinn endpoint
    endpoint: quinn::Endpoint,
}

/// Iroh connectivity layer.
///
/// This is responsible for routing packets to nodes based on node IDs, it will initially
/// route packets via a relay and transparently try and establish a node-to-node
/// connection and upgrade to it.  It will also keep looking for better connections as the
/// network details of both nodes change.
///
/// It is usually only necessary to use a single [`MagicSock`] instance in an application, it
/// means any QUIC endpoints on top will be sharing as much information about nodes as
/// possible.
#[derive(Debug)]
pub(crate) struct MagicSock {
    /// Channel to send to the internal actor.
    actor_sender: mpsc::Sender<ActorMessage>,
    /// NodeId of this node.
    public_key: PublicKey,

    // - State Management
    /// Close is in progress (or done)
    closing: AtomicBool,
    /// Close was called.
    closed: AtomicBool,

    // - Networking Info
    /// Our discovered direct addresses.
    direct_addrs: DiscoveredDirectAddrs,
    /// Our latest net-report
    net_report: Watchable<(Option<Report>, UpdateReason)>,
    /// If the last net_report report, reports IPv6 to be available.
    ipv6_reported: Arc<AtomicBool>,
    /// Tracks the networkmap node entity for each node discovery key.
    node_map: NodeMap,

    /// Local addresses
    local_addrs_watch: LocalAddrsWatch,
    /// Currently bound IP addresses of all sockets
    #[cfg(not(wasm_browser))]
    ip_bind_addrs: Vec<SocketAddr>,
    /// The DNS resolver to be used in this magicsock.
    #[cfg(not(wasm_browser))]
    dns_resolver: DnsResolver,

    /// Disco
    disco: DiscoState,

    // - Discovery
    /// Optional discovery service
    discovery: ConcurrentDiscovery,
    /// Optional user-defined discover data.
    discovery_user_data: RwLock<Option<UserData>>,

    /// Metrics
    pub(crate) metrics: EndpointMetrics,
}

#[allow(missing_docs)]
#[common_fields({
    backtrace: Option<snafu::Backtrace>,
    #[snafu(implicit)]
    span_trace: n0_snafu::SpanTrace,
})]
#[derive(Debug, Snafu)]
#[snafu(visibility(pub(crate)))]
#[non_exhaustive]
pub enum AddNodeAddrError {
    #[snafu(display("Empty addressing info"))]
    Empty {},
    #[snafu(display("Empty addressing info, {pruned} direct address have been pruned"))]
    EmptyPruned { pruned: usize },
    #[snafu(display("Adding our own address is not supported"))]
    OwnAddress {},
}

impl MagicSock {
    /// Creates a magic [`MagicSock`] listening on [`Options::addr_v4`] and [`Options::addr_v6`].
    pub(crate) async fn spawn(opts: Options) -> Result<Handle, CreateHandleError> {
        Handle::new(opts).await
    }

    /// Returns the relay node we are connected to, that has the best latency.
    ///
    /// If `None`, then we are not connected to any relay nodes.
    pub(crate) fn my_relay(&self) -> Option<RelayUrl> {
        self.local_addr().into_iter().find_map(|a| {
            if let transports::Addr::Relay(url, _) = a {
                Some(url)
            } else {
                None
            }
        })
    }

    fn is_closing(&self) -> bool {
        self.closing.load(Ordering::Relaxed)
    }

    pub(crate) fn is_closed(&self) -> bool {
        self.closed.load(Ordering::SeqCst)
    }

    /// Get the cached version of addresses.
    pub(crate) fn local_addr(&self) -> Vec<transports::Addr> {
        self.local_addrs_watch.clone().get()
    }

    /// Registers the connection in the [`NodeStateActor`].
    ///
    /// The actor is responsible for holepunching and opening additional paths to this
    /// connection.
    ///
    /// [`NodeStateActor`]: crate::magicsock::node_map::node_state::NodeStateActor
    pub(crate) fn register_connection(&self, remote: NodeId, conn: &quinn::Connection) {
        // TODO: Spawning tasks like this is obviously bad.  But it is solvable:
        //   - This is only called from inside Connection::new.
        //   - Connection::new is called from:
        //     - impl Future for IncomingFuture
        //     - impl Future for Connecting
        //     - Connecting::into_0rtt()
        //
        // The first two can keep returning Pending until this message is also sent.  It'll
        // require storing the pinned future but it'll work.
        //
        // The last one is trickier.  But we can make that function async.  Or more likely
        // we'll end up changing Connecting::into_0rtt() to return a ZrttConnection.  Then
        // have a ZrttConnection::into_connection() function which can be async and actually
        // send this.  Before the handshake has completed we don't have anything useful to
        // do with this connection inside of the NodeStateActor anyway.
        let weak_handle = conn.weak_handle();
        let node_state = self.node_map.node_state_actor(remote);
        let msg = NodeStateMessage::AddConnection(weak_handle);

        tokio::task::spawn(async move {
            node_state.send(msg).await.ok();
        });
    }

    #[cfg(not(wasm_browser))]
    fn ip_bind_addrs(&self) -> &[SocketAddr] {
        &self.ip_bind_addrs
    }

    fn ip_local_addrs(&self) -> impl Iterator<Item = SocketAddr> + use<> {
        self.local_addr()
            .into_iter()
            .filter_map(|addr| addr.into_socket_addr())
    }

    /// Returns `true` if we have at least one candidate address where we can send packets to.
    pub(crate) async fn has_send_address(&self, node_id: NodeId) -> bool {
        let node_state = self.node_map.node_state_actor(node_id);
        let (tx, rx) = oneshot::channel();
        if node_state
            .send(NodeStateMessage::CanSend(tx))
            .await
            .is_err()
        {
            return false;
        }
        rx.await.unwrap_or(false)
    }

    /// Returns a [`Watcher`] for this socket's direct addresses.
    ///
    /// The [`MagicSock`] continuously monitors the direct addresses, the network addresses
    /// it might be able to be contacted on, for changes.  Whenever changes are detected
    /// this [`Watcher`] will yield a new list of addresses.
    ///
    /// Upon the first creation on the [`MagicSock`] it may not yet have completed a first
    /// direct addresses discovery, in this case the current item in this [`Watcher`] will be
    /// [`None`].  Once the first set of direct addresses are discovered the [`Watcher`] will
    /// store [`Some`] set of addresses.
    ///
    /// To get the current direct addresses, use [`Watcher::initialized`].
    ///
    /// [`Watcher`]: n0_watcher::Watcher
    /// [`Watcher::initialized`]: n0_watcher::Watcher::initialized
    pub(crate) fn direct_addresses(&self) -> n0_watcher::Direct<BTreeSet<DirectAddr>> {
        self.direct_addrs.addrs.watch()
    }

    /// Returns a [`Watcher`] for this socket's net-report.
    ///
    /// The [`MagicSock`] continuously monitors the network conditions for changes.
    /// Whenever changes are detected this [`Watcher`] will yield a new report.
    ///
    /// Upon the first creation on the [`MagicSock`] it may not yet have completed
    /// a first net-report. In this case, the current item in this [`Watcher`] will
    /// be [`None`].  Once the first report has been run, the [`Watcher`] will
    /// store [`Some`] report.
    ///
    /// To get the current `net-report`, use [`Watcher::initialized`].
    ///
    /// [`Watcher`]: n0_watcher::Watcher
    /// [`Watcher::initialized`]: n0_watcher::Watcher::initialized
    pub(crate) fn net_report(&self) -> impl Watcher<Value = Option<Report>> + use<> {
        self.net_report
            .watch()
            .map(|(r, _)| r)
            .expect("disconnected")
    }

    /// Watch for changes to the home relay.
    ///
    /// Note that this can be used to wait for the initial home relay to be known using
    /// [`Watcher::initialized`].
    pub(crate) fn home_relay(&self) -> impl Watcher<Value = Vec<RelayUrl>> + use<> {
        let res = self.local_addrs_watch.clone().map(|addrs| {
            addrs
                .into_iter()
                .filter_map(|addr| {
                    if let transports::Addr::Relay(url, _) = addr {
                        Some(url)
                    } else {
                        None
                    }
                })
                .collect()
        });
        res.expect("disconnected")
    }

    /// Returns a [`n0_watcher::Direct`] that reports the [`ConnectionType`] we have to the
    /// given `node_id`.
    ///
    /// This gets us a copy of the [`n0_watcher::Direct`] for the [`Watchable`] with a [`ConnectionType`]
    /// that the `NodeMap` stores for each `node_id`'s endpoint.
    ///
    /// # Errors
    ///
    /// Will return `None` if there is no address information known about the
    /// given `node_id`.
    pub(crate) fn conn_type(&self, node_id: NodeId) -> Option<n0_watcher::Direct<ConnectionType>> {
        self.node_map.conn_type(node_id)
    }

    // TODO: Build better info to expose to the user about remote nodes.  We probably want
    // to expose this as part of path information instead.
    pub(crate) async fn latency(&self, node_id: NodeId) -> Option<Duration> {
        let node_state = self.node_map.node_state_actor(node_id);
        let (tx, rx) = oneshot::channel();
        node_state.send(NodeStateMessage::Latency(tx)).await.ok();
        rx.await.unwrap_or_default()
    }

    /// Returns the socket address which can be used by the QUIC layer to dial this node.
    pub(crate) fn get_node_mapped_addr(&self, node_id: NodeId) -> NodeIdMappedAddr {
        self.node_map.node_mapped_addr(node_id)
    }

    /// Add potential addresses for a node to the [`NodeState`].
    ///
    /// This is used to add possible paths that the remote node might be reachable on.  They
    /// will be used when there is no active connection to the node to attempt to establish
    /// a connection.
    #[instrument(skip_all)]
    pub(crate) async fn add_node_addr(
        &self,
        mut addr: NodeAddr,
        source: node_map::Source,
    ) -> Result<(), AddNodeAddrError> {
        let mut pruned: usize = 0;
        for my_addr in self.direct_addrs.sockaddrs() {
            if addr.direct_addresses.remove(&my_addr) {
                warn!(
                    node_id = %addr.node_id.fmt_short(),
                    %my_addr,
                    %source,
                    "not adding our addr for node",
                );
                pruned += 1;
            }
        }
        if !addr.is_empty() {
            // Add addr to the internal NodeMap
            self.node_map.add_node_addr(addr.clone(), source).await;

            // // Add paths to the existing connections
            // self.add_paths(addr);

            Ok(())
        } else if pruned != 0 {
            Err(EmptyPrunedSnafu { pruned }.build())
        } else {
            Err(EmptySnafu.build())
        }
    }

    /// Stores a new set of direct addresses.
    ///
    /// If the direct addresses have changed from the previous set, they are published to
    /// discovery.
    pub(super) fn store_direct_addresses(&self, addrs: BTreeSet<DirectAddr>) {
        let updated = self.direct_addrs.update(addrs);
        if updated {
            self.publish_my_addr();
        }
    }

    /// Get a reference to the DNS resolver used in this [`MagicSock`].
    #[cfg(not(wasm_browser))]
    pub(crate) fn dns_resolver(&self) -> &DnsResolver {
        &self.dns_resolver
    }

    /// Reference to the internal discovery service
    pub(crate) fn discovery(&self) -> &ConcurrentDiscovery {
        &self.discovery
    }

    /// Updates the user-defined discovery data for this node.
    pub(crate) fn set_user_data_for_discovery(&self, user_data: Option<UserData>) {
        let mut guard = self.discovery_user_data.write().expect("lock poisened");
        if *guard != user_data {
            *guard = user_data;
            drop(guard);
            self.publish_my_addr();
        }
    }

    /// Call to notify the system of potential network changes.
    pub(crate) async fn network_change(&self) {
        self.actor_sender
            .send(ActorMessage::NetworkChange)
            .await
            .ok();
    }

    #[cfg(test)]
    async fn force_network_change(&self, is_major: bool) {
        self.actor_sender
            .send(ActorMessage::ForceNetworkChange(is_major))
            .await
            .ok();
    }

    #[cfg_attr(windows, allow(dead_code))]
    fn normalized_local_addr(&self) -> io::Result<SocketAddr> {
        let addrs = self.local_addrs_watch.clone().get();

        let mut ipv4_addr = None;
        for addr in addrs {
            let Some(addr) = addr.into_socket_addr() else {
                continue;
            };
            if addr.is_ipv6() {
                return Ok(addr);
            }
            if addr.is_ipv4() && ipv4_addr.is_none() {
                ipv4_addr.replace(addr);
            }
        }
        match ipv4_addr {
            Some(addr) => Ok(addr),
            None => Err(io::Error::other("no valid socket available")),
        }
    }

    /// Process datagrams received from all the transports.
    ///
    /// All the `bufs` and `metas` should have initialized packets in them.
    ///
    /// This fixes up the datagrams to use the correct [`MultipathMappedAddr`] and extracts
    /// DISCO packets, processing them inside the magic socket.
    ///
    /// [`MultipathMappedAddr`]: mapped_addrs::MultipathMappedAddr
    fn process_datagrams(
        &self,
        bufs: &mut [io::IoSliceMut<'_>],
        metas: &mut [quinn_udp::RecvMeta],
        source_addrs: &[transports::Addr],
    ) {
        debug_assert_eq!(bufs.len(), metas.len(), "non matching bufs & metas");
        debug_assert_eq!(
            bufs.len(),
            source_addrs.len(),
            "non matching bufs & source_addrs"
        );

        // Adding the IP address we received something on results in Quinn using this
        // address on the send path to send from.  However we let Quinn use a
        // NodeIdMappedAddress, not a real address.  So we used to substitute our bind address
        // here so that Quinn would send on the right address.  But that would sometimes
        // result in the wrong address family and Windows trips up on that.
        //
        // What should be done is that this dst_ip from the RecvMeta is stored in the
        // NodeState/PathState.  Then on the send path it should be retrieved from the
        // NodeState/PathSate together with the send address and substituted at send time.
        // This is relevant for IPv6 link-local addresses where the OS otherwise does not
        // know which interface to send from.
        #[cfg(not(windows))]
        let dst_ip = self.normalized_local_addr().ok().map(|addr| addr.ip());
        // Reasoning for this here:
        // https://github.com/n0-computer/iroh/pull/2595#issuecomment-2290947319
        #[cfg(windows)]
        let dst_ip = None;

        let mut quic_packets_total = 0;

        for ((quinn_meta, buf), source_addr) in metas
            .iter_mut()
            .zip(bufs.iter_mut())
            .zip(source_addrs.iter())
        {
            let mut buf_contains_quic_datagrams = false;
            let mut quic_datagram_count = 0;
            if quinn_meta.len > quinn_meta.stride {
                trace!(%quinn_meta.len, %quinn_meta.stride, "GRO datagram received");
                self.metrics.magicsock.recv_gro_datagrams.inc();
            }

            // Chunk through the datagrams in this GRO payload to find disco
            // packets and forward them to the actor
            for datagram in buf[..quinn_meta.len].chunks_mut(quinn_meta.stride) {
                if datagram.len() < quinn_meta.stride {
                    trace!(
                        len = %datagram.len(),
                        %quinn_meta.stride,
                        "Last GRO datagram smaller than stride",
                    );
                }

                // Detect DISCO datagrams and process them.  Overwrite the first
                // byte of those packets with zero to make Quinn ignore the packet.  This
                // relies on quinn::EndpointConfig::grease_quic_bit being set to `false`,
                // which we do in Endpoint::bind.
                if let Some((sender, sealed_box)) = disco::source_and_box(datagram) {
                    trace!(src = ?source_addr, len = %quinn_meta.stride, "UDP recv: DISCO packet");
                    self.handle_disco_message(sender, sealed_box, source_addr);
                    datagram[0] = 0u8;
                } else {
                    trace!(src = ?source_addr, len = %quinn_meta.stride, "UDP recv: QUIC packet");
                    match source_addr {
                        transports::Addr::Ip(SocketAddr::V4(..)) => {
                            self.metrics
                                .magicsock
                                .recv_data_ipv4
                                .inc_by(datagram.len() as _);
                        }
                        transports::Addr::Ip(SocketAddr::V6(..)) => {
                            self.metrics
                                .magicsock
                                .recv_data_ipv6
                                .inc_by(datagram.len() as _);
                        }
                        transports::Addr::Relay(..) => {
                            self.metrics
                                .magicsock
                                .recv_data_relay
                                .inc_by(datagram.len() as _);
                        }
                    }

                    quic_datagram_count += 1;
                    buf_contains_quic_datagrams = true;
                }
            }

            if buf_contains_quic_datagrams {
                match source_addr {
                    #[cfg(wasm_browser)]
                    transports::Addr::Ip(_addr) => {
                        panic!("cannot use IP based addressing in the browser");
                    }
                    #[cfg(not(wasm_browser))]
                    transports::Addr::Ip(_addr) => {
                        quic_packets_total += quic_datagram_count;
                    }
                    transports::Addr::Relay(src_url, src_node) => {
                        let mapped_addr = self
                            .node_map
                            .relay_mapped_addrs
                            .get(&(src_url.clone(), *src_node));
                        quinn_meta.addr = mapped_addr.private_socket_addr();
                    }
                }
            } else {
                // If all datagrams in this buf are DISCO, set len to zero to make
                // Quinn skip the buf completely.
                quinn_meta.len = 0;
            }
            // Normalize local_ip
            quinn_meta.dst_ip = dst_ip;
        }

        if quic_packets_total > 0 {
            self.metrics
                .magicsock
                .recv_datagrams
                .inc_by(quic_packets_total as _);
            trace!("UDP recv: {} packets", quic_packets_total);
        }
    }

    /// Handles a discovery message.
    #[instrument("disco_in", skip_all, fields(node = %sender.fmt_short(), ?src))]
    fn handle_disco_message(&self, sender: PublicKey, sealed_box: &[u8], src: &transports::Addr) {
        trace!("handle_disco_message start");
        if self.is_closed() {
            return;
        }

        if let transports::Addr::Relay(_, node_id) = src {
            if node_id != &sender {
                // TODO: return here?
                warn!(
                    "Received relay disco message from connection for {}, but with message from {}",
                    node_id.fmt_short(),
                    sender.fmt_short()
                );
            }
        }

        // We're now reasonably sure we're expecting communication from
        // this node, do the heavy crypto lifting to see what they want.
        let dm = match self.disco.unseal_and_decode(sender, sealed_box) {
            Ok(dm) => dm,
            Err(DiscoBoxError::Open { source, .. }) => {
                warn!(?source, "failed to open disco box");
                self.metrics.magicsock.recv_disco_bad_key.inc();
                return;
            }
            Err(DiscoBoxError::Parse { source, .. }) => {
                // Couldn't parse it, but it was inside a correctly
                // signed box, so just ignore it, assuming it's from a
                // newer version of Tailscale that we don't
                // understand. Not even worth logging about, lest it
                // be too spammy for old clients.

                self.metrics.magicsock.recv_disco_bad_parse.inc();
                debug!(?source, "failed to parse disco message");
                return;
            }
        };

        if src.is_relay() {
            self.metrics.magicsock.recv_disco_relay.inc();
        } else {
            self.metrics.magicsock.recv_disco_udp.inc();
        }

        trace!(?dm, "receive disco message");
        match dm {
            disco::Message::Ping(ping) => {
                self.metrics.magicsock.recv_disco_ping.inc();
                self.node_map.handle_ping(ping, sender, src.clone());
            }
            disco::Message::Pong(pong) => {
                self.metrics.magicsock.recv_disco_pong.inc();
<<<<<<< HEAD
                self.node_map.handle_pong(pong, sender, src.clone());
=======
                self.node_map
                    .handle_pong(sender, src, pong, &self.metrics.magicsock);
>>>>>>> b6c60d39
            }
            disco::Message::CallMeMaybe(cm) => {
                self.metrics.magicsock.recv_disco_call_me_maybe.inc();
                self.node_map.handle_call_me_maybe(cm, sender, src.clone());
            }
        }
    }

    /// Sends out a disco message.
    async fn send_disco_message(
        &self,
        sender: &TransportsSender,
        dst: SendAddr,
        dst_key: PublicKey,
        msg: disco::Message,
    ) -> io::Result<()> {
        let dst = match dst {
            SendAddr::Udp(addr) => transports::Addr::Ip(addr),
            SendAddr::Relay(url) => transports::Addr::Relay(url, dst_key),
        };

        trace!(?dst, %msg, "send disco message (UDP)");
        if self.is_closed() {
            return Err(io::Error::new(
                io::ErrorKind::NotConnected,
                "connection closed",
            ));
        }

        let pkt = self.disco.encode_and_seal(dst_key, &msg);

        let transmit = transports::Transmit {
            contents: &pkt,
            ecn: None,
            segment_size: None,
        };

        let dst2 = dst.clone();
        match sender.send(&dst2, None, &transmit).await {
            Ok(()) => {
                trace!(?dst, %msg, "sent disco message");
                self.metrics.magicsock.sent_disco_udp.inc();
                disco_message_sent(&msg, &self.metrics.magicsock);
                Ok(())
            }
            Err(err) => {
                warn!(?dst, ?msg, ?err, "failed to send disco message");
                Err(err)
            }
        }
    }

    /// Publishes our address to a discovery service, if configured.
    ///
    /// Called whenever our addresses or home relay node changes.
    fn publish_my_addr(&self) {
        let relay_url = self.my_relay();
        let direct_addrs = self.direct_addrs.sockaddrs();

        let user_data = self
            .discovery_user_data
            .read()
            .expect("lock poisened")
            .clone();
        if relay_url.is_none() && direct_addrs.is_empty() && user_data.is_none() {
            // do not bother publishing if we don't have any information
            return;
        }

        let data = NodeData::new(relay_url, direct_addrs).with_user_data(user_data);
        self.discovery.publish(&data);
    }
}

/// Manages currently running direct addr discovery, aka net_report runs.
///
/// Invariants:
/// - only one direct addr update must be running at a time
/// - if an update is scheduled while another one is running, remember that
///   and start a new one when the current one has finished
#[derive(Debug)]
struct DirectAddrUpdateState {
    /// If set, start a new update as soon as the current one is finished.
    want_update: Option<UpdateReason>,
    msock: Arc<MagicSock>,
    #[cfg(not(wasm_browser))]
    port_mapper: portmapper::Client,
    /// The prober that discovers local network conditions, including the closest relay relay and NAT mappings.
    net_reporter: Arc<AsyncMutex<net_report::Client>>,
    relay_map: RelayMap,
    run_done: mpsc::Sender<()>,
}

#[derive(Default, Debug, PartialEq, Eq, Clone, Copy)]
enum UpdateReason {
    /// Initial state
    #[default]
    None,
    RefreshForPeering,
    Periodic,
    PortmapUpdated,
    LinkChangeMajor,
    LinkChangeMinor,
}

impl UpdateReason {
    fn is_major(self) -> bool {
        matches!(self, Self::LinkChangeMajor)
    }
}

impl DirectAddrUpdateState {
    fn new(
        msock: Arc<MagicSock>,
        #[cfg(not(wasm_browser))] port_mapper: portmapper::Client,
        net_reporter: Arc<AsyncMutex<net_report::Client>>,
        relay_map: RelayMap,
        run_done: mpsc::Sender<()>,
    ) -> Self {
        DirectAddrUpdateState {
            want_update: Default::default(),
            #[cfg(not(wasm_browser))]
            port_mapper,
            net_reporter,
            msock,
            relay_map,
            run_done,
        }
    }

    /// Schedules a new run, either starting it immediately if none is running or
    /// scheduling it for later.
    fn schedule_run(&mut self, why: UpdateReason, if_state: IfStateDetails) {
        match self.net_reporter.clone().try_lock_owned() {
            Ok(net_reporter) => {
                self.run(why, if_state, net_reporter);
            }
            Err(_) => {
                let _ = self.want_update.insert(why);
            }
        }
    }

    /// If another run is needed, triggers this run, otherwise does nothing.
    fn try_run(&mut self, if_state: IfStateDetails) {
        match self.net_reporter.clone().try_lock_owned() {
            Ok(net_reporter) => {
                if let Some(why) = self.want_update.take() {
                    self.run(why, if_state, net_reporter);
                }
            }
            Err(_) => {
                // do nothing
            }
        }
    }

    /// Trigger a new run.
    fn run(
        &mut self,
        why: UpdateReason,
        if_state: IfStateDetails,
        mut net_reporter: tokio::sync::OwnedMutexGuard<net_report::Client>,
    ) {
        debug!("starting direct addr update ({:?})", why);
        #[cfg(not(wasm_browser))]
        self.port_mapper.procure_mapping();
        // Don't start a net report probe if we know
        // we are shutting down
        if self.msock.is_closing() || self.msock.is_closed() {
            debug!("skipping net_report, socket is shutting down");
            return;
        }
        if self.relay_map.is_empty() {
            debug!("skipping net_report, empty RelayMap");
            self.msock.net_report.set((None, why)).ok();
            return;
        }

        debug!("requesting net_report report");
        let msock = self.msock.clone();

        let run_done = self.run_done.clone();
        task::spawn(
            async move {
                let fut = time::timeout(
                    NET_REPORT_TIMEOUT,
                    net_reporter.get_report(if_state, why.is_major()),
                );
                match fut.await {
                    Ok(report) => {
                        msock.net_report.set((Some(report), why)).ok();
                    }
                    Err(time::Elapsed { .. }) => {
                        warn!("net_report report timed out");
                    }
                }

                // mark run as finished
                debug!("direct addr update done ({:?})", why);
                run_done.send(()).await.ok();
            }
            .instrument(tracing::Span::current()),
        );
    }
}

#[allow(missing_docs)]
#[common_fields({
    backtrace: Option<snafu::Backtrace>,
    #[snafu(implicit)]
    span_trace: n0_snafu::SpanTrace,
})]
#[derive(Debug, Snafu)]
#[non_exhaustive]
pub enum CreateHandleError {
    #[snafu(display("Failed to create bind sockets"))]
    BindSockets { source: io::Error },
    #[snafu(display("Failed to create internal quinn endpoint"))]
    CreateQuinnEndpoint { source: io::Error },
    #[snafu(display("Failed to create socket state"))]
    CreateSocketState { source: io::Error },
    #[snafu(display("Failed to create netmon monitor"))]
    CreateNetmonMonitor { source: netmon::Error },
    #[snafu(display("Failed to subscribe netmon monitor"))]
    SubscribeNetmonMonitor { source: netmon::Error },
    #[snafu(transparent)]
    Discovery {
        source: crate::discovery::IntoDiscoveryError,
    },
}

impl Handle {
    /// Creates a magic [`MagicSock`] listening on [`Options::addr_v4`] and [`Options::addr_v6`].
    async fn new(opts: Options) -> Result<Self, CreateHandleError> {
        let Options {
            addr_v4,
            addr_v6,
            secret_key,
            relay_map,
            discovery,
            discovery_user_data,
            #[cfg(not(wasm_browser))]
            dns_resolver,
            proxy_url,
            server_config,
            #[cfg(any(test, feature = "test-utils"))]
            insecure_skip_relay_cert_verify,
            #[cfg(any(test, feature = "test-utils"))]
            path_selection,
            metrics,
        } = opts;

        let discovery = {
            let context = DiscoveryContext {
                secret_key: &secret_key,
                #[cfg(not(wasm_browser))]
                dns_resolver: &dns_resolver,
            };
            let discovery = discovery
                .into_iter()
                .map(|builder| builder.into_discovery(&context))
                .collect::<Result<Vec<_>, IntoDiscoveryError>>()?;
            match discovery.len() {
                0 => ConcurrentDiscovery::default(),
                _ => ConcurrentDiscovery::from_services(discovery),
            }
        };

        let addr_v4 = addr_v4.unwrap_or_else(|| SocketAddrV4::new(Ipv4Addr::UNSPECIFIED, 0));

        #[cfg(not(wasm_browser))]
        let (ip_transports, port_mapper) =
            bind_ip(addr_v4, addr_v6, &metrics).context(BindSocketsSnafu)?;

        let (actor_sender, actor_receiver) = mpsc::channel(256);

        let my_relay = Watchable::new(None);
        let ipv6_reported = Arc::new(AtomicBool::new(false));

        let relay_transport = RelayTransport::new(RelayActorConfig {
            my_relay: my_relay.clone(),
            secret_key: secret_key.clone(),
            #[cfg(not(wasm_browser))]
            dns_resolver: dns_resolver.clone(),
            proxy_url: proxy_url.clone(),
            ipv6_reported: ipv6_reported.clone(),
            #[cfg(any(test, feature = "test-utils"))]
            insecure_skip_relay_cert_verify,
            metrics: metrics.magicsock.clone(),
        });
        let relay_transports = vec![relay_transport];

        #[cfg(not(wasm_browser))]
        let ipv6 = ip_transports.iter().any(|t| t.bind_addr().is_ipv6());

        #[cfg(not(wasm_browser))]
        let transports = Transports::new(ip_transports, relay_transports);
        #[cfg(wasm_browser)]
        let transports = Transports::new(relay_transports);

        let direct_addrs = DiscoveredDirectAddrs::default();
        let (disco, disco_receiver) = DiscoState::new(&secret_key);

        let node_map = {
            let sender = transports.create_sender();
            NodeMap::new(
                secret_key.public(),
                #[cfg(any(test, feature = "test-utils"))]
                path_selection,
                metrics.magicsock.clone(),
                sender,
                direct_addrs.addrs.watch(),
                disco.clone(),
            )
        };

        let msock = Arc::new(MagicSock {
            public_key: secret_key.public(),
            closing: AtomicBool::new(false),
            closed: AtomicBool::new(false),
            disco,
            actor_sender: actor_sender.clone(),
            ipv6_reported,
            node_map,
            discovery,
            discovery_user_data: RwLock::new(discovery_user_data),
<<<<<<< HEAD
            direct_addrs,
=======
            direct_addrs: DiscoveredDirectAddrs::default(),
>>>>>>> b6c60d39
            net_report: Watchable::new((None, UpdateReason::None)),
            #[cfg(not(wasm_browser))]
            dns_resolver: dns_resolver.clone(),
            metrics: metrics.clone(),
            local_addrs_watch: transports.local_addrs_watch(),
            #[cfg(not(wasm_browser))]
            ip_bind_addrs: transports.ip_bind_addrs(),
        });

        let mut endpoint_config = quinn::EndpointConfig::default();
        // Setting this to false means that quinn will ignore packets that have the QUIC fixed bit
        // set to 0. The fixed bit is the 3rd bit of the first byte of a packet.
        // For performance reasons and to not rewrite buffers we pass non-QUIC UDP packets straight
        // through to quinn. We set the first byte of the packet to zero, which makes quinn ignore
        // the packet if grease_quic_bit is set to false.
        endpoint_config.grease_quic_bit(false);

        let sender = transports.create_sender();
        let local_addrs_watch = transports.local_addrs_watch();
        let network_change_sender = transports.create_network_change_sender();

        let endpoint = quinn::Endpoint::new_with_abstract_socket(
            endpoint_config,
            Some(server_config),
            Box::new(MagicTransport::new(msock.clone(), transports)),
            #[cfg(not(wasm_browser))]
            Arc::new(quinn::TokioRuntime),
            #[cfg(wasm_browser)]
            Arc::new(crate::web_runtime::WebRuntime),
        )
        .context(CreateQuinnEndpointSnafu)?;

        let network_monitor = netmon::Monitor::new()
            .await
            .context(CreateNetmonMonitorSnafu)?;

        let qad_endpoint = endpoint.clone();

        #[cfg(any(test, feature = "test-utils"))]
        let client_config = if insecure_skip_relay_cert_verify {
            iroh_relay::client::make_dangerous_client_config()
        } else {
            default_quic_client_config()
        };
        #[cfg(not(any(test, feature = "test-utils")))]
        let client_config = default_quic_client_config();

        let net_report_config = net_report::Options::default();
        #[cfg(not(wasm_browser))]
        let net_report_config = net_report_config.quic_config(Some(QuicConfig {
            ep: qad_endpoint,
            client_config,
            ipv4: true,
            ipv6,
        }));

        #[cfg(any(test, feature = "test-utils"))]
        let net_report_config =
            net_report_config.insecure_skip_relay_cert_verify(insecure_skip_relay_cert_verify);

        let net_reporter = net_report::Client::new(
            #[cfg(not(wasm_browser))]
            dns_resolver,
            #[cfg(not(wasm_browser))]
            relay_map.clone(),
            net_report_config,
            metrics.net_report.clone(),
        );

        let (direct_addr_done_tx, direct_addr_done_rx) = mpsc::channel(8);
        let direct_addr_update_state = DirectAddrUpdateState::new(
            msock.clone(),
            #[cfg(not(wasm_browser))]
            port_mapper,
            Arc::new(AsyncMutex::new(net_reporter)),
            relay_map,
            direct_addr_done_tx,
        );

        let netmon_watcher = network_monitor.interface_state();

        #[cfg_attr(not(wasm_browser), allow(unused_mut))]
        let mut actor = Actor {
            msg_receiver: actor_receiver,
            msock: msock.clone(),
            periodic_re_stun_timer: new_re_stun_timer(false),
            network_monitor,
            netmon_watcher,
            direct_addr_update_state,
            network_change_sender,
            direct_addr_done_rx,
            pending_call_me_maybes: Default::default(),
            disco_receiver,
        };
        // Initialize addresses
        #[cfg(not(wasm_browser))]
        actor.update_direct_addresses(None);

        let actor_token = CancellationToken::new();
        let token = actor_token.clone();

        let actor_task = task::spawn(
            actor
                .run(token, local_addrs_watch, sender)
                .instrument(info_span!("actor")),
        );

        let actor_task = Arc::new(Mutex::new(Some(AbortOnDropHandle::new(actor_task))));

        Ok(Handle {
            msock,
            actor_task,
            endpoint,
            actor_token,
        })
    }

    /// The underlying [`quinn::Endpoint`]
    pub fn endpoint(&self) -> &quinn::Endpoint {
        &self.endpoint
    }

    /// Closes the connection.
    ///
    /// Only the first close does anything. Any later closes return nil.  Polling the socket
    /// ([`quinn::AsyncUdpSocket::poll_recv`]) will return [`Poll::Pending`] indefinitely
    /// after this call.
    ///
    /// [`Poll::Pending`]: std::task::Poll::Pending
    #[instrument(skip_all)]
    pub(crate) async fn close(&self) {
        trace!(me = ?self.public_key, "magicsock closing...");
        // Initiate closing all connections, and refuse future connections.
        self.endpoint.close(0u16.into(), b"");

        // In the history of this code, this call had been
        // - removed: https://github.com/n0-computer/iroh/pull/1753
        // - then added back in: https://github.com/n0-computer/iroh/pull/2227/files#diff-ba27e40e2986a3919b20f6b412ad4fe63154af648610ea5d9ed0b5d5b0e2d780R573
        // - then removed again: https://github.com/n0-computer/iroh/pull/3165
        // and finally added back in together with this comment.
        // So before removing this call, please consider carefully.
        // Among other things, this call tries its best to make sure that any queued close frames
        // (e.g. via the call to `endpoint.close(...)` above), are flushed out to the sockets
        // *and acknowledged* (or time out with the "probe timeout" of usually 3 seconds).
        // This allows the other endpoints for these connections to be notified to release
        // their resources, or - depending on the protocol - that all data was received.
        // With the current quinn API, this is the only way to ensure protocol code can use
        // connection close codes, and close the endpoint properly.
        // If this call is skipped, then connections that protocols close just shortly before the
        // call to `Endpoint::close` will in most cases cause connection time-outs on remote ends.
        self.endpoint.wait_idle().await;

        if self.msock.is_closed() {
            return;
        }
        self.msock.closing.store(true, Ordering::Relaxed);
        self.actor_token.cancel();

        // MutexGuard is not held across await points
        let task = self.actor_task.lock().expect("poisoned").take();
        if let Some(task) = task {
            // give the tasks a moment to shutdown cleanly
            let shutdown_done = time::timeout(Duration::from_millis(100), async move {
                if let Err(err) = task.await {
                    warn!("unexpected error in task shutdown: {:?}", err);
                }
            })
            .await;
            match shutdown_done {
                Ok(_) => trace!("tasks finished in time, shutdown complete"),
                Err(time::Elapsed { .. }) => {
                    // Dropping the task will abort itt
                    warn!("tasks didn't finish in time, aborting");
                }
            }
        }

        self.msock.closed.store(true, Ordering::SeqCst);

        trace!("magicsock closed");
    }
}

fn default_quic_client_config() -> rustls::ClientConfig {
    // create a client config for the endpoint to use for QUIC address discovery
    let root_store =
        rustls::RootCertStore::from_iter(webpki_roots::TLS_SERVER_ROOTS.iter().cloned());
    rustls::client::ClientConfig::builder_with_provider(Arc::new(
        rustls::crypto::ring::default_provider(),
    ))
    .with_safe_default_protocol_versions()
    .expect("ring supports these")
    .with_root_certificates(root_store)
    .with_no_client_auth()
}

#[derive(Debug, Clone)]
struct DiscoState {
    /// The NodeId/PublicKey of this node.
    this_node_id: NodeId,
    /// Encryption key for this node.
    secret_encryption_key: Arc<crypto_box::SecretKey>,
    /// The state for an active DiscoKey.
    secrets: Arc<Mutex<HashMap<PublicKey, SharedSecret>>>,
    /// Disco (ping) queue
    sender: mpsc::Sender<(SendAddr, PublicKey, disco::Message)>,
}

impl DiscoState {
    fn new(
        secret_key: &SecretKey,
    ) -> (Self, mpsc::Receiver<(SendAddr, PublicKey, disco::Message)>) {
        let this_node_id = secret_key.public();
        let secret_encryption_key = secret_ed_box(secret_key.secret());
        let (disco_sender, disco_receiver) = mpsc::channel(256);

        (
            Self {
                this_node_id,
                secret_encryption_key: Arc::new(secret_encryption_key),
                secrets: Default::default(),
                sender: disco_sender,
            },
            disco_receiver,
        )
    }

    fn try_send(&self, dst: SendAddr, node_id: PublicKey, msg: disco::Message) -> bool {
        self.sender.try_send((dst, node_id, msg)).is_ok()
    }

    fn encode_and_seal(&self, other_node_id: NodeId, msg: &disco::Message) -> Bytes {
        let mut seal = msg.as_bytes();
        self.get_secret(other_node_id, |secret| secret.seal(&mut seal));
        disco::encode_message(&self.this_node_id, seal).into()
    }

    fn unseal_and_decode(
        &self,
        node_id: PublicKey,
        sealed_box: &[u8],
    ) -> Result<disco::Message, DiscoBoxError> {
        let mut sealed_box = sealed_box.to_vec();
        self.get_secret(node_id, |secret| secret.open(&mut sealed_box))
            .context(OpenSnafu)?;
        disco::Message::from_bytes(&sealed_box).context(ParseSnafu)
    }

    fn get_secret<F, T>(&self, node_id: PublicKey, cb: F) -> T
    where
        F: FnOnce(&mut SharedSecret) -> T,
    {
        let mut inner = self.secrets.lock().expect("poisoned");
        let x = inner.entry(node_id).or_insert_with(|| {
            let public_key = public_ed_box(&node_id.public());
            SharedSecret::new(&self.secret_encryption_key, &public_key)
        });
        cb(x)
    }
}

#[allow(missing_docs)]
#[common_fields({
    backtrace: Option<snafu::Backtrace>,
    #[snafu(implicit)]
    span_trace: n0_snafu::SpanTrace,
})]
#[derive(Debug, Snafu)]
#[non_exhaustive]
enum DiscoBoxError {
    #[snafu(display("Failed to open crypto box"))]
    Open {
        #[snafu(source(from(DecryptionError, Box::new)))]
        source: Box<DecryptionError>,
    },
    #[snafu(display("Failed to parse disco message"))]
    Parse {
        #[snafu(source(from(disco::ParseError, Box::new)))]
        source: Box<disco::ParseError>,
    },
}

#[derive(Debug)]
enum ActorMessage {
    NetworkChange,
    ScheduleDirectAddrUpdate(UpdateReason, Option<(NodeId, RelayUrl)>),
    #[cfg(test)]
    ForceNetworkChange(bool),
}

struct Actor {
    msock: Arc<MagicSock>,
    msg_receiver: mpsc::Receiver<ActorMessage>,
    /// When set, is an AfterFunc timer that will call MagicSock::do_periodic_stun.
    periodic_re_stun_timer: time::Interval,

    network_monitor: netmon::Monitor,
    netmon_watcher: n0_watcher::Direct<netmon::State>,
    network_change_sender: transports::NetworkChangeSender,
    /// Indicates the direct addr update state.
    direct_addr_update_state: DirectAddrUpdateState,
    direct_addr_done_rx: mpsc::Receiver<()>,

    /// List of CallMeMaybe disco messages that should be sent out after
    /// the next endpoint update completes
    pending_call_me_maybes: HashMap<PublicKey, RelayUrl>,
    disco_receiver: mpsc::Receiver<(SendAddr, PublicKey, disco::Message)>,
}

#[cfg(not(wasm_browser))]
fn bind_ip(
    addr_v4: SocketAddrV4,
    addr_v6: Option<SocketAddrV6>,
    metrics: &EndpointMetrics,
) -> io::Result<(Vec<IpTransport>, portmapper::Client)> {
    let port_mapper =
        portmapper::Client::with_metrics(Default::default(), metrics.portmapper.clone());

    let v4 = Arc::new(bind_with_fallback(SocketAddr::V4(addr_v4))?);
    let ip4_port = v4.local_addr()?.port();
    let ip6_port = ip4_port.checked_add(1).unwrap_or(ip4_port - 1);

    let addr_v6 =
        addr_v6.unwrap_or_else(|| SocketAddrV6::new(Ipv6Addr::UNSPECIFIED, ip6_port, 0, 0));

    let v6 = match bind_with_fallback(SocketAddr::V6(addr_v6)) {
        Ok(sock) => Some(Arc::new(sock)),
        Err(err) => {
            info!("bind ignoring IPv6 bind failure: {:?}", err);
            None
        }
    };

    let port = v4.local_addr().map_or(0, |p| p.port());

    let mut ip = vec![IpTransport::new(
        addr_v4.into(),
        v4,
        metrics.magicsock.clone(),
    )];
    if let Some(v6) = v6 {
        ip.push(IpTransport::new(
            addr_v6.into(),
            v6,
            metrics.magicsock.clone(),
        ))
    }

    // NOTE: we can end up with a zero port if `netwatch::UdpSocket::socket_addr` fails
    match port.try_into() {
        Ok(non_zero_port) => {
            port_mapper.update_local_port(non_zero_port);
        }
        Err(_zero_port) => debug!("Skipping port mapping with zero local port"),
    }

    Ok((ip, port_mapper))
}

impl Actor {
    async fn run(
        mut self,
        shutdown_token: CancellationToken,
        mut watcher: impl Watcher<Value = Vec<transports::Addr>> + Send + Sync,
        sender: TransportsSender,
    ) {
        // Setup network monitoring
        let mut current_netmon_state = self.netmon_watcher.get();

        #[cfg(not(wasm_browser))]
        let mut portmap_watcher = self
            .direct_addr_update_state
            .port_mapper
            .watch_external_address();

        let mut receiver_closed = false;
        #[cfg_attr(wasm_browser, allow(unused_mut))]
        let mut portmap_watcher_closed = false;

        let mut net_report_watcher = self.msock.net_report.watch();

        loop {
            self.msock.metrics.magicsock.actor_tick_main.inc();
            #[cfg(not(wasm_browser))]
            let portmap_watcher_changed = portmap_watcher.changed();
            #[cfg(wasm_browser)]
            let portmap_watcher_changed = n0_future::future::pending();

            tokio::select! {
                _ = shutdown_token.cancelled() => {
                    debug!("shutting down");
                    return;
                }
                msg = self.msg_receiver.recv(), if !receiver_closed => {
                    let Some(msg) = msg else {
                        trace!("tick: magicsock receiver closed");
                        self.msock.metrics.magicsock.actor_tick_other.inc();

                        receiver_closed = true;
                        continue;
                    };

                    trace!(?msg, "tick: msg");
                    self.msock.metrics.magicsock.actor_tick_msg.inc();
                    self.handle_actor_message(msg).await;
                }
                tick = self.periodic_re_stun_timer.tick() => {
                    trace!("tick: re_stun {:?}", tick);
                    self.msock.metrics.magicsock.actor_tick_re_stun.inc();
                    self.re_stun(UpdateReason::Periodic);
                }
                new_addr = watcher.updated() => {
                    match new_addr {
                        Ok(addrs) => {
                            if !addrs.is_empty() {
                                trace!(?addrs, "local addrs");
                                self.msock.publish_my_addr();
                            }
                        }
                        Err(_) => {
                            warn!("local addr watcher stopped");
                        }
                    }
                }
                report = net_report_watcher.updated() => {
                    match report {
                        Ok((report, _)) => {
                            self.handle_net_report_report(report);
                            #[cfg(not(wasm_browser))]
                            {
                                self.periodic_re_stun_timer = new_re_stun_timer(true);
                            }
                        }
                        Err(_) => {
                            warn!("net report watcher stopped");
                        }
                    }
                }
                reason = self.direct_addr_done_rx.recv() => {
                    match reason {
                        Some(()) => {
                            // check if a new run needs to be scheduled
                            let state = self.netmon_watcher.get();
                            self.direct_addr_update_state.try_run(state.into());
                        }
                        None => {
                            warn!("direct addr watcher died");
                        }
                    }
                }
                change = portmap_watcher_changed, if !portmap_watcher_closed => {
                    #[cfg(not(wasm_browser))]
                    {
                        if change.is_err() {
                            trace!("tick: portmap watcher closed");
                            self.msock.metrics.magicsock.actor_tick_other.inc();

                            portmap_watcher_closed = true;
                            continue;
                        }

                        trace!("tick: portmap changed");
                        self.msock.metrics.magicsock.actor_tick_portmap_changed.inc();
                        let new_external_address = *portmap_watcher.borrow();
                        debug!("external address updated: {new_external_address:?}");
                        self.re_stun(UpdateReason::PortmapUpdated);
                    }
                    #[cfg(wasm_browser)]
                    let _unused_in_browsers = change;
                },
                state = self.netmon_watcher.updated() => {
                    let Ok(state) = state else {
                        trace!("tick: link change receiver closed");
                        self.msock.metrics.magicsock.actor_tick_other.inc();
                        continue;
                    };
                    let is_major = state.is_major_change(&current_netmon_state);
                    event!(
                        target: "iroh::_events::link_change",
                        Level::DEBUG,
                        ?state,
                        is_major
                    );
                    current_netmon_state = state;
                    self.msock.metrics.magicsock.actor_link_change.inc();
                    self.handle_network_change(is_major).await;
                }
                Some((dst, dst_key, msg)) = self.disco_receiver.recv() => {
                    if let Err(err) = self.msock.send_disco_message(&sender, dst.clone(), dst_key, msg).await {
                        warn!(%dst, node = %dst_key.fmt_short(), ?err, "failed to send disco message (UDP)");
                    }
                }
            }
        }
    }

    async fn handle_network_change(&mut self, is_major: bool) {
        debug!(is_major, "link change detected");

        if is_major {
            if let Err(err) = self.network_change_sender.rebind() {
                warn!("failed to rebind transports: {err:?}");
            }

            #[cfg(not(wasm_browser))]
            self.msock.dns_resolver.reset().await;
            self.re_stun(UpdateReason::LinkChangeMajor);
        } else {
            self.re_stun(UpdateReason::LinkChangeMinor);
        }
    }

    fn re_stun(&mut self, why: UpdateReason) {
        let state = self.netmon_watcher.get();
        self.direct_addr_update_state
            .schedule_run(why, state.into());
    }

    /// Processes an incoming actor message.
    ///
    /// Returns `true` if it was a shutdown.
    async fn handle_actor_message(&mut self, msg: ActorMessage) {
        match msg {
<<<<<<< HEAD
=======
            ActorMessage::EndpointPingExpired(id, txid) => {
                self.msock
                    .node_map
                    .notify_ping_timeout(id, txid, &self.msock.metrics.magicsock);
            }
>>>>>>> b6c60d39
            ActorMessage::NetworkChange => {
                self.network_monitor.network_change().await.ok();
            }
            ActorMessage::ScheduleDirectAddrUpdate(why, data) => {
                if let Some((node, url)) = data {
                    self.pending_call_me_maybes.insert(node, url);
                }
                let state = self.netmon_watcher.get();
                self.direct_addr_update_state
                    .schedule_run(why, state.into());
            }
            #[cfg(test)]
            ActorMessage::ForceNetworkChange(is_major) => {
                self.handle_network_change(is_major).await;
            }
        }
    }

    /// Updates the direct addresses of this magic socket.
    ///
    /// Updates the [`DiscoveredDirectAddrs`] of this [`MagicSock`] with the current set of
    /// direct addresses from:
    ///
    /// - The portmapper.
    /// - A net_report report.
    /// - The local interfaces IP addresses.
    #[cfg(not(wasm_browser))]
    fn update_direct_addresses(&mut self, net_report_report: Option<&net_report::Report>) {
        let portmap_watcher = self
            .direct_addr_update_state
            .port_mapper
            .watch_external_address();

        // We only want to have one DirectAddr for each SocketAddr we have.  So we store
        // this as a map of SocketAddr -> DirectAddrType.  At the end we will construct a
        // DirectAddr from each entry.
        let mut addrs: BTreeMap<SocketAddr, DirectAddrType> = BTreeMap::new();

        // First add PortMapper provided addresses.
        let maybe_port_mapped = *portmap_watcher.borrow();
        if let Some(portmap_ext) = maybe_port_mapped.map(SocketAddr::V4) {
            addrs
                .entry(portmap_ext)
                .or_insert(DirectAddrType::Portmapped);
        }

        // Next add STUN addresses from the net_report report.
        if let Some(net_report_report) = net_report_report {
            if let Some(global_v4) = net_report_report.global_v4 {
                addrs.entry(global_v4.into()).or_insert(DirectAddrType::Qad);

                // If they're behind a hard NAT and are using a fixed
                // port locally, assume they might've added a static
                // port mapping on their router to the same explicit
                // port that we are running with. Worst case it's an invalid candidate mapping.
                let port = self.msock.ip_bind_addrs().iter().find_map(|addr| {
                    if addr.port() != 0 {
                        Some(addr.port())
                    } else {
                        None
                    }
                });

                if let Some(port) = port {
                    if net_report_report
                        .mapping_varies_by_dest()
                        .unwrap_or_default()
                    {
                        let mut addr = global_v4;
                        addr.set_port(port);
                        addrs
                            .entry(addr.into())
                            .or_insert(DirectAddrType::Qad4LocalPort);
                    }
                }
            }
            if let Some(global_v6) = net_report_report.global_v6 {
                addrs.entry(global_v6.into()).or_insert(DirectAddrType::Qad);
            }
        }

        self.collect_local_addresses(&mut addrs);

        // Finally create and store store all these direct addresses and send any
        // queued call-me-maybe messages.
        self.msock.store_direct_addresses(
            addrs
                .iter()
                .map(|(addr, typ)| DirectAddr {
                    addr: *addr,
                    typ: *typ,
                })
                .collect(),
        );
        self.send_queued_call_me_maybes();
    }

    #[cfg(not(wasm_browser))]
    fn collect_local_addresses(&mut self, addrs: &mut BTreeMap<SocketAddr, DirectAddrType>) {
        // Matches the addresses that have been bound vs the requested ones.
        let local_addrs: Vec<(SocketAddr, SocketAddr)> = self
            .msock
            .ip_bind_addrs()
            .iter()
            .copied()
            .zip(self.msock.ip_local_addrs())
            .collect();

        // Do we listen on any IPv4 unspecified address?
        let has_ipv4_unspecified = local_addrs.iter().find_map(|(_, a)| {
            if a.is_ipv4() && a.ip().is_unspecified() {
                Some(a.port())
            } else {
                None
            }
        });
        // Do we listen on any IPv6 unspecified address?
        let has_ipv6_unspecified = local_addrs.iter().find_map(|(_, a)| {
            if a.is_ipv6() && a.ip().is_unspecified() {
                Some(a.port())
            } else {
                None
            }
        });

        // If a socket is bound to the unspecified address, create SocketAddrs for
        // each local IP address by pairing it with the port the socket is bound on.
        if local_addrs
            .iter()
            .any(|(_, local)| local.ip().is_unspecified())
        {
            let LocalAddresses {
                regular: mut ips,
                loopback,
            } = self.netmon_watcher.get().local_addresses;
            if ips.is_empty() && addrs.is_empty() {
                // Include loopback addresses only if there are no other interfaces
                // or public addresses, this allows testing offline.
                ips = loopback;
            }

            for ip in ips {
                let port_if_unspecified = match ip {
                    IpAddr::V4(_) => has_ipv4_unspecified,
                    IpAddr::V6(_) => has_ipv6_unspecified,
                };
                if let Some(port) = port_if_unspecified {
                    let addr = SocketAddr::new(ip, port);
                    addrs.entry(addr).or_insert(DirectAddrType::Local);
                }
            }
        }

        // If a socket is bound to a specific address, add it.
        for (bound, local) in local_addrs {
            if !bound.ip().is_unspecified() {
                addrs.entry(local).or_insert(DirectAddrType::Local);
            }
        }
    }

    fn send_queued_call_me_maybes(&mut self) {
        let msg = self.msock.direct_addrs.to_call_me_maybe_message();
        let msg = disco::Message::CallMeMaybe(msg);
        // allocate, to minimize locking duration

        for (public_key, url) in self.pending_call_me_maybes.drain() {
            if !self
                .msock
                .disco
                .try_send(SendAddr::Relay(url), public_key, msg.clone())
            {
                warn!(node = %public_key.fmt_short(), "relay channel full, dropping call-me-maybe");
            }
        }
    }

    fn handle_net_report_report(&mut self, mut report: Option<net_report::Report>) {
        if let Some(ref mut r) = report {
            self.msock.ipv6_reported.store(r.udp_v6, Ordering::Relaxed);
            if r.preferred_relay.is_none() {
                if let Some(my_relay) = self.msock.my_relay() {
                    r.preferred_relay.replace(my_relay);
                }
            }

            // Notify all transports
            self.network_change_sender.on_network_change(r);
        }

        #[cfg(not(wasm_browser))]
        self.update_direct_addresses(report.as_ref());
    }
<<<<<<< HEAD
=======

    /// Resets the preferred address for all nodes.
    /// This is called when connectivity changes enough that we no longer trust the old routes.
    #[instrument(skip_all)]
    fn reset_endpoint_states(&mut self) {
        self.msock
            .node_map
            .reset_node_states(&self.msock.metrics.magicsock)
    }
>>>>>>> b6c60d39
}

fn new_re_stun_timer(initial_delay: bool) -> time::Interval {
    // Pick a random duration between 20 and 26 seconds (just under 30s,
    // a common UDP NAT timeout on Linux,etc)
    let mut rng = rand::rng();
    let d: Duration = rng.random_range(Duration::from_secs(20)..=Duration::from_secs(26));
    if initial_delay {
        debug!("scheduling periodic_stun to run in {}s", d.as_secs());
        time::interval_at(time::Instant::now() + d, d)
    } else {
        debug!(
            "scheduling periodic_stun to run immediately and in {}s",
            d.as_secs()
        );
        time::interval(d)
    }
}

#[cfg(not(wasm_browser))]
fn bind_with_fallback(mut addr: SocketAddr) -> io::Result<UdpSocket> {
    debug!(%addr, "binding");

    // First try binding a preferred port, if specified
    match UdpSocket::bind_full(addr) {
        Ok(socket) => {
            let local_addr = socket.local_addr()?;
            debug!(%addr, %local_addr, "successfully bound");
            return Ok(socket);
        }
        Err(err) => {
            debug!(%addr, "failed to bind: {err:#}");
            // If that was already the fallback port, then error out
            if addr.port() == 0 {
                return Err(err);
            }
        }
    }

    // Otherwise, try binding with port 0
    addr.set_port(0);
    UdpSocket::bind_full(addr)
}

/// The discovered direct addresses of this [`MagicSock`].
///
/// These are all the [`DirectAddr`]s that this [`MagicSock`] is aware of for itself.
/// They include all locally bound ones as well as those discovered by other mechanisms like
/// QAD.
#[derive(derive_more::Debug, Clone, Default)]
struct DiscoveredDirectAddrs {
    /// The last set of discovered direct addresses.
    addrs: Watchable<BTreeSet<DirectAddr>>,

    /// The last time the direct addresses were updated, even if there was no change.
    ///
    /// This is only ever None at startup.
    updated_at: Arc<RwLock<Option<Instant>>>,
}

impl DiscoveredDirectAddrs {
    /// Updates the direct addresses, returns `true` if they changed, `false` if not.
    fn update(&self, addrs: BTreeSet<DirectAddr>) -> bool {
        *self.updated_at.write().expect("poisoned") = Some(Instant::now());
        let updated = self.addrs.set(addrs).is_ok();
        if updated {
            event!(
                target: "iroh::_events::direct_addrs",
                Level::DEBUG,
                addrs = ?self.addrs.get(),
            );
        }
        updated
    }

    fn sockaddrs(&self) -> BTreeSet<SocketAddr> {
        self.addrs.get().into_iter().map(|da| da.addr).collect()
    }

    fn to_call_me_maybe_message(&self) -> disco::CallMeMaybe {
        let my_numbers = self.addrs.get().into_iter().map(|da| da.addr).collect();
        disco::CallMeMaybe { my_numbers }
    }
}

fn disco_message_sent(msg: &disco::Message, metrics: &MagicsockMetrics) {
    match msg {
        disco::Message::Ping(_) => {
            metrics.sent_disco_ping.inc();
        }
        disco::Message::Pong(_) => {
            metrics.sent_disco_pong.inc();
        }
        disco::Message::CallMeMaybe(_) => {
            metrics.sent_disco_call_me_maybe.inc();
        }
    }
}

/// A *direct address* on which an iroh-node might be contactable.
///
/// Direct addresses are UDP socket addresses on which an iroh node could potentially be
/// contacted.  These can come from various sources depending on the network topology of the
/// iroh node, see [`DirectAddrType`] for the several kinds of sources.
///
/// This is essentially a combination of our local addresses combined with any reflexive
/// transport addresses we disovered using QAD.
#[derive(Debug, Clone, PartialEq, Eq, Hash, PartialOrd, Ord)]
pub struct DirectAddr {
    /// The address.
    pub addr: SocketAddr,
    /// The origin of this direct address.
    pub typ: DirectAddrType,
}

/// The type of direct address.
///
/// These are the various sources or origins from which an iroh node might have found a
/// possible [`DirectAddr`].
#[derive(Debug, Clone, Copy, PartialEq, Eq, Hash, PartialOrd, Ord)]
pub enum DirectAddrType {
    /// Not yet determined..
    Unknown,
    /// A locally bound socket address.
    Local,
    /// Public internet address discovered via QAD.
    ///
    /// When possible an iroh node will perform QAD to discover which is the address
    /// from which it sends data on the public internet.  This can be different from locally
    /// bound addresses when the node is on a local network which performs NAT or similar.
    Qad,
    /// An address assigned by the router using port mapping.
    ///
    /// When possible an iroh node will request a port mapping from the local router to
    /// get a publicly routable direct address.
    Portmapped,
    /// Hard NAT: QAD'ed IPv4 address + local fixed port.
    ///
    /// It is possible to configure iroh to bound to a specific port and independently
    /// configure the router to forward this port to the iroh node.  This indicates a
    /// situation like this, which still uses QAD to discover the public address.
    Qad4LocalPort,
}

impl Display for DirectAddrType {
    fn fmt(&self, f: &mut std::fmt::Formatter<'_>) -> std::fmt::Result {
        match self {
            DirectAddrType::Unknown => write!(f, "?"),
            DirectAddrType::Local => write!(f, "local"),
            DirectAddrType::Qad => write!(f, "qad"),
            DirectAddrType::Portmapped => write!(f, "portmap"),
            DirectAddrType::Qad4LocalPort => write!(f, "qad4localport"),
        }
    }
}

#[cfg(test)]
mod tests {
    use std::{sync::Arc, time::Duration};

    use data_encoding::HEXLOWER;
    use iroh_base::{NodeAddr, NodeId};
    use n0_future::{MergeBounded, StreamExt, time};
    use n0_snafu::{Result, ResultExt};
    use n0_watcher::Watcher;
    use quinn::ServerConfig;
    use rand::{CryptoRng, Rng, RngCore, SeedableRng};
    use tokio_util::task::AbortOnDropHandle;
    use tracing::{Instrument, error, info, info_span, instrument};
    use tracing_test::traced_test;

    use crate::{
        Endpoint, RelayMap, RelayMode, SecretKey,
        discovery::static_provider::StaticProvider,
        dns::DnsResolver,
        endpoint::PathSelection,
        magicsock::{Handle, MagicSock},
        tls::{self, DEFAULT_MAX_TLS_TICKETS},
    };

    use super::{NodeIdMappedAddr, Options, mapped_addrs::MappedAddr, node_map::Source};

    const ALPN: &[u8] = b"n0/test/1";

    fn default_options<R: CryptoRng + ?Sized>(rng: &mut R) -> Options {
        let secret_key = SecretKey::generate(rng);
        let server_config = make_default_server_config(&secret_key);
        Options {
            addr_v4: None,
            addr_v6: None,
            secret_key,
            relay_map: RelayMap::empty(),
            discovery: Default::default(),
            proxy_url: None,
            dns_resolver: DnsResolver::new(),
            server_config,
            #[cfg(any(test, feature = "test-utils"))]
            insecure_skip_relay_cert_verify: false,
            #[cfg(any(test, feature = "test-utils"))]
            path_selection: PathSelection::default(),
            discovery_user_data: None,
            metrics: Default::default(),
        }
    }

    /// Generate a server config with no ALPNS and a default transport configuration
    fn make_default_server_config(secret_key: &SecretKey) -> ServerConfig {
        let quic_server_config =
            crate::tls::TlsConfig::new(secret_key.clone(), DEFAULT_MAX_TLS_TICKETS)
                .make_server_config(vec![], false);
        let mut server_config = ServerConfig::with_crypto(Arc::new(quic_server_config));
        server_config.transport_config(Arc::new(quinn::TransportConfig::default()));
        server_config
    }

<<<<<<< HEAD
    #[instrument(skip_all, fields(me = %ep.node_id().fmt_short()))]
    async fn echo_receiver(ep: Endpoint, loss: ExpectedLoss) -> Result {
=======
    impl MagicSock {
        #[track_caller]
        pub fn add_test_addr(&self, node_addr: NodeAddr) {
            self.add_node_addr(
                node_addr,
                Source::NamedApp {
                    name: "test".into(),
                },
            )
            .unwrap()
        }
    }

    /// Magicsock plus wrappers for sending packets
    #[derive(Clone)]
    struct MagicStack {
        secret_key: SecretKey,
        endpoint: Endpoint,
    }

    impl MagicStack {
        async fn new<R: CryptoRng + ?Sized>(rng: &mut R, relay_mode: RelayMode) -> Self {
            let secret_key = SecretKey::generate(rng);

            let mut transport_config = quinn::TransportConfig::default();
            transport_config.max_idle_timeout(Some(Duration::from_secs(10).try_into().unwrap()));

            let endpoint = Endpoint::builder()
                .secret_key(secret_key.clone())
                .transport_config(transport_config)
                .relay_mode(relay_mode)
                .alpns(vec![ALPN.to_vec()])
                .bind()
                .await
                .unwrap();

            Self {
                secret_key,
                endpoint,
            }
        }

        fn tracked_endpoints(&self) -> Vec<PublicKey> {
            self.endpoint
                .magic_sock()
                .list_remote_infos()
                .into_iter()
                .map(|ep| ep.node_id)
                .collect()
        }

        fn public(&self) -> PublicKey {
            self.secret_key.public()
        }
    }

    /// Monitors endpoint changes and plumbs things together.
    ///
    /// This is a way of connecting endpoints without a relay server.  Whenever the local
    /// endpoints of a magic endpoint change this address is added to the other magic
    /// sockets.  This function will await until the endpoints are connected the first time
    /// before returning.
    ///
    /// When the returned drop guard is dropped, the tasks doing this updating are stopped.
    #[instrument(skip_all)]
    async fn mesh_stacks(stacks: Vec<MagicStack>) -> Result<JoinSet<()>> {
        /// Registers endpoint addresses of a node to all other nodes.
        fn update_direct_addrs(
            stacks: &[MagicStack],
            my_idx: usize,
            new_addrs: BTreeSet<SocketAddr>,
        ) {
            let me = &stacks[my_idx];
            for (i, m) in stacks.iter().enumerate() {
                if i == my_idx {
                    continue;
                }

                let addr = NodeAddr {
                    node_id: me.public(),
                    relay_url: None,
                    direct_addresses: new_addrs.clone(),
                };
                m.endpoint.magic_sock().add_test_addr(addr);
            }
        }

        // For each node, start a task which monitors its local endpoints and registers them
        // with the other nodes as local endpoints become known.
        let mut tasks = JoinSet::new();
        for (my_idx, m) in stacks.iter().enumerate() {
            let m = m.clone();
            let stacks = stacks.clone();
            tasks.spawn(async move {
                let me = m.endpoint.node_id().fmt_short();
                let mut stream = m.endpoint.watch_node_addr().stream();
                while let Some(addr) = stream.next().await {
                    info!(%me, "conn{} endpoints update: {:?}", my_idx + 1, addr.direct_addresses);
                    update_direct_addrs(&stacks, my_idx, addr.direct_addresses);
                }
            });
        }

        // Wait for all nodes to be registered with each other.
        time::timeout(Duration::from_secs(10), async move {
            let all_node_ids: Vec<_> = stacks.iter().map(|ms| ms.endpoint.node_id()).collect();
            loop {
                let mut ready = Vec::with_capacity(stacks.len());
                for ms in stacks.iter() {
                    let endpoints = ms.tracked_endpoints();
                    let my_node_id = ms.endpoint.node_id();
                    let all_nodes_meshed = all_node_ids
                        .iter()
                        .filter(|node_id| **node_id != my_node_id)
                        .all(|node_id| endpoints.contains(node_id));
                    ready.push(all_nodes_meshed);
                }
                if ready.iter().all(|meshed| *meshed) {
                    break;
                }
                time::sleep(Duration::from_millis(200)).await;
            }
        })
        .await
        .context("timeout")?;
        info!("all nodes meshed");
        Ok(tasks)
    }

    #[instrument(skip_all, fields(me = %ep.endpoint.node_id().fmt_short()))]
    async fn echo_receiver(ep: MagicStack, loss: ExpectedLoss) -> Result {
>>>>>>> b6c60d39
        info!("accepting conn");
        let conn = ep.accept().await.expect("no conn");

        info!("connecting");
        let conn = conn.await.context("connecting")?;
        info!("accepting bi");
        let (mut send_bi, mut recv_bi) = conn.accept_bi().await.context("accept bi")?;

        info!("reading");
        let val = recv_bi
            .read_to_end(usize::MAX)
            .await
            .context("read to end")?;

        info!("replying");
        for chunk in val.chunks(12) {
            send_bi.write_all(chunk).await.context("write all")?;
        }

        info!("finishing");
        send_bi.finish().context("finish")?;
        send_bi.stopped().await.context("stopped")?;

        let stats = conn.stats();
        info!("stats: {:#?}", stats);
        // TODO: ensure panics in this function are reported ok
        if matches!(loss, ExpectedLoss::AlmostNone) {
            for (id, path) in &stats.paths {
                assert!(
                    path.lost_packets < 10,
                    "[receiver] path {id:?} should not loose many packets",
                );
            }
        }

        info!("close");
        conn.close(0u32.into(), b"done");
        info!("wait idle");
        ep.endpoint().wait_idle().await;

        Ok(())
    }

    #[instrument(skip_all, fields(me = %ep.node_id().fmt_short()))]
    async fn echo_sender(ep: Endpoint, dest_id: NodeId, msg: &[u8], loss: ExpectedLoss) -> Result {
        info!("connecting to {}", dest_id.fmt_short());
        let dest = NodeAddr::new(dest_id);
        let conn = ep.connect(dest, ALPN).await?;

        info!("opening bi");
        let (mut send_bi, mut recv_bi) = conn.open_bi().await.context("open bi")?;

        info!("writing message");
        send_bi.write_all(msg).await.context("write all")?;

        info!("finishing");
        send_bi.finish().context("finish")?;
        send_bi.stopped().await.context("stopped")?;

        info!("reading_to_end");
        let val = recv_bi
            .read_to_end(usize::MAX)
            .await
            .context("read to end")?;
        assert_eq!(
            val,
            msg,
            "[sender] expected {}, got {}",
            HEXLOWER.encode(msg),
            HEXLOWER.encode(&val)
        );

        let stats = conn.stats();
        info!("stats: {:#?}", stats);
        if matches!(loss, ExpectedLoss::AlmostNone) {
            for (id, path) in &stats.paths {
                assert!(
                    path.lost_packets < 10,
                    "[sender] path {id:?} should not loose many packets",
                );
            }
        }

        info!("close");
        conn.close(0u32.into(), b"done");
        info!("wait idle");
        ep.endpoint().wait_idle().await;
        Ok(())
    }

    #[derive(Debug, Copy, Clone)]
    enum ExpectedLoss {
        AlmostNone,
        YeahSure,
    }

    /// Runs a roundtrip between the [`echo_sender`] and [`echo_receiver`].
    async fn run_roundtrip(
        sender: Endpoint,
        receiver: Endpoint,
        payload: &[u8],
        loss: ExpectedLoss,
    ) {
        let send_node_id = sender.node_id();
        let recv_node_id = receiver.node_id();
        info!("\nroundtrip: {send_node_id:#} -> {recv_node_id:#}");

        let receiver_task = tokio::spawn(echo_receiver(receiver, loss));
        let sender_res = echo_sender(sender, recv_node_id, payload, loss).await;
        let sender_is_err = match sender_res {
            Ok(()) => false,
            Err(err) => {
                eprintln!("[sender] Error:\n{err:#?}");
                true
            }
        };
        let receiver_is_err = match receiver_task.await {
            Ok(Ok(())) => false,
            Ok(Err(err)) => {
                eprintln!("[receiver] Error:\n{err:#?}");
                true
            }
            Err(joinerr) => {
                if joinerr.is_panic() {
                    std::panic::resume_unwind(joinerr.into_panic());
                } else {
                    eprintln!("[receiver] Error:\n{joinerr:#?}");
                }
                true
            }
        };
        if sender_is_err || receiver_is_err {
            panic!("Sender or receiver errored");
        }
    }

    /// Returns a pair of endpoints with a shared [`StaticDiscovery`].
    ///
    /// The endpoints do not use a relay server but can connect to each other via local
    /// addresses.  Dialing by [`NodeId`] is possible, and the addresses get updated even if
    /// the endpoints rebind.
    async fn endpoint_pair() -> (AbortOnDropHandle<()>, Endpoint, Endpoint) {
        let discovery = StaticProvider::new();
        let ep1 = Endpoint::builder()
            .relay_mode(RelayMode::Disabled)
            .alpns(vec![ALPN.to_vec()])
            .discovery(discovery.clone())
            .bind()
            .await
            .unwrap();
        let ep2 = Endpoint::builder()
            .relay_mode(RelayMode::Disabled)
            .alpns(vec![ALPN.to_vec()])
            .discovery(discovery.clone())
            .bind()
            .await
            .unwrap();
        discovery.add_node_info(ep1.local_ready().await);
        discovery.add_node_info(ep2.local_ready().await);

        let ep1_addr_stream = ep1.watch_node_addr().stream();
        let ep2_addr_stream = ep2.watch_node_addr().stream();
        let mut addr_stream = MergeBounded::from_iter([ep1_addr_stream, ep2_addr_stream]);
        let task = tokio::spawn(async move {
            loop {
                while let Some(item) = addr_stream.next().await {
                    if let Some(addr) = item {
                        discovery.add_node_info(addr);
                    }
                }
            }
        });

        (AbortOnDropHandle::new(task), ep1, ep2)
    }

    #[tokio::test(flavor = "multi_thread")]
    #[traced_test]
    async fn test_two_devices_roundtrip_quinn_magic() -> Result {
        let (_guard, m1, m2) = endpoint_pair().await;

        for i in 0..5 {
            info!("\n-- round {i}");
            run_roundtrip(
                m1.clone(),
                m2.clone(),
                b"hello m1",
                ExpectedLoss::AlmostNone,
            )
            .await;
            run_roundtrip(
                m2.clone(),
                m1.clone(),
                b"hello m2",
                ExpectedLoss::AlmostNone,
            )
            .await;

            info!("\n-- larger data");
            let mut data = vec![0u8; 10 * 1024];
            let mut rng = rand_chacha::ChaCha8Rng::seed_from_u64(0u64);
            rng.fill_bytes(&mut data);
            run_roundtrip(m1.clone(), m2.clone(), &data, ExpectedLoss::AlmostNone).await;
            run_roundtrip(m2.clone(), m1.clone(), &data, ExpectedLoss::AlmostNone).await;
        }

        Ok(())
    }

    #[tokio::test]
    #[traced_test]
    async fn test_regression_network_change_rebind_wakes_connection_driver() -> n0_snafu::Result {
        let (_guard, m1, m2) = endpoint_pair().await;

        println!("Net change");
        m1.magic_sock().force_network_change(true).await;
        tokio::time::sleep(Duration::from_secs(1)).await; // wait for socket rebinding

        let _handle = AbortOnDropHandle::new(tokio::spawn({
            let endpoint = m2.clone();
            async move {
                while let Some(incoming) = endpoint.accept().await {
                    println!("Incoming first conn!");
                    let conn = incoming.await.e()?;
                    conn.closed().await;
                }

                Ok::<_, n0_snafu::Error>(())
            }
        }));

        println!("first conn!");
<<<<<<< HEAD
        let conn = m1
            .connect(m2.watch_node_addr().initialized().await, ALPN)
            .await?;
=======
        let conn = m1.endpoint.connect(m2.endpoint.node_addr(), ALPN).await?;
>>>>>>> b6c60d39
        println!("Closing first conn");
        conn.close(0u32.into(), b"bye lolz");
        conn.closed().await;
        println!("Closed first conn");

        Ok(())
    }

    #[tokio::test(flavor = "multi_thread")]
    #[traced_test]
    async fn test_two_devices_roundtrip_network_change() -> Result {
        time::timeout(
            Duration::from_secs(90),
            test_two_devices_roundtrip_network_change_impl(),
        )
        .await
        .context("timeout")?
    }

    /// Same structure as `test_two_devices_roundtrip_quinn_magic`, but interrupts regularly
    /// with (simulated) network changes.
    async fn test_two_devices_roundtrip_network_change_impl() -> Result {
        let mut rng = rand_chacha::ChaCha8Rng::seed_from_u64(0u64);
        let (_guard, m1, m2) = endpoint_pair().await;

        let offset = |rng: &mut rand_chacha::ChaCha8Rng| {
            let delay = rng.random_range(10..=500);
            Duration::from_millis(delay)
        };
        let rounds = 5;

        // Regular network changes to m1 only.
        let m1_network_change_guard = {
            let m1 = m1.clone();
            let mut rng = rng.clone();
            let task = tokio::spawn(async move {
                loop {
                    println!("[m1] network change");
                    m1.magic_sock().force_network_change(true).await;
                    time::sleep(offset(&mut rng)).await;
                }
            });
            AbortOnDropHandle::new(task)
        };

        for i in 0..rounds {
            println!("-- [m1 changes] round {}", i + 1);
            run_roundtrip(m1.clone(), m2.clone(), b"hello m1", ExpectedLoss::YeahSure).await;
            run_roundtrip(m2.clone(), m1.clone(), b"hello m2", ExpectedLoss::YeahSure).await;

            println!("-- [m1 changes] larger data");
            let mut data = vec![0u8; 10 * 1024];
            rng.fill_bytes(&mut data);
            run_roundtrip(m1.clone(), m2.clone(), &data, ExpectedLoss::YeahSure).await;
            run_roundtrip(m2.clone(), m1.clone(), &data, ExpectedLoss::YeahSure).await;
        }

        std::mem::drop(m1_network_change_guard);

        // Regular network changes to m2 only.
        let m2_network_change_guard = {
            let m2 = m2.clone();
            let mut rng = rng.clone();
            let task = tokio::spawn(async move {
                loop {
                    println!("[m2] network change");
                    m2.magic_sock().force_network_change(true).await;
                    time::sleep(offset(&mut rng)).await;
                }
            });
            AbortOnDropHandle::new(task)
        };

        for i in 0..rounds {
            println!("-- [m2 changes] round {}", i + 1);
            run_roundtrip(m1.clone(), m2.clone(), b"hello m1", ExpectedLoss::YeahSure).await;
            run_roundtrip(m2.clone(), m1.clone(), b"hello m2", ExpectedLoss::YeahSure).await;

            println!("-- [m2 changes] larger data");
            let mut data = vec![0u8; 10 * 1024];
            rng.fill_bytes(&mut data);
            run_roundtrip(m1.clone(), m2.clone(), &data, ExpectedLoss::YeahSure).await;
            run_roundtrip(m2.clone(), m1.clone(), &data, ExpectedLoss::YeahSure).await;
        }

        std::mem::drop(m2_network_change_guard);

        // Regular network changes to both m1 and m2 only.
        let m1_m2_network_change_guard = {
            let m1 = m1.clone();
            let m2 = m2.clone();
            let mut rng = rng.clone();
            let task = tokio::spawn(async move {
                println!("-- [m1] network change");
                m1.magic_sock().force_network_change(true).await;
                println!("-- [m2] network change");
                m2.magic_sock().force_network_change(true).await;
                time::sleep(offset(&mut rng)).await;
            });
            AbortOnDropHandle::new(task)
        };

        for i in 0..rounds {
            println!("-- [m1 & m2 changes] round {}", i + 1);
            run_roundtrip(m1.clone(), m2.clone(), b"hello m1", ExpectedLoss::YeahSure).await;
            run_roundtrip(m2.clone(), m1.clone(), b"hello m2", ExpectedLoss::YeahSure).await;

            println!("-- [m1 & m2 changes] larger data");
            let mut data = vec![0u8; 10 * 1024];
            rng.fill_bytes(&mut data);
            run_roundtrip(m1.clone(), m2.clone(), &data, ExpectedLoss::YeahSure).await;
            run_roundtrip(m2.clone(), m1.clone(), &data, ExpectedLoss::YeahSure).await;
        }

        std::mem::drop(m1_m2_network_change_guard);
        Ok(())
    }

    #[tokio::test(flavor = "multi_thread")]
    #[traced_test]
    async fn test_two_devices_setup_teardown() -> Result {
        for i in 0..10 {
            println!("-- round {i}");
            println!("setting up magic stack");
            let (_guard, m1, m2) = endpoint_pair().await;

            println!("closing endpoints");
            let msock1 = m1.magic_sock();
            let msock2 = m2.magic_sock();
            m1.close().await;
            m2.close().await;

            assert!(msock1.msock.is_closed());
            assert!(msock2.msock.is_closed());
        }
        Ok(())
    }

    #[tokio::test]
    #[traced_test]
    async fn test_direct_addresses() {
        let mut rng = rand_chacha::ChaCha8Rng::seed_from_u64(0u64);
        let ms = Handle::new(default_options(&mut rng)).await.unwrap();

        // See if we can get endpoints.
        let eps0 = ms.direct_addresses().get();
        println!("{eps0:?}");
        assert!(!eps0.is_empty());

        // Getting the endpoints again immediately should give the same results.
        let eps1 = ms.direct_addresses().get();
        println!("{eps1:?}");
        assert_eq!(eps0, eps1);
    }

    /// Creates a new [`quinn::Endpoint`] hooked up to a [`MagicSock`].
    ///
    /// This is without involving [`crate::endpoint::Endpoint`].  The socket will accept
    /// connections using [`ALPN`].
    ///
    /// Use [`magicsock_connect`] to establish connections.
    #[instrument(name = "ep", skip_all, fields(me = %secret_key.public().fmt_short()))]
    async fn magicsock_ep(secret_key: SecretKey) -> Result<Handle> {
        let quic_server_config = tls::TlsConfig::new(secret_key.clone(), DEFAULT_MAX_TLS_TICKETS)
            .make_server_config(vec![ALPN.to_vec()], true);
        let mut server_config = ServerConfig::with_crypto(Arc::new(quic_server_config));
        server_config.transport_config(Arc::new(quinn::TransportConfig::default()));

        let dns_resolver = DnsResolver::new();
        let opts = Options {
            addr_v4: None,
            addr_v6: None,
            secret_key: secret_key.clone(),
            relay_map: RelayMap::empty(),
            discovery: Default::default(),
            discovery_user_data: None,
            dns_resolver,
            proxy_url: None,
            server_config,
            insecure_skip_relay_cert_verify: false,
            path_selection: PathSelection::default(),
            metrics: Default::default(),
        };
        let msock = MagicSock::spawn(opts).await?;
        Ok(msock)
    }

    /// Connects from `ep` returned by [`magicsock_ep`] to the `node_id`.
    ///
    /// Uses [`ALPN`], `node_id`, must match `addr`.
    #[instrument(name = "connect", skip_all, fields(me = %ep_secret_key.public().fmt_short()))]
    async fn magicsock_connect(
        ep: &quinn::Endpoint,
        ep_secret_key: SecretKey,
        addr: NodeIdMappedAddr,
        node_id: NodeId,
    ) -> Result<quinn::Connection> {
        // Endpoint::connect sets this, do the same to have similar behaviour.
        let mut transport_config = quinn::TransportConfig::default();
        transport_config.keep_alive_interval(Some(Duration::from_secs(1)));

        magicsock_connect_with_transport_config(
            ep,
            ep_secret_key,
            addr,
            node_id,
            Arc::new(transport_config),
        )
        .await
    }

    /// Connects from `ep` returned by [`magicsock_ep`] to the `node_id`.
    ///
    /// This version allows customising the transport config.
    ///
    /// Uses [`ALPN`], `node_id`, must match `addr`.
    #[instrument(name = "connect", skip_all, fields(me = %ep_secret_key.public().fmt_short()))]
    async fn magicsock_connect_with_transport_config(
        ep: &quinn::Endpoint,
        ep_secret_key: SecretKey,
        mapped_addr: NodeIdMappedAddr,
        node_id: NodeId,
        transport_config: Arc<quinn::TransportConfig>,
    ) -> Result<quinn::Connection> {
        let alpns = vec![ALPN.to_vec()];
        let quic_client_config =
            tls::TlsConfig::new(ep_secret_key.clone(), DEFAULT_MAX_TLS_TICKETS)
                .make_client_config(alpns, true);
        let mut client_config = quinn::ClientConfig::new(Arc::new(quic_client_config));
        client_config.transport_config(transport_config);
        let connect = ep
            .connect_with(
                client_config,
                mapped_addr.private_socket_addr(),
                &tls::name::encode(node_id),
            )
            .context("connect")?;
        let connection = connect.await.e()?;
        Ok(connection)
    }

    #[tokio::test]
    #[traced_test]
    async fn test_try_send_no_send_addr() {
        // Regression test: if there is no send_addr we should keep being able to use the
        // Endpoint.

        let secret_key_1 = SecretKey::from_bytes(&[1u8; 32]);
        let secret_key_2 = SecretKey::from_bytes(&[2u8; 32]);
        let node_id_2 = secret_key_2.public();
        let secret_key_missing_node = SecretKey::from_bytes(&[255u8; 32]);
        let node_id_missing_node = secret_key_missing_node.public();

        let msock_1 = magicsock_ep(secret_key_1.clone()).await.unwrap();

        // Generate an address not present in the NodeMap.
        let bad_addr = NodeIdMappedAddr::generate();

        // 500ms is rather fast here.  Running this locally it should always be the correct
        // timeout.  If this is too slow however the test will not become flaky as we are
        // expecting the timeout, we might just get the timeout for the wrong reason.  But
        // this speeds up the test.
        let res = tokio::time::timeout(
            Duration::from_millis(500),
            magicsock_connect(
                msock_1.endpoint(),
                secret_key_1.clone(),
                bad_addr,
                node_id_missing_node,
            ),
        )
        .await;
        assert!(res.is_err(), "expecting timeout");

        // Now check we can still create another connection with this endpoint.
        let msock_2 = magicsock_ep(secret_key_2.clone()).await.unwrap();

        // This needs an accept task
        let accept_task = tokio::spawn({
            async fn accept(ep: quinn::Endpoint) -> Result<()> {
                let incoming = ep.accept().await.context("no incoming")?;
                let _conn = incoming
                    .accept()
                    .context("accept")?
                    .await
                    .context("connecting")?;

                // Keep this connection alive for a while
                tokio::time::sleep(Duration::from_secs(10)).await;
                info!("accept finished");
                Ok(())
            }
            let ep = msock_2.endpoint().clone();
            async move {
                if let Err(err) = accept(ep).await {
                    error!("{err:#}");
                }
            }
            .instrument(info_span!("ep2.accept, me = node_id_2.fmt_short()"))
        });
        let _accept_task = AbortOnDropHandle::new(accept_task);

        let node_addr_2 = NodeAddr {
            node_id: node_id_2,
            relay_url: None,
            direct_addresses: msock_2
                .direct_addresses()
                .get()
                .into_iter()
                .map(|x| x.addr)
                .collect(),
        };
        msock_1
            .add_node_addr(
                node_addr_2,
                Source::NamedApp {
                    name: "test".into(),
                },
            )
            .await
            .unwrap();
        let addr = msock_1.get_node_mapped_addr(node_id_2);
        let res = tokio::time::timeout(
            Duration::from_secs(10),
            magicsock_connect(msock_1.endpoint(), secret_key_1.clone(), addr, node_id_2),
        )
        .await
        .expect("timeout while connecting");

        // aka assert!(res.is_ok()) but with nicer error reporting.
        res.unwrap();

        // TODO: Now check if we can connect to a repaired ep_3, but we can't modify that
        // much internal state for now.
    }

    #[tokio::test]
    #[traced_test]
    async fn test_try_send_no_udp_addr_or_relay_url() {
        // This specifically tests the `if udp_addr.is_none() && relay_url.is_none()`
        // behaviour of MagicSock::try_send.

        let secret_key_1 = SecretKey::from_bytes(&[1u8; 32]);
        let secret_key_2 = SecretKey::from_bytes(&[2u8; 32]);
        let node_id_2 = secret_key_2.public();

        let msock_1 = magicsock_ep(secret_key_1.clone()).await.unwrap();
        let msock_2 = magicsock_ep(secret_key_2.clone()).await.unwrap();
        let ep_2 = msock_2.endpoint().clone();

        // We need a task to accept the connection.
        let accept_task = tokio::spawn({
            async fn accept(ep: quinn::Endpoint) -> Result<()> {
                let incoming = ep.accept().await.context("no incoming")?;
                let conn = incoming
                    .accept()
                    .context("accept")?
                    .await
                    .context("connecting")?;
                let mut stream = conn.accept_uni().await.context("accept uni")?;
                stream.read_to_end(1 << 16).await.context("read to end")?;
                info!("accept finished");
                Ok(())
            }
            async move {
                if let Err(err) = accept(ep_2).await {
                    error!("{err:#}");
                }
            }
            .instrument(info_span!("ep2.accept", me = %node_id_2.fmt_short()))
        });
        let _accept_task = AbortOnDropHandle::new(accept_task);

        // Add an empty entry in the NodeMap of ep_1
        msock_1
            .node_map
            .add_node_addr(
                NodeAddr {
                    node_id: node_id_2,
                    relay_url: None,
                    direct_addresses: Default::default(),
                },
                Source::NamedApp {
                    name: "test".into(),
                },
            )
            .await;

        let addr_2 = msock_1.get_node_mapped_addr(node_id_2);

        // Set a low max_idle_timeout so quinn gives up on this quickly and our test does
        // not take forever.  You need to check the log output to verify this is really
        // triggering the correct error.
        // In test_try_send_no_send_addr() above you may have noticed we used
        // tokio::time::timeout() on the connection attempt instead.  Here however we want
        // Quinn itself to have fully given up on the connection attempt because we will
        // later connect to **the same** node.  If Quinn did not give up on the connection
        // we'd close it on drop, and the retransmits of the close packets would interfere
        // with the next handshake, closing it during the handshake.  This makes the test a
        // little slower though.
        let mut transport_config = quinn::TransportConfig::default();
        transport_config.max_idle_timeout(Some(Duration::from_millis(200).try_into().unwrap()));
        let res = magicsock_connect_with_transport_config(
            msock_1.endpoint(),
            secret_key_1.clone(),
            addr_2,
            node_id_2,
            Arc::new(transport_config),
        )
        .await;
        assert!(res.is_err(), "expected timeout");
        info!("first connect timed out as expected");

        // Provide correct addressing information
<<<<<<< HEAD
        msock_1
            .add_node_addr(
                NodeAddr {
                    node_id: node_id_2,
                    relay_url: None,
                    direct_addresses: msock_2
                        .direct_addresses()
                        .initialized()
                        .await
                        .into_iter()
                        .map(|x| x.addr)
                        .collect(),
                },
                Source::NamedApp {
                    name: "test".into(),
                },
            )
            .await
            .unwrap();
=======
        msock_1.node_map.add_node_addr(
            NodeAddr {
                node_id: node_id_2,
                relay_url: None,
                direct_addresses: msock_2
                    .direct_addresses()
                    .get()
                    .into_iter()
                    .map(|x| x.addr)
                    .collect(),
            },
            Source::NamedApp {
                name: "test".into(),
            },
            true,
            &msock_1.metrics.magicsock,
        );
>>>>>>> b6c60d39

        // We can now connect
        tokio::time::timeout(Duration::from_secs(10), async move {
            info!("establishing new connection");
            let conn =
                magicsock_connect(msock_1.endpoint(), secret_key_1.clone(), addr_2, node_id_2)
                    .await
                    .unwrap();
            info!("have connection");
            let mut stream = conn.open_uni().await.unwrap();
            stream.write_all(b"hello").await.unwrap();
            stream.finish().unwrap();
            stream.stopped().await.unwrap();
            info!("finished stream");
        })
        .await
        .expect("connection timed out");

        // TODO: could remove the addresses again, send, add it back and see it recover.
        // But we don't have that much private access to the NodeMap.  This will do for now.
    }
}<|MERGE_RESOLUTION|>--- conflicted
+++ resolved
@@ -713,12 +713,7 @@
             }
             disco::Message::Pong(pong) => {
                 self.metrics.magicsock.recv_disco_pong.inc();
-<<<<<<< HEAD
                 self.node_map.handle_pong(pong, sender, src.clone());
-=======
-                self.node_map
-                    .handle_pong(sender, src, pong, &self.metrics.magicsock);
->>>>>>> b6c60d39
             }
             disco::Message::CallMeMaybe(cm) => {
                 self.metrics.magicsock.recv_disco_call_me_maybe.inc();
@@ -1046,11 +1041,7 @@
             node_map,
             discovery,
             discovery_user_data: RwLock::new(discovery_user_data),
-<<<<<<< HEAD
             direct_addrs,
-=======
-            direct_addrs: DiscoveredDirectAddrs::default(),
->>>>>>> b6c60d39
             net_report: Watchable::new((None, UpdateReason::None)),
             #[cfg(not(wasm_browser))]
             dns_resolver: dns_resolver.clone(),
@@ -1574,14 +1565,6 @@
     /// Returns `true` if it was a shutdown.
     async fn handle_actor_message(&mut self, msg: ActorMessage) {
         match msg {
-<<<<<<< HEAD
-=======
-            ActorMessage::EndpointPingExpired(id, txid) => {
-                self.msock
-                    .node_map
-                    .notify_ping_timeout(id, txid, &self.msock.metrics.magicsock);
-            }
->>>>>>> b6c60d39
             ActorMessage::NetworkChange => {
                 self.network_monitor.network_change().await.ok();
             }
@@ -1775,18 +1758,6 @@
         #[cfg(not(wasm_browser))]
         self.update_direct_addresses(report.as_ref());
     }
-<<<<<<< HEAD
-=======
-
-    /// Resets the preferred address for all nodes.
-    /// This is called when connectivity changes enough that we no longer trust the old routes.
-    #[instrument(skip_all)]
-    fn reset_endpoint_states(&mut self) {
-        self.msock
-            .node_map
-            .reset_node_states(&self.msock.metrics.magicsock)
-    }
->>>>>>> b6c60d39
 }
 
 fn new_re_stun_timer(initial_delay: bool) -> time::Interval {
@@ -2002,142 +1973,8 @@
         server_config
     }
 
-<<<<<<< HEAD
     #[instrument(skip_all, fields(me = %ep.node_id().fmt_short()))]
     async fn echo_receiver(ep: Endpoint, loss: ExpectedLoss) -> Result {
-=======
-    impl MagicSock {
-        #[track_caller]
-        pub fn add_test_addr(&self, node_addr: NodeAddr) {
-            self.add_node_addr(
-                node_addr,
-                Source::NamedApp {
-                    name: "test".into(),
-                },
-            )
-            .unwrap()
-        }
-    }
-
-    /// Magicsock plus wrappers for sending packets
-    #[derive(Clone)]
-    struct MagicStack {
-        secret_key: SecretKey,
-        endpoint: Endpoint,
-    }
-
-    impl MagicStack {
-        async fn new<R: CryptoRng + ?Sized>(rng: &mut R, relay_mode: RelayMode) -> Self {
-            let secret_key = SecretKey::generate(rng);
-
-            let mut transport_config = quinn::TransportConfig::default();
-            transport_config.max_idle_timeout(Some(Duration::from_secs(10).try_into().unwrap()));
-
-            let endpoint = Endpoint::builder()
-                .secret_key(secret_key.clone())
-                .transport_config(transport_config)
-                .relay_mode(relay_mode)
-                .alpns(vec![ALPN.to_vec()])
-                .bind()
-                .await
-                .unwrap();
-
-            Self {
-                secret_key,
-                endpoint,
-            }
-        }
-
-        fn tracked_endpoints(&self) -> Vec<PublicKey> {
-            self.endpoint
-                .magic_sock()
-                .list_remote_infos()
-                .into_iter()
-                .map(|ep| ep.node_id)
-                .collect()
-        }
-
-        fn public(&self) -> PublicKey {
-            self.secret_key.public()
-        }
-    }
-
-    /// Monitors endpoint changes and plumbs things together.
-    ///
-    /// This is a way of connecting endpoints without a relay server.  Whenever the local
-    /// endpoints of a magic endpoint change this address is added to the other magic
-    /// sockets.  This function will await until the endpoints are connected the first time
-    /// before returning.
-    ///
-    /// When the returned drop guard is dropped, the tasks doing this updating are stopped.
-    #[instrument(skip_all)]
-    async fn mesh_stacks(stacks: Vec<MagicStack>) -> Result<JoinSet<()>> {
-        /// Registers endpoint addresses of a node to all other nodes.
-        fn update_direct_addrs(
-            stacks: &[MagicStack],
-            my_idx: usize,
-            new_addrs: BTreeSet<SocketAddr>,
-        ) {
-            let me = &stacks[my_idx];
-            for (i, m) in stacks.iter().enumerate() {
-                if i == my_idx {
-                    continue;
-                }
-
-                let addr = NodeAddr {
-                    node_id: me.public(),
-                    relay_url: None,
-                    direct_addresses: new_addrs.clone(),
-                };
-                m.endpoint.magic_sock().add_test_addr(addr);
-            }
-        }
-
-        // For each node, start a task which monitors its local endpoints and registers them
-        // with the other nodes as local endpoints become known.
-        let mut tasks = JoinSet::new();
-        for (my_idx, m) in stacks.iter().enumerate() {
-            let m = m.clone();
-            let stacks = stacks.clone();
-            tasks.spawn(async move {
-                let me = m.endpoint.node_id().fmt_short();
-                let mut stream = m.endpoint.watch_node_addr().stream();
-                while let Some(addr) = stream.next().await {
-                    info!(%me, "conn{} endpoints update: {:?}", my_idx + 1, addr.direct_addresses);
-                    update_direct_addrs(&stacks, my_idx, addr.direct_addresses);
-                }
-            });
-        }
-
-        // Wait for all nodes to be registered with each other.
-        time::timeout(Duration::from_secs(10), async move {
-            let all_node_ids: Vec<_> = stacks.iter().map(|ms| ms.endpoint.node_id()).collect();
-            loop {
-                let mut ready = Vec::with_capacity(stacks.len());
-                for ms in stacks.iter() {
-                    let endpoints = ms.tracked_endpoints();
-                    let my_node_id = ms.endpoint.node_id();
-                    let all_nodes_meshed = all_node_ids
-                        .iter()
-                        .filter(|node_id| **node_id != my_node_id)
-                        .all(|node_id| endpoints.contains(node_id));
-                    ready.push(all_nodes_meshed);
-                }
-                if ready.iter().all(|meshed| *meshed) {
-                    break;
-                }
-                time::sleep(Duration::from_millis(200)).await;
-            }
-        })
-        .await
-        .context("timeout")?;
-        info!("all nodes meshed");
-        Ok(tasks)
-    }
-
-    #[instrument(skip_all, fields(me = %ep.endpoint.node_id().fmt_short()))]
-    async fn echo_receiver(ep: MagicStack, loss: ExpectedLoss) -> Result {
->>>>>>> b6c60d39
         info!("accepting conn");
         let conn = ep.accept().await.expect("no conn");
 
@@ -2295,18 +2132,16 @@
             .bind()
             .await
             .unwrap();
-        discovery.add_node_info(ep1.local_ready().await);
-        discovery.add_node_info(ep2.local_ready().await);
+        discovery.add_node_info(ep1.node_addr());
+        discovery.add_node_info(ep2.node_addr());
 
         let ep1_addr_stream = ep1.watch_node_addr().stream();
         let ep2_addr_stream = ep2.watch_node_addr().stream();
         let mut addr_stream = MergeBounded::from_iter([ep1_addr_stream, ep2_addr_stream]);
         let task = tokio::spawn(async move {
             loop {
-                while let Some(item) = addr_stream.next().await {
-                    if let Some(addr) = item {
-                        discovery.add_node_info(addr);
-                    }
+                while let Some(addr) = addr_stream.next().await {
+                    discovery.add_node_info(addr);
                 }
             }
         });
@@ -2370,13 +2205,7 @@
         }));
 
         println!("first conn!");
-<<<<<<< HEAD
-        let conn = m1
-            .connect(m2.watch_node_addr().initialized().await, ALPN)
-            .await?;
-=======
-        let conn = m1.endpoint.connect(m2.endpoint.node_addr(), ALPN).await?;
->>>>>>> b6c60d39
+        let conn = m1.connect(m2.node_addr(), ALPN).await?;
         println!("Closing first conn");
         conn.close(0u32.into(), b"bye lolz");
         conn.closed().await;
@@ -2791,7 +2620,6 @@
         info!("first connect timed out as expected");
 
         // Provide correct addressing information
-<<<<<<< HEAD
         msock_1
             .add_node_addr(
                 NodeAddr {
@@ -2799,8 +2627,7 @@
                     relay_url: None,
                     direct_addresses: msock_2
                         .direct_addresses()
-                        .initialized()
-                        .await
+                        .get()
                         .into_iter()
                         .map(|x| x.addr)
                         .collect(),
@@ -2811,25 +2638,6 @@
             )
             .await
             .unwrap();
-=======
-        msock_1.node_map.add_node_addr(
-            NodeAddr {
-                node_id: node_id_2,
-                relay_url: None,
-                direct_addresses: msock_2
-                    .direct_addresses()
-                    .get()
-                    .into_iter()
-                    .map(|x| x.addr)
-                    .collect(),
-            },
-            Source::NamedApp {
-                name: "test".into(),
-            },
-            true,
-            &msock_1.metrics.magicsock,
-        );
->>>>>>> b6c60d39
 
         // We can now connect
         tokio::time::timeout(Duration::from_secs(10), async move {
