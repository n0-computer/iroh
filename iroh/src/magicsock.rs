//! Implements a socket that can change its communication path while in use, actively searching for the best way to communicate.
//!
//! Based on tailscale/wgengine/magicsock
//!
//! ### `RelayOnly` path selection:
//! When set this will force all packets to be sent over
//! the relay connection, regardless of whether or
//! not we have a direct UDP address for the given node.
//!
//! The intended use is for testing the relay protocol inside the MagicSock
//! to ensure that we can rely on the relay to send packets when two nodes
//! are unable to find direct UDP connections to each other.
//!
//! This also prevent this node from attempting to hole punch and prevents it
//! from responding to any hole punching attempts. This node will still,
//! however, read any packets that come off the UDP sockets.

use std::{
    collections::{BTreeMap, BTreeSet, HashMap},
    fmt::Display,
    io,
    net::{IpAddr, Ipv4Addr, Ipv6Addr, SocketAddr, SocketAddrV4, SocketAddrV6},
    pin::Pin,
    sync::{
        atomic::{AtomicBool, AtomicU64, Ordering},
        Arc, RwLock,
    },
    task::{Context, Poll},
};

use anyhow::{anyhow, Context as _, Result};
use bytes::Bytes;
use data_encoding::HEXLOWER;
use iroh_base::{NodeAddr, NodeId, PublicKey, RelayUrl, SecretKey};
use iroh_relay::{protos::stun, RelayMap};
use n0_future::{
    boxed::BoxStream,
    task::{self, JoinSet},
    time::{self, Duration, Instant},
    FutureExt, StreamExt,
};
use netwatch::netmon;
#[cfg(not(wasm_browser))]
use netwatch::{ip::LocalAddresses, UdpSocket};
use quinn::{AsyncUdpSocket, ServerConfig};
use rand::{seq::SliceRandom, Rng, SeedableRng};
use smallvec::SmallVec;
use tokio::sync::{self, mpsc, Mutex};
use tracing::{
    debug, error, error_span, event, info, info_span, instrument, trace, trace_span, warn,
    Instrument, Level, Span,
};
use transports::{relay::RelayActorConfig, IpTransport, RelayTransport, Transports};
use url::Url;

#[cfg(not(wasm_browser))]
use self::udp_conn::UdpConn;
use self::{
    metrics::Metrics as MagicsockMetrics,
    node_map::{NodeMap, PingAction, PingRole, SendPing},
};
#[cfg(not(wasm_browser))]
use crate::dns::DnsResolver;
#[cfg(any(test, feature = "test-utils"))]
use crate::endpoint::PathSelection;
#[cfg(not(wasm_browser))]
use crate::net_report::{IpMappedAddr, QuicConfig};
use crate::{
    defaults::timeouts::NET_REPORT_TIMEOUT,
    disco::{self, SendAddr},
    discovery::{Discovery, DiscoveryItem, DiscoverySubscribers, NodeData, UserData},
    key::{public_ed_box, secret_ed_box, DecryptionError, SharedSecret},
    metrics::EndpointMetrics,
<<<<<<< HEAD
    net_report::{self, IpMappedAddresses},
    watchable::{DirectWatcher, Watchable, Watcher},
=======
    net_report::{self, IpMappedAddresses, Report},
    watchable::{Watchable, Watcher},
>>>>>>> f3c9af35
};

mod metrics;
mod node_map;
#[cfg(not(wasm_browser))]
mod udp_conn;

pub(crate) mod transports;

pub use node_map::Source;

pub use self::{
    metrics::Metrics,
    node_map::{ConnectionType, ControlMsg, DirectAddrInfo, RemoteInfo},
};

/// How long we consider a STUN-derived endpoint valid for. UDP NAT mappings typically
/// expire at 30 seconds, so this is a few seconds shy of that.
const ENDPOINTS_FRESH_ENOUGH_DURATION: Duration = Duration::from_secs(27);

const HEARTBEAT_INTERVAL: Duration = Duration::from_secs(5);

/// Contains options for `MagicSock::listen`.
#[derive(derive_more::Debug)]
pub(crate) struct Options {
    /// The IPv4 address to listen on.
    ///
    /// If set to `None` it will choose a random port and listen on `0.0.0.0:0`.
    pub(crate) addr_v4: Option<SocketAddrV4>,
    /// The IPv6 address to listen on.
    ///
    /// If set to `None` it will choose a random port and listen on `[::]:0`.
    pub(crate) addr_v6: Option<SocketAddrV6>,

    /// Secret key for this node.
    pub(crate) secret_key: SecretKey,

    /// The [`RelayMap`] to use, leave empty to not use a relay server.
    pub(crate) relay_map: RelayMap,

    /// Whether to use websockets or the nonstandard legacy protocol to connect to relays
    pub(crate) relay_protocol: iroh_relay::http::Protocol,

    /// An optional [`NodeMap`], to restore information about nodes.
    pub(crate) node_map: Option<Vec<NodeAddr>>,

    /// Optional node discovery mechanism.
    pub(crate) discovery: Option<Box<dyn Discovery>>,

    /// Optional user-defined discovery data.
    pub(crate) discovery_user_data: Option<UserData>,

    /// A DNS resolver to use for resolving relay URLs.
    ///
    /// You can use [`crate::dns::DnsResolver::new`] for a resolver
    /// that uses the system's DNS configuration.
    #[cfg(not(wasm_browser))]
    pub(crate) dns_resolver: DnsResolver,

    /// Proxy configuration.
    pub(crate) proxy_url: Option<Url>,

    /// ServerConfig for the internal QUIC endpoint
    pub(crate) server_config: ServerConfig,

    /// Skip verification of SSL certificates from relay servers
    ///
    /// May only be used in tests.
    #[cfg(any(test, feature = "test-utils"))]
    pub(crate) insecure_skip_relay_cert_verify: bool,

    /// Configuration for what path selection to use
    #[cfg(any(test, feature = "test-utils"))]
    pub(crate) path_selection: PathSelection,

    pub(crate) metrics: EndpointMetrics,
}

/// Contents of a relay message. Use a SmallVec to avoid allocations for the very
/// common case of a single packet.
type RelayContents = SmallVec<[Bytes; 1]>;

/// Handle for [`MagicSock`].
///
/// Dereferences to [`MagicSock`], and handles closing.
#[derive(Clone, Debug, derive_more::Deref)]
pub(crate) struct Handle {
    #[deref(forward)]
    msock: Arc<MagicSock>,
    // Empty when closed
    actor_tasks: Arc<Mutex<JoinSet<()>>>,
    // quinn endpoint
    endpoint: quinn::Endpoint,
}

/// Iroh connectivity layer.
///
/// This is responsible for routing packets to nodes based on node IDs, it will initially
/// route packets via a relay and transparently try and establish a node-to-node
/// connection and upgrade to it.  It will also keep looking for better connections as the
/// network details of both nodes change.
///
/// It is usually only necessary to use a single [`MagicSock`] instance in an application, it
/// means any QUIC endpoints on top will be sharing as much information about nodes as
/// possible.
#[derive(derive_more::Debug)]
pub(crate) struct MagicSock {
    actor_sender: mpsc::Sender<ActorMessage>,
    /// String representation of the node_id of this node.
    me: String,

    /// The DNS resolver to be used in this magicsock.
    #[cfg(not(wasm_browser))]
    dns_resolver: DnsResolver,

    /// Key for this node.
    secret_key: SecretKey,
    /// Encryption key for this node.
    secret_encryption_key: crypto_box::SecretKey,

    /// Transports, IP and Relay
    transports: Transports,

    /// Close is in progress (or done)
    closing: AtomicBool,
    /// Close was called.
    closed: AtomicBool,
    /// If the last net_report report, reports IPv6 to be available.
    ipv6_reported: Arc<AtomicBool>,

    /// None (or zero nodes) means relay is disabled.
    relay_map: RelayMap,
    /// Tracks the networkmap node entity for each node discovery key.
    node_map: NodeMap,
    /// Tracks the mapped IP addresses
    ip_mapped_addrs: IpMappedAddresses,
    /// NetReport client
    net_reporter: net_report::Addr,
    /// The state for an active DiscoKey.
    disco_secrets: DiscoSecrets,

    /// Disco (ping) queue
    disco_sender: mpsc::Sender<(SendAddr, PublicKey, disco::Message)>,

    /// Optional discovery service
    discovery: Option<Box<dyn Discovery>>,

    /// Optional user-defined discover data.
    discovery_user_data: RwLock<Option<UserData>>,

    /// Our discovered direct addresses.
    direct_addrs: DiscoveredDirectAddrs,

    /// Our latest net-report
    net_report: Watchable<Option<Arc<Report>>>,

    /// List of CallMeMaybe disco messages that should be sent out after the next endpoint update
    /// completes
    pending_call_me_maybes: std::sync::Mutex<HashMap<PublicKey, RelayUrl>>,

    /// Indicates the direct addr update state.
    direct_addr_update_state: DirectAddrUpdateState,

    /// Broadcast channel for listening to discovery updates.
    discovery_subscribers: DiscoverySubscribers,

    pub(crate) metrics: EndpointMetrics,
}

impl MagicSock {
    /// Creates a magic [`MagicSock`] listening on [`Options::addr_v4`] and [`Options::addr_v6`].
    pub(crate) async fn spawn(opts: Options) -> Result<Handle> {
        Handle::new(opts).await
    }

    /// Returns the relay node we are connected to, that has the best latency.
    ///
    /// If `None`, then we are not connected to any relay nodes.
    pub(crate) fn my_relay(&self) -> Option<RelayUrl> {
        self.local_addr().into_iter().find_map(|a| {
            if let transports::Addr::RelayUrl(url, _) = a {
                Some(url)
            } else {
                None
            }
        })
    }

    fn is_closing(&self) -> bool {
        self.closing.load(Ordering::Relaxed)
    }

    pub(crate) fn is_closed(&self) -> bool {
        self.closed.load(Ordering::SeqCst)
    }

    fn public_key(&self) -> PublicKey {
        self.secret_key.public()
    }

    /// Get the cached version of addresses.
    pub(crate) fn local_addr(&self) -> Vec<transports::Addr> {
        self.transports.local_addrs()
    }

    /// Returns `true` if we have at least one candidate address where we can send packets to.
    pub(crate) fn has_send_address(&self, node_key: PublicKey) -> bool {
        self.remote_info(node_key)
            .map(|info| info.has_send_address())
            .unwrap_or(false)
    }

    /// Return the [`RemoteInfo`]s of all nodes in the node map.
    pub(crate) fn list_remote_infos(&self) -> Vec<RemoteInfo> {
        self.node_map.list_remote_infos(Instant::now())
    }

    /// Return the [`RemoteInfo`] for a single node in the node map.
    pub(crate) fn remote_info(&self, node_id: NodeId) -> Option<RemoteInfo> {
        self.node_map.remote_info(node_id)
    }

    /// Returns a [`Watcher`] for this socket's direct addresses.
    ///
    /// The [`MagicSock`] continuously monitors the direct addresses, the network addresses
    /// it might be able to be contacted on, for changes.  Whenever changes are detected
    /// this [`Watcher`] will yield a new list of addresses.
    ///
    /// Upon the first creation on the [`MagicSock`] it may not yet have completed a first
    /// direct addresses discovery, in this case the current item in this [`Watcher`] will be
    /// [`None`].  Once the first set of direct addresses are discovered the [`Watcher`] will
    /// store [`Some`] set of addresses.
    ///
    /// To get the current direct addresses, use [`Watcher::initialized`].
    pub(crate) fn direct_addresses(&self) -> impl Watcher<Value = Option<BTreeSet<DirectAddr>>> {
        self.direct_addrs.addrs.watch()
    }

    /// Returns a [`Watcher`] for this socket's net-report.
    ///
    /// The [`MagicSock`] continuously monitors the network conditions for changes.
    /// Whenever changes are detected this [`Watcher`] will yield a new report.
    ///
    /// Upon the first creation on the [`MagicSock`] it may not yet have completed
    /// a first net-report. In this case, the current item in this [`Watcher`] will
    /// be [`None`].  Once the first report has been run, the [`Watcher`] will
    /// store [`Some`] report.
    ///
    /// To get the current `net-report`, use [`Watcher::initialized`].
    pub(crate) fn net_report(&self) -> Watcher<Option<Arc<Report>>> {
        self.net_report.watch()
    }

    /// Watch for changes to the home relay.
    ///
    /// Note that this can be used to wait for the initial home relay to be known using
    /// [`Watcher::initialized`].
    pub(crate) fn home_relay(&self) -> impl Watcher<Value = Vec<RelayUrl>> + '_ {
        let res = self.transports.local_addrs_watch().map(|addrs| {
            addrs
                .into_iter()
                .filter_map(|addr| {
                    if let transports::Addr::RelayUrl(url, _) = addr {
                        Some(url)
                    } else {
                        None
                    }
                })
                .collect()
        });
        res.expect("disconnected")
    }

    /// Returns a [`Watcher`] that reports the [`ConnectionType`] we have to the
    /// given `node_id`.
    ///
    /// This gets us a copy of the [`Watcher`] for the [`Watchable`] with a [`ConnectionType`]
    /// that the `NodeMap` stores for each `node_id`'s endpoint.
    ///
    /// # Errors
    ///
    /// Will return an error if there is no address information known about the
    /// given `node_id`.
    pub(crate) fn conn_type(&self, node_id: NodeId) -> Result<DirectWatcher<ConnectionType>> {
        self.node_map.conn_type(node_id)
    }

    /// Returns the socket address which can be used by the QUIC layer to dial this node.
    pub(crate) fn get_mapping_addr(&self, node_id: NodeId) -> Option<NodeIdMappedAddr> {
        self.node_map.get_quic_mapped_addr_for_node_key(node_id)
    }

    /// Add addresses for a node to the magic socket's addresbook.
    #[instrument(skip_all, fields(me = %self.me))]
    pub fn add_node_addr(&self, mut addr: NodeAddr, source: node_map::Source) -> Result<()> {
        let mut pruned = 0;
        for my_addr in self.direct_addrs.sockaddrs() {
            if addr.direct_addresses.remove(&my_addr) {
                warn!( node_id=addr.node_id.fmt_short(), %my_addr, %source, "not adding our addr for node");
                pruned += 1;
            }
        }
        if !addr.is_empty() {
            self.node_map
                .add_node_addr(addr, source, &self.metrics.magicsock);
            Ok(())
        } else if pruned != 0 {
            Err(anyhow::anyhow!(
                "empty addressing info, {pruned} direct addresses have been pruned"
            ))
        } else {
            Err(anyhow::anyhow!("empty addressing info"))
        }
    }

    /// Stores a new set of direct addresses.
    ///
    /// If the direct addresses have changed from the previous set, they are published to
    /// discovery.
    pub(super) fn store_direct_addresses(&self, addrs: BTreeSet<DirectAddr>) {
        let updated = self.direct_addrs.update(addrs);
        if updated {
            self.node_map
                .on_direct_addr_discovered(self.direct_addrs.sockaddrs());
            self.publish_my_addr();
        }
    }

    /// Get a reference to the DNS resolver used in this [`MagicSock`].
    #[cfg(not(wasm_browser))]
    pub(crate) fn dns_resolver(&self) -> &DnsResolver {
        &self.dns_resolver
    }

    /// Reference to optional discovery service
    pub(crate) fn discovery(&self) -> Option<&dyn Discovery> {
        self.discovery.as_ref().map(Box::as_ref)
    }

    /// Updates the user-defined discovery data for this node.
    pub(crate) fn set_user_data_for_discovery(&self, user_data: Option<UserData>) {
        let mut guard = self.discovery_user_data.write().expect("lock poisened");
        if *guard != user_data {
            *guard = user_data;
            drop(guard);
            self.publish_my_addr();
        }
    }

    /// Call to notify the system of potential network changes.
    pub(crate) async fn network_change(&self) {
        self.actor_sender
            .send(ActorMessage::NetworkChange)
            .await
            .ok();
    }

    /// Returns a reference to the subscribers channel for discovery events.
    pub(crate) fn discovery_subscribers(&self) -> &DiscoverySubscribers {
        &self.discovery_subscribers
    }

    #[cfg(test)]
    async fn force_network_change(&self, is_major: bool) {
        self.actor_sender
            .send(ActorMessage::ForceNetworkChange(is_major))
            .await
            .ok();
    }

    #[cfg(not(wasm_browser))]
    #[cfg_attr(windows, allow(dead_code))]
    fn normalized_local_addr(&self) -> io::Result<SocketAddr> {
        let addrs: Vec<_> = self
            .transports
            .local_addrs()
            .into_iter()
            .filter_map(|addr| {
                let addr: SocketAddr = addr.try_into().ok()?;
                Some(addr)
            })
            .collect();

        if let Some(addr) = addrs.iter().find(|a| a.is_ipv6()) {
            return Ok(*addr);
        }
        if let Some(addr) = addrs.first() {
            return Ok(*addr);
        }

        Err(io::Error::other("no valid socket available"))
    }

    /// Implementation for AsyncUdpSocket::try_send
    #[instrument(skip_all)]
    fn try_send(&self, transmit: &quinn_udp::Transmit) -> io::Result<()> {
        self.metrics
            .magicsock
            .send_data
            .inc_by(transmit.contents.len() as _);

        if self.is_closed() {
            self.metrics
                .magicsock
                .send_data_network_down
                .inc_by(transmit.contents.len() as _);
            return Err(io::Error::new(
                io::ErrorKind::NotConnected,
                "connection closed",
            ));
        }

        let mut available_paths = Vec::new();

        match MappedAddr::from(transmit.destination) {
            MappedAddr::None(dest) => {
                error!(%dest, "Cannot convert to a mapped address.");
            }
            MappedAddr::NodeId(dest) => {
                trace!(
                    dst = %dest,
                    src = ?transmit.src_ip,
                    len = %transmit.contents.len(),
                    "sending",
                );

                // Get the node's relay address and best direct address, as well
                // as any pings that need to be sent for hole-punching purposes.
                match self.node_map.get_send_addrs(
                    dest,
                    self.ipv6_reported.load(Ordering::Relaxed),
                    &self.metrics.magicsock,
                ) {
                    Some((node_id, udp_addr, relay_url, msgs)) => {
                        // If we have pings to send, we *have* to send them out first.
                        if !msgs.is_empty() {
                            if let Err(err) = self.try_send_ping_actions(msgs) {
                                warn!(
                                    node = %node_id.fmt_short(),
                                    "failed to handle ping actions: {err:#}",
                                );
                            }
                        }

                        if let Some(addr) = udp_addr {
                            available_paths.push(transports::Addr::from(addr));
                        }
                        if let Some(url) = relay_url {
                            available_paths.push(transports::Addr::RelayUrl(url, node_id));
                        }
                    }
                    None => {
                        error!(%dest, "no NodeState for mapped address");
                    }
                }
            }
            #[cfg(not(wasm_browser))]
            MappedAddr::Ip(dest) => {
                trace!(
                    dst = %dest,
                    src = ?transmit.src_ip,
                    len = %transmit.contents.len(),
                    "sending",
                );

                // Check if this is a known IpMappedAddr, and if so, send over UDP
                // Get the socket addr
                match self.ip_mapped_addrs.get_ip_addr(&dest) {
                    Some(addr) => {
                        available_paths.push(transports::Addr::from(addr));
                    }
                    None => {
                        error!(%dest, "unknown mapped address");
                    }
                }
            }
        }

        if available_paths.is_empty() {
            // Returning Ok here means we let QUIC timeout.
            // Returning an error would immediately fail a connection.
            // The philosophy of quinn-udp is that a UDP connection could
            // come back at any time or missing should be transient so chooses to let
            // these kind of errors time out.  See test_try_send_no_send_addr to try
            // this out.
            error!("no paths available for node, voiding transmit");
            return Ok(());
        }

        let mut results = Vec::with_capacity(available_paths.len());

        trace!(?available_paths, "attempting to send");

        for destination in available_paths {
            let transmit = transports::Transmit {
                ecn: transmit.ecn,
                contents: transmit.contents,
                segment_size: transmit.segment_size,
                src_ip: transmit.src_ip.map(Into::into),
            };

            let res = self.transports.poll_send(&destination, &transmit);
            match res {
                Poll::Ready(Ok(())) => {
                    trace!(dst = ?destination, "sent transmit");
                }
                Poll::Ready(Err(ref err)) => {
                    warn!(dst = ?destination, "failed to send: {err:#}");
                }
                Poll::Pending => {}
            }
            results.push(res);
        }

        if results.iter().all(|p| matches!(p, Poll::Pending)) {
            // Handle backpressure.
            return Err(io::Error::new(io::ErrorKind::WouldBlock, "pending"));
        }
        Ok(())
    }

    /// NOTE: Receiving on a [`Self::closed`] socket will return [`Poll::Pending`] indefinitely.
    #[instrument(skip_all)]
    #[cfg(not(wasm_browser))]
    fn poll_recv(
        &self,
        cx: &mut Context,
        bufs: &mut [io::IoSliceMut<'_>],
        metas: &mut [quinn_udp::RecvMeta],
    ) -> Poll<io::Result<usize>> {
        debug_assert_eq!(bufs.len(), metas.len(), "non matching bufs & metas");
        if self.is_closed() {
            return Poll::Pending;
        }

        let mut transport_metas = vec![transports::RecvMeta::default(); metas.len()];

        match self.transports.poll_recv(cx, bufs, &mut transport_metas)? {
            Poll::Pending | Poll::Ready(0) => Poll::Pending,
            Poll::Ready(n) => {
                self.process_datagrams(&mut bufs[..n], &transport_metas[..n], &mut metas[..n]);
                Poll::Ready(Ok(n))
            }
        }
    }

    /// Process datagrams received from UDP sockets.
    ///
    /// All the `bufs` and `metas` should have initialized packets in them.
    ///
    /// This fixes up the datagrams to use the correct [`NodeIdMappedAddr`] and extracts DISCO
    /// packets, processing them inside the magic socket.
    fn process_datagrams(
        &self,
        bufs: &mut [io::IoSliceMut<'_>],
        transport_metas: &[transports::RecvMeta],
        metas: &mut [quinn_udp::RecvMeta],
    ) {
        debug_assert_eq!(
            bufs.len(),
            transport_metas.len(),
            "non matching bufs & metas"
        );
        debug_assert_eq!(bufs.len(), metas.len(), "non matching bufs & metas");

        // Adding the IP address we received something on results in Quinn using this
        // address on the send path to send from.  However we let Quinn use a
        // NodeIdMappedAddress, not a real address.  So we used to substitute our bind address
        // here so that Quinn would send on the right address.  But that would sometimes
        // result in the wrong address family and Windows trips up on that.
        //
        // What should be done is that this dst_ip from the RecvMeta is stored in the
        // NodeState/PathState.  Then on the send path it should be retrieved from the
        // NodeState/PathSate together with the send address and substituted at send time.
        // This is relevant for IPv6 link-local addresses where the OS otherwise does not
        // know which interface to send from.
        #[cfg(not(windows))]
        let dst_ip = self.normalized_local_addr().ok().map(|addr| addr.ip());
        // Reasoning for this here:
        // https://github.com/n0-computer/iroh/pull/2595#issuecomment-2290947319
        #[cfg(windows)]
        let dst_ip = None;

        let mut quic_packets_total = 0;

        for ((transport_meta, quinn_meta), buf) in transport_metas
            .iter()
            .zip(metas.iter_mut())
            .zip(bufs.iter_mut())
        {
            let mut buf_contains_quic_datagrams = false;
            let mut quic_datagram_count = 0;
            if transport_meta.len > transport_meta.stride {
                trace!(%transport_meta.len, %transport_meta.stride, "GRO datagram received");
                self.metrics.magicsock.recv_gro_datagrams.inc();
            }

            // Chunk through the datagrams in this GRO payload to find disco and stun
            // packets and forward them to the actor
            for datagram in buf[..transport_meta.len].chunks_mut(transport_meta.stride) {
                if datagram.len() < transport_meta.stride {
                    trace!(
                        len = %datagram.len(),
                        %transport_meta.stride,
                        "Last GRO datagram smaller than stride",
                    );
                }

                // Detect DISCO and STUN datagrams and process them.  Overwrite the first
                // byte of those packets with zero to make Quinn ignore the packet.  This
                // relies on quinn::EndpointConfig::grease_quic_bit being set to `false`,
                // which we do in Endpoint::bind.
                if transport_meta.addr.is_ip() && stun::is(datagram) {
                    trace!(src = ?transport_meta.addr, len = %transport_meta.stride, "UDP recv: stun packet");
                    let packet2 = Bytes::copy_from_slice(datagram);
                    self.net_reporter.receive_stun_packet(
                        packet2,
                        transport_meta.addr.clone().try_into().expect("checked"),
                    );
                    datagram[0] = 0u8;
                } else if let Some((sender, sealed_box)) = disco::source_and_box(datagram) {
                    trace!(src = ?transport_meta.addr, len = %transport_meta.stride, "UDP recv: disco packet");
                    self.handle_disco_message(sender, sealed_box, &transport_meta.addr);
                    datagram[0] = 0u8;
                } else {
                    trace!(src = ?transport_meta.addr, len = %transport_meta.stride, "UDP recv: quic packet");
                    match transport_meta.addr {
                        transports::Addr::Ipv4(..) => {
                            self.metrics
                                .magicsock
                                .recv_data_ipv4
                                .inc_by(datagram.len() as _);
                        }
                        transports::Addr::Ipv6(..) => {
                            self.metrics
                                .magicsock
                                .recv_data_ipv6
                                .inc_by(datagram.len() as _);
                        }
                        transports::Addr::RelayUrl(..) => {
                            self.metrics
                                .magicsock
                                .recv_data_relay
                                .inc_by(datagram.len() as _);
                        }
                    }

                    quic_datagram_count += 1;
                    buf_contains_quic_datagrams = true;
                }
            }

            if buf_contains_quic_datagrams {
                enum AddrOrUrl {
                    Addr(SocketAddr),
                    Url(RelayUrl, NodeId),
                }
                let addr = match transport_meta.addr {
                    transports::Addr::Ipv4(ipv4, port) => AddrOrUrl::Addr(SocketAddr::V4(
                        SocketAddrV4::new(ipv4, port.unwrap_or_default()),
                    )),
                    transports::Addr::Ipv6(ipv6, port) => AddrOrUrl::Addr(SocketAddr::V6(
                        SocketAddrV6::new(ipv6, port.unwrap_or_default(), 0, 0),
                    )),
                    transports::Addr::RelayUrl(ref url, id) => AddrOrUrl::Url(url.clone(), id),
                };

                match addr {
                    AddrOrUrl::Addr(addr) => {
                        // UDP

                        // Update the NodeMap and remap RecvMeta to the NodeIdMappedAddr.
                        match self.node_map.receive_udp(addr) {
                            None => {
                                // Check if this address is mapped to an IpMappedAddr
                                if let Some(ip_mapped_addr) =
                                    self.ip_mapped_addrs.get_mapped_addr(&addr)
                                {
                                    trace!(
                                        src = %addr,
                                        count = %quic_datagram_count,
                                        len = transport_meta.len,
                                        "UDP recv QUIC address discovery packets",
                                    );
                                    quic_packets_total += quic_datagram_count;
                                    quinn_meta.addr = ip_mapped_addr.private_socket_addr();
                                } else {
                                    warn!(
                                        src = %addr,
                                        count = %quic_datagram_count,
                                        len = transport_meta.len,
                                        "UDP recv quic packets: no node state found, skipping",
                                    );
                                    // If we have no node state for the from addr, set len to 0 to make
                                    // quinn skip the buf completely.
                                    quinn_meta.len = 0;
                                }
                            }
                            Some((node_id, quic_mapped_addr)) => {
                                trace!(
                                    src = %addr,
                                    node = %node_id.fmt_short(),
                                    count = %quic_datagram_count,
                                    len = transport_meta.len,
                                    "UDP recv quic packets",
                                );
                                quic_packets_total += quic_datagram_count;
                                quinn_meta.addr = quic_mapped_addr.private_socket_addr();
                            }
                        }
                    }
                    AddrOrUrl::Url(src_url, src_node) => {
                        // Relay
                        let quic_mapped_addr = self.node_map.receive_relay(&src_url, src_node);
                        quinn_meta.addr = quic_mapped_addr.private_socket_addr();
                    }
                }
                quinn_meta.len = transport_meta.len;
                quinn_meta.stride = transport_meta.stride;
                quinn_meta.ecn = transport_meta.ecn;
            } else {
                // If all datagrams in this buf are DISCO or STUN, set len to zero to make
                // Quinn skip the buf completely.
                quinn_meta.len = 0;
            }
            // Normalize local_ip
            quinn_meta.dst_ip = dst_ip;
        }

        if quic_packets_total > 0 {
            self.metrics
                .magicsock
                .recv_datagrams
                .inc_by(quic_packets_total as _);
            trace!("UDP recv: {} packets", quic_packets_total);
        }
    }

    /// Handles a discovery message.
    #[instrument("disco_in", skip_all, fields(node = %sender.fmt_short(), ?src))]
    fn handle_disco_message(&self, sender: PublicKey, sealed_box: &[u8], src: &transports::Addr) {
        trace!("handle_disco_message start");
        if self.is_closed() {
            return;
        }

        if let transports::Addr::RelayUrl(_, node_id) = src {
            if node_id != &sender {
                // TODO: return here?
                warn!("Received relay disco message from connection for {:?}, but with message from {}", node_id.fmt_short(), sender.fmt_short());
            }
        }

        // We're now reasonably sure we're expecting communication from
        // this node, do the heavy crypto lifting to see what they want.
        let dm = match self.disco_secrets.unseal_and_decode(
            &self.secret_encryption_key,
            sender,
            sealed_box.to_vec(),
        ) {
            Ok(dm) => dm,
            Err(DiscoBoxError::Open(err)) => {
                warn!(?err, "failed to open disco box");
                self.metrics.magicsock.recv_disco_bad_key.inc();
                return;
            }
            Err(DiscoBoxError::Parse(err)) => {
                // Couldn't parse it, but it was inside a correctly
                // signed box, so just ignore it, assuming it's from a
                // newer version of Tailscale that we don't
                // understand. Not even worth logging about, lest it
                // be too spammy for old clients.

                self.metrics.magicsock.recv_disco_bad_parse.inc();
                debug!(?err, "failed to parse disco message");
                return;
            }
        };

        if src.is_relay() {
            self.metrics.magicsock.recv_disco_relay.inc();
        } else {
            self.metrics.magicsock.recv_disco_udp.inc();
        }

        let span = trace_span!("handle_disco", ?dm);
        let _guard = span.enter();
        trace!("receive disco message");
        match dm {
            disco::Message::Ping(ping) => {
                self.metrics.magicsock.recv_disco_ping.inc();
                self.handle_ping(ping, sender, src);
            }
            disco::Message::Pong(pong) => {
                self.metrics.magicsock.recv_disco_pong.inc();
                self.node_map.handle_pong(sender, src, pong);
            }
            disco::Message::CallMeMaybe(cm) => {
                self.metrics.magicsock.recv_disco_call_me_maybe.inc();
                match src {
                    transports::Addr::RelayUrl(url, _) => {
                        event!(
                            target: "iroh::_events::call-me-maybe::recv",
                            Level::DEBUG,
                            remote_node = sender.fmt_short(),
                            via = ?url,
                            their_addrs = ?cm.my_numbers,
                        );
                    }
                    _ => {
                        warn!("call-me-maybe packets should only come via relay");
                        return;
                    }
                }
                let ping_actions =
                    self.node_map
                        .handle_call_me_maybe(sender, cm, &self.metrics.magicsock);
                for action in ping_actions {
                    match action {
                        PingAction::SendCallMeMaybe { .. } => {
                            warn!("Unexpected CallMeMaybe as response of handling a CallMeMaybe");
                        }
                        PingAction::SendPing(ping) => {
                            self.send_ping_queued(ping);
                        }
                    }
                }
            }
        }
        trace!("disco message handled");
    }

    /// Handle a ping message.
    fn handle_ping(&self, dm: disco::Ping, sender: NodeId, src: &transports::Addr) {
        // Insert the ping into the node map, and return whether a ping with this tx_id was already
        // received.
        let addr: SendAddr = src.clone().into();
        let handled = self.node_map.handle_ping(sender, addr.clone(), dm.tx_id);
        match handled.role {
            PingRole::Duplicate => {
                debug!(?src, tx = %HEXLOWER.encode(&dm.tx_id), "received ping: path already confirmed, skip");
                return;
            }
            PingRole::LikelyHeartbeat => {}
            PingRole::NewPath => {
                debug!(?src, tx = %HEXLOWER.encode(&dm.tx_id), "received ping: new path");
            }
            PingRole::Activate => {
                debug!(?src, tx = %HEXLOWER.encode(&dm.tx_id), "received ping: path active");
            }
        }

        // Send a pong.
        debug!(tx = %HEXLOWER.encode(&dm.tx_id), %addr, dstkey = %sender.fmt_short(),
               "sending pong");
        let pong = disco::Message::Pong(disco::Pong {
            tx_id: dm.tx_id,
            ping_observed_addr: addr.clone(),
        });
        event!(
            target: "iroh::_events::pong::sent",
            Level::DEBUG,
            remote_node = %sender.fmt_short(),
            dst = ?addr,
            txn = ?dm.tx_id,
        );

        if !self.send_disco_message_queued(addr.clone(), sender, pong) {
            warn!(%addr, "failed to queue pong");
        }

        if let Some(ping) = handled.needs_ping_back {
            debug!(
                %addr,
                dstkey = %sender.fmt_short(),
                "sending direct ping back",
            );
            self.send_ping_queued(ping);
        }
    }

    fn encode_disco_message(&self, dst_key: PublicKey, msg: &disco::Message) -> Bytes {
        self.disco_secrets.encode_and_seal(
            &self.secret_encryption_key,
            self.secret_key.public(),
            dst_key,
            msg,
        )
    }

    fn send_ping_queued(&self, ping: SendPing) {
        let SendPing {
            id,
            dst,
            dst_node,
            tx_id,
            purpose,
        } = ping;
        let msg = disco::Message::Ping(disco::Ping {
            tx_id,
            node_key: self.public_key(),
        });
        let sent = self
            .disco_sender
            .try_send((dst.clone(), dst_node, msg))
            .is_ok();

        if sent {
            let msg_sender = self.actor_sender.clone();
            trace!(%dst, tx = %HEXLOWER.encode(&tx_id), ?purpose, "ping sent (queued)");
            self.node_map
                .notify_ping_sent(id, dst, tx_id, purpose, msg_sender);
        } else {
            warn!(dst = ?dst, tx = %HEXLOWER.encode(&tx_id), ?purpose, "failed to send ping: queues full");
        }
    }

    /// Tries to send the ping actions.
    ///
    /// Note that on failure the (remaining) ping actions are simply dropped.  That's bad!
    /// The Endpoint will think a full ping was done and not request a new full-ping for a
    /// while.  We should probably be buffering the pings.
    fn try_send_ping_actions(&self, msgs: Vec<PingAction>) -> io::Result<()> {
        for msg in msgs {
            // Abort sending as soon as we know we are shutting down.
            if self.is_closing() || self.is_closed() {
                return Ok(());
            }
            match msg {
                PingAction::SendCallMeMaybe {
                    ref relay_url,
                    dst_node,
                } => {
                    self.send_or_queue_call_me_maybe(relay_url, dst_node);
                }
                PingAction::SendPing(ping) => {
                    self.try_send_ping(ping)?;
                }
            }
        }
        Ok(())
    }

    /// Send a disco message. UDP messages will be queued.
    ///
    /// If `dst` is [`SendAddr::Relay`], the message will be pushed into the relay client channel.
    /// If `dst` is [`SendAddr::Udp`], the message will be pushed into the udp disco send channel.
    ///
    /// Returns true if the channel had capacity for the message, and false if the message was
    /// dropped.
    fn send_disco_message_queued(
        &self,
        dst: SendAddr,
        dst_key: PublicKey,
        msg: disco::Message,
    ) -> bool {
        self.disco_sender.try_send((dst, dst_key, msg)).is_ok()
    }

    /// Send a disco message. UDP messages will be polled to send directly on the UDP socket.
    async fn send_disco_message(
        &self,
        dst: SendAddr,
        dst_key: PublicKey,
        msg: disco::Message,
    ) -> io::Result<()> {
        let dst = match dst {
            SendAddr::Udp(SocketAddr::V4(v4)) => transports::Addr::Ipv4(*v4.ip(), Some(v4.port())),
            SendAddr::Udp(SocketAddr::V6(v6)) => transports::Addr::Ipv6(*v6.ip(), Some(v6.port())),
            SendAddr::Relay(url) => transports::Addr::RelayUrl(url, dst_key),
        };

        n0_future::future::poll_fn(move |cx| loop {
            match self.try_send_disco_message(&dst, dst_key, &msg) {
                Ok(()) => return Poll::Ready(Ok(())),
                Err(err) if err.kind() == io::ErrorKind::WouldBlock => {
                    match self.transports.poll_writable(cx, &dst) {
                        Poll::Ready(Ok(())) => continue,
                        Poll::Ready(Err(err)) => return Poll::Ready(Err(err)),
                        Poll::Pending => return Poll::Pending,
                    }
                }
                Err(err) => return Poll::Ready(Err(err)),
            }
        })
        .await
    }

    fn try_send_disco_message(
        &self,
        dst: &transports::Addr,
        dst_key: PublicKey,
        msg: &disco::Message,
    ) -> std::io::Result<()> {
        trace!(?dst, %msg, "send disco message (UDP)");
        if self.is_closed() {
            return Err(io::Error::new(
                io::ErrorKind::NotConnected,
                "connection closed",
            ));
        }
        let pkt = self.encode_disco_message(dst_key, msg);

        let transmit = transports::Transmit {
            contents: &pkt,
            ecn: None,
            segment_size: None,
            src_ip: None, // TODO
        };

        match self.transports.poll_send(dst, &transmit) {
            Poll::Ready(Ok(())) => {
                trace!(?dst, %msg, "sent disco message");
                self.metrics.magicsock.sent_disco_udp.inc();
                disco_message_sent(msg, &self.metrics.magicsock);
                Ok(())
            }
            Poll::Ready(Err(err)) => {
                warn!(?dst, ?msg, ?err, "failed to send disco message");
                Err(err)
            }
            Poll::Pending => Err(io::Error::new(io::ErrorKind::WouldBlock, "pending")),
        }
    }

    #[instrument(skip_all)]
    async fn handle_ping_actions(&mut self, msgs: Vec<PingAction>) {
        // TODO: This used to make sure that all ping actions are sent.  Though on the
        // poll_send/try_send path we also do fire-and-forget.  try_send_ping_actions()
        // really should store any unsent pings on the Inner and send them at the next
        // possible time.
        if let Err(err) = self.try_send_ping_actions(msgs) {
            warn!("Not all ping actions were sent: {err:#}");
        }
    }

    fn try_send_ping(&self, ping: SendPing) -> io::Result<()> {
        let SendPing {
            id,
            dst,
            dst_node,
            tx_id,
            purpose,
        } = ping;
        let msg = disco::Message::Ping(disco::Ping {
            tx_id,
            node_key: self.public_key(),
        });

        let addr = match dst {
            SendAddr::Udp(SocketAddr::V4(v4)) => transports::Addr::Ipv4(*v4.ip(), Some(v4.port())),
            SendAddr::Udp(SocketAddr::V6(v6)) => transports::Addr::Ipv6(*v6.ip(), Some(v6.port())),
            SendAddr::Relay(ref url) => transports::Addr::RelayUrl(url.clone(), dst_node),
        };

        self.try_send_disco_message(&addr, dst_node, &msg)?;
        debug!(%dst, tx = %HEXLOWER.encode(&tx_id), ?purpose, "ping sent (polled)");
        let msg_sender = self.actor_sender.clone();
        self.node_map
            .notify_ping_sent(id, dst.clone(), tx_id, purpose, msg_sender);
        Ok(())
    }

    fn send_queued_call_me_maybes(&self) {
        let msg = self.direct_addrs.to_call_me_maybe_message();
        let msg = disco::Message::CallMeMaybe(msg);
        for (public_key, url) in self
            .pending_call_me_maybes
            .lock()
            .expect("poisoned")
            .drain()
        {
            if !self.send_disco_message_queued(SendAddr::Relay(url), public_key, msg.clone()) {
                warn!(node = %public_key.fmt_short(), "relay channel full, dropping call-me-maybe");
            }
        }
    }

    /// Sends the call-me-maybe DISCO message, queuing if addresses are too stale.
    ///
    /// To send the call-me-maybe message, we need to know our current direct addresses.  If
    /// this information is too stale, the call-me-maybe is queued while a net_report run is
    /// scheduled.  Once this run finishes, the call-me-maybe will be sent.
    fn send_or_queue_call_me_maybe(&self, url: &RelayUrl, dst_node: NodeId) {
        match self.direct_addrs.fresh_enough() {
            Ok(()) => {
                let msg = self.direct_addrs.to_call_me_maybe_message();
                let msg = disco::Message::CallMeMaybe(msg);
                if !self.send_disco_message_queued(SendAddr::Relay(url.clone()), dst_node, msg) {
                    warn!(dstkey = %dst_node.fmt_short(), relayurl = %url,
                      "relay channel full, dropping call-me-maybe");
                } else {
                    debug!(dstkey = %dst_node.fmt_short(), relayurl = %url, "call-me-maybe sent");
                }
            }
            Err(last_refresh_ago) => {
                self.pending_call_me_maybes
                    .lock()
                    .expect("poisoned")
                    .insert(dst_node, url.clone());
                debug!(
                    ?last_refresh_ago,
                    "want call-me-maybe but direct addrs stale; queuing after restun",
                );
                self.re_stun("refresh-for-peering");
            }
        }
    }

    /// Triggers an address discovery. The provided why string is for debug logging only.
    #[instrument(skip_all)]
    fn re_stun(&self, why: &'static str) {
        debug!("re_stun: {}", why);
        self.metrics.magicsock.re_stun_calls.inc();
        self.direct_addr_update_state.schedule_run(why);
    }

    /// Publishes our address to a discovery service, if configured.
    ///
    /// Called whenever our addresses or home relay node changes.
    fn publish_my_addr(&self) {
        if let Some(ref discovery) = self.discovery {
            let relay_url = self.my_relay();
            let direct_addrs = self.direct_addrs.sockaddrs();
            let user_data = self
                .discovery_user_data
                .read()
                .expect("lock poisened")
                .clone();
            let data = NodeData::new(relay_url, direct_addrs).with_user_data(user_data);
            discovery.publish(&data);
        }
    }
}

#[derive(Clone, Debug)]
enum MappedAddr {
    NodeId(NodeIdMappedAddr),
    #[cfg(not(wasm_browser))]
    Ip(IpMappedAddr),
    None(SocketAddr),
}

impl From<SocketAddr> for MappedAddr {
    fn from(value: SocketAddr) -> Self {
        match value.ip() {
            IpAddr::V4(_) => MappedAddr::None(value),
            IpAddr::V6(addr) => {
                if let Ok(node_id_mapped_addr) = NodeIdMappedAddr::try_from(addr) {
                    return MappedAddr::NodeId(node_id_mapped_addr);
                }
                #[cfg(not(wasm_browser))]
                if let Ok(ip_mapped_addr) = IpMappedAddr::try_from(addr) {
                    return MappedAddr::Ip(ip_mapped_addr);
                }
                MappedAddr::None(value)
            }
        }
    }
}

/// Manages currently running direct addr discovery, aka net_report runs.
///
/// Invariants:
/// - only one direct addr update must be running at a time
/// - if an update is scheduled while another one is running, remember that
///   and start a new one when the current one has finished
#[derive(Debug)]
struct DirectAddrUpdateState {
    /// If running, set to the reason for the currently the update.
    running: sync::watch::Sender<Option<&'static str>>,
    /// If set, start a new update as soon as the current one is finished.
    want_update: std::sync::Mutex<Option<&'static str>>,
}

impl DirectAddrUpdateState {
    fn new() -> Self {
        let (running, _) = sync::watch::channel(None);
        DirectAddrUpdateState {
            running,
            want_update: Default::default(),
        }
    }

    /// Schedules a new run, either starting it immediately if none is running or
    /// scheduling it for later.
    fn schedule_run(&self, why: &'static str) {
        if self.is_running() {
            let _ = self.want_update.lock().expect("poisoned").insert(why);
        } else {
            self.run(why);
        }
    }

    /// Returns `true` if an update is currently in progress.
    fn is_running(&self) -> bool {
        self.running.borrow().is_some()
    }

    /// Trigger a new run.
    fn run(&self, why: &'static str) {
        self.running.send(Some(why)).ok();
    }

    /// Clears the current running state.
    fn finish_run(&self) {
        self.running.send(None).ok();
    }

    /// Returns the next update, if one is set.
    fn next_update(&self) -> Option<&'static str> {
        self.want_update.lock().expect("poisoned").take()
    }
}

impl Handle {
    /// Creates a magic [`MagicSock`] listening on [`Options::addr_v4`] and [`Options::addr_v6`].
    async fn new(opts: Options) -> Result<Self> {
        let me = opts.secret_key.public().fmt_short();

        Self::with_name(me, opts)
            .instrument(error_span!("magicsock"))
            .await
    }

    async fn with_name(me: String, opts: Options) -> Result<Self> {
        let Options {
            addr_v4,
            addr_v6,
            secret_key,
            relay_map,
            relay_protocol,
            node_map,
            discovery,
            discovery_user_data,
            #[cfg(not(wasm_browser))]
            dns_resolver,
            proxy_url,
            server_config,
            #[cfg(any(test, feature = "test-utils"))]
            insecure_skip_relay_cert_verify,
            #[cfg(any(test, feature = "test-utils"))]
            path_selection,
            metrics,
        } = opts;

        let addr_v4 = addr_v4.unwrap_or_else(|| SocketAddrV4::new(Ipv4Addr::UNSPECIFIED, 0));

        #[cfg(not(wasm_browser))]
        let actor_sockets = ActorSocketState::bind(addr_v4, addr_v6, metrics.portmapper.clone())?;

        #[cfg(not(wasm_browser))]
        let ip_transports = actor_sockets.ip.clone();
        #[cfg(wasm_browser)]
        let ip_transports = Vec::new();

        let ip_mapped_addrs = IpMappedAddresses::default();

        let net_reporter = net_report::Client::new(
            #[cfg(not(wasm_browser))]
            Some(actor_sockets.port_mapper.clone()),
            #[cfg(not(wasm_browser))]
            dns_resolver.clone(),
            #[cfg(not(wasm_browser))]
            Some(ip_mapped_addrs.clone()),
            metrics.net_report.clone(),
        )?;

        let (actor_sender, actor_receiver) = mpsc::channel(256);
        let (udp_disco_sender, mut udp_disco_receiver) = mpsc::channel(256);

        // load the node data
        let node_map = node_map.unwrap_or_default();
        #[cfg(any(test, feature = "test-utils"))]
        let node_map = NodeMap::load_from_vec(node_map, path_selection, &metrics.magicsock);
        #[cfg(not(any(test, feature = "test-utils")))]
        let node_map = NodeMap::load_from_vec(node_map, &metrics.magicsock);

        let my_relay = Watchable::new(None);
        let ipv6_reported = Arc::new(AtomicBool::new(false));

        let relay_transport = RelayTransport::new(RelayActorConfig {
            my_relay: my_relay.clone(),
            secret_key: secret_key.clone(),
            #[cfg(not(wasm_browser))]
            dns_resolver: dns_resolver.clone(),
            proxy_url: proxy_url.clone(),
            ipv6_reported: ipv6_reported.clone(),
            #[cfg(any(test, feature = "test-utils"))]
            insecure_skip_relay_cert_verify,
            metrics: metrics.magicsock.clone(),
            protocol: relay_protocol,
        });
        let relay_transports = vec![relay_transport];

        let secret_encryption_key = secret_ed_box(secret_key.secret());

        let msock = Arc::new(MagicSock {
            me,
            secret_key,
            secret_encryption_key,
            transports: Transports::new(ip_transports, relay_transports),
            closing: AtomicBool::new(false),
            closed: AtomicBool::new(false),
            actor_sender: actor_sender.clone(),
            ipv6_reported,
            relay_map,
            net_reporter: net_reporter.addr(),
            disco_secrets: DiscoSecrets::default(),
            node_map,
            ip_mapped_addrs,
            disco_sender: udp_disco_sender,
            discovery,
            discovery_user_data: RwLock::new(discovery_user_data),
            direct_addrs: Default::default(),
            net_report: Default::default(),
            pending_call_me_maybes: Default::default(),
            direct_addr_update_state: DirectAddrUpdateState::new(),
            #[cfg(not(wasm_browser))]
            dns_resolver,
            discovery_subscribers: DiscoverySubscribers::new(),
            metrics,
        });

        let mut endpoint_config = quinn::EndpointConfig::default();
        // Setting this to false means that quinn will ignore packets that have the QUIC fixed bit
        // set to 0. The fixed bit is the 3rd bit of the first byte of a packet.
        // For performance reasons and to not rewrite buffers we pass non-QUIC UDP packets straight
        // through to quinn. We set the first byte of the packet to zero, which makes quinn ignore
        // the packet if grease_quic_bit is set to false.
        endpoint_config.grease_quic_bit(false);

        let endpoint = quinn::Endpoint::new_with_abstract_socket(
            endpoint_config,
            Some(server_config),
            msock.clone(),
            #[cfg(not(wasm_browser))]
            Arc::new(quinn::TokioRuntime),
            #[cfg(wasm_browser)]
            Arc::new(crate::web_runtime::WebRuntime),
        )?;

        let mut actor_tasks = JoinSet::default();

        #[cfg(not(wasm_browser))]
        let _ = actor_tasks.spawn({
            let msock = msock.clone();
            async move {
                while let Some((dst, dst_key, msg)) = udp_disco_receiver.recv().await {
                    if let Err(err) = msock.send_disco_message(dst.clone(), dst_key, msg).await {
                        warn!(%dst, node = %dst_key.fmt_short(), ?err, "failed to send disco message (UDP)");
                    }
                }
            }
        });

        let network_monitor = netmon::Monitor::new().await?;
        let qad_endpoint = endpoint.clone();

        // create a client config for the endpoint to use for QUIC address discovery
        let root_store =
            rustls::RootCertStore::from_iter(webpki_roots::TLS_SERVER_ROOTS.iter().cloned());
        let client_config = rustls::client::ClientConfig::builder_with_provider(Arc::new(
            rustls::crypto::ring::default_provider(),
        ))
        .with_safe_default_protocol_versions()
        .expect("ring supports these")
        .with_root_certificates(root_store)
        .with_no_client_auth();

        #[cfg(not(wasm_browser))]
        let quic_config = Some(QuicConfig {
            ep: qad_endpoint,
            client_config,
            ipv4: true,
            ipv6: actor_sockets.ip.iter().any(|t| t.bind_addr().is_ipv6()),
        });
        #[cfg(not(wasm_browser))]
        let net_report_config = net_report::Options::default()
            // TODO:
            // .stun_v4(Some(actor_sockets.v4.as_socket().clone()))
            // .stun_v6(actor_sockets.v6.as_ref().map(|s| s.as_socket().clone()))
            .quic_config(quic_config);
        #[cfg(wasm_browser)]
        let net_report_config = net_report::Options::default();

        actor_tasks.spawn({
            let msock = msock.clone();
            async move {
                let actor = Actor {
                    msg_receiver: actor_receiver,
                    msg_sender: actor_sender,
                    msock,
                    periodic_re_stun_timer: new_re_stun_timer(false),
                    net_info_last: None,
                    #[cfg(not(wasm_browser))]
                    sockets: actor_sockets,
                    no_v4_send: false,
                    net_reporter,
                    network_monitor,
                    net_report_config,
                };

                if let Err(err) = actor.run().await {
                    warn!("relay handler errored: {:?}", err);
                }
            }
            .instrument(info_span!("actor"))
        });

        let c = Handle {
            msock,
            actor_tasks: Arc::new(Mutex::new(actor_tasks)),
            endpoint,
        };

        Ok(c)
    }

    /// The underlying [`quinn::Endpoint`]
    pub fn endpoint(&self) -> &quinn::Endpoint {
        &self.endpoint
    }

    /// Closes the connection.
    ///
    /// Only the first close does anything. Any later closes return nil.
    /// Polling the socket ([`AsyncUdpSocket::poll_recv`]) will return [`Poll::Pending`]
    /// indefinitely after this call.
    #[instrument(skip_all, fields(me = %self.msock.me))]
    pub(crate) async fn close(&self) {
        trace!("magicsock closing...");
        // Initiate closing all connections, and refuse future connections.
        self.endpoint.close(0u16.into(), b"");

        // In the history of this code, this call had been
        // - removed: https://github.com/n0-computer/iroh/pull/1753
        // - then added back in: https://github.com/n0-computer/iroh/pull/2227/files#diff-ba27e40e2986a3919b20f6b412ad4fe63154af648610ea5d9ed0b5d5b0e2d780R573
        // - then removed again: https://github.com/n0-computer/iroh/pull/3165
        // and finally added back in together with this comment.
        // So before removing this call, please consider carefully.
        // Among other things, this call tries its best to make sure that any queued close frames
        // (e.g. via the call to `endpoint.close(...)` above), are flushed out to the sockets
        // *and acknowledged* (or time out with the "probe timeout" of usually 3 seconds).
        // This allows the other endpoints for these connections to be notified to release
        // their resources, or - depending on the protocol - that all data was received.
        // With the current quinn API, this is the only way to ensure protocol code can use
        // connection close codes, and close the endpoint properly.
        // If this call is skipped, then connections that protocols close just shortly before the
        // call to `Endpoint::close` will in most cases cause connection time-outs on remote ends.
        self.endpoint.wait_idle().await;

        if self.msock.is_closed() {
            return;
        }
        self.msock.closing.store(true, Ordering::Relaxed);
        // If this fails, then there's no receiver listening for shutdown messages,
        // so nothing to shut down anyways.
        self.msock
            .actor_sender
            .send(ActorMessage::Shutdown)
            .await
            .ok();
        self.msock.closed.store(true, Ordering::SeqCst);

        let mut tasks = self.actor_tasks.lock().await;

        // give the tasks a moment to shutdown cleanly
        let tasks_ref = &mut tasks;
        let shutdown_done = time::timeout(Duration::from_millis(100), async move {
            while let Some(task) = tasks_ref.join_next().await {
                if let Err(err) = task {
                    warn!("unexpected error in task shutdown: {:?}", err);
                }
            }
        })
        .await;
        match shutdown_done {
            Ok(_) => trace!("tasks finished in time, shutdown complete"),
            Err(_elapsed) => {
                // shutdown all tasks
                warn!(
                    "tasks didn't finish in time, aborting remaining {}/3 tasks",
                    tasks.len()
                );
                tasks.shutdown().await;
            }
        }
        trace!("magicsock closed");
    }
}

#[derive(Debug, Default)]
struct DiscoSecrets(std::sync::Mutex<HashMap<PublicKey, SharedSecret>>);

impl DiscoSecrets {
    fn get<F, T>(&self, secret: &crypto_box::SecretKey, node_id: PublicKey, cb: F) -> T
    where
        F: FnOnce(&mut SharedSecret) -> T,
    {
        let mut inner = self.0.lock().expect("poisoned");
        let x = inner.entry(node_id).or_insert_with(|| {
            let public_key = public_ed_box(&node_id.public());
            SharedSecret::new(secret, &public_key)
        });
        cb(x)
    }

    fn encode_and_seal(
        &self,
        this_secret_key: &crypto_box::SecretKey,
        this_node_id: NodeId,
        other_node_id: NodeId,
        msg: &disco::Message,
    ) -> Bytes {
        let mut seal = msg.as_bytes();
        self.get(this_secret_key, other_node_id, |secret| {
            secret.seal(&mut seal)
        });
        disco::encode_message(&this_node_id, seal).into()
    }
    fn unseal_and_decode(
        &self,
        secret: &crypto_box::SecretKey,
        node_id: PublicKey,
        mut sealed_box: Vec<u8>,
    ) -> Result<disco::Message, DiscoBoxError> {
        self.get(secret, node_id, |secret| secret.open(&mut sealed_box))?;
        disco::Message::from_bytes(&sealed_box).map_err(DiscoBoxError::Parse)
    }
}

#[derive(Debug, thiserror::Error)]
enum DiscoBoxError {
    #[error("Failed to open crypto box")]
    Open(#[from] DecryptionError),
    #[error("Failed to parse disco message")]
    Parse(anyhow::Error),
}

impl AsyncUdpSocket for MagicSock {
    fn create_io_poller(self: Arc<Self>) -> Pin<Box<dyn quinn::UdpPoller>> {
        self.transports.create_io_poller()
    }

    fn try_send(&self, transmit: &quinn_udp::Transmit) -> io::Result<()> {
        self.try_send(transmit)
    }

    /// NOTE: Receiving on a closed socket will return [`Poll::Pending`] indefinitely.
    fn poll_recv(
        &self,
        cx: &mut Context,
        bufs: &mut [io::IoSliceMut<'_>],
        metas: &mut [quinn_udp::RecvMeta],
    ) -> Poll<io::Result<usize>> {
        self.poll_recv(cx, bufs, metas)
    }

    #[cfg(not(wasm_browser))]
    fn local_addr(&self) -> io::Result<SocketAddr> {
        let addrs: Vec<_> = self
            .transports
            .local_addrs()
            .into_iter()
            .filter_map(|addr| {
                let addr: SocketAddr = addr.try_into().ok()?;
                Some(addr)
            })
            .collect();

        if let Some(addr) = addrs.iter().find(|addr| addr.is_ipv6()) {
            return Ok(*addr);
        }
        if let Some(SocketAddr::V4(addr)) = addrs.first() {
            let ip = addr.ip().to_ipv6_mapped().into();
            return Ok(SocketAddr::new(ip, addr.port()));
        }

        Err(io::Error::other("no vaild address available"))
    }

    #[cfg(wasm_browser)]
    fn local_addr(&self) -> io::Result<SocketAddr> {
        Ok(SocketAddr::new(std::net::Ipv6Addr::LOCALHOST.into(), 0))
    }

    fn max_transmit_segments(&self) -> usize {
        self.transports.max_transmit_segments()
    }

    fn max_receive_segments(&self) -> usize {
        self.transports.max_receive_segments()
    }

    fn may_fragment(&self) -> bool {
        self.transports.may_fragment()
    }
}

#[derive(Debug)]
enum ActorMessage {
    Shutdown,
    EndpointPingExpired(usize, stun_rs::TransactionId),
    NetReport(Result<Option<Arc<net_report::Report>>>, &'static str),
    NetworkChange,
    #[cfg(test)]
    ForceNetworkChange(bool),
}

struct Actor {
    msock: Arc<MagicSock>,
    msg_receiver: mpsc::Receiver<ActorMessage>,
    msg_sender: mpsc::Sender<ActorMessage>,
    /// When set, is an AfterFunc timer that will call MagicSock::do_periodic_stun.
    periodic_re_stun_timer: time::Interval,
    /// The `NetInfo` provided in the last call to `net_info_func`. It's used to deduplicate calls to netInfoFunc.
    net_info_last: Option<NetInfo>,

    /// Socket state, grouped so we can cfg it out as one for browsers
    #[cfg(not(wasm_browser))]
    sockets: ActorSocketState,

    /// Configuration for net report
    net_report_config: net_report::Options,

    /// Whether IPv4 UDP is known to be unable to transmit
    /// at all. This could happen if the socket is in an invalid state
    /// (as can happen on darwin after a network link status change).
    no_v4_send: bool,

    /// The prober that discovers local network conditions, including the closest relay relay and NAT mappings.
    net_reporter: net_report::Client,

    network_monitor: netmon::Monitor,
}

/// Actor state that relies on sockets being available.
///
/// We group these together into their own struct to make it easier to cfg out at once.
#[cfg(not(wasm_browser))]
struct ActorSocketState {
    /// The NAT-PMP/PCP/UPnP prober/client, for requesting port mappings from NAT devices.
    port_mapper: portmapper::Client,

    // The underlying Sockets
    ip: Vec<IpTransport>,
}

#[cfg(not(wasm_browser))]
impl ActorSocketState {
    fn bind(
        addr_v4: SocketAddrV4,
        addr_v6: Option<SocketAddrV6>,
        metrics: Arc<portmapper::Metrics>,
    ) -> Result<Self> {
        let port_mapper = portmapper::Client::with_metrics(Default::default(), metrics);
        let (v4, v6) = Self::bind_sockets(addr_v4, addr_v6)?;

        let port = v4.local_addr().map_or(0, |p| p.port());
        let v4 = UdpConn::wrap(v4);
        let v6 = v6.map(UdpConn::wrap);

        let mut ip = vec![IpTransport::new(addr_v4.into(), v4)];
        if let (Some(v6), Some(addr)) = (v6, addr_v6) {
            ip.push(IpTransport::new(addr.into(), v6))
        }

        let this = Self { port_mapper, ip };

        // NOTE: we can end up with a zero port if `netwatch::UdpSocket::socket_addr` fails
        match port.try_into() {
            Ok(non_zero_port) => {
                this.port_mapper.update_local_port(non_zero_port);
            }
            Err(_zero_port) => debug!("Skipping port mapping with zero local port"),
        }

        Ok(this)
    }

    fn bind_sockets(
        addr_v4: SocketAddrV4,
        addr_v6: Option<SocketAddrV6>,
    ) -> Result<(Arc<UdpSocket>, Option<Arc<UdpSocket>>)> {
        let v4 = Arc::new(bind_with_fallback(SocketAddr::V4(addr_v4)).context("bind IPv4 failed")?);

        let ip4_port = v4.local_addr()?.port();
        let ip6_port = ip4_port.checked_add(1).unwrap_or(ip4_port - 1);
        let addr_v6 =
            addr_v6.unwrap_or_else(|| SocketAddrV6::new(Ipv6Addr::UNSPECIFIED, ip6_port, 0, 0));
        let v6 = match bind_with_fallback(SocketAddr::V6(addr_v6)) {
            Ok(sock) => Some(Arc::new(sock)),
            Err(err) => {
                info!("bind ignoring IPv6 bind failure: {:?}", err);
                None
            }
        };

        Ok((v4, v6))
    }
}

impl Actor {
    async fn run(mut self) -> Result<()> {
        // Setup network monitoring
        let (link_change_s, mut link_change_r) = mpsc::channel(8);
        let _token = self
            .network_monitor
            .subscribe(move |is_major| {
                let link_change_s = link_change_s.clone();
                async move {
                    link_change_s.send(is_major).await.ok();
                }
                .boxed()
            })
            .await?;

        // Let the the heartbeat only start a couple seconds later
        #[cfg(not(wasm_browser))]
        let mut direct_addr_heartbeat_timer = time::interval_at(
            time::Instant::now() + HEARTBEAT_INTERVAL,
            HEARTBEAT_INTERVAL,
        );
        let mut direct_addr_update_receiver =
            self.msock.direct_addr_update_state.running.subscribe();
        #[cfg(not(wasm_browser))]
        let mut portmap_watcher = self.sockets.port_mapper.watch_external_address();

        let mut discovery_events: BoxStream<DiscoveryItem> = Box::pin(n0_future::stream::empty());
        if let Some(d) = self.msock.discovery() {
            if let Some(events) = d.subscribe() {
                discovery_events = events;
            }
        }

        let mut receiver_closed = false;
        #[cfg_attr(wasm_browser, allow(unused_mut))]
        let mut portmap_watcher_closed = false;
        let mut link_change_closed = false;

        let watcher = self.msock.transports.local_addrs_watch();
        let mut local_addr_changes = watcher.stream();

        loop {
            self.msock.metrics.magicsock.actor_tick_main.inc();
            #[cfg(not(wasm_browser))]
            let portmap_watcher_changed = portmap_watcher.changed();
            #[cfg(wasm_browser)]
            let portmap_watcher_changed = n0_future::future::pending();

            #[cfg(not(wasm_browser))]
            let direct_addr_heartbeat_timer_tick = direct_addr_heartbeat_timer.tick();
            #[cfg(wasm_browser)]
            let direct_addr_heartbeat_timer_tick = n0_future::future::pending();

            tokio::select! {
                msg = self.msg_receiver.recv(), if !receiver_closed => {
                    let Some(msg) = msg else {
                        trace!("tick: magicsock receiver closed");
                        self.msock.metrics.magicsock.actor_tick_other.inc();

                        receiver_closed = true;
                        continue;
                    };

                    trace!(?msg, "tick: msg");
                    self.msock.metrics.magicsock.actor_tick_msg.inc();
                    if self.handle_actor_message(msg).await {
                        return Ok(());
                    }
                }
                tick = self.periodic_re_stun_timer.tick() => {
                    trace!("tick: re_stun {:?}", tick);
                    self.msock.metrics.magicsock.actor_tick_re_stun.inc();
                    self.msock.re_stun("periodic");
                }
                new_addr = local_addr_changes.next() => {
                    match new_addr {
                        Some(addrs) => {
                            trace!(?addrs, "local addrs");
                            self.msock.publish_my_addr();
                        }
                        None => {
                            warn!("local addr watcher stopped");
                        }
                    }
                }
                change = portmap_watcher_changed, if !portmap_watcher_closed => {
                    #[cfg(not(wasm_browser))]
                    {
                        if change.is_err() {
                            trace!("tick: portmap watcher closed");
                            self.msock.metrics.magicsock.actor_tick_other.inc();

                            portmap_watcher_closed = true;
                            continue;
                        }

                        trace!("tick: portmap changed");
                        self.msock.metrics.magicsock.actor_tick_portmap_changed.inc();
                        let new_external_address = *portmap_watcher.borrow();
                        debug!("external address updated: {new_external_address:?}");
                        self.msock.re_stun("portmap_updated");
                    }
                    #[cfg(wasm_browser)]
                    let _unused_in_browsers = change;
                },
                _ = direct_addr_heartbeat_timer_tick => {
                    #[cfg(not(wasm_browser))]
                    {
                        trace!(
                            "tick: direct addr heartbeat {} direct addrs",
                            self.msock.node_map.node_count(),
                        );
                        self.msock.metrics.magicsock.actor_tick_direct_addr_heartbeat.inc();
                        // TODO: this might trigger too many packets at once, pace this

                        self.msock.node_map.prune_inactive();
                        let msgs = self.msock.node_map.nodes_stayin_alive();
                        self.handle_ping_actions(msgs).await;
                    }
                }
                _ = direct_addr_update_receiver.changed() => {
                    let reason = *direct_addr_update_receiver.borrow();
                    trace!("tick: direct addr update receiver {:?}", reason);
                    self.msock.metrics.magicsock.actor_tick_direct_addr_update_receiver.inc();
                    if let Some(reason) = reason {
                        self.refresh_direct_addrs(reason).await;
                    }
                }
                is_major = link_change_r.recv(), if !link_change_closed => {
                    let Some(is_major) = is_major else {
                        trace!("tick: link change receiver closed");
                        self.msock.metrics.magicsock.actor_tick_other.inc();

                        link_change_closed = true;
                        continue;
                    };

                    trace!("tick: link change {}", is_major);
                    self.msock.metrics.magicsock.actor_link_change.inc();
                    self.handle_network_change(is_major);
                }
                // Even if `discovery_events` yields `None`, it could begin to yield
                // `Some` again in the future, so we don't want to disable this branch
                // forever like we do with the other branches that yield `Option`s
                Some(discovery_item) = discovery_events.next() => {
                    trace!("tick: discovery event, address discovered: {discovery_item:?}");
                    let provenance = discovery_item.provenance();
                    let node_addr = discovery_item.to_node_addr();
                    if let Err(e) = self.msock.add_node_addr(
                        node_addr,
                        Source::Discovery {
                            name: provenance.to_string()
                        }) {
                        let node_addr = discovery_item.to_node_addr();
                        warn!(?node_addr, "unable to add discovered node address to the node map: {e:?}");
                    }
                    // Send the discovery item to the subscribers of the discovery broadcast stream.
                    self.msock.discovery_subscribers.send(discovery_item);
                }
            }
        }
    }

    fn handle_network_change(&mut self, is_major: bool) {
        debug!("link change detected: major? {}", is_major);

        if is_major {
            if let Err(err) = self.msock.transports.rebind() {
                warn!("failed to rebind transports: {:?}", err);
            }

            #[cfg(not(wasm_browser))]
            self.msock.dns_resolver.clear_cache();
            self.msock.re_stun("link-change-major");
            self.reset_endpoint_states();
        } else {
            self.msock.re_stun("link-change-minor");
        }
    }

    #[instrument(skip_all)]
    async fn handle_ping_actions(&mut self, msgs: Vec<PingAction>) {
        // TODO: This used to make sure that all ping actions are sent.  Though on the
        // poll_send/try_send path we also do fire-and-forget.  try_send_ping_actions()
        // really should store any unsent pings on the Inner and send them at the next
        // possible time.
        if let Err(err) = self.msock.try_send_ping_actions(msgs) {
            warn!("Not all ping actions were sent: {err:#}");
        }
    }

    /// Processes an incoming actor message.
    ///
    /// Returns `true` if it was a shutdown.
    async fn handle_actor_message(&mut self, msg: ActorMessage) -> bool {
        match msg {
            ActorMessage::Shutdown => {
                debug!("shutting down");

                self.msock.node_map.notify_shutdown();
                #[cfg(not(wasm_browser))]
                self.sockets.port_mapper.deactivate();

                debug!("shutdown complete");
                return true;
            }
            ActorMessage::EndpointPingExpired(id, txid) => {
                self.msock.node_map.notify_ping_timeout(id, txid);
            }
            ActorMessage::NetReport(report, why) => {
                match report {
                    Ok(report) => {
                        self.handle_net_report_report(report).await;
                    }
                    Err(err) => {
                        warn!(
                            "failed to generate net_report report for: {}: {:?}",
                            why, err
                        );
                    }
                }
                self.finalize_direct_addrs_update(why);
            }
            ActorMessage::NetworkChange => {
                self.network_monitor.network_change().await.ok();
            }
            #[cfg(test)]
            ActorMessage::ForceNetworkChange(is_major) => {
                self.handle_network_change(is_major);
            }
        }

        false
    }

    /// Refreshes knowledge about our direct addresses.
    ///
    /// In other words, this triggers a net_report run.
    ///
    /// Note that invoking this is managed by the [`DirectAddrUpdateState`] and this should
    /// never be invoked directly.  Some day this will be refactored to not allow this easy
    /// mistake to be made.
    #[instrument(level = "debug", skip_all)]
    async fn refresh_direct_addrs(&mut self, why: &'static str) {
        self.msock.metrics.magicsock.update_direct_addrs.inc();

        debug!("starting direct addr update ({})", why);
        #[cfg(not(wasm_browser))]
        self.sockets.port_mapper.procure_mapping();
        self.update_net_info(why).await;
    }

    /// Updates the direct addresses of this magic socket.
    ///
    /// Updates the [`DiscoveredDirectAddrs`] of this [`MagicSock`] with the current set of
    /// direct addresses from:
    ///
    /// - The portmapper.
    /// - A net_report report.
    /// - The local interfaces IP addresses.
    #[cfg(not(wasm_browser))]
    fn update_direct_addresses(&mut self, net_report_report: Option<Arc<net_report::Report>>) {
        let portmap_watcher = self.sockets.port_mapper.watch_external_address();

        // We only want to have one DirectAddr for each SocketAddr we have.  So we store
        // this as a map of SocketAddr -> DirectAddrType.  At the end we will construct a
        // DirectAddr from each entry.
        let mut addrs: BTreeMap<SocketAddr, DirectAddrType> = BTreeMap::new();

        // First add PortMapper provided addresses.
        let maybe_port_mapped = *portmap_watcher.borrow();
        if let Some(portmap_ext) = maybe_port_mapped.map(SocketAddr::V4) {
            addrs
                .entry(portmap_ext)
                .or_insert(DirectAddrType::Portmapped);
            self.set_net_info_have_port_map();
        }

        // Next add STUN addresses from the net_report report.
        if let Some(net_report_report) = net_report_report {
            if let Some(global_v4) = net_report_report.global_v4 {
                addrs
                    .entry(global_v4.into())
                    .or_insert(DirectAddrType::Stun);

                // If they're behind a hard NAT and are using a fixed
                // port locally, assume they might've added a static
                // port mapping on their router to the same explicit
                // port that we are running with. Worst case it's an invalid candidate mapping.
                let port = self
                    .sockets
                    .ip
                    .iter()
                    .map(|t| t.bind_addr().port())
                    .find(|a| *a != 0);
                if let Some(port) = port {
                    if net_report_report
                        .mapping_varies_by_dest_ip
                        .unwrap_or_default()
                    {
                        let mut addr = global_v4;
                        addr.set_port(port);
                        addrs
                            .entry(addr.into())
                            .or_insert(DirectAddrType::Stun4LocalPort);
                    }
                }
            }
            if let Some(global_v6) = net_report_report.global_v6 {
                addrs
                    .entry(global_v6.into())
                    .or_insert(DirectAddrType::Stun);
            }
        }

        let local_addrs: Vec<_> = self
            .sockets
            .ip
            .iter()
            .filter_map(|t| {
                let local_addr = t.local_addr()?;
                Some((t.bind_addr(), local_addr))
            })
            .collect();

        let msock = self.msock.clone();

        // The following code can be slow, we do not want to block the caller since it would
        // block the actor loop.
        task::spawn(
            async move {
                // If a socket is bound to the unspecified address, create SocketAddrs for
                // each local IP address by pairing it with the port the socket is bound on.
                if local_addrs
                    .iter()
                    .any(|(bound, _)| bound.ip().is_unspecified())
                {
                    // Depending on the OS and network interfaces attached and their state
                    // enumerating the local interfaces can take a long time.  Especially
                    // Windows is very slow.
                    let LocalAddresses {
                        regular: mut ips,
                        loopback,
                    } = tokio::task::spawn_blocking(LocalAddresses::new)
                        .await
                        .expect("spawn panicked");
                    if ips.is_empty() && addrs.is_empty() {
                        // Include loopback addresses only if there are no other interfaces
                        // or public addresses, this allows testing offline.
                        ips = loopback;
                    }
                    for ip in ips {
                        let port_if_unspecified = match ip {
                            IpAddr::V4(_) => local_addrs
                                .iter()
                                .find_map(|(_, a)| a.is_ipv4().then(|| a.port())),
                            IpAddr::V6(_) => local_addrs
                                .iter()
                                .find_map(|(_, a)| a.is_ipv6().then(|| a.port())),
                        };
                        if let Some(port) = port_if_unspecified {
                            let addr = SocketAddr::new(ip, port);
                            addrs.entry(addr).or_insert(DirectAddrType::Local);
                        }
                    }
                }

                // If a socket is bound to a specific address, add it.
                for (bound, local) in local_addrs {
                    if !bound.ip().is_unspecified() {
                        addrs.entry(local).or_insert(DirectAddrType::Local);
                    }
                }

                // Finally create and store store all these direct addresses and send any
                // queued call-me-maybe messages.
                msock.store_direct_addresses(
                    addrs
                        .iter()
                        .map(|(addr, typ)| DirectAddr {
                            addr: *addr,
                            typ: *typ,
                        })
                        .collect(),
                );
                msock.send_queued_call_me_maybes();
            }
            .instrument(Span::current()),
        );
    }

    /// Called when a direct addr update is done, no matter if it was successful or not.
    fn finalize_direct_addrs_update(&mut self, why: &'static str) {
        let new_why = self.msock.direct_addr_update_state.next_update();
        if !self.msock.is_closed() {
            if let Some(new_why) = new_why {
                self.msock.direct_addr_update_state.run(new_why);
                return;
            }
            #[cfg(not(wasm_browser))]
            {
                self.periodic_re_stun_timer = new_re_stun_timer(true);
            }
        }

        self.msock.direct_addr_update_state.finish_run();
        debug!("direct addr update done ({})", why);
    }

    /// Updates `NetInfo.HavePortMap` to true.
    #[instrument(level = "debug", skip_all)]
    fn set_net_info_have_port_map(&mut self) {
        if let Some(ref mut net_info_last) = self.net_info_last {
            if net_info_last.have_port_map {
                // No change.
                return;
            }
            net_info_last.have_port_map = true;
            self.net_info_last = Some(net_info_last.clone());
        }
    }

    #[instrument(level = "debug", skip_all)]
    async fn call_net_info_callback(&mut self, ni: NetInfo) {
        if let Some(ref net_info_last) = self.net_info_last {
            if ni.basically_equal(net_info_last) {
                return;
            }
        }

        self.net_info_last = Some(ni);
    }

    /// Calls net_report.
    ///
    /// Note that invoking this is managed by [`DirectAddrUpdateState`] via
    /// [`Actor::refresh_direct_addrs`] and this should never be invoked directly.  Some day
    /// this will be refactored to not allow this easy mistake to be made.
    #[instrument(level = "debug", skip_all)]
    async fn update_net_info(&mut self, why: &'static str) {
        // Don't start a net report probe if we know
        // we are shutting down
        if self.msock.is_closing() || self.msock.is_closed() {
            debug!("skipping net_report, socket is shutting down");
            return;
        }
        if self.msock.relay_map.is_empty() {
            debug!("skipping net_report, empty RelayMap");
            self.msg_sender
                .send(ActorMessage::NetReport(Ok(None), why))
                .await
                .ok();
            return;
        }

        let relay_map = self.msock.relay_map.clone();
        let opts = self.net_report_config.clone();

        debug!("requesting net_report report");
        match self.net_reporter.get_report_channel(relay_map, opts).await {
            Ok(rx) => {
                let msg_sender = self.msg_sender.clone();
                task::spawn(async move {
                    let report = time::timeout(NET_REPORT_TIMEOUT, rx).await;
                    let report: anyhow::Result<_> = match report {
                        Ok(Ok(Ok(report))) => Ok(Some(report)),
                        Ok(Ok(Err(err))) => Err(err),
                        Ok(Err(_)) => Err(anyhow!("net_report report not received")),
                        Err(err) => Err(anyhow!("net_report report timeout: {:?}", err)),
                    };
                    msg_sender
                        .send(ActorMessage::NetReport(report, why))
                        .await
                        .ok();
                    // The receiver of the NetReport message will call
                    // .finalize_direct_addrs_update().
                });
            }
            Err(err) => {
                warn!("unable to start net_report generation: {:?}", err);
                self.finalize_direct_addrs_update(why);
            }
        }
    }

    async fn handle_net_report_report(&mut self, report: Option<Arc<net_report::Report>>) {
        if let Some(ref report) = report {
            // only returns Err if the report hasn't changed.
            self.msock.net_report.set(Some(report.clone())).ok();
            self.msock
                .ipv6_reported
                .store(report.ipv6, Ordering::Relaxed);
            let r = &report;
            trace!(
                "setting no_v4_send {} -> {}",
                self.no_v4_send,
                !r.ipv4_can_send
            );
            self.no_v4_send = !r.ipv4_can_send;

            #[cfg(not(wasm_browser))]
            let have_port_map = self
                .sockets
                .port_mapper
                .watch_external_address()
                .borrow()
                .is_some();
            #[cfg(wasm_browser)]
            let have_port_map = false;

            let mut ni = NetInfo {
                relay_latency: Default::default(),
                mapping_varies_by_dest_ip: r.mapping_varies_by_dest_ip,
                hair_pinning: r.hair_pinning,
                #[cfg(not(wasm_browser))]
                portmap_probe: r.portmap_probe.clone(),
                have_port_map,
                working_ipv6: Some(r.ipv6),
                os_has_ipv6: Some(r.os_has_ipv6),
                working_udp: Some(r.udp),
                working_icmp_v4: r.icmpv4,
                working_icmp_v6: r.icmpv6,
                preferred_relay: r.preferred_relay.clone(),
            };
            for (rid, d) in r.relay_v4_latency.iter() {
                ni.relay_latency
                    .insert(format!("{rid}-v4"), d.as_secs_f64());
            }
            for (rid, d) in r.relay_v6_latency.iter() {
                ni.relay_latency
                    .insert(format!("{rid}-v6"), d.as_secs_f64());
            }

            if ni.preferred_relay.is_none() {
                // Perhaps UDP is blocked. Pick a deterministic but arbitrary one.
                ni.preferred_relay = self.pick_relay_fallback();
            }

            // Notify all transports
            self.msock.transports.on_network_change(&ni);

            // TODO: set link type
            self.call_net_info_callback(ni).await;
        }
        #[cfg(not(wasm_browser))]
        self.update_direct_addresses(report);
    }

    /// Returns a deterministic relay node to connect to. This is only used if net_report
    /// couldn't find the nearest one, for instance, if UDP is blocked and thus STUN
    /// latency checks aren't working.
    ///
    /// If no the [`RelayMap`] is empty, returns `0`.
    fn pick_relay_fallback(&self) -> Option<RelayUrl> {
        // TODO: figure out which relay node most of our nodes are using,
        // and use that region as our fallback.
        //
        // If we already had selected something in the past and it has any
        // nodes, we want to stay on it. If there are no nodes at all,
        // stay on whatever relay we previously picked. If we need to pick
        // one and have no node info, pick a node randomly.
        //
        // We used to do the above for legacy clients, but never updated it for disco.

        let my_relay = self.msock.my_relay();
        if my_relay.is_some() {
            return my_relay;
        }

        let ids = self.msock.relay_map.urls().collect::<Vec<_>>();
        let mut rng = rand::rngs::StdRng::seed_from_u64(0);
        ids.choose(&mut rng).map(|c| (*c).clone())
    }

    /// Resets the preferred address for all nodes.
    /// This is called when connectivity changes enough that we no longer trust the old routes.
    #[instrument(skip_all, fields(me = %self.msock.me))]
    fn reset_endpoint_states(&mut self) {
        self.msock.node_map.reset_node_states()
    }
}

fn new_re_stun_timer(initial_delay: bool) -> time::Interval {
    // Pick a random duration between 20 and 26 seconds (just under 30s,
    // a common UDP NAT timeout on Linux,etc)
    let mut rng = rand::thread_rng();
    let d: Duration = rng.gen_range(Duration::from_secs(20)..=Duration::from_secs(26));
    if initial_delay {
        debug!("scheduling periodic_stun to run in {}s", d.as_secs());
        time::interval_at(time::Instant::now() + d, d)
    } else {
        debug!(
            "scheduling periodic_stun to run immediately and in {}s",
            d.as_secs()
        );
        time::interval(d)
    }
}

#[cfg(not(wasm_browser))]
fn bind_with_fallback(mut addr: SocketAddr) -> anyhow::Result<UdpSocket> {
    debug!(%addr, "binding");

    // First try binding a preferred port, if specified
    match UdpSocket::bind_full(addr) {
        Ok(socket) => {
            let local_addr = socket.local_addr().context("UDP socket not bound")?;
            debug!(%addr, %local_addr, "successfully bound");
            return Ok(socket);
        }
        Err(err) => {
            debug!(%addr, "failed to bind: {err:#}");
            // If that was already the fallback port, then error out
            if addr.port() == 0 {
                return Err(err.into());
            }
        }
    }

    // Otherwise, try binding with port 0
    addr.set_port(0);
    UdpSocket::bind_full(addr).context("failed to bind on fallback port")
}

/// The discovered direct addresses of this [`MagicSock`].
///
/// These are all the [`DirectAddr`]s that this [`MagicSock`] is aware of for itself.
/// They include all locally bound ones as well as those discovered by other mechanisms like
/// STUN.
#[derive(derive_more::Debug, Default, Clone)]
struct DiscoveredDirectAddrs {
    /// The last set of discovered direct addresses.
    addrs: Watchable<Option<BTreeSet<DirectAddr>>>,

    /// The last time the direct addresses were updated, even if there was no change.
    ///
    /// This is only ever None at startup.
    updated_at: Arc<RwLock<Option<Instant>>>,
}

impl DiscoveredDirectAddrs {
    /// Updates the direct addresses, returns `true` if they changed, `false` if not.
    fn update(&self, addrs: BTreeSet<DirectAddr>) -> bool {
        *self.updated_at.write().expect("poisoned") = Some(Instant::now());
        let updated = self.addrs.set(Some(addrs)).is_ok();
        if updated {
            event!(
                target: "iroh::_events::direct_addrs",
                Level::DEBUG,
                addrs = ?self.addrs.get(),
            );
        }
        updated
    }

    fn sockaddrs(&self) -> BTreeSet<SocketAddr> {
        self.addrs
            .get()
            .unwrap_or_default()
            .into_iter()
            .map(|da| da.addr)
            .collect()
    }

    /// Whether the direct addr information is considered "fresh".
    ///
    /// If not fresh you should probably update the direct addresses before using this info.
    ///
    /// Returns `Ok(())` if fresh enough and `Err(elapsed)` if not fresh enough.
    /// `elapsed` is the time elapsed since the direct addresses were last updated.
    ///
    /// If there is no direct address information `Err(Duration::ZERO)` is returned.
    fn fresh_enough(&self) -> Result<(), Duration> {
        match *self.updated_at.read().expect("poisoned") {
            None => Err(Duration::ZERO),
            Some(time) => {
                let elapsed = time.elapsed();
                if elapsed <= ENDPOINTS_FRESH_ENOUGH_DURATION {
                    Ok(())
                } else {
                    Err(elapsed)
                }
            }
        }
    }

    fn to_call_me_maybe_message(&self) -> disco::CallMeMaybe {
        let my_numbers = self
            .addrs
            .get()
            .unwrap_or_default()
            .into_iter()
            .map(|da| da.addr)
            .collect();
        disco::CallMeMaybe { my_numbers }
    }
}

/// The fake address used by the QUIC layer to address a node.
///
/// You can consider this as nothing more than a lookup key for a node the [`MagicSock`] knows
/// about.
///
/// [`MagicSock`] can reach a node by several real socket addresses, or maybe even via the relay
/// node.  The QUIC layer however needs to address a node by a stable [`SocketAddr`] so
/// that normal socket APIs can function.  Thus when a new node is introduced to a [`MagicSock`]
/// it is given a new fake address.  This is the type of that address.
///
/// It is but a newtype.  And in our QUIC-facing socket APIs like [`AsyncUdpSocket`] it
/// comes in as the inner [`Ipv6Addr`], in those interfaces we have to be careful to do
/// the conversion to this type.
#[derive(Debug, Copy, Clone, PartialEq, Eq, Hash)]
pub(crate) struct NodeIdMappedAddr(Ipv6Addr);

/// Can occur when converting a [`SocketAddr`] to an [`NodeIdMappedAddr`]
#[derive(Debug, thiserror::Error)]
#[error("Failed to convert")]
pub struct NodeIdMappedAddrError;

/// Counter to always generate unique addresses for [`NodeIdMappedAddr`].
static NODE_ID_ADDR_COUNTER: AtomicU64 = AtomicU64::new(1);

impl NodeIdMappedAddr {
    /// The Prefix/L of our Unique Local Addresses.
    const ADDR_PREFIXL: u8 = 0xfd;
    /// The Global ID used in our Unique Local Addresses.
    const ADDR_GLOBAL_ID: [u8; 5] = [21, 7, 10, 81, 11];
    /// The Subnet ID used in our Unique Local Addresses.
    const ADDR_SUBNET: [u8; 2] = [0; 2];

    /// The dummy port used for all [`NodeIdMappedAddr`]s.
    const NODE_ID_MAPPED_PORT: u16 = 12345;

    /// Generates a globally unique fake UDP address.
    ///
    /// This generates and IPv6 Unique Local Address according to RFC 4193.
    pub(crate) fn generate() -> Self {
        let mut addr = [0u8; 16];
        addr[0] = Self::ADDR_PREFIXL;
        addr[1..6].copy_from_slice(&Self::ADDR_GLOBAL_ID);
        addr[6..8].copy_from_slice(&Self::ADDR_SUBNET);

        let counter = NODE_ID_ADDR_COUNTER.fetch_add(1, Ordering::Relaxed);
        addr[8..16].copy_from_slice(&counter.to_be_bytes());

        Self(Ipv6Addr::from(addr))
    }

    /// Returns a consistent [`SocketAddr`] for the [`NodeIdMappedAddr`].
    ///
    /// This socket address does not have a routable IP address.
    ///
    /// This uses a made-up port number, since the port does not play a role in looking up
    /// the node in the [`NodeMap`].  This socket address is only to be used to pass into
    /// Quinn.
    pub(crate) fn private_socket_addr(&self) -> SocketAddr {
        SocketAddr::new(IpAddr::from(self.0), Self::NODE_ID_MAPPED_PORT)
    }
}

impl TryFrom<Ipv6Addr> for NodeIdMappedAddr {
    type Error = NodeIdMappedAddrError;

    fn try_from(value: Ipv6Addr) -> std::result::Result<Self, Self::Error> {
        let octets = value.octets();
        if octets[0] == Self::ADDR_PREFIXL
            && octets[1..6] == Self::ADDR_GLOBAL_ID
            && octets[6..8] == Self::ADDR_SUBNET
        {
            return Ok(Self(value));
        }
        Err(NodeIdMappedAddrError)
    }
}

impl std::fmt::Display for NodeIdMappedAddr {
    fn fmt(&self, f: &mut std::fmt::Formatter) -> std::fmt::Result {
        write!(f, "NodeIdMappedAddr({})", self.0)
    }
}

fn disco_message_sent(msg: &disco::Message, metrics: &MagicsockMetrics) {
    match msg {
        disco::Message::Ping(_) => {
            metrics.sent_disco_ping.inc();
        }
        disco::Message::Pong(_) => {
            metrics.sent_disco_pong.inc();
        }
        disco::Message::CallMeMaybe(_) => {
            metrics.sent_disco_call_me_maybe.inc();
        }
    }
}

/// A *direct address* on which an iroh-node might be contactable.
///
/// Direct addresses are UDP socket addresses on which an iroh node could potentially be
/// contacted.  These can come from various sources depending on the network topology of the
/// iroh node, see [`DirectAddrType`] for the several kinds of sources.
#[derive(Debug, Clone, PartialEq, Eq, Hash, PartialOrd, Ord)]
pub struct DirectAddr {
    /// The address.
    pub addr: SocketAddr,
    /// The origin of this direct address.
    pub typ: DirectAddrType,
}

/// The type of direct address.
///
/// These are the various sources or origins from which an iroh node might have found a
/// possible [`DirectAddr`].
#[derive(Debug, Clone, Copy, PartialEq, Eq, Hash, PartialOrd, Ord)]
pub enum DirectAddrType {
    /// Not yet determined..
    Unknown,
    /// A locally bound socket address.
    Local,
    /// Public internet address discovered via STUN.
    ///
    /// When possible an iroh node will perform STUN to discover which is the address
    /// from which it sends data on the public internet.  This can be different from locally
    /// bound addresses when the node is on a local network which performs NAT or similar.
    Stun,
    /// An address assigned by the router using port mapping.
    ///
    /// When possible an iroh node will request a port mapping from the local router to
    /// get a publicly routable direct address.
    Portmapped,
    /// Hard NAT: STUN'ed IPv4 address + local fixed port.
    ///
    /// It is possible to configure iroh to bound to a specific port and independently
    /// configure the router to forward this port to the iroh node.  This indicates a
    /// situation like this, which still uses STUN to discover the public address.
    Stun4LocalPort,
}

impl Display for DirectAddrType {
    fn fmt(&self, f: &mut std::fmt::Formatter<'_>) -> std::fmt::Result {
        match self {
            DirectAddrType::Unknown => write!(f, "?"),
            DirectAddrType::Local => write!(f, "local"),
            DirectAddrType::Stun => write!(f, "stun"),
            DirectAddrType::Portmapped => write!(f, "portmap"),
            DirectAddrType::Stun4LocalPort => write!(f, "stun4localport"),
        }
    }
}

/// Contains information about the host's network state.
#[derive(Debug, Clone, PartialEq)]
pub(crate) struct NetInfo {
    /// Says whether the host's NAT mappings vary based on the destination IP.
    mapping_varies_by_dest_ip: Option<bool>,

    /// If their router does hairpinning. It reports true even if there's no NAT involved.
    hair_pinning: Option<bool>,

    /// Whether the host has IPv6 internet connectivity.
    working_ipv6: Option<bool>,

    /// Whether the OS supports IPv6 at all, regardless of whether IPv6 internet connectivity is available.
    os_has_ipv6: Option<bool>,

    /// Whether the host has UDP internet connectivity.
    working_udp: Option<bool>,

    /// Whether ICMPv4 works, `None` means not checked.
    working_icmp_v4: Option<bool>,

    /// Whether ICMPv6 works, `None` means not checked.
    working_icmp_v6: Option<bool>,

    /// Whether we have an existing portmap open (UPnP, PMP, or PCP).
    have_port_map: bool,

    /// Probe indicating the presence of port mapping protocols on the LAN.
    #[cfg(not(wasm_browser))]
    portmap_probe: Option<portmapper::ProbeOutput>,

    /// This node's preferred relay server for incoming traffic.
    ///
    /// The node might be be temporarily connected to multiple relay servers (to send to
    /// other nodes) but this is the relay on which you can always contact this node.  Also
    /// known as home relay.
    preferred_relay: Option<RelayUrl>,

    /// The fastest recent time to reach various relay STUN servers, in seconds.
    ///
    /// This should only be updated rarely, or when there's a
    /// material change, as any change here also gets uploaded to the control plane.
    relay_latency: BTreeMap<String, f64>,
}

impl NetInfo {
    /// Checks if this is probably still the same network as *other*.
    ///
    /// This tries to compare the network situation, without taking into account things
    /// expected to change a little like e.g. latency to the relay server.
    fn basically_equal(&self, other: &Self) -> bool {
        let eq_icmp_v4 = match (self.working_icmp_v4, other.working_icmp_v4) {
            (Some(slf), Some(other)) => slf == other,
            _ => true, // ignore for comparison if only one report had this info
        };
        let eq_icmp_v6 = match (self.working_icmp_v6, other.working_icmp_v6) {
            (Some(slf), Some(other)) => slf == other,
            _ => true, // ignore for comparison if only one report had this info
        };

        #[cfg(not(wasm_browser))]
        let probe_eq = self.portmap_probe == other.portmap_probe;
        #[cfg(wasm_browser)]
        let probe_eq = true;

        self.mapping_varies_by_dest_ip == other.mapping_varies_by_dest_ip
            && self.hair_pinning == other.hair_pinning
            && self.working_ipv6 == other.working_ipv6
            && self.os_has_ipv6 == other.os_has_ipv6
            && self.working_udp == other.working_udp
            && eq_icmp_v4
            && eq_icmp_v6
            && self.have_port_map == other.have_port_map
            && probe_eq
            && self.preferred_relay == other.preferred_relay
    }
}

#[cfg(test)]
mod tests {
    use anyhow::Context;
    use rand::RngCore;
    use tokio_util::task::AbortOnDropHandle;
    use tracing_test::traced_test;

    use super::*;
    use crate::{dns::DnsResolver, tls, Endpoint, RelayMode};

    const ALPN: &[u8] = b"n0/test/1";

    impl Default for Options {
        fn default() -> Self {
            let secret_key = SecretKey::generate(rand::rngs::OsRng);
            let tls_auth = crate::tls::Authentication::RawPublicKey;
            let server_config = make_default_server_config(&secret_key, tls_auth);
            Options {
                addr_v4: None,
                addr_v6: None,
                secret_key,
                relay_map: RelayMap::empty(),
                relay_protocol: iroh_relay::http::Protocol::default(),
                node_map: None,
                discovery: None,
                proxy_url: None,
                dns_resolver: DnsResolver::new(),
                server_config,
                #[cfg(any(test, feature = "test-utils"))]
                insecure_skip_relay_cert_verify: false,
                #[cfg(any(test, feature = "test-utils"))]
                path_selection: PathSelection::default(),
                discovery_user_data: None,
                metrics: Default::default(),
            }
        }
    }

    /// Generate a server config with no ALPNS and a default transport configuration
    fn make_default_server_config(
        secret_key: &SecretKey,
        tls_auth: crate::tls::Authentication,
    ) -> ServerConfig {
        let quic_server_config = crate::tls::TlsConfig::new(tls_auth, secret_key.clone())
            .make_server_config(vec![], false);
        let mut server_config = ServerConfig::with_crypto(Arc::new(quic_server_config));
        server_config.transport_config(Arc::new(quinn::TransportConfig::default()));
        server_config
    }

    impl MagicSock {
        #[track_caller]
        pub fn add_test_addr(&self, node_addr: NodeAddr) {
            self.add_node_addr(
                node_addr,
                Source::NamedApp {
                    name: "test".into(),
                },
            )
            .unwrap()
        }
    }

    /// Magicsock plus wrappers for sending packets
    #[derive(Clone)]
    struct MagicStack {
        secret_key: SecretKey,
        endpoint: Endpoint,
    }

    impl MagicStack {
        async fn new(relay_mode: RelayMode) -> Result<Self> {
            let secret_key = SecretKey::generate(rand::thread_rng());

            let mut transport_config = quinn::TransportConfig::default();
            transport_config.max_idle_timeout(Some(Duration::from_secs(10).try_into().unwrap()));

            let endpoint = Endpoint::builder()
                .secret_key(secret_key.clone())
                .transport_config(transport_config)
                .relay_mode(relay_mode)
                .alpns(vec![ALPN.to_vec()])
                .bind()
                .await?;

            Ok(Self {
                secret_key,
                endpoint,
            })
        }

        fn tracked_endpoints(&self) -> Vec<PublicKey> {
            self.endpoint
                .magic_sock()
                .list_remote_infos()
                .into_iter()
                .map(|ep| ep.node_id)
                .collect()
        }

        fn public(&self) -> PublicKey {
            self.secret_key.public()
        }
    }

    /// Monitors endpoint changes and plumbs things together.
    ///
    /// This is a way of connecting endpoints without a relay server.  Whenever the local
    /// endpoints of a magic endpoint change this address is added to the other magic
    /// sockets.  This function will await until the endpoints are connected the first time
    /// before returning.
    ///
    /// When the returned drop guard is dropped, the tasks doing this updating are stopped.
    #[instrument(skip_all)]
    async fn mesh_stacks(stacks: Vec<MagicStack>) -> Result<JoinSet<()>> {
        /// Registers endpoint addresses of a node to all other nodes.
        fn update_direct_addrs(
            stacks: &[MagicStack],
            my_idx: usize,
            new_addrs: BTreeSet<DirectAddr>,
        ) {
            let me = &stacks[my_idx];
            for (i, m) in stacks.iter().enumerate() {
                if i == my_idx {
                    continue;
                }

                let addr = NodeAddr {
                    node_id: me.public(),
                    relay_url: None,
                    direct_addresses: new_addrs.iter().map(|ep| ep.addr).collect(),
                };
                m.endpoint.magic_sock().add_test_addr(addr);
            }
        }

        // For each node, start a task which monitors its local endpoints and registers them
        // with the other nodes as local endpoints become known.
        let mut tasks = JoinSet::new();
        for (my_idx, m) in stacks.iter().enumerate() {
            let m = m.clone();
            let stacks = stacks.clone();
            tasks.spawn(async move {
                let me = m.endpoint.node_id().fmt_short();
                let mut stream = m.endpoint.direct_addresses().stream().filter_map(|i| i);
                while let Some(new_eps) = stream.next().await {
                    info!(%me, "conn{} endpoints update: {:?}", my_idx + 1, new_eps);
                    update_direct_addrs(&stacks, my_idx, new_eps);
                }
            });
        }

        // Wait for all nodes to be registered with each other.
        time::timeout(Duration::from_secs(10), async move {
            let all_node_ids: Vec<_> = stacks.iter().map(|ms| ms.endpoint.node_id()).collect();
            loop {
                let mut ready = Vec::with_capacity(stacks.len());
                for ms in stacks.iter() {
                    let endpoints = ms.tracked_endpoints();
                    let my_node_id = ms.endpoint.node_id();
                    let all_nodes_meshed = all_node_ids
                        .iter()
                        .filter(|node_id| **node_id != my_node_id)
                        .all(|node_id| endpoints.contains(node_id));
                    ready.push(all_nodes_meshed);
                }
                if ready.iter().all(|meshed| *meshed) {
                    break;
                }
                time::sleep(Duration::from_millis(200)).await;
            }
        })
        .await
        .context("failed to connect nodes")?;
        info!("all nodes meshed");
        Ok(tasks)
    }

    #[instrument(skip_all, fields(me = %ep.endpoint.node_id().fmt_short()))]
    async fn echo_receiver(ep: MagicStack, loss: ExpectedLoss) -> Result<()> {
        info!("accepting conn");
        let conn = ep.endpoint.accept().await.expect("no conn");

        info!("connecting");
        let conn = conn.await.context("[receiver] connecting")?;
        info!("accepting bi");
        let (mut send_bi, mut recv_bi) =
            conn.accept_bi().await.context("[receiver] accepting bi")?;

        info!("reading");
        let val = recv_bi
            .read_to_end(usize::MAX)
            .await
            .context("[receiver] reading to end")?;

        info!("replying");
        for chunk in val.chunks(12) {
            send_bi
                .write_all(chunk)
                .await
                .context("[receiver] sending chunk")?;
        }

        info!("finishing");
        send_bi.finish().context("[receiver] finishing")?;
        send_bi.stopped().await.context("[receiver] stopped")?;

        let stats = conn.stats();
        info!("stats: {:#?}", stats);
        // TODO: ensure panics in this function are reported ok
        if matches!(loss, ExpectedLoss::AlmostNone) {
            assert!(
                stats.path.lost_packets < 10,
                "[receiver] should not loose many packets",
            );
        }

        info!("close");
        conn.close(0u32.into(), b"done");
        info!("wait idle");
        ep.endpoint.endpoint().wait_idle().await;

        Ok(())
    }

    #[instrument(skip_all, fields(me = %ep.endpoint.node_id().fmt_short()))]
    async fn echo_sender(
        ep: MagicStack,
        dest_id: PublicKey,
        msg: &[u8],
        loss: ExpectedLoss,
    ) -> Result<()> {
        info!("connecting to {}", dest_id.fmt_short());
        let dest = NodeAddr::new(dest_id);
        let conn = ep
            .endpoint
            .connect(dest, ALPN)
            .await
            .context("[sender] connect")?;

        info!("opening bi");
        let (mut send_bi, mut recv_bi) = conn.open_bi().await.context("[sender] open bi")?;

        info!("writing message");
        send_bi.write_all(msg).await.context("[sender] write all")?;

        info!("finishing");
        send_bi.finish().context("[sender] finish")?;
        send_bi.stopped().await.context("[sender] stopped")?;

        info!("reading_to_end");
        let val = recv_bi.read_to_end(usize::MAX).await.context("[sender]")?;
        assert_eq!(
            val,
            msg,
            "[sender] expected {}, got {}",
            HEXLOWER.encode(msg),
            HEXLOWER.encode(&val)
        );

        let stats = conn.stats();
        info!("stats: {:#?}", stats);
        if matches!(loss, ExpectedLoss::AlmostNone) {
            assert!(
                stats.path.lost_packets < 10,
                "[sender] should not loose many packets",
            );
        }

        info!("close");
        conn.close(0u32.into(), b"done");
        info!("wait idle");
        ep.endpoint.endpoint().wait_idle().await;
        Ok(())
    }

    #[derive(Debug, Copy, Clone)]
    enum ExpectedLoss {
        AlmostNone,
        YeahSure,
    }

    /// Runs a roundtrip between the [`echo_sender`] and [`echo_receiver`].
    async fn run_roundtrip(
        sender: MagicStack,
        receiver: MagicStack,
        payload: &[u8],
        loss: ExpectedLoss,
    ) {
        let send_node_id = sender.endpoint.node_id();
        let recv_node_id = receiver.endpoint.node_id();
        info!("\nroundtrip: {send_node_id:#} -> {recv_node_id:#}");

        let receiver_task = tokio::spawn(echo_receiver(receiver, loss));
        let sender_res = echo_sender(sender, recv_node_id, payload, loss).await;
        let sender_is_err = match sender_res {
            Ok(()) => false,
            Err(err) => {
                eprintln!("[sender] Error:\n{err:#?}");
                true
            }
        };
        let receiver_is_err = match receiver_task.await {
            Ok(Ok(())) => false,
            Ok(Err(err)) => {
                eprintln!("[receiver] Error:\n{err:#?}");
                true
            }
            Err(joinerr) => {
                if joinerr.is_panic() {
                    std::panic::resume_unwind(joinerr.into_panic());
                } else {
                    eprintln!("[receiver] Error:\n{joinerr:#?}");
                }
                true
            }
        };
        if sender_is_err || receiver_is_err {
            panic!("Sender or receiver errored");
        }
    }

    #[tokio::test(flavor = "multi_thread")]
    #[traced_test]
    async fn test_two_devices_roundtrip_quinn_magic() -> Result<()> {
        let m1 = MagicStack::new(RelayMode::Disabled).await?;
        let m2 = MagicStack::new(RelayMode::Disabled).await?;

        let _guard = mesh_stacks(vec![m1.clone(), m2.clone()]).await?;

        for i in 0..5 {
            info!("\n-- round {i}");
            run_roundtrip(
                m1.clone(),
                m2.clone(),
                b"hello m1",
                ExpectedLoss::AlmostNone,
            )
            .await;
            run_roundtrip(
                m2.clone(),
                m1.clone(),
                b"hello m2",
                ExpectedLoss::AlmostNone,
            )
            .await;

            info!("\n-- larger data");
            let mut data = vec![0u8; 10 * 1024];
            rand::thread_rng().fill_bytes(&mut data);
            run_roundtrip(m1.clone(), m2.clone(), &data, ExpectedLoss::AlmostNone).await;
            run_roundtrip(m2.clone(), m1.clone(), &data, ExpectedLoss::AlmostNone).await;
        }

        Ok(())
    }

    #[tokio::test]
    #[traced_test]
    async fn test_regression_network_change_rebind_wakes_connection_driver(
    ) -> testresult::TestResult {
        let m1 = MagicStack::new(RelayMode::Disabled).await?;
        let m2 = MagicStack::new(RelayMode::Disabled).await?;

        println!("Net change");
        m1.endpoint.magic_sock().force_network_change(true).await;
        tokio::time::sleep(Duration::from_secs(1)).await; // wait for socket rebinding

        let _guard = mesh_stacks(vec![m1.clone(), m2.clone()]).await?;

        let _handle = AbortOnDropHandle::new(tokio::spawn({
            let endpoint = m2.endpoint.clone();
            async move {
                while let Some(incoming) = endpoint.accept().await {
                    println!("Incoming first conn!");
                    let conn = incoming.await?;
                    conn.closed().await;
                }

                testresult::TestResult::Ok(())
            }
        }));

        println!("first conn!");
        let conn = m1
            .endpoint
            .connect(m2.endpoint.node_addr().await?, ALPN)
            .await?;
        println!("Closing first conn");
        conn.close(0u32.into(), b"bye lolz");
        conn.closed().await;
        println!("Closed first conn");

        Ok(())
    }

    #[tokio::test(flavor = "multi_thread")]
    #[traced_test]
    async fn test_two_devices_roundtrip_network_change() -> Result<()> {
        time::timeout(
            Duration::from_secs(90),
            test_two_devices_roundtrip_network_change_impl(),
        )
        .await?
    }

    /// Same structure as `test_two_devices_roundtrip_quinn_magic`, but interrupts regularly
    /// with (simulated) network changes.
    async fn test_two_devices_roundtrip_network_change_impl() -> Result<()> {
        let m1 = MagicStack::new(RelayMode::Disabled).await?;
        let m2 = MagicStack::new(RelayMode::Disabled).await?;

        let _guard = mesh_stacks(vec![m1.clone(), m2.clone()]).await?;

        let offset = || {
            let delay = rand::thread_rng().gen_range(10..=500);
            Duration::from_millis(delay)
        };
        let rounds = 5;

        // Regular network changes to m1 only.
        let m1_network_change_guard = {
            let m1 = m1.clone();
            let task = tokio::spawn(async move {
                loop {
                    println!("[m1] network change");
                    m1.endpoint.magic_sock().force_network_change(true).await;
                    time::sleep(offset()).await;
                }
            });
            AbortOnDropHandle::new(task)
        };

        for i in 0..rounds {
            println!("-- [m1 changes] round {}", i + 1);
            run_roundtrip(m1.clone(), m2.clone(), b"hello m1", ExpectedLoss::YeahSure).await;
            run_roundtrip(m2.clone(), m1.clone(), b"hello m2", ExpectedLoss::YeahSure).await;

            println!("-- [m1 changes] larger data");
            let mut data = vec![0u8; 10 * 1024];
            rand::thread_rng().fill_bytes(&mut data);
            run_roundtrip(m1.clone(), m2.clone(), &data, ExpectedLoss::YeahSure).await;
            run_roundtrip(m2.clone(), m1.clone(), &data, ExpectedLoss::YeahSure).await;
        }

        std::mem::drop(m1_network_change_guard);

        // Regular network changes to m2 only.
        let m2_network_change_guard = {
            let m2 = m2.clone();
            let task = tokio::spawn(async move {
                loop {
                    println!("[m2] network change");
                    m2.endpoint.magic_sock().force_network_change(true).await;
                    time::sleep(offset()).await;
                }
            });
            AbortOnDropHandle::new(task)
        };

        for i in 0..rounds {
            println!("-- [m2 changes] round {}", i + 1);
            run_roundtrip(m1.clone(), m2.clone(), b"hello m1", ExpectedLoss::YeahSure).await;
            run_roundtrip(m2.clone(), m1.clone(), b"hello m2", ExpectedLoss::YeahSure).await;

            println!("-- [m2 changes] larger data");
            let mut data = vec![0u8; 10 * 1024];
            rand::thread_rng().fill_bytes(&mut data);
            run_roundtrip(m1.clone(), m2.clone(), &data, ExpectedLoss::YeahSure).await;
            run_roundtrip(m2.clone(), m1.clone(), &data, ExpectedLoss::YeahSure).await;
        }

        std::mem::drop(m2_network_change_guard);

        // Regular network changes to both m1 and m2 only.
        let m1_m2_network_change_guard = {
            let m1 = m1.clone();
            let m2 = m2.clone();
            let task = tokio::spawn(async move {
                println!("-- [m1] network change");
                m1.endpoint.magic_sock().force_network_change(true).await;
                println!("-- [m2] network change");
                m2.endpoint.magic_sock().force_network_change(true).await;
                time::sleep(offset()).await;
            });
            AbortOnDropHandle::new(task)
        };

        for i in 0..rounds {
            println!("-- [m1 & m2 changes] round {}", i + 1);
            run_roundtrip(m1.clone(), m2.clone(), b"hello m1", ExpectedLoss::YeahSure).await;
            run_roundtrip(m2.clone(), m1.clone(), b"hello m2", ExpectedLoss::YeahSure).await;

            println!("-- [m1 & m2 changes] larger data");
            let mut data = vec![0u8; 10 * 1024];
            rand::thread_rng().fill_bytes(&mut data);
            run_roundtrip(m1.clone(), m2.clone(), &data, ExpectedLoss::YeahSure).await;
            run_roundtrip(m2.clone(), m1.clone(), &data, ExpectedLoss::YeahSure).await;
        }

        std::mem::drop(m1_m2_network_change_guard);
        Ok(())
    }

    #[tokio::test(flavor = "multi_thread")]
    #[traced_test]
    async fn test_two_devices_setup_teardown() -> Result<()> {
        for i in 0..10 {
            println!("-- round {i}");
            println!("setting up magic stack");
            let m1 = MagicStack::new(RelayMode::Disabled).await?;
            let m2 = MagicStack::new(RelayMode::Disabled).await?;

            let _guard = mesh_stacks(vec![m1.clone(), m2.clone()]).await?;

            println!("closing endpoints");
            let msock1 = m1.endpoint.magic_sock();
            let msock2 = m2.endpoint.magic_sock();
            m1.endpoint.close().await;
            m2.endpoint.close().await;

            assert!(msock1.msock.is_closed());
            assert!(msock2.msock.is_closed());
        }
        Ok(())
    }

    #[tokio::test]
    #[traced_test]
    async fn test_local_endpoints() {
        let ms = Handle::new(Default::default()).await.unwrap();

        // See if we can get endpoints.
        let eps0 = ms.direct_addresses().initialized().await.unwrap();
        println!("{eps0:?}");
        assert!(!eps0.is_empty());

        // Getting the endpoints again immediately should give the same results.
        let eps1 = ms.direct_addresses().initialized().await.unwrap();
        println!("{eps1:?}");
        assert_eq!(eps0, eps1);
    }

    /// Creates a new [`quinn::Endpoint`] hooked up to a [`MagicSock`].
    ///
    /// This is without involving [`crate::endpoint::Endpoint`].  The socket will accept
    /// connections using [`ALPN`].
    ///
    /// Use [`magicsock_connect`] to establish connections.
    #[instrument(name = "ep", skip_all, fields(me = secret_key.public().fmt_short()))]
    async fn magicsock_ep(
        secret_key: SecretKey,
        tls_auth: tls::Authentication,
    ) -> anyhow::Result<Handle> {
        let quic_server_config = tls::TlsConfig::new(tls_auth, secret_key.clone())
            .make_server_config(vec![ALPN.to_vec()], true);
        let mut server_config = ServerConfig::with_crypto(Arc::new(quic_server_config));
        server_config.transport_config(Arc::new(quinn::TransportConfig::default()));

        let dns_resolver = DnsResolver::new();
        let opts = Options {
            addr_v4: None,
            addr_v6: None,
            secret_key: secret_key.clone(),
            relay_map: RelayMap::empty(),
            relay_protocol: iroh_relay::http::Protocol::default(),
            node_map: None,
            discovery: None,
            discovery_user_data: None,
            dns_resolver,
            proxy_url: None,
            server_config,
            insecure_skip_relay_cert_verify: true,
            path_selection: PathSelection::default(),
            metrics: Default::default(),
        };
        let msock = MagicSock::spawn(opts).await?;
        Ok(msock)
    }

    /// Connects from `ep` returned by [`magicsock_ep`] to the `node_id`.
    ///
    /// Uses [`ALPN`], `node_id`, must match `addr`.
    #[instrument(name = "connect", skip_all, fields(me = ep_secret_key.public().fmt_short()))]
    async fn magicsock_connect(
        ep: &quinn::Endpoint,
        ep_secret_key: SecretKey,
        addr: NodeIdMappedAddr,
        node_id: NodeId,
        tls_auth: tls::Authentication,
    ) -> Result<quinn::Connection> {
        // Endpoint::connect sets this, do the same to have similar behaviour.
        let mut transport_config = quinn::TransportConfig::default();
        transport_config.keep_alive_interval(Some(Duration::from_secs(1)));

        magicsock_connect_with_transport_config(
            ep,
            ep_secret_key,
            addr,
            node_id,
            Arc::new(transport_config),
            tls_auth,
        )
        .await
    }

    /// Connects from `ep` returned by [`magicsock_ep`] to the `node_id`.
    ///
    /// This version allows customising the transport config.
    ///
    /// Uses [`ALPN`], `node_id`, must match `addr`.
    #[instrument(name = "connect", skip_all, fields(me = ep_secret_key.public().fmt_short()))]
    async fn magicsock_connect_with_transport_config(
        ep: &quinn::Endpoint,
        ep_secret_key: SecretKey,
        mapped_addr: NodeIdMappedAddr,
        node_id: NodeId,
        transport_config: Arc<quinn::TransportConfig>,
        tls_auth: tls::Authentication,
    ) -> Result<quinn::Connection> {
        let alpns = vec![ALPN.to_vec()];
        let quic_client_config =
            tls::TlsConfig::new(tls_auth, ep_secret_key.clone()).make_client_config(alpns, true);
        let mut client_config = quinn::ClientConfig::new(Arc::new(quic_client_config));
        client_config.transport_config(transport_config);
        let connect = ep.connect_with(
            client_config,
            mapped_addr.private_socket_addr(),
            &tls::name::encode(node_id),
        )?;
        let connection = connect.await?;
        Ok(connection)
    }

    #[tokio::test]
    #[traced_test]
    async fn test_try_send_no_send_addr() {
        // Regression test: if there is no send_addr we should keep being able to use the
        // Endpoint.

        let tls_auth = tls::Authentication::RawPublicKey;

        let secret_key_1 = SecretKey::from_bytes(&[1u8; 32]);
        let secret_key_2 = SecretKey::from_bytes(&[2u8; 32]);
        let node_id_2 = secret_key_2.public();
        let secret_key_missing_node = SecretKey::from_bytes(&[255u8; 32]);
        let node_id_missing_node = secret_key_missing_node.public();

        let msock_1 = magicsock_ep(secret_key_1.clone(), tls_auth).await.unwrap();

        // Generate an address not present in the NodeMap.
        let bad_addr = NodeIdMappedAddr::generate();

        // 500ms is rather fast here.  Running this locally it should always be the correct
        // timeout.  If this is too slow however the test will not become flaky as we are
        // expecting the timeout, we might just get the timeout for the wrong reason.  But
        // this speeds up the test.
        let res = tokio::time::timeout(
            Duration::from_millis(500),
            magicsock_connect(
                msock_1.endpoint(),
                secret_key_1.clone(),
                bad_addr,
                node_id_missing_node,
                tls_auth,
            ),
        )
        .await;
        assert!(res.is_err(), "expecting timeout");

        // Now check we can still create another connection with this endpoint.
        let msock_2 = magicsock_ep(secret_key_2.clone(), tls_auth).await.unwrap();

        // This needs an accept task
        let accept_task = tokio::spawn({
            async fn accept(ep: quinn::Endpoint) -> Result<()> {
                let incoming = ep.accept().await.ok_or(anyhow!("no incoming"))?;
                let _conn = incoming.accept()?.await?;

                // Keep this connection alive for a while
                tokio::time::sleep(Duration::from_secs(10)).await;
                info!("accept finished");
                Ok(())
            }
            let ep = msock_2.endpoint().clone();
            async move {
                if let Err(err) = accept(ep).await {
                    error!("{err:#}");
                }
            }
            .instrument(info_span!("ep2.accept, me = node_id_2.fmt_short()"))
        });
        let _accept_task = AbortOnDropHandle::new(accept_task);

        let node_addr_2 = NodeAddr {
            node_id: node_id_2,
            relay_url: None,
            direct_addresses: msock_2
                .direct_addresses()
                .initialized()
                .await
                .expect("no direct addrs")
                .into_iter()
                .map(|x| x.addr)
                .collect(),
        };
        msock_1
            .add_node_addr(
                node_addr_2,
                Source::NamedApp {
                    name: "test".into(),
                },
            )
            .unwrap();
        let addr = msock_1.get_mapping_addr(node_id_2).unwrap();
        let res = tokio::time::timeout(
            Duration::from_secs(10),
            magicsock_connect(
                msock_1.endpoint(),
                secret_key_1.clone(),
                addr,
                node_id_2,
                tls_auth,
            ),
        )
        .await
        .expect("timeout while connecting");

        // aka assert!(res.is_ok()) but with nicer error reporting.
        res.unwrap();

        // TODO: Now check if we can connect to a repaired ep_3, but we can't modify that
        // much internal state for now.
    }

    #[tokio::test]
    #[traced_test]
    async fn test_try_send_no_udp_addr_or_relay_url() {
        // This specifically tests the `if udp_addr.is_none() && relay_url.is_none()`
        // behaviour of MagicSock::try_send.

        let tls_auth = tls::Authentication::RawPublicKey;

        let secret_key_1 = SecretKey::from_bytes(&[1u8; 32]);
        let secret_key_2 = SecretKey::from_bytes(&[2u8; 32]);
        let node_id_2 = secret_key_2.public();

        let msock_1 = magicsock_ep(secret_key_1.clone(), tls_auth).await.unwrap();
        let msock_2 = magicsock_ep(secret_key_2.clone(), tls_auth).await.unwrap();
        let ep_2 = msock_2.endpoint().clone();

        // We need a task to accept the connection.
        let accept_task = tokio::spawn({
            async fn accept(ep: quinn::Endpoint) -> Result<()> {
                let incoming = ep.accept().await.ok_or(anyhow!("no incoming"))?;
                let conn = incoming.accept()?.await?;
                let mut stream = conn.accept_uni().await?;
                stream.read_to_end(1 << 16).await?;
                info!("accept finished");
                Ok(())
            }
            async move {
                if let Err(err) = accept(ep_2).await {
                    error!("{err:#}");
                }
            }
            .instrument(info_span!("ep2.accept", me = node_id_2.fmt_short()))
        });
        let _accept_task = AbortOnDropHandle::new(accept_task);

        // Add an empty entry in the NodeMap of ep_1
        msock_1.node_map.add_node_addr(
            NodeAddr {
                node_id: node_id_2,
                relay_url: None,
                direct_addresses: Default::default(),
            },
            Source::NamedApp {
                name: "test".into(),
            },
            &msock_1.metrics.magicsock,
        );
        let addr_2 = msock_1.get_mapping_addr(node_id_2).unwrap();

        // Set a low max_idle_timeout so quinn gives up on this quickly and our test does
        // not take forever.  You need to check the log output to verify this is really
        // triggering the correct error.
        // In test_try_send_no_send_addr() above you may have noticed we used
        // tokio::time::timeout() on the connection attempt instead.  Here however we want
        // Quinn itself to have fully given up on the connection attempt because we will
        // later connect to **the same** node.  If Quinn did not give up on the connection
        // we'd close it on drop, and the retransmits of the close packets would interfere
        // with the next handshake, closing it during the handshake.  This makes the test a
        // little slower though.
        let mut transport_config = quinn::TransportConfig::default();
        transport_config.max_idle_timeout(Some(Duration::from_millis(200).try_into().unwrap()));
        let res = magicsock_connect_with_transport_config(
            msock_1.endpoint(),
            secret_key_1.clone(),
            addr_2,
            node_id_2,
            Arc::new(transport_config),
            tls_auth,
        )
        .await;
        assert!(res.is_err(), "expected timeout");
        info!("first connect timed out as expected");

        // Provide correct addressing information
        msock_1.node_map.add_node_addr(
            NodeAddr {
                node_id: node_id_2,
                relay_url: None,
                direct_addresses: msock_2
                    .direct_addresses()
                    .initialized()
                    .await
                    .expect("no direct addrs")
                    .into_iter()
                    .map(|x| x.addr)
                    .collect(),
            },
            Source::NamedApp {
                name: "test".into(),
            },
            &msock_1.metrics.magicsock,
        );

        // We can now connect
        tokio::time::timeout(Duration::from_secs(10), async move {
            info!("establishing new connection");
            let conn = magicsock_connect(
                msock_1.endpoint(),
                secret_key_1.clone(),
                addr_2,
                node_id_2,
                tls_auth,
            )
            .await
            .unwrap();
            info!("have connection");
            let mut stream = conn.open_uni().await.unwrap();
            stream.write_all(b"hello").await.unwrap();
            stream.finish().unwrap();
            stream.stopped().await.unwrap();
            info!("finished stream");
        })
        .await
        .expect("connection timed out");

        // TODO: could remove the addresses again, send, add it back and see it recover.
        // But we don't have that much private access to the NodeMap.  This will do for now.
    }

    #[tokio::test]
    async fn test_add_node_addr() -> Result<()> {
        let stack = MagicStack::new(RelayMode::Default).await?;
        let mut rng = rand::thread_rng();

        assert_eq!(stack.endpoint.magic_sock().node_map.node_count(), 0);

        // Empty
        let empty_addr = NodeAddr {
            node_id: SecretKey::generate(&mut rng).public(),
            relay_url: None,
            direct_addresses: Default::default(),
        };
        let err = stack
            .endpoint
            .magic_sock()
            .add_node_addr(empty_addr, node_map::Source::App)
            .unwrap_err();
        assert!(err.to_string().contains("empty addressing info"));

        // relay url only
        let addr = NodeAddr {
            node_id: SecretKey::generate(&mut rng).public(),
            relay_url: Some("http://my-relay.com".parse()?),
            direct_addresses: Default::default(),
        };
        stack
            .endpoint
            .magic_sock()
            .add_node_addr(addr, node_map::Source::App)?;
        assert_eq!(stack.endpoint.magic_sock().node_map.node_count(), 1);

        // addrs only
        let addr = NodeAddr {
            node_id: SecretKey::generate(&mut rng).public(),
            relay_url: None,
            direct_addresses: ["127.0.0.1:1234".parse()?].into_iter().collect(),
        };
        stack
            .endpoint
            .magic_sock()
            .add_node_addr(addr, node_map::Source::App)?;
        assert_eq!(stack.endpoint.magic_sock().node_map.node_count(), 2);

        // both
        let addr = NodeAddr {
            node_id: SecretKey::generate(&mut rng).public(),
            relay_url: Some("http://my-relay.com".parse()?),
            direct_addresses: ["127.0.0.1:1234".parse()?].into_iter().collect(),
        };
        stack
            .endpoint
            .magic_sock()
            .add_node_addr(addr, node_map::Source::App)?;
        assert_eq!(stack.endpoint.magic_sock().node_map.node_count(), 3);

        Ok(())
    }
}<|MERGE_RESOLUTION|>--- conflicted
+++ resolved
@@ -71,13 +71,8 @@
     discovery::{Discovery, DiscoveryItem, DiscoverySubscribers, NodeData, UserData},
     key::{public_ed_box, secret_ed_box, DecryptionError, SharedSecret},
     metrics::EndpointMetrics,
-<<<<<<< HEAD
-    net_report::{self, IpMappedAddresses},
+    net_report::{self, IpMappedAddresses, Report},
     watchable::{DirectWatcher, Watchable, Watcher},
-=======
-    net_report::{self, IpMappedAddresses, Report},
-    watchable::{Watchable, Watcher},
->>>>>>> f3c9af35
 };
 
 mod metrics;
