--- conflicted
+++ resolved
@@ -1458,22 +1458,9 @@
             .iter()
             .any(|t: &IpTransport| t.bind_addr().is_ipv6());
         #[cfg(not(wasm_browser))]
-<<<<<<< HEAD
-        let transports = Transports::new(
-            ip_transports,
-            relay_transports,
-            web_rtc_transports,
-            max_receive_segments,
-        );
-        #[cfg(wasm_browser)]
-        let transports =
-            Transports::new(relay_transports, web_rtc_transports, max_receive_segments);
-=======
         let transports = Transports::new(ip_transports, relay_transports);
         #[cfg(wasm_browser)]
         let transports = Transports::new(relay_transports);
->>>>>>> 5e185bdd
-
         let (disco, disco_receiver) = DiscoState::new(secret_encryption_key);
 
         let msock = Arc::new(MagicSock {
