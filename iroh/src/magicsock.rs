//! Implements a socket that can change its communication path while in use, actively searching for the best way to communicate.
//!
//! Based on tailscale/wgengine/magicsock
//!
//! ### `RelayOnly` path selection:
//! When set this will force all packets to be sent over
//! the relay connection, regardless of whether or
//! not we have a direct UDP address for the given endpoint.
//!
//! The intended use is for testing the relay protocol inside the MagicSock
//! to ensure that we can rely on the relay to send packets when two endpoints
//! are unable to find direct UDP connections to each other.
//!
//! This also prevent this endpoint from attempting to hole punch and prevents it
//! from responding to any hole punching attempts. This endpoint will still,
//! however, read any packets that come off the UDP sockets.

use std::{
    collections::{BTreeMap, BTreeSet, HashMap},
    fmt::Display,
    io,
    net::{IpAddr, Ipv4Addr, Ipv6Addr, SocketAddr, SocketAddrV4, SocketAddrV6},
    pin::Pin,
    sync::{
        Arc, Mutex, RwLock,
        atomic::{AtomicBool, AtomicU64, Ordering},
    },
    task::{Context, Poll},
};

use bytes::Bytes;
use data_encoding::HEXLOWER;
use iroh_base::{EndpointAddr, EndpointId, PublicKey, RelayUrl, SecretKey, TransportAddr};
use iroh_relay::{RelayConfig, RelayMap};
use n0_error::{Error, add_meta, e};
use n0_future::{
    task::{self, AbortOnDropHandle},
    time::{self, Duration, Instant},
};
use n0_watcher::{self, Watchable, Watcher};
use netwatch::netmon;
#[cfg(not(wasm_browser))]
use netwatch::{UdpSocket, ip::LocalAddresses};
use quinn::{AsyncUdpSocket, ServerConfig};
use rand::Rng;
use smallvec::SmallVec;
use tokio::sync::{Mutex as AsyncMutex, mpsc};
use tokio_util::sync::CancellationToken;
use tracing::{
    Instrument, Level, debug, error, event, info, info_span, instrument, trace, trace_span, warn,
};
use transports::LocalAddrsWatch;
use url::Url;

#[cfg(not(wasm_browser))]
use self::transports::IpTransport;
use self::{
    endpoint_map::{EndpointMap, PingAction, PingRole, SendPing},
    metrics::Metrics as MagicsockMetrics,
    transports::{RelayActorConfig, RelayTransport, Transports, UdpSender},
};
#[cfg(not(wasm_browser))]
use crate::dns::DnsResolver;
#[cfg(any(test, feature = "test-utils"))]
use crate::endpoint::PathSelection;
#[cfg(not(wasm_browser))]
use crate::net_report::{IpMappedAddr, QuicConfig};
use crate::{
    defaults::timeouts::NET_REPORT_TIMEOUT,
    disco::{self, SendAddr, TransactionId},
    discovery::{ConcurrentDiscovery, Discovery, EndpointData, UserData},
    key::{DecryptionError, SharedSecret, public_ed_box, secret_ed_box},
    magicsock::endpoint_map::RemoteInfo,
    metrics::EndpointMetrics,
    net_report::{self, IfStateDetails, IpMappedAddresses, Report},
};

mod endpoint_map;
mod metrics;

pub(crate) mod transports;

pub use endpoint_map::Source;

pub use self::{
    endpoint_map::{ConnectionType, ControlMsg, DirectAddrInfo},
    metrics::Metrics,
};

/// How long we consider a QAD-derived endpoint valid for. UDP NAT mappings typically
/// expire at 30 seconds, so this is a few seconds shy of that.
const ENDPOINTS_FRESH_ENOUGH_DURATION: Duration = Duration::from_secs(27);

const HEARTBEAT_INTERVAL: Duration = Duration::from_secs(5);

/// Contains options for `MagicSock::listen`.
#[derive(derive_more::Debug)]
pub(crate) struct Options {
    /// The IPv4 address to listen on.
    ///
    /// If set to `None` it will choose a random port and listen on `0.0.0.0:0`.
    pub(crate) addr_v4: Option<SocketAddrV4>,
    /// The IPv6 address to listen on.
    ///
    /// If set to `None` it will choose a random port and listen on `[::]:0`.
    pub(crate) addr_v6: Option<SocketAddrV6>,

    /// Secret key for this endpoint.
    pub(crate) secret_key: SecretKey,

    /// The [`RelayMap`] to use, leave empty to not use a relay server.
    pub(crate) relay_map: RelayMap,

    /// Optional user-defined discovery data.
    pub(crate) discovery_user_data: Option<UserData>,

    /// A DNS resolver to use for resolving relay URLs.
    ///
    /// You can use [`crate::dns::DnsResolver::new`] for a resolver
    /// that uses the system's DNS configuration.
    #[cfg(not(wasm_browser))]
    pub(crate) dns_resolver: DnsResolver,

    /// Proxy configuration.
    pub(crate) proxy_url: Option<Url>,

    /// ServerConfig for the internal QUIC endpoint
    pub(crate) server_config: ServerConfig,

    /// Skip verification of SSL certificates from relay servers
    ///
    /// May only be used in tests.
    #[cfg(any(test, feature = "test-utils"))]
    pub(crate) insecure_skip_relay_cert_verify: bool,

    /// Configuration for what path selection to use
    #[cfg(any(test, feature = "test-utils"))]
    pub(crate) path_selection: PathSelection,

    pub(crate) metrics: EndpointMetrics,
}

/// Handle for [`MagicSock`].
///
/// Dereferences to [`MagicSock`], and handles closing.
#[derive(Clone, Debug, derive_more::Deref)]
pub(crate) struct Handle {
    #[deref(forward)]
    msock: Arc<MagicSock>,
    // empty when shutdown
    actor_task: Arc<Mutex<Option<AbortOnDropHandle<()>>>>,
    /// Token to cancel the actor task.
    actor_token: CancellationToken,
    // quinn endpoint
    endpoint: quinn::Endpoint,
}

/// Iroh connectivity layer.
///
/// This is responsible for routing packets to endpoints based on endpoint IDs, it will initially
/// route packets via a relay and transparently try and establish an endpoint-to-endpoint
/// connection and upgrade to it.  It will also keep looking for better connections as the
/// network details of both endpoints change.
///
/// It is usually only necessary to use a single [`MagicSock`] instance in an application, it
/// means any QUIC endpoints on top will be sharing as much information about endpoints as
/// possible.
#[derive(Debug)]
pub(crate) struct MagicSock {
    /// Channel to send to the internal actor.
    actor_sender: mpsc::Sender<ActorMessage>,
    /// EndpointId of this endpoint.
    public_key: PublicKey,

    // - State Management
    /// Close is in progress (or done)
    closing: AtomicBool,
    /// Close was called.
    closed: AtomicBool,

    // - Networking Info
    /// Our discovered direct addresses.
    direct_addrs: DiscoveredDirectAddrs,
    /// Our latest net-report
    net_report: Watchable<(Option<Report>, UpdateReason)>,
    /// If the last net_report report, reports IPv6 to be available.
    ipv6_reported: Arc<AtomicBool>,
    /// Tracks the networkmap endpoint entity for each endpoint discovery key.
    endpoint_map: EndpointMap,
    /// Tracks the mapped IP addresses
    ip_mapped_addrs: IpMappedAddresses,
    /// Local addresses
    local_addrs_watch: LocalAddrsWatch,
    /// Currently bound IP addresses of all sockets
    #[cfg(not(wasm_browser))]
    ip_bind_addrs: Vec<SocketAddr>,
    /// The DNS resolver to be used in this magicsock.
    #[cfg(not(wasm_browser))]
    dns_resolver: DnsResolver,
    relay_map: RelayMap,

    /// Disco
    disco: DiscoState,

    // - Discovery
    /// Optional discovery service
    discovery: ConcurrentDiscovery,
    /// Optional user-defined discover data.
    discovery_user_data: RwLock<Option<UserData>>,

    /// Metrics
    pub(crate) metrics: EndpointMetrics,
}

#[allow(missing_docs)]
#[add_meta]
#[derive(Error)]
#[non_exhaustive]
pub enum AddEndpointAddrError {
    #[display("Empty addressing info")]
    Empty,
    #[display("Empty addressing info, {pruned} direct address have been pruned")]
    EmptyPruned { pruned: usize },
    #[display("Adding our own address is not supported")]
    OwnAddress,
}

impl MagicSock {
    /// Creates a magic [`MagicSock`] listening on [`Options::addr_v4`] and [`Options::addr_v6`].
    pub(crate) async fn spawn(opts: Options) -> Result<Handle, CreateHandleError> {
        Handle::new(opts).await
    }

    /// Returns the relay endpoint we are connected to, that has the best latency.
    ///
    /// If `None`, then we are not connected to any relay endpoints.
    pub(crate) fn my_relay(&self) -> Option<RelayUrl> {
        self.local_addr().into_iter().find_map(|a| {
            if let transports::Addr::Relay(url, _) = a {
                Some(url)
            } else {
                None
            }
        })
    }

    fn is_closing(&self) -> bool {
        self.closing.load(Ordering::Relaxed)
    }

    pub(crate) fn is_closed(&self) -> bool {
        self.closed.load(Ordering::SeqCst)
    }

    /// Get the cached version of addresses.
    pub(crate) fn local_addr(&self) -> Vec<transports::Addr> {
        self.local_addrs_watch.clone().get()
    }

    #[cfg(not(wasm_browser))]
    fn ip_bind_addrs(&self) -> &[SocketAddr] {
        &self.ip_bind_addrs
    }

    fn ip_local_addrs(&self) -> impl Iterator<Item = SocketAddr> + use<> {
        self.local_addr()
            .into_iter()
            .filter_map(|addr| addr.into_socket_addr())
    }

    /// Returns `true` if we have at least one candidate address where we can send packets to.
    pub(crate) fn has_send_address(&self, endpoint_key: PublicKey) -> bool {
        self.remote_info(endpoint_key)
            .map(|info| info.has_send_address())
            .unwrap_or(false)
    }

    /// Return the [`RemoteInfo`]s of all endpoints in the endpoint map.
    #[cfg(test)]
    pub(crate) fn list_remote_infos(&self) -> Vec<RemoteInfo> {
        self.endpoint_map.list_remote_infos(Instant::now())
    }

    /// Return the [`RemoteInfo`] for a single endpoint in the endpoint map.
    pub(crate) fn remote_info(&self, endpoint_id: EndpointId) -> Option<RemoteInfo> {
        self.endpoint_map.remote_info(endpoint_id)
    }

    pub(crate) async fn insert_relay(
        &self,
        relay: RelayUrl,
        endpoint: Arc<RelayConfig>,
    ) -> Option<Arc<RelayConfig>> {
        let res = self.relay_map.insert(relay, endpoint);
        self.actor_sender
            .send(ActorMessage::RelayMapChange)
            .await
            .ok();
        res
    }

    pub(crate) async fn remove_relay(&self, relay: &RelayUrl) -> Option<Arc<RelayConfig>> {
        let res = self.relay_map.remove(relay);
        self.actor_sender
            .send(ActorMessage::RelayMapChange)
            .await
            .ok();
        res
    }

    /// Returns a [`Watcher`] for this socket's direct addresses.
    ///
    /// The [`MagicSock`] continuously monitors the direct addresses, the network addresses
    /// it might be able to be contacted on, for changes.  Whenever changes are detected
    /// this [`Watcher`] will yield a new list of addresses.
    ///
    /// Upon the first creation on the [`MagicSock`] it may not yet have completed a first
    /// direct addresses discovery, in this case the current item in this [`Watcher`] will be
    /// [`None`].  Once the first set of direct addresses are discovered the [`Watcher`] will
    /// store [`Some`] set of addresses.
    ///
    /// To get the current direct addresses, use [`Watcher::initialized`].
    ///
    /// [`Watcher`]: n0_watcher::Watcher
    /// [`Watcher::initialized`]: n0_watcher::Watcher::initialized
    pub(crate) fn ip_addrs(&self) -> n0_watcher::Direct<BTreeSet<DirectAddr>> {
        self.direct_addrs.addrs.watch()
    }

    /// Returns a [`Watcher`] for this socket's net-report.
    ///
    /// The [`MagicSock`] continuously monitors the network conditions for changes.
    /// Whenever changes are detected this [`Watcher`] will yield a new report.
    ///
    /// Upon the first creation on the [`MagicSock`] it may not yet have completed
    /// a first net-report. In this case, the current item in this [`Watcher`] will
    /// be [`None`].  Once the first report has been run, the [`Watcher`] will
    /// store [`Some`] report.
    ///
    /// To get the current `net-report`, use [`Watcher::initialized`].
    ///
    /// [`Watcher`]: n0_watcher::Watcher
    /// [`Watcher::initialized`]: n0_watcher::Watcher::initialized
    pub(crate) fn net_report(&self) -> impl Watcher<Value = Option<Report>> + use<> {
        self.net_report.watch().map(|(r, _)| r)
    }

    /// Watch for changes to the home relay.
    ///
    /// Note that this can be used to wait for the initial home relay to be known using
    /// [`Watcher::initialized`].
    pub(crate) fn home_relay(&self) -> impl Watcher<Value = Vec<RelayUrl>> + use<> {
        self.local_addrs_watch.clone().map(|addrs| {
            addrs
                .into_iter()
                .filter_map(|addr| {
                    if let transports::Addr::Relay(url, _) = addr {
                        Some(url)
                    } else {
                        None
                    }
                })
                .collect()
        })
    }

    /// Returns a [`n0_watcher::Direct`] that reports the [`ConnectionType`] we have to the
    /// given `endpoint_id`.
    ///
    /// This gets us a copy of the [`n0_watcher::Direct`] for the [`Watchable`] with a [`ConnectionType`]
    /// that the `EndpointMap` stores for each `endpoint_id`'s endpoint.
    ///
    /// # Errors
    ///
    /// Will return `None` if there is no address information known about the
    /// given `endpoint_id`.
    pub(crate) fn conn_type(
        &self,
        endpoint_id: EndpointId,
    ) -> Option<n0_watcher::Direct<ConnectionType>> {
        self.endpoint_map.conn_type(endpoint_id)
    }

    pub(crate) fn latency(&self, endpoint_id: EndpointId) -> Option<Duration> {
        self.endpoint_map.latency(endpoint_id)
    }

    /// Returns the socket address which can be used by the QUIC layer to dial this endpoint.
    pub(crate) fn get_mapping_addr(&self, endpoint_id: EndpointId) -> Option<EndpointIdMappedAddr> {
        self.endpoint_map
            .get_quic_mapped_addr_for_endpoint_key(endpoint_id)
    }

    /// Add addresses for an endpoint to the magic socket's addresbook.
    #[instrument(skip_all)]
    pub(crate) fn add_endpoint_addr(
        &self,
        mut addr: EndpointAddr,
        source: endpoint_map::Source,
    ) -> Result<(), AddEndpointAddrError> {
        let mut pruned: usize = 0;
        for my_addr in self.direct_addrs.sockaddrs() {
            if addr.addrs.remove(&TransportAddr::Ip(my_addr)) {
                warn!( endpoint_id=%addr.id.fmt_short(), %my_addr, %source, "not adding our addr for endpoint");
                pruned += 1;
            }
        }
        if !addr.is_empty() {
            let have_ipv6 = self.ipv6_reported.load(Ordering::Relaxed);
            self.endpoint_map
                .add_endpoint_addr(addr, source, have_ipv6, &self.metrics.magicsock);
            Ok(())
        } else if pruned != 0 {
            Err(e!(AddEndpointAddrError::EmptyPruned { pruned }))
        } else {
            Err(e!(AddEndpointAddrError::Empty))
        }
    }

    /// Stores a new set of direct addresses.
    ///
    /// If the direct addresses have changed from the previous set, they are published to
    /// discovery.
    pub(super) fn store_direct_addresses(&self, addrs: BTreeSet<DirectAddr>) {
        let updated = self.direct_addrs.update(addrs);
        if updated {
            self.endpoint_map
                .on_direct_addr_discovered(self.direct_addrs.sockaddrs().collect());
            self.publish_my_addr();
        }
    }

    /// Get a reference to the DNS resolver used in this [`MagicSock`].
    #[cfg(not(wasm_browser))]
    pub(crate) fn dns_resolver(&self) -> &DnsResolver {
        &self.dns_resolver
    }

    /// Reference to the internal discovery service
    pub(crate) fn discovery(&self) -> &ConcurrentDiscovery {
        &self.discovery
    }

    /// Updates the user-defined discovery data for this endpoint.
    pub(crate) fn set_user_data_for_discovery(&self, user_data: Option<UserData>) {
        let mut guard = self.discovery_user_data.write().expect("lock poisened");
        if *guard != user_data {
            *guard = user_data;
            drop(guard);
            self.publish_my_addr();
        }
    }

    /// Call to notify the system of potential network changes.
    pub(crate) async fn network_change(&self) {
        self.actor_sender
            .send(ActorMessage::NetworkChange)
            .await
            .ok();
    }

    #[cfg(test)]
    async fn force_network_change(&self, is_major: bool) {
        self.actor_sender
            .send(ActorMessage::ForceNetworkChange(is_major))
            .await
            .ok();
    }

    #[cfg_attr(windows, allow(dead_code))]
    fn normalized_local_addr(&self) -> io::Result<SocketAddr> {
        let addrs = self.local_addrs_watch.clone().get();

        let mut ipv4_addr = None;
        for addr in addrs {
            let Some(addr) = addr.into_socket_addr() else {
                continue;
            };
            if addr.is_ipv6() {
                return Ok(addr);
            }
            if addr.is_ipv4() && ipv4_addr.is_none() {
                ipv4_addr.replace(addr);
            }
        }
        match ipv4_addr {
            Some(addr) => Ok(addr),
            None => Err(io::Error::other("no valid socket available")),
        }
    }

    /// Searches the `endpoint_map` to determine the current transports to be used.
    #[instrument(skip_all)]
    fn prepare_send(
        &self,
        udp_sender: &UdpSender,
        transmit: &quinn_udp::Transmit,
    ) -> io::Result<SmallVec<[transports::Addr; 3]>> {
        self.metrics
            .magicsock
            .send_data
            .inc_by(transmit.contents.len() as _);

        if self.is_closed() {
            self.metrics
                .magicsock
                .send_data_network_down
                .inc_by(transmit.contents.len() as _);
            return Err(io::Error::new(
                io::ErrorKind::NotConnected,
                "connection closed",
            ));
        }

        let mut active_paths = SmallVec::<[_; 3]>::new();

        match MappedAddr::from(transmit.destination) {
            MappedAddr::None(dest) => {
                error!(%dest, "Cannot convert to a mapped address.");
            }
            MappedAddr::EndpointId(dest) => {
                trace!(
                    dst = %dest,
                    src = ?transmit.src_ip,
                    len = %transmit.contents.len(),
                    "sending",
                );

                // Get the endpoint's relay address and best direct address, as well
                // as any pings that need to be sent for hole-punching purposes.
                match self.endpoint_map.get_send_addrs(
                    dest,
                    self.ipv6_reported.load(Ordering::Relaxed),
                    &self.metrics.magicsock,
                ) {
                    Some((endpoint_id, udp_addr, relay_url, ping_actions)) => {
                        if !ping_actions.is_empty() {
                            self.try_send_ping_actions(udp_sender, ping_actions).ok();
                        }
                        if let Some(addr) = udp_addr {
                            active_paths.push(transports::Addr::from(addr));
                        }
                        if let Some(url) = relay_url {
                            active_paths.push(transports::Addr::Relay(url, endpoint_id));
                        }
                    }
                    None => {
                        error!(%dest, "no EndpointState for mapped address");
                    }
                }
            }
            #[cfg(not(wasm_browser))]
            MappedAddr::Ip(dest) => {
                trace!(
                    dst = %dest,
                    src = ?transmit.src_ip,
                    len = %transmit.contents.len(),
                    "sending",
                );

                // Check if this is a known IpMappedAddr, and if so, send over UDP
                // Get the socket addr
                match self.ip_mapped_addrs.get_ip_addr(&dest) {
                    Some(addr) => {
                        active_paths.push(transports::Addr::from(addr));
                    }
                    None => {
                        error!(%dest, "unknown mapped address");
                    }
                }
            }
        }

        Ok(active_paths)
    }

    /// Process datagrams received from UDP sockets.
    ///
    /// All the `bufs` and `metas` should have initialized packets in them.
    ///
    /// This fixes up the datagrams to use the correct [`EndpointIdMappedAddr`] and extracts DISCO
    /// packets, processing them inside the magic socket.
    fn process_datagrams(
        &self,
        bufs: &mut [io::IoSliceMut<'_>],
        metas: &mut [quinn_udp::RecvMeta],
        source_addrs: &[transports::Addr],
    ) {
        debug_assert_eq!(bufs.len(), metas.len(), "non matching bufs & metas");
        debug_assert_eq!(
            bufs.len(),
            source_addrs.len(),
            "non matching bufs & source_addrs"
        );

        // Adding the IP address we received something on results in Quinn using this
        // address on the send path to send from.  However we let Quinn use a
        // EndpointIdMappedAddress, not a real address.  So we used to substitute our bind address
        // here so that Quinn would send on the right address.  But that would sometimes
        // result in the wrong address family and Windows trips up on that.
        //
        // What should be done is that this dst_ip from the RecvMeta is stored in the
        // EndpointState/PathState.  Then on the send path it should be retrieved from the
        // EndpointState/PathSate together with the send address and substituted at send time.
        // This is relevant for IPv6 link-local addresses where the OS otherwise does not
        // know which interface to send from.
        #[cfg(not(windows))]
        let dst_ip = self.normalized_local_addr().ok().map(|addr| addr.ip());
        // Reasoning for this here:
        // https://github.com/n0-computer/iroh/pull/2595#issuecomment-2290947319
        #[cfg(windows)]
        let dst_ip = None;

        let mut quic_packets_total = 0;

        for ((quinn_meta, buf), source_addr) in metas
            .iter_mut()
            .zip(bufs.iter_mut())
            .zip(source_addrs.iter())
        {
            let mut buf_contains_quic_datagrams = false;
            let mut quic_datagram_count = 0;
            if quinn_meta.len > quinn_meta.stride {
                trace!(%quinn_meta.len, %quinn_meta.stride, "GRO datagram received");
                self.metrics.magicsock.recv_gro_datagrams.inc();
            }

            // Chunk through the datagrams in this GRO payload to find disco
            // packets and forward them to the actor
            for datagram in buf[..quinn_meta.len].chunks_mut(quinn_meta.stride) {
                if datagram.len() < quinn_meta.stride {
                    trace!(
                        len = %datagram.len(),
                        %quinn_meta.stride,
                        "Last GRO datagram smaller than stride",
                    );
                }

                // Detect DISCO datagrams and process them.  Overwrite the first
                // byte of those packets with zero to make Quinn ignore the packet.  This
                // relies on quinn::EndpointConfig::grease_quic_bit being set to `false`,
                // which we do in Endpoint::bind.
                if let Some((sender, sealed_box)) = disco::source_and_box(datagram) {
                    trace!(src = ?source_addr, len = %quinn_meta.stride, "UDP recv: disco packet");
                    self.handle_disco_message(sender, sealed_box, source_addr);
                    datagram[0] = 0u8;
                } else {
                    trace!(src = ?source_addr, len = %quinn_meta.stride, "UDP recv: quic packet");
                    match source_addr {
                        transports::Addr::Ip(SocketAddr::V4(..)) => {
                            self.metrics
                                .magicsock
                                .recv_data_ipv4
                                .inc_by(datagram.len() as _);
                        }
                        transports::Addr::Ip(SocketAddr::V6(..)) => {
                            self.metrics
                                .magicsock
                                .recv_data_ipv6
                                .inc_by(datagram.len() as _);
                        }
                        transports::Addr::Relay(..) => {
                            self.metrics
                                .magicsock
                                .recv_data_relay
                                .inc_by(datagram.len() as _);
                        }
                    }

                    quic_datagram_count += 1;
                    buf_contains_quic_datagrams = true;
                }
            }

            if buf_contains_quic_datagrams {
                match source_addr {
                    #[cfg(wasm_browser)]
                    transports::Addr::Ip(_addr) => {
                        panic!("cannot use IP based addressing in the browser");
                    }
                    #[cfg(not(wasm_browser))]
                    transports::Addr::Ip(addr) => {
                        // UDP

                        // Update the EndpointMap and remap RecvMeta to the EndpointIdMappedAddr.
                        match self.endpoint_map.receive_udp(*addr) {
                            None => {
                                // Check if this address is mapped to an IpMappedAddr
                                if let Some(ip_mapped_addr) =
                                    self.ip_mapped_addrs.get_mapped_addr(addr)
                                {
                                    trace!(
                                        src = %addr,
                                        count = %quic_datagram_count,
                                        len = quinn_meta.len,
                                        "UDP recv QUIC address discovery packets",
                                    );
                                    quic_packets_total += quic_datagram_count;
                                    quinn_meta.addr = ip_mapped_addr.private_socket_addr();
                                } else {
                                    warn!(
                                        src = %addr,
                                        count = %quic_datagram_count,
                                        len = quinn_meta.len,
                                        "UDP recv quic packets: no endpoint state found, skipping",
                                    );
                                    // If we have no endpoint state for the from addr, set len to 0 to make
                                    // quinn skip the buf completely.
                                    quinn_meta.len = 0;
                                }
                            }
                            Some((endpoint_id, quic_mapped_addr)) => {
                                trace!(
                                    src = %addr,
                                    endpoint = %endpoint_id.fmt_short(),
                                    count = %quic_datagram_count,
                                    len = quinn_meta.len,
                                    "UDP recv quic packets",
                                );
                                quic_packets_total += quic_datagram_count;
                                quinn_meta.addr = quic_mapped_addr.private_socket_addr();
                            }
                        }
                    }
                    transports::Addr::Relay(src_url, src_endpoint) => {
                        // Relay
                        let quic_mapped_addr =
                            self.endpoint_map.receive_relay(src_url, *src_endpoint);
                        quinn_meta.addr = quic_mapped_addr.private_socket_addr();
                    }
                }
            } else {
                // If all datagrams in this buf are DISCO, set len to zero to make
                // Quinn skip the buf completely.
                quinn_meta.len = 0;
            }
            // Normalize local_ip
            quinn_meta.dst_ip = dst_ip;
        }

        if quic_packets_total > 0 {
            self.metrics
                .magicsock
                .recv_datagrams
                .inc_by(quic_packets_total as _);
            trace!("UDP recv: {} packets", quic_packets_total);
        }
    }

    /// Handles a discovery message.
    #[instrument("disco_in", skip_all, fields(endpoint = %sender.fmt_short(), ?src))]
    fn handle_disco_message(&self, sender: PublicKey, sealed_box: &[u8], src: &transports::Addr) {
        trace!("handle_disco_message start");
        if self.is_closed() {
            return;
        }

        if let transports::Addr::Relay(_, endpoint_id) = src {
            if endpoint_id != &sender {
                // TODO: return here?
                warn!(
                    "Received relay disco message from connection for {}, but with message from {}",
                    endpoint_id.fmt_short(),
                    sender.fmt_short()
                );
            }
        }

        // We're now reasonably sure we're expecting communication from
        // this endpoint, do the heavy crypto lifting to see what they want.
        let dm = match self.disco.unseal_and_decode(sender, sealed_box) {
            Ok(dm) => dm,
            Err(DiscoBoxError::Open { source, .. }) => {
                warn!(?source, "failed to open disco box");
                self.metrics.magicsock.recv_disco_bad_key.inc();
                return;
            }
            Err(DiscoBoxError::Parse { source, .. }) => {
                // Couldn't parse it, but it was inside a correctly
                // signed box, so just ignore it, assuming it's from a
                // newer version of Tailscale that we don't
                // understand. Not even worth logging about, lest it
                // be too spammy for old clients.

                self.metrics.magicsock.recv_disco_bad_parse.inc();
                debug!(?source, "failed to parse disco message");
                return;
            }
        };

        if src.is_relay() {
            self.metrics.magicsock.recv_disco_relay.inc();
        } else {
            self.metrics.magicsock.recv_disco_udp.inc();
        }

        let span = trace_span!("handle_disco", ?dm);
        let _guard = span.enter();
        trace!("receive disco message");
        match dm {
            disco::Message::Ping(ping) => {
                self.metrics.magicsock.recv_disco_ping.inc();
                self.handle_ping(ping, sender, src);
            }
            disco::Message::Pong(pong) => {
                self.metrics.magicsock.recv_disco_pong.inc();
                self.endpoint_map
                    .handle_pong(sender, src, pong, &self.metrics.magicsock);
            }
            disco::Message::CallMeMaybe(cm) => {
                self.metrics.magicsock.recv_disco_call_me_maybe.inc();
                match src {
                    transports::Addr::Relay(url, _) => {
                        event!(
                            target: "iroh::_events::call-me-maybe::recv",
                            Level::DEBUG,
                            remote_endpoint = %sender.fmt_short(),
                            via = ?url,
                            their_addrs = ?cm.my_numbers,
                        );
                    }
                    _ => {
                        warn!("call-me-maybe packets should only come via relay");
                        return;
                    }
                }
                let ping_actions =
                    self.endpoint_map
                        .handle_call_me_maybe(sender, cm, &self.metrics.magicsock);
                for action in ping_actions {
                    match action {
                        PingAction::SendCallMeMaybe { .. } => {
                            warn!("Unexpected CallMeMaybe as response of handling a CallMeMaybe");
                        }
                        PingAction::SendPing(ping) => {
                            self.send_ping_queued(ping);
                        }
                    }
                }
            }
        }
        trace!("disco message handled");
    }

    /// Handle a ping message.
    fn handle_ping(&self, dm: disco::Ping, sender: EndpointId, src: &transports::Addr) {
        // Insert the ping into the endpoint map, and return whether a ping with this tx_id was already
        // received.
        let addr: SendAddr = src.clone().into();
        let handled = self
            .endpoint_map
            .handle_ping(sender, addr.clone(), dm.tx_id);
        match handled.role {
            PingRole::Duplicate => {
                debug!(?src, tx = %HEXLOWER.encode(&dm.tx_id), "received ping: path already confirmed, skip");
                return;
            }
            PingRole::LikelyHeartbeat => {}
            PingRole::NewPath => {
                debug!(?src, tx = %HEXLOWER.encode(&dm.tx_id), "received ping: new path");
            }
            PingRole::Activate => {
                debug!(?src, tx = %HEXLOWER.encode(&dm.tx_id), "received ping: path active");
            }
        }

        // Send a pong.
        debug!(tx = %HEXLOWER.encode(&dm.tx_id), %addr, dstkey = %sender.fmt_short(),
               "sending pong");
        let pong = disco::Message::Pong(disco::Pong {
            tx_id: dm.tx_id,
            ping_observed_addr: addr.clone(),
        });
        event!(
            target: "iroh::_events::pong::sent",
            Level::DEBUG,
            remote_endpoint = %sender.fmt_short(),
            dst = ?addr,
            txn = ?dm.tx_id,
        );

        if !self.disco.try_send(addr.clone(), sender, pong) {
            warn!(%addr, "failed to queue pong");
        }

        if let Some(ping) = handled.needs_ping_back {
            debug!(
                %addr,
                dstkey = %sender.fmt_short(),
                "sending direct ping back",
            );
            self.send_ping_queued(ping);
        }
    }

    fn send_ping_queued(&self, ping: SendPing) {
        let SendPing {
            id,
            dst,
            dst_endpoint,
            tx_id,
            purpose,
        } = ping;
        let msg = disco::Message::Ping(disco::Ping {
            tx_id,
            endpoint_key: self.public_key,
        });
        let sent = self.disco.try_send(dst.clone(), dst_endpoint, msg);
        if sent {
            let msg_sender = self.actor_sender.clone();
            trace!(%dst, tx = %HEXLOWER.encode(&tx_id), ?purpose, "ping sent (queued)");
            self.endpoint_map
                .notify_ping_sent(id, dst, tx_id, purpose, msg_sender);
        } else {
            warn!(dst = ?dst, tx = %HEXLOWER.encode(&tx_id), ?purpose, "failed to send ping: queues full");
        }
    }

    /// Send the given ping actions out.
    async fn send_ping_actions(&self, sender: &UdpSender, msgs: Vec<PingAction>) -> io::Result<()> {
        for msg in msgs {
            // Abort sending as soon as we know we are shutting down.
            if self.is_closing() || self.is_closed() {
                return Ok(());
            }
            match msg {
                PingAction::SendCallMeMaybe {
                    relay_url,
                    dst_endpoint,
                } => {
                    // Sends the call-me-maybe DISCO message, queuing if addresses are too stale.
                    //
                    // To send the call-me-maybe message, we need to know our current direct addresses.  If
                    // this information is too stale, the call-me-maybe is queued while a net_report run is
                    // scheduled.  Once this run finishes, the call-me-maybe will be sent.
                    match self.direct_addrs.fresh_enough() {
                        Ok(()) => {
                            let msg = disco::Message::CallMeMaybe(
                                self.direct_addrs.to_call_me_maybe_message(),
                            );
                            if !self.disco.try_send(
                                SendAddr::Relay(relay_url.clone()),
                                dst_endpoint,
                                msg.clone(),
                            ) {
                                warn!(dstkey = %dst_endpoint.fmt_short(), %relay_url, "relay channel full, dropping call-me-maybe");
                            } else {
                                debug!(dstkey = %dst_endpoint.fmt_short(), %relay_url, "call-me-maybe sent");
                            }
                        }
                        Err(last_refresh_ago) => {
                            debug!(
                                ?last_refresh_ago,
                                "want call-me-maybe but direct addrs stale; queuing after restun",
                            );
                            self.actor_sender
                                .try_send(ActorMessage::ScheduleDirectAddrUpdate(
                                    UpdateReason::RefreshForPeering,
                                    Some((dst_endpoint, relay_url)),
                                ))
                                .ok();
                        }
                    }
                }
                PingAction::SendPing(SendPing {
                    id,
                    dst,
                    dst_endpoint,
                    tx_id,
                    purpose,
                }) => {
                    let msg = disco::Message::Ping(disco::Ping {
                        tx_id,
                        endpoint_key: self.public_key,
                    });

                    self.send_disco_message(sender, dst.clone(), dst_endpoint, msg)
                        .await?;
                    debug!(%dst, tx = %HEXLOWER.encode(&tx_id), ?purpose, "ping sent");
                    let msg_sender = self.actor_sender.clone();
                    self.endpoint_map
                        .notify_ping_sent(id, dst, tx_id, purpose, msg_sender);
                }
            }
        }
        Ok(())
    }

    /// Sends out a disco message.
    async fn send_disco_message(
        &self,
        sender: &UdpSender,
        dst: SendAddr,
        dst_key: PublicKey,
        msg: disco::Message,
    ) -> io::Result<()> {
        let dst = match dst {
            SendAddr::Udp(addr) => transports::Addr::Ip(addr),
            SendAddr::Relay(url) => transports::Addr::Relay(url, dst_key),
        };

        trace!(?dst, %msg, "send disco message (UDP)");
        if self.is_closed() {
            return Err(io::Error::new(
                io::ErrorKind::NotConnected,
                "connection closed",
            ));
        }

        let pkt = self.disco.encode_and_seal(self.public_key, dst_key, &msg);

        let transmit = transports::Transmit {
            contents: &pkt,
            ecn: None,
            segment_size: None,
        };

        let dst2 = dst.clone();
        match sender.send(&dst2, None, &transmit).await {
            Ok(()) => {
                trace!(?dst, %msg, "sent disco message");
                self.metrics.magicsock.sent_disco_udp.inc();
                disco_message_sent(&msg, &self.metrics.magicsock);
                Ok(())
            }
            Err(err) => {
                warn!(?dst, ?msg, ?err, "failed to send disco message");
                Err(err)
            }
        }
    }
    /// Tries to send out the given ping actions out.
    fn try_send_ping_actions(&self, sender: &UdpSender, msgs: Vec<PingAction>) -> io::Result<()> {
        for msg in msgs {
            // Abort sending as soon as we know we are shutting down.
            if self.is_closing() || self.is_closed() {
                return Ok(());
            }
            match msg {
                PingAction::SendCallMeMaybe {
                    relay_url,
                    dst_endpoint,
                } => {
                    // Sends the call-me-maybe DISCO message, queuing if addresses are too stale.
                    //
                    // To send the call-me-maybe message, we need to know our current direct addresses.  If
                    // this information is too stale, the call-me-maybe is queued while a net_report run is
                    // scheduled.  Once this run finishes, the call-me-maybe will be sent.
                    match self.direct_addrs.fresh_enough() {
                        Ok(()) => {
                            let msg = disco::Message::CallMeMaybe(
                                self.direct_addrs.to_call_me_maybe_message(),
                            );
                            if !self.disco.try_send(
                                SendAddr::Relay(relay_url.clone()),
                                dst_endpoint,
                                msg.clone(),
                            ) {
                                warn!(dstkey = %dst_endpoint.fmt_short(), %relay_url, "relay channel full, dropping call-me-maybe");
                            } else {
                                debug!(dstkey = %dst_endpoint.fmt_short(), %relay_url, "call-me-maybe sent");
                            }
                        }
                        Err(last_refresh_ago) => {
                            debug!(
                                ?last_refresh_ago,
                                "want call-me-maybe but direct addrs stale; queuing after restun",
                            );
                            self.actor_sender
                                .try_send(ActorMessage::ScheduleDirectAddrUpdate(
                                    UpdateReason::RefreshForPeering,
                                    Some((dst_endpoint, relay_url)),
                                ))
                                .ok();
                        }
                    }
                }
                PingAction::SendPing(SendPing {
                    id,
                    dst,
                    dst_endpoint,
                    tx_id,
                    purpose,
                }) => {
                    let msg = disco::Message::Ping(disco::Ping {
                        tx_id,
                        endpoint_key: self.public_key,
                    });

                    self.try_send_disco_message(sender, dst.clone(), dst_endpoint, msg)?;
                    debug!(%dst, tx = %HEXLOWER.encode(&tx_id), ?purpose, "ping sent");
                    let msg_sender = self.actor_sender.clone();
                    self.endpoint_map
                        .notify_ping_sent(id, dst, tx_id, purpose, msg_sender);
                }
            }
        }
        Ok(())
    }

    /// Tries to send out a disco message.
    fn try_send_disco_message(
        &self,
        sender: &UdpSender,
        dst: SendAddr,
        dst_key: PublicKey,
        msg: disco::Message,
    ) -> io::Result<()> {
        let dst = match dst {
            SendAddr::Udp(addr) => transports::Addr::Ip(addr),
            SendAddr::Relay(url) => transports::Addr::Relay(url, dst_key),
        };

        trace!(?dst, %msg, "send disco message (UDP)");
        if self.is_closed() {
            return Err(io::Error::new(
                io::ErrorKind::NotConnected,
                "connection closed",
            ));
        }

        let pkt = self.disco.encode_and_seal(self.public_key, dst_key, &msg);

        let transmit = transports::Transmit {
            contents: &pkt,
            ecn: None,
            segment_size: None,
        };

        let dst2 = dst.clone();
        match sender.inner_try_send(&dst2, None, &transmit) {
            Ok(()) => {
                trace!(?dst, %msg, "sent disco message");
                self.metrics.magicsock.sent_disco_udp.inc();
                disco_message_sent(&msg, &self.metrics.magicsock);
                Ok(())
            }
            Err(err) => {
                warn!(?dst, ?msg, ?err, "failed to send disco message");
                Err(err)
            }
        }
    }

    /// Publishes our address to a discovery service, if configured.
    ///
    /// Called whenever our addresses or home relay endpoint changes.
    fn publish_my_addr(&self) {
        let relay_url = self.my_relay();
        let mut addrs: BTreeSet<_> = self
            .direct_addrs
            .sockaddrs()
            .map(TransportAddr::Ip)
            .collect();

        let user_data = self
            .discovery_user_data
            .read()
            .expect("lock poisened")
            .clone();
        if relay_url.is_none() && addrs.is_empty() && user_data.is_none() {
            // do not bother publishing if we don't have any information
            return;
        }
        if let Some(url) = relay_url {
            addrs.insert(TransportAddr::Relay(url));
        }

        let data = EndpointData::new(addrs).with_user_data(user_data);
        self.discovery.publish(&data);
    }
}

#[derive(Clone, Debug)]
enum MappedAddr {
    EndpointId(EndpointIdMappedAddr),
    #[cfg(not(wasm_browser))]
    Ip(IpMappedAddr),
    None(SocketAddr),
}

impl From<SocketAddr> for MappedAddr {
    fn from(value: SocketAddr) -> Self {
        match value.ip() {
            IpAddr::V4(_) => MappedAddr::None(value),
            IpAddr::V6(addr) => {
                if let Ok(endpoint_id_mapped_addr) = EndpointIdMappedAddr::try_from(addr) {
                    return MappedAddr::EndpointId(endpoint_id_mapped_addr);
                }
                #[cfg(not(wasm_browser))]
                if let Ok(ip_mapped_addr) = IpMappedAddr::try_from(addr) {
                    return MappedAddr::Ip(ip_mapped_addr);
                }
                MappedAddr::None(value)
            }
        }
    }
}

/// Manages currently running direct addr discovery, aka net_report runs.
///
/// Invariants:
/// - only one direct addr update must be running at a time
/// - if an update is scheduled while another one is running, remember that
///   and start a new one when the current one has finished
#[derive(Debug)]
struct DirectAddrUpdateState {
    /// If set, start a new update as soon as the current one is finished.
    want_update: Option<UpdateReason>,
    msock: Arc<MagicSock>,
    #[cfg(not(wasm_browser))]
    port_mapper: portmapper::Client,
    /// The prober that discovers local network conditions, including the closest relay relay and NAT mappings.
    net_reporter: Arc<AsyncMutex<net_report::Client>>,
    relay_map: RelayMap,
    run_done: mpsc::Sender<()>,
}

#[derive(Default, Debug, PartialEq, Eq, Clone, Copy)]
enum UpdateReason {
    /// Initial state
    #[default]
    None,
    RefreshForPeering,
    Periodic,
    PortmapUpdated,
    LinkChangeMajor,
    LinkChangeMinor,
    RelayMapChange,
}

impl UpdateReason {
    fn is_major(self) -> bool {
        matches!(self, Self::LinkChangeMajor | Self::RelayMapChange)
    }
}

impl DirectAddrUpdateState {
    fn new(
        msock: Arc<MagicSock>,
        #[cfg(not(wasm_browser))] port_mapper: portmapper::Client,
        net_reporter: Arc<AsyncMutex<net_report::Client>>,
        relay_map: RelayMap,
        run_done: mpsc::Sender<()>,
    ) -> Self {
        DirectAddrUpdateState {
            want_update: Default::default(),
            #[cfg(not(wasm_browser))]
            port_mapper,
            net_reporter,
            msock,
            relay_map,
            run_done,
        }
    }

    /// Schedules a new run, either starting it immediately if none is running or
    /// scheduling it for later.
    fn schedule_run(&mut self, why: UpdateReason, if_state: IfStateDetails) {
        match self.net_reporter.clone().try_lock_owned() {
            Ok(net_reporter) => {
                self.run(why, if_state, net_reporter);
            }
            Err(_) => {
                let _ = self.want_update.insert(why);
            }
        }
    }

    /// If another run is needed, triggers this run, otherwise does nothing.
    fn try_run(&mut self, if_state: IfStateDetails) {
        match self.net_reporter.clone().try_lock_owned() {
            Ok(net_reporter) => {
                if let Some(why) = self.want_update.take() {
                    self.run(why, if_state, net_reporter);
                }
            }
            Err(_) => {
                // do nothing
            }
        }
    }

    /// Trigger a new run.
    fn run(
        &mut self,
        why: UpdateReason,
        if_state: IfStateDetails,
        mut net_reporter: tokio::sync::OwnedMutexGuard<net_report::Client>,
    ) {
        debug!("starting direct addr update ({:?})", why);
        #[cfg(not(wasm_browser))]
        self.port_mapper.procure_mapping();
        // Don't start a net report probe if we know
        // we are shutting down
        if self.msock.is_closing() || self.msock.is_closed() {
            debug!("skipping net_report, socket is shutting down");
            return;
        }
        if self.relay_map.is_empty() {
            debug!("skipping net_report, empty RelayMap");
            self.msock.net_report.set((None, why)).ok();
            return;
        }

        debug!("requesting net_report report");
        let msock = self.msock.clone();

        let run_done = self.run_done.clone();
        task::spawn(
            async move {
                let fut = time::timeout(
                    NET_REPORT_TIMEOUT,
                    net_reporter.get_report(if_state, why.is_major()),
                );
                match fut.await {
                    Ok(report) => {
                        msock.net_report.set((Some(report), why)).ok();
                    }
                    Err(time::Elapsed { .. }) => {
                        warn!("net_report report timed out");
                    }
                }

                // mark run as finished
                debug!("direct addr update done ({:?})", why);
                run_done.send(()).await.ok();
            }
            .instrument(tracing::Span::current()),
        );
    }
}

#[allow(missing_docs)]
#[add_meta]
#[derive(Error)]
#[non_exhaustive]
pub enum CreateHandleError {
    #[display("Failed to create bind sockets")]
    BindSockets {
        #[error(std_err)]
        source: io::Error,
    },
    #[display("Failed to create internal quinn endpoint")]
    CreateQuinnEndpoint {
        #[error(std_err)]
        source: io::Error,
    },
    #[display("Failed to create socket state")]
    CreateSocketState {
        #[error(std_err)]
        source: io::Error,
    },
    #[display("Failed to create netmon monitor")]
    CreateNetmonMonitor {
        #[error(std_err)]
        source: netmon::Error,
    },
    #[display("Failed to subscribe netmon monitor")]
    SubscribeNetmonMonitor {
        #[error(std_err)]
        source: netmon::Error,
    },
}

impl Handle {
    /// Creates a magic [`MagicSock`] listening on [`Options::addr_v4`] and [`Options::addr_v6`].
    async fn new(opts: Options) -> Result<Self, CreateHandleError> {
        let Options {
            addr_v4,
            addr_v6,
            secret_key,
            relay_map,
            discovery_user_data,
            #[cfg(not(wasm_browser))]
            dns_resolver,
            proxy_url,
            server_config,
            #[cfg(any(test, feature = "test-utils"))]
            insecure_skip_relay_cert_verify,
            #[cfg(any(test, feature = "test-utils"))]
            path_selection,
            metrics,
        } = opts;

        let discovery = ConcurrentDiscovery::default();

        let addr_v4 = addr_v4.unwrap_or_else(|| SocketAddrV4::new(Ipv4Addr::UNSPECIFIED, 0));

        #[cfg(not(wasm_browser))]
        let (ip_transports, port_mapper) = bind_ip(addr_v4, addr_v6, &metrics)
            .map_err(|source| e!(CreateHandleError::BindSockets { source }))?;

        let ip_mapped_addrs = IpMappedAddresses::default();

        let (actor_sender, actor_receiver) = mpsc::channel(256);

        let ipv6_reported = false;

        // load the endpoint data
        let endpoint_map = EndpointMap::load_from_vec(
            Vec::new(),
            #[cfg(any(test, feature = "test-utils"))]
            path_selection,
            ipv6_reported,
            &metrics.magicsock,
        );

        let my_relay = Watchable::new(None);
        let ipv6_reported = Arc::new(AtomicBool::new(ipv6_reported));

        let relay_transport = RelayTransport::new(RelayActorConfig {
            my_relay: my_relay.clone(),
            secret_key: secret_key.clone(),
            #[cfg(not(wasm_browser))]
            dns_resolver: dns_resolver.clone(),
            proxy_url: proxy_url.clone(),
            ipv6_reported: ipv6_reported.clone(),
            #[cfg(any(test, feature = "test-utils"))]
            insecure_skip_relay_cert_verify,
            metrics: metrics.magicsock.clone(),
        });
        let relay_transports = vec![relay_transport];

        let secret_encryption_key = secret_ed_box(&secret_key);
        #[cfg(not(wasm_browser))]
        let ipv6 = ip_transports.iter().any(|t| t.bind_addr().is_ipv6());

        #[cfg(not(wasm_browser))]
        let transports = Transports::new(ip_transports, relay_transports);
        #[cfg(wasm_browser)]
        let transports = Transports::new(relay_transports);

        let (disco, disco_receiver) = DiscoState::new(secret_encryption_key);

        let msock = Arc::new(MagicSock {
            public_key: secret_key.public(),
            closing: AtomicBool::new(false),
            closed: AtomicBool::new(false),
            disco,
            actor_sender: actor_sender.clone(),
            ipv6_reported,
            endpoint_map,
            ip_mapped_addrs: ip_mapped_addrs.clone(),
            discovery,
            relay_map: relay_map.clone(),
            discovery_user_data: RwLock::new(discovery_user_data),
            direct_addrs: DiscoveredDirectAddrs::default(),
            net_report: Watchable::new((None, UpdateReason::None)),
            #[cfg(not(wasm_browser))]
            dns_resolver: dns_resolver.clone(),
            metrics: metrics.clone(),
            local_addrs_watch: transports.local_addrs_watch(),
            #[cfg(not(wasm_browser))]
            ip_bind_addrs: transports.ip_bind_addrs(),
        });

        let mut endpoint_config = quinn::EndpointConfig::default();
        // Setting this to false means that quinn will ignore packets that have the QUIC fixed bit
        // set to 0. The fixed bit is the 3rd bit of the first byte of a packet.
        // For performance reasons and to not rewrite buffers we pass non-QUIC UDP packets straight
        // through to quinn. We set the first byte of the packet to zero, which makes quinn ignore
        // the packet if grease_quic_bit is set to false.
        endpoint_config.grease_quic_bit(false);

        let sender = transports.create_sender(msock.clone());
        let local_addrs_watch = transports.local_addrs_watch();
        let network_change_sender = transports.create_network_change_sender();

        let endpoint = quinn::Endpoint::new_with_abstract_socket(
            endpoint_config,
            Some(server_config),
            Box::new(MagicUdpSocket {
                socket: msock.clone(),
                transports,
            }),
            #[cfg(not(wasm_browser))]
            Arc::new(quinn::TokioRuntime),
            #[cfg(wasm_browser)]
            Arc::new(crate::web_runtime::WebRuntime),
        )
        .map_err(|source| e!(CreateHandleError::CreateQuinnEndpoint { source }))?;

        let network_monitor = netmon::Monitor::new()
            .await
            .map_err(|source| e!(CreateHandleError::CreateNetmonMonitor { source }))?;

        let qad_endpoint = endpoint.clone();

        #[cfg(any(test, feature = "test-utils"))]
        let client_config = if insecure_skip_relay_cert_verify {
            iroh_relay::client::make_dangerous_client_config()
        } else {
            default_quic_client_config()
        };
        #[cfg(not(any(test, feature = "test-utils")))]
        let client_config = default_quic_client_config();

        let net_report_config = net_report::Options::default();
        #[cfg(not(wasm_browser))]
        let net_report_config = net_report_config.quic_config(Some(QuicConfig {
            ep: qad_endpoint,
            client_config,
            ipv4: true,
            ipv6,
        }));

        #[cfg(any(test, feature = "test-utils"))]
        let net_report_config =
            net_report_config.insecure_skip_relay_cert_verify(insecure_skip_relay_cert_verify);

        let net_reporter = net_report::Client::new(
            #[cfg(not(wasm_browser))]
            dns_resolver,
            #[cfg(not(wasm_browser))]
            Some(ip_mapped_addrs),
            relay_map.clone(),
            net_report_config,
            metrics.net_report.clone(),
        );

        let (direct_addr_done_tx, direct_addr_done_rx) = mpsc::channel(8);
        let direct_addr_update_state = DirectAddrUpdateState::new(
            msock.clone(),
            #[cfg(not(wasm_browser))]
            port_mapper,
            Arc::new(AsyncMutex::new(net_reporter)),
            relay_map,
            direct_addr_done_tx,
        );

        let netmon_watcher = network_monitor.interface_state();

        #[cfg_attr(not(wasm_browser), allow(unused_mut))]
        let mut actor = Actor {
            msg_receiver: actor_receiver,
            msock: msock.clone(),
            periodic_re_stun_timer: new_re_stun_timer(false),
            network_monitor,
            netmon_watcher,
            direct_addr_update_state,
            network_change_sender,
            direct_addr_done_rx,
            pending_call_me_maybes: Default::default(),
            disco_receiver,
        };
        // Initialize addresses
        #[cfg(not(wasm_browser))]
        actor.update_direct_addresses(None);

        let actor_token = CancellationToken::new();
        let token = actor_token.clone();

        let actor_task = task::spawn(
            actor
                .run(token, local_addrs_watch, sender)
                .instrument(info_span!("actor")),
        );

        let actor_task = Arc::new(Mutex::new(Some(AbortOnDropHandle::new(actor_task))));

        Ok(Handle {
            msock,
            actor_task,
            endpoint,
            actor_token,
        })
    }

    /// The underlying [`quinn::Endpoint`]
    pub fn endpoint(&self) -> &quinn::Endpoint {
        &self.endpoint
    }

    /// Closes the connection.
    ///
    /// Only the first close does anything. Any later closes return nil.
    /// Polling the socket ([`AsyncUdpSocket::poll_recv`]) will return [`Poll::Pending`]
    /// indefinitely after this call.
    #[instrument(skip_all)]
    pub(crate) async fn close(&self) {
        trace!(me = ?self.public_key, "magicsock closing...");
        // Initiate closing all connections, and refuse future connections.
        self.endpoint.close(0u16.into(), b"");

        // In the history of this code, this call had been
        // - removed: https://github.com/n0-computer/iroh/pull/1753
        // - then added back in: https://github.com/n0-computer/iroh/pull/2227/files#diff-ba27e40e2986a3919b20f6b412ad4fe63154af648610ea5d9ed0b5d5b0e2d780R573
        // - then removed again: https://github.com/n0-computer/iroh/pull/3165
        // and finally added back in together with this comment.
        // So before removing this call, please consider carefully.
        // Among other things, this call tries its best to make sure that any queued close frames
        // (e.g. via the call to `endpoint.close(...)` above), are flushed out to the sockets
        // *and acknowledged* (or time out with the "probe timeout" of usually 3 seconds).
        // This allows the other endpoints for these connections to be notified to release
        // their resources, or - depending on the protocol - that all data was received.
        // With the current quinn API, this is the only way to ensure protocol code can use
        // connection close codes, and close the endpoint properly.
        // If this call is skipped, then connections that protocols close just shortly before the
        // call to `Endpoint::close` will in most cases cause connection time-outs on remote ends.
        self.endpoint.wait_idle().await;

        if self.msock.is_closed() {
            return;
        }
        self.msock.closing.store(true, Ordering::Relaxed);
        self.actor_token.cancel();

        // MutexGuard is not held across await points
        let task = self.actor_task.lock().expect("poisoned").take();
        if let Some(task) = task {
            // give the tasks a moment to shutdown cleanly
            let shutdown_done = time::timeout(Duration::from_millis(100), async move {
                if let Err(err) = task.await {
                    warn!("unexpected error in task shutdown: {:?}", err);
                }
            })
            .await;
            match shutdown_done {
                Ok(_) => trace!("tasks finished in time, shutdown complete"),
                Err(time::Elapsed { .. }) => {
                    // Dropping the task will abort itt
                    warn!("tasks didn't finish in time, aborting");
                }
            }
        }

        self.msock.closed.store(true, Ordering::SeqCst);

        trace!("magicsock closed");
    }
}

fn default_quic_client_config() -> rustls::ClientConfig {
    // create a client config for the endpoint to use for QUIC address discovery
    let root_store =
        rustls::RootCertStore::from_iter(webpki_roots::TLS_SERVER_ROOTS.iter().cloned());
    rustls::client::ClientConfig::builder_with_provider(Arc::new(
        rustls::crypto::ring::default_provider(),
    ))
    .with_safe_default_protocol_versions()
    .expect("ring supports these")
    .with_root_certificates(root_store)
    .with_no_client_auth()
}

#[derive(Debug)]
struct DiscoState {
    /// Encryption key for this endpoint.
    secret_encryption_key: crypto_box::SecretKey,
    /// The state for an active DiscoKey.
    secrets: Mutex<HashMap<PublicKey, SharedSecret>>,
    /// Disco (ping) queue
    sender: mpsc::Sender<(SendAddr, PublicKey, disco::Message)>,
}

impl DiscoState {
    fn new(
        secret_encryption_key: crypto_box::SecretKey,
    ) -> (Self, mpsc::Receiver<(SendAddr, PublicKey, disco::Message)>) {
        let (disco_sender, disco_receiver) = mpsc::channel(256);

        (
            Self {
                secret_encryption_key,
                secrets: Default::default(),
                sender: disco_sender,
            },
            disco_receiver,
        )
    }

    fn try_send(&self, dst: SendAddr, endpoint_id: PublicKey, msg: disco::Message) -> bool {
        self.sender.try_send((dst, endpoint_id, msg)).is_ok()
    }

    fn encode_and_seal(
        &self,
        this_endpoint_id: EndpointId,
        other_endpoint_id: EndpointId,
        msg: &disco::Message,
    ) -> Bytes {
        let mut seal = msg.as_bytes();
        self.get_secret(other_endpoint_id, |secret| secret.seal(&mut seal));
        disco::encode_message(&this_endpoint_id, seal).into()
    }

    fn unseal_and_decode(
        &self,
        endpoint_id: PublicKey,
        sealed_box: &[u8],
    ) -> Result<disco::Message, DiscoBoxError> {
        let mut sealed_box = sealed_box.to_vec();
        self.get_secret(endpoint_id, |secret| secret.open(&mut sealed_box))
            .map_err(|source| e!(DiscoBoxError::Open { source }))?;
        disco::Message::from_bytes(&sealed_box)
            .map_err(|source| e!(DiscoBoxError::Parse { source }))
    }

    fn get_secret<F, T>(&self, endpoint_id: PublicKey, cb: F) -> T
    where
        F: FnOnce(&mut SharedSecret) -> T,
    {
        let mut inner = self.secrets.lock().expect("poisoned");
        let x = inner.entry(endpoint_id).or_insert_with(|| {
            let public_key = public_ed_box(&endpoint_id);
            SharedSecret::new(&self.secret_encryption_key, &public_key)
        });
        cb(x)
    }
}

#[allow(missing_docs)]
#[add_meta]
#[derive(Error)]
#[non_exhaustive]
enum DiscoBoxError {
    #[display("Failed to open crypto box")]
    Open { source: DecryptionError },
    #[display("Failed to parse disco message")]
    Parse { source: disco::ParseError },
}

#[derive(Debug)]
struct MagicUdpSocket {
    socket: Arc<MagicSock>,
    transports: Transports,
}

impl AsyncUdpSocket for MagicUdpSocket {
    fn create_sender(&self) -> Pin<Box<dyn quinn::UdpSender>> {
        Box::pin(self.transports.create_sender(self.socket.clone()))
    }

    /// NOTE: Receiving on a closed socket will return [`Poll::Pending`] indefinitely.
    fn poll_recv(
        &mut self,
        cx: &mut Context,
        bufs: &mut [io::IoSliceMut<'_>],
        metas: &mut [quinn_udp::RecvMeta],
    ) -> Poll<io::Result<usize>> {
        self.transports.poll_recv(cx, bufs, metas, &self.socket)
    }

    #[cfg(not(wasm_browser))]
    fn local_addr(&self) -> io::Result<SocketAddr> {
        let addrs: Vec<_> = self
            .transports
            .local_addrs()
            .into_iter()
            .filter_map(|addr| {
                let addr: SocketAddr = addr.into_socket_addr()?;
                Some(addr)
            })
            .collect();

        if let Some(addr) = addrs.iter().find(|addr| addr.is_ipv6()) {
            return Ok(*addr);
        }
        if let Some(SocketAddr::V4(addr)) = addrs.first() {
            // Pretend to be IPv6, because our `MappedAddr`s need to be IPv6.
            let ip = addr.ip().to_ipv6_mapped().into();
            return Ok(SocketAddr::new(ip, addr.port()));
        }

        Err(io::Error::other("no valid address available"))
    }

    #[cfg(wasm_browser)]
    fn local_addr(&self) -> io::Result<SocketAddr> {
        // Again, we need to pretend we're IPv6, because of our `MappedAddr`s.
        Ok(SocketAddr::new(std::net::Ipv6Addr::LOCALHOST.into(), 0))
    }

    fn max_receive_segments(&self) -> usize {
        self.transports.max_receive_segments()
    }

    fn may_fragment(&self) -> bool {
        self.transports.may_fragment()
    }
}

#[derive(Debug)]
enum ActorMessage {
    EndpointPingExpired(usize, TransactionId),
    NetworkChange,
    ScheduleDirectAddrUpdate(UpdateReason, Option<(EndpointId, RelayUrl)>),
    RelayMapChange,
    #[cfg(test)]
    ForceNetworkChange(bool),
}

struct Actor {
    msock: Arc<MagicSock>,
    msg_receiver: mpsc::Receiver<ActorMessage>,
    /// When set, is an AfterFunc timer that will call MagicSock::do_periodic_stun.
    periodic_re_stun_timer: time::Interval,

    network_monitor: netmon::Monitor,
    netmon_watcher: n0_watcher::Direct<netmon::State>,
    network_change_sender: transports::NetworkChangeSender,
    /// Indicates the direct addr update state.
    direct_addr_update_state: DirectAddrUpdateState,
    direct_addr_done_rx: mpsc::Receiver<()>,

    /// List of CallMeMaybe disco messages that should be sent out after
    /// the next endpoint update completes
    pending_call_me_maybes: HashMap<PublicKey, RelayUrl>,
    disco_receiver: mpsc::Receiver<(SendAddr, PublicKey, disco::Message)>,
}

#[cfg(not(wasm_browser))]
fn bind_ip(
    addr_v4: SocketAddrV4,
    addr_v6: Option<SocketAddrV6>,
    metrics: &EndpointMetrics,
) -> io::Result<(Vec<IpTransport>, portmapper::Client)> {
    let port_mapper =
        portmapper::Client::with_metrics(Default::default(), metrics.portmapper.clone());

    let v4 = Arc::new(bind_with_fallback(SocketAddr::V4(addr_v4))?);
    let ip4_port = v4.local_addr()?.port();
    let ip6_port = ip4_port.checked_add(1).unwrap_or(ip4_port - 1);

    let addr_v6 =
        addr_v6.unwrap_or_else(|| SocketAddrV6::new(Ipv6Addr::UNSPECIFIED, ip6_port, 0, 0));

    let v6 = match bind_with_fallback(SocketAddr::V6(addr_v6)) {
        Ok(sock) => Some(Arc::new(sock)),
        Err(err) => {
            info!("bind ignoring IPv6 bind failure: {:?}", err);
            None
        }
    };

    let port = v4.local_addr().map_or(0, |p| p.port());

    let mut ip = vec![IpTransport::new(
        addr_v4.into(),
        v4,
        metrics.magicsock.clone(),
    )];
    if let Some(v6) = v6 {
        ip.push(IpTransport::new(
            addr_v6.into(),
            v6,
            metrics.magicsock.clone(),
        ))
    }

    // NOTE: we can end up with a zero port if `netwatch::UdpSocket::socket_addr` fails
    match port.try_into() {
        Ok(non_zero_port) => {
            port_mapper.update_local_port(non_zero_port);
        }
        Err(_zero_port) => debug!("Skipping port mapping with zero local port"),
    }

    Ok((ip, port_mapper))
}

impl Actor {
    async fn run(
        mut self,
        shutdown_token: CancellationToken,
        mut watcher: impl Watcher<Value = Vec<transports::Addr>> + Send + Sync,
        sender: UdpSender,
    ) {
        // Setup network monitoring
        let mut current_netmon_state = self.netmon_watcher.get();

        #[cfg(not(wasm_browser))]
        let mut direct_addr_heartbeat_timer = time::interval(HEARTBEAT_INTERVAL);

        #[cfg(not(wasm_browser))]
        let mut portmap_watcher = self
            .direct_addr_update_state
            .port_mapper
            .watch_external_address();

        let mut receiver_closed = false;
        #[cfg_attr(wasm_browser, allow(unused_mut))]
        let mut portmap_watcher_closed = false;

        let mut net_report_watcher = self.msock.net_report.watch();

        // ensure we are doing an initial publish of our addresses
        self.msock.publish_my_addr();

        loop {
            self.msock.metrics.magicsock.actor_tick_main.inc();
            #[cfg(not(wasm_browser))]
            let portmap_watcher_changed = portmap_watcher.changed();
            #[cfg(wasm_browser)]
            let portmap_watcher_changed = n0_future::future::pending();

            #[cfg(not(wasm_browser))]
            let direct_addr_heartbeat_timer_tick = direct_addr_heartbeat_timer.tick();
            #[cfg(wasm_browser)]
            let direct_addr_heartbeat_timer_tick = n0_future::future::pending();

            tokio::select! {
                _ = shutdown_token.cancelled() => {
                    debug!("shutting down");
                    return;
                }
                msg = self.msg_receiver.recv(), if !receiver_closed => {
                    let Some(msg) = msg else {
                        trace!("tick: magicsock receiver closed");
                        self.msock.metrics.magicsock.actor_tick_other.inc();

                        receiver_closed = true;
                        continue;
                    };

                    trace!(?msg, "tick: msg");
                    self.msock.metrics.magicsock.actor_tick_msg.inc();
                    self.handle_actor_message(msg).await;
                }
                tick = self.periodic_re_stun_timer.tick() => {
                    trace!("tick: re_stun {:?}", tick);
                    self.msock.metrics.magicsock.actor_tick_re_stun.inc();
                    self.re_stun(UpdateReason::Periodic);
                }
                new_addr = watcher.updated() => {
                    match new_addr {
                        Ok(addrs) => {
                            if !addrs.is_empty() {
                                trace!(?addrs, "local addrs");
                                self.msock.publish_my_addr();
                            }
                        }
                        Err(_) => {
                            warn!("local addr watcher stopped");
                        }
                    }
                }
                report = net_report_watcher.updated() => {
                    match report {
                        Ok((report, _)) => {
                            self.handle_net_report_report(report);
                            #[cfg(not(wasm_browser))]
                            {
                                self.periodic_re_stun_timer = new_re_stun_timer(true);
                            }
                        }
                        Err(_) => {
                            warn!("net report watcher stopped");
                        }
                    }
                }
                reason = self.direct_addr_done_rx.recv() => {
                    match reason {
                        Some(()) => {
                            // check if a new run needs to be scheduled
                            let state = self.netmon_watcher.get();
                            self.direct_addr_update_state.try_run(state.into());
                        }
                        None => {
                            warn!("direct addr watcher died");
                        }
                    }
                }
                change = portmap_watcher_changed, if !portmap_watcher_closed => {
                    #[cfg(not(wasm_browser))]
                    {
                        if change.is_err() {
                            trace!("tick: portmap watcher closed");
                            self.msock.metrics.magicsock.actor_tick_other.inc();

                            portmap_watcher_closed = true;
                            continue;
                        }

                        trace!("tick: portmap changed");
                        self.msock.metrics.magicsock.actor_tick_portmap_changed.inc();
                        let new_external_address = *portmap_watcher.borrow();
                        debug!("external address updated: {new_external_address:?}");
                        self.re_stun(UpdateReason::PortmapUpdated);
                    }
                    #[cfg(wasm_browser)]
                    let _unused_in_browsers = change;
                },
                _ = direct_addr_heartbeat_timer_tick => {
                    #[cfg(not(wasm_browser))]
                    {
                        trace!(
                            "tick: direct addr heartbeat {} direct addrs",
                            self.msock.endpoint_map.endpoint_count(),
                        );
                        self.msock.metrics.magicsock.actor_tick_direct_addr_heartbeat.inc();
                        // TODO: this might trigger too many packets at once, pace this

                        self.msock.endpoint_map.prune_inactive();
                        let have_v6 = self.netmon_watcher.clone().get().have_v6;
                        let msgs = self.msock.endpoint_map.endpoints_stayin_alive(have_v6);
                        self.handle_ping_actions(&sender, msgs).await;
                    }
                }
                state = self.netmon_watcher.updated() => {
                    let Ok(state) = state else {
                        trace!("tick: link change receiver closed");
                        self.msock.metrics.magicsock.actor_tick_other.inc();
                        continue;
                    };
                    let is_major = state.is_major_change(&current_netmon_state);
                    event!(
                        target: "iroh::_events::link_change",
                        Level::DEBUG,
                        ?state,
                        is_major
                    );
                    current_netmon_state = state;
                    self.msock.metrics.magicsock.actor_link_change.inc();
                    self.handle_network_change(is_major).await;
                }
                Some((dst, dst_key, msg)) = self.disco_receiver.recv() => {
                    if let Err(err) = self.msock.send_disco_message(&sender, dst.clone(), dst_key, msg).await {
                        warn!(%dst, endpoint = %dst_key.fmt_short(), ?err, "failed to send disco message (UDP)");
                    }
                }
            }
        }
    }

    async fn handle_network_change(&mut self, is_major: bool) {
        debug!(is_major, "link change detected");

        if is_major {
            if let Err(err) = self.network_change_sender.rebind() {
                warn!("failed to rebind transports: {err:?}");
            }

            #[cfg(not(wasm_browser))]
            self.msock.dns_resolver.reset().await;
            self.re_stun(UpdateReason::LinkChangeMajor);
            self.reset_endpoint_states();
        } else {
            self.re_stun(UpdateReason::LinkChangeMinor);
        }
    }

    fn handle_relay_map_change(&mut self) {
        self.re_stun(UpdateReason::RelayMapChange);
    }

    fn re_stun(&mut self, why: UpdateReason) {
        let state = self.netmon_watcher.get();
        self.direct_addr_update_state
            .schedule_run(why, state.into());
    }

    #[instrument(skip_all)]
    async fn handle_ping_actions(&mut self, sender: &UdpSender, msgs: Vec<PingAction>) {
        if let Err(err) = self.msock.send_ping_actions(sender, msgs).await {
            warn!("Failed to send ping actions: {err:#}");
        }
    }

    /// Processes an incoming actor message.
    ///
    /// Returns `true` if it was a shutdown.
    async fn handle_actor_message(&mut self, msg: ActorMessage) {
        match msg {
            ActorMessage::EndpointPingExpired(id, txid) => {
                self.msock.endpoint_map.notify_ping_timeout(
                    id,
                    txid,
                    &self.msock.metrics.magicsock,
                );
            }
            ActorMessage::NetworkChange => {
                self.network_monitor.network_change().await.ok();
            }
            ActorMessage::ScheduleDirectAddrUpdate(why, data) => {
                if let Some((endpoint, url)) = data {
                    self.pending_call_me_maybes.insert(endpoint, url);
                }
                let state = self.netmon_watcher.get();
                self.direct_addr_update_state
                    .schedule_run(why, state.into());
            }
            ActorMessage::RelayMapChange => {
                self.handle_relay_map_change();
            }
            #[cfg(test)]
            ActorMessage::ForceNetworkChange(is_major) => {
                self.handle_network_change(is_major).await;
            }
        }
    }

    /// Updates the direct addresses of this magic socket.
    ///
    /// Updates the [`DiscoveredDirectAddrs`] of this [`MagicSock`] with the current set of
    /// direct addresses from:
    ///
    /// - The portmapper.
    /// - A net_report report.
    /// - The local interfaces IP addresses.
    #[cfg(not(wasm_browser))]
    fn update_direct_addresses(&mut self, net_report_report: Option<&net_report::Report>) {
        let portmap_watcher = self
            .direct_addr_update_state
            .port_mapper
            .watch_external_address();

        // We only want to have one DirectAddr for each SocketAddr we have.  So we store
        // this as a map of SocketAddr -> DirectAddrType.  At the end we will construct a
        // DirectAddr from each entry.
        let mut addrs: BTreeMap<SocketAddr, DirectAddrType> = BTreeMap::new();

        // First add PortMapper provided addresses.
        let maybe_port_mapped = *portmap_watcher.borrow();
        if let Some(portmap_ext) = maybe_port_mapped.map(SocketAddr::V4) {
            addrs
                .entry(portmap_ext)
                .or_insert(DirectAddrType::Portmapped);
        }

        // Next add STUN addresses from the net_report report.
        if let Some(net_report_report) = net_report_report {
            if let Some(global_v4) = net_report_report.global_v4 {
                addrs.entry(global_v4.into()).or_insert(DirectAddrType::Qad);

                // If they're behind a hard NAT and are using a fixed
                // port locally, assume they might've added a static
                // port mapping on their router to the same explicit
                // port that we are running with. Worst case it's an invalid candidate mapping.
                let port = self.msock.ip_bind_addrs().iter().find_map(|addr| {
                    if addr.port() != 0 {
                        Some(addr.port())
                    } else {
                        None
                    }
                });

                if let Some(port) = port {
                    if net_report_report
                        .mapping_varies_by_dest()
                        .unwrap_or_default()
                    {
                        let mut addr = global_v4;
                        addr.set_port(port);
                        addrs
                            .entry(addr.into())
                            .or_insert(DirectAddrType::Qad4LocalPort);
                    }
                }
            }
            if let Some(global_v6) = net_report_report.global_v6 {
                addrs.entry(global_v6.into()).or_insert(DirectAddrType::Qad);
            }
        }

        self.collect_local_addresses(&mut addrs);

        // Finally create and store store all these direct addresses and send any
        // queued call-me-maybe messages.
        self.msock.store_direct_addresses(
            addrs
                .iter()
                .map(|(addr, typ)| DirectAddr {
                    addr: *addr,
                    typ: *typ,
                })
                .collect(),
        );
        self.send_queued_call_me_maybes();
    }

    #[cfg(not(wasm_browser))]
    fn collect_local_addresses(&mut self, addrs: &mut BTreeMap<SocketAddr, DirectAddrType>) {
        // Matches the addresses that have been bound vs the requested ones.
        let local_addrs: Vec<(SocketAddr, SocketAddr)> = self
            .msock
            .ip_bind_addrs()
            .iter()
            .copied()
            .zip(self.msock.ip_local_addrs())
            .collect();

        // Do we listen on any IPv4 unspecified address?
        let has_ipv4_unspecified = local_addrs.iter().find_map(|(_, a)| {
            if a.is_ipv4() && a.ip().is_unspecified() {
                Some(a.port())
            } else {
                None
            }
        });
        // Do we listen on any IPv6 unspecified address?
        let has_ipv6_unspecified = local_addrs.iter().find_map(|(_, a)| {
            if a.is_ipv6() && a.ip().is_unspecified() {
                Some(a.port())
            } else {
                None
            }
        });

        // If a socket is bound to the unspecified address, create SocketAddrs for
        // each local IP address by pairing it with the port the socket is bound on.
        if local_addrs
            .iter()
            .any(|(_, local)| local.ip().is_unspecified())
        {
            let LocalAddresses {
                regular: mut ips,
                loopback,
            } = self.netmon_watcher.get().local_addresses;
            if ips.is_empty() && addrs.is_empty() {
                // Include loopback addresses only if there are no other interfaces
                // or public addresses, this allows testing offline.
                ips = loopback;
            }

            for ip in ips {
                let port_if_unspecified = match ip {
                    IpAddr::V4(_) => has_ipv4_unspecified,
                    IpAddr::V6(_) => has_ipv6_unspecified,
                };
                if let Some(port) = port_if_unspecified {
                    let addr = SocketAddr::new(ip, port);
                    addrs.entry(addr).or_insert(DirectAddrType::Local);
                }
            }
        }

        // If a socket is bound to a specific address, add it.
        for (bound, local) in local_addrs {
            if !bound.ip().is_unspecified() {
                addrs.entry(local).or_insert(DirectAddrType::Local);
            }
        }
    }

    fn send_queued_call_me_maybes(&mut self) {
        let msg = self.msock.direct_addrs.to_call_me_maybe_message();
        let msg = disco::Message::CallMeMaybe(msg);
        // allocate, to minimize locking duration

        for (public_key, url) in self.pending_call_me_maybes.drain() {
            if !self
                .msock
                .disco
                .try_send(SendAddr::Relay(url), public_key, msg.clone())
            {
                warn!(endpoint = %public_key.fmt_short(), "relay channel full, dropping call-me-maybe");
            }
        }
    }

    fn handle_net_report_report(&mut self, mut report: Option<net_report::Report>) {
        if let Some(ref mut r) = report {
            self.msock.ipv6_reported.store(r.udp_v6, Ordering::Relaxed);
            if r.preferred_relay.is_none() {
                if let Some(my_relay) = self.msock.my_relay() {
                    r.preferred_relay.replace(my_relay);
                }
            }

            // Notify all transports
            self.network_change_sender.on_network_change(r);
        }

        #[cfg(not(wasm_browser))]
        self.update_direct_addresses(report.as_ref());
    }

    /// Resets the preferred address for all endpoints.
    /// This is called when connectivity changes enough that we no longer trust the old routes.
    #[instrument(skip_all)]
    fn reset_endpoint_states(&mut self) {
        self.msock
            .endpoint_map
            .reset_endpoint_states(&self.msock.metrics.magicsock)
    }
}

fn new_re_stun_timer(initial_delay: bool) -> time::Interval {
    // Pick a random duration between 20 and 26 seconds (just under 30s,
    // a common UDP NAT timeout on Linux,etc)
    let mut rng = rand::rng();
    let d: Duration = rng.random_range(Duration::from_secs(20)..=Duration::from_secs(26));
    if initial_delay {
        debug!("scheduling periodic_stun to run in {}s", d.as_secs());
        time::interval_at(time::Instant::now() + d, d)
    } else {
        debug!(
            "scheduling periodic_stun to run immediately and in {}s",
            d.as_secs()
        );
        time::interval(d)
    }
}

#[cfg(not(wasm_browser))]
fn bind_with_fallback(mut addr: SocketAddr) -> io::Result<UdpSocket> {
    debug!(%addr, "binding");

    // First try binding a preferred port, if specified
    match UdpSocket::bind_full(addr) {
        Ok(socket) => {
            let local_addr = socket.local_addr()?;
            debug!(%addr, %local_addr, "successfully bound");
            return Ok(socket);
        }
        Err(err) => {
            debug!(%addr, "failed to bind: {err:#}");
            // If that was already the fallback port, then error out
            if addr.port() == 0 {
                return Err(err);
            }
        }
    }

    // Otherwise, try binding with port 0
    addr.set_port(0);
    UdpSocket::bind_full(addr)
}

/// The discovered direct addresses of this [`MagicSock`].
///
/// These are all the [`DirectAddr`]s that this [`MagicSock`] is aware of for itself.
/// They include all locally bound ones as well as those discovered by other mechanisms like
/// QAD.
#[derive(derive_more::Debug, Clone, Default)]
struct DiscoveredDirectAddrs {
    /// The last set of discovered direct addresses.
    addrs: Watchable<BTreeSet<DirectAddr>>,

    /// The last time the direct addresses were updated, even if there was no change.
    ///
    /// This is only ever None at startup.
    updated_at: Arc<RwLock<Option<Instant>>>,
}

impl DiscoveredDirectAddrs {
    /// Updates the direct addresses, returns `true` if they changed, `false` if not.
    fn update(&self, addrs: BTreeSet<DirectAddr>) -> bool {
        *self.updated_at.write().expect("poisoned") = Some(Instant::now());
        let updated = self.addrs.set(addrs).is_ok();
        if updated {
            event!(
                target: "iroh::_events::direct_addrs",
                Level::DEBUG,
                addrs = ?self.addrs.get(),
            );
        }
        updated
    }

    fn sockaddrs(&self) -> impl Iterator<Item = SocketAddr> {
        self.addrs.get().into_iter().map(|da| da.addr)
    }

    /// Whether the direct addr information is considered "fresh".
    ///
    /// If not fresh you should probably update the direct addresses before using this info.
    ///
    /// Returns `Ok(())` if fresh enough and `Err(elapsed)` if not fresh enough.
    /// `elapsed` is the time elapsed since the direct addresses were last updated.
    ///
    /// If there is no direct address information `Err(Duration::ZERO)` is returned.
    fn fresh_enough(&self) -> Result<(), Duration> {
        match *self.updated_at.read().expect("poisoned") {
            None => Err(Duration::ZERO),
            Some(time) => {
                let elapsed = time.elapsed();
                if elapsed <= ENDPOINTS_FRESH_ENOUGH_DURATION {
                    Ok(())
                } else {
                    Err(elapsed)
                }
            }
        }
    }

    fn to_call_me_maybe_message(&self) -> disco::CallMeMaybe {
        let my_numbers = self.addrs.get().into_iter().map(|da| da.addr).collect();
        disco::CallMeMaybe { my_numbers }
    }
}

/// The fake address used by the QUIC layer to address an endpoint.
///
/// You can consider this as nothing more than a lookup key for an endpoint the [`MagicSock`] knows
/// about.
///
/// [`MagicSock`] can reach an endpoint by several real socket addresses, or maybe even via the relay
/// endpoint.  The QUIC layer however needs to address an endpoint by a stable [`SocketAddr`] so
/// that normal socket APIs can function.  Thus when a new endpoint is introduced to a [`MagicSock`]
/// it is given a new fake address.  This is the type of that address.
///
/// It is but a newtype.  And in our QUIC-facing socket APIs like [`AsyncUdpSocket`] it
/// comes in as the inner [`Ipv6Addr`], in those interfaces we have to be careful to do
/// the conversion to this type.
#[derive(Debug, Copy, Clone, PartialEq, Eq, Hash)]
pub(crate) struct EndpointIdMappedAddr(Ipv6Addr);

/// Can occur when converting a [`SocketAddr`] to an [`EndpointIdMappedAddr`]
#[add_meta]
#[derive(Error)]
#[display("Failed to convert")]
pub struct EndpointIdMappedAddrError;

/// Counter to always generate unique addresses for [`EndpointIdMappedAddr`].
static ENDPOINT_ID_ADDR_COUNTER: AtomicU64 = AtomicU64::new(1);

impl EndpointIdMappedAddr {
    /// The Prefix/L of our Unique Local Addresses.
    const ADDR_PREFIXL: u8 = 0xfd;
    /// The Global ID used in our Unique Local Addresses.
    const ADDR_GLOBAL_ID: [u8; 5] = [21, 7, 10, 81, 11];
    /// The Subnet ID used in our Unique Local Addresses.
    const ADDR_SUBNET: [u8; 2] = [0; 2];

    /// The dummy port used for all [`EndpointIdMappedAddr`]s.
    const ENDPOINT_ID_MAPPED_PORT: u16 = 12345;

    /// Generates a globally unique fake UDP address.
    ///
    /// This generates and IPv6 Unique Local Address according to RFC 4193.
    pub(crate) fn generate() -> Self {
        let mut addr = [0u8; 16];
        addr[0] = Self::ADDR_PREFIXL;
        addr[1..6].copy_from_slice(&Self::ADDR_GLOBAL_ID);
        addr[6..8].copy_from_slice(&Self::ADDR_SUBNET);

        let counter = ENDPOINT_ID_ADDR_COUNTER.fetch_add(1, Ordering::Relaxed);
        addr[8..16].copy_from_slice(&counter.to_be_bytes());

        Self(Ipv6Addr::from(addr))
    }

    /// Returns a consistent [`SocketAddr`] for the [`EndpointIdMappedAddr`].
    ///
    /// This socket address does not have a routable IP address.
    ///
    /// This uses a made-up port number, since the port does not play a role in looking up
    /// the endpoint in the [`EndpointMap`].  This socket address is only to be used to pass into
    /// Quinn.
    pub(crate) fn private_socket_addr(&self) -> SocketAddr {
        SocketAddr::new(IpAddr::from(self.0), Self::ENDPOINT_ID_MAPPED_PORT)
    }
}

impl TryFrom<Ipv6Addr> for EndpointIdMappedAddr {
    type Error = EndpointIdMappedAddrError;

    fn try_from(value: Ipv6Addr) -> Result<Self, Self::Error> {
        let octets = value.octets();
        if octets[0] == Self::ADDR_PREFIXL
            && octets[1..6] == Self::ADDR_GLOBAL_ID
            && octets[6..8] == Self::ADDR_SUBNET
        {
            return Ok(Self(value));
        }
        Err(e!(EndpointIdMappedAddrError))
    }
}

impl std::fmt::Display for EndpointIdMappedAddr {
    fn fmt(&self, f: &mut std::fmt::Formatter) -> std::fmt::Result {
        write!(f, "EndpointIdMappedAddr({})", self.0)
    }
}

fn disco_message_sent(msg: &disco::Message, metrics: &MagicsockMetrics) {
    match msg {
        disco::Message::Ping(_) => {
            metrics.sent_disco_ping.inc();
        }
        disco::Message::Pong(_) => {
            metrics.sent_disco_pong.inc();
        }
        disco::Message::CallMeMaybe(_) => {
            metrics.sent_disco_call_me_maybe.inc();
        }
    }
}

/// A *direct address* on which an iroh-endpoint might be contactable.
///
/// Direct addresses are UDP socket addresses on which an iroh endpoint could potentially be
/// contacted.  These can come from various sources depending on the network topology of the
/// iroh endpoint, see [`DirectAddrType`] for the several kinds of sources.
#[derive(Debug, Clone, PartialEq, Eq, Hash, PartialOrd, Ord)]
pub struct DirectAddr {
    /// The address.
    pub addr: SocketAddr,
    /// The origin of this direct address.
    pub typ: DirectAddrType,
}

/// The type of direct address.
///
/// These are the various sources or origins from which an iroh endpoint might have found a
/// possible [`DirectAddr`].
#[derive(Debug, Clone, Copy, PartialEq, Eq, Hash, PartialOrd, Ord)]
pub enum DirectAddrType {
    /// Not yet determined..
    Unknown,
    /// A locally bound socket address.
    Local,
    /// Public internet address discovered via QAD.
    ///
    /// When possible an iroh endpoint will perform QAD to discover which is the address
    /// from which it sends data on the public internet.  This can be different from locally
    /// bound addresses when the endpoint is on a local network which performs NAT or similar.
    Qad,
    /// An address assigned by the router using port mapping.
    ///
    /// When possible an iroh endpoint will request a port mapping from the local router to
    /// get a publicly routable direct address.
    Portmapped,
    /// Hard NAT: QAD'ed IPv4 address + local fixed port.
    ///
    /// It is possible to configure iroh to bound to a specific port and independently
    /// configure the router to forward this port to the iroh endpoint.  This indicates a
    /// situation like this, which still uses QAD to discover the public address.
    Qad4LocalPort,
}

impl Display for DirectAddrType {
    fn fmt(&self, f: &mut std::fmt::Formatter<'_>) -> std::fmt::Result {
        match self {
            DirectAddrType::Unknown => write!(f, "?"),
            DirectAddrType::Local => write!(f, "local"),
            DirectAddrType::Qad => write!(f, "qad"),
            DirectAddrType::Portmapped => write!(f, "portmap"),
            DirectAddrType::Qad4LocalPort => write!(f, "qad4localport"),
        }
    }
}

#[cfg(test)]
mod tests {
    use std::{collections::BTreeSet, net::SocketAddr, sync::Arc, time::Duration};

    use data_encoding::HEXLOWER;
<<<<<<< HEAD
    use iroh_base::{EndpointAddr, EndpointId, PublicKey};
    use n0_error::{Result, StdResultExt};
=======
    use iroh_base::{EndpointAddr, EndpointId, PublicKey, TransportAddr};
>>>>>>> 45e1f489
    use n0_future::{StreamExt, time};
    use n0_watcher::Watcher;
    use quinn::ServerConfig;
    use rand::{CryptoRng, Rng, RngCore, SeedableRng};
    use tokio::task::JoinSet;
    use tokio_util::task::AbortOnDropHandle;
    use tracing::{Instrument, error, info, info_span, instrument};
    use tracing_test::traced_test;

    use super::{EndpointIdMappedAddr, Options};
    use crate::{
        Endpoint, RelayMap, RelayMode, SecretKey,
        dns::DnsResolver,
        endpoint::{PathSelection, Source},
        magicsock::{Handle, MagicSock, endpoint_map},
        tls::{self, DEFAULT_MAX_TLS_TICKETS},
    };

    const ALPN: &[u8] = b"n0/test/1";

    fn default_options<R: CryptoRng + ?Sized>(rng: &mut R) -> Options {
        let secret_key = SecretKey::generate(rng);
        let server_config = make_default_server_config(&secret_key);
        Options {
            addr_v4: None,
            addr_v6: None,
            secret_key,
            relay_map: RelayMap::empty(),
            proxy_url: None,
            dns_resolver: DnsResolver::new(),
            server_config,
            #[cfg(any(test, feature = "test-utils"))]
            insecure_skip_relay_cert_verify: false,
            #[cfg(any(test, feature = "test-utils"))]
            path_selection: PathSelection::default(),
            discovery_user_data: None,
            metrics: Default::default(),
        }
    }

    /// Generate a server config with no ALPNS and a default transport configuration
    fn make_default_server_config(secret_key: &SecretKey) -> ServerConfig {
        let quic_server_config =
            crate::tls::TlsConfig::new(secret_key.clone(), DEFAULT_MAX_TLS_TICKETS)
                .make_server_config(vec![], false);
        let mut server_config = ServerConfig::with_crypto(Arc::new(quic_server_config));
        server_config.transport_config(Arc::new(quinn::TransportConfig::default()));
        server_config
    }

    impl MagicSock {
        #[track_caller]
        pub fn add_test_addr(&self, endpoint_addr: EndpointAddr) {
            self.add_endpoint_addr(
                endpoint_addr,
                Source::NamedApp {
                    name: "test".into(),
                },
            )
            .unwrap()
        }
    }

    /// Magicsock plus wrappers for sending packets
    #[derive(Clone)]
    struct MagicStack {
        secret_key: SecretKey,
        endpoint: Endpoint,
    }

    impl MagicStack {
        async fn new<R: CryptoRng + ?Sized>(rng: &mut R, relay_mode: RelayMode) -> Self {
            let secret_key = SecretKey::generate(rng);

            let mut transport_config = quinn::TransportConfig::default();
            transport_config.max_idle_timeout(Some(Duration::from_secs(10).try_into().unwrap()));

            let endpoint = Endpoint::empty_builder(relay_mode)
                .secret_key(secret_key.clone())
                .transport_config(transport_config)
                .alpns(vec![ALPN.to_vec()])
                .bind()
                .await
                .unwrap();

            Self {
                secret_key,
                endpoint,
            }
        }

        fn tracked_endpoints(&self) -> Vec<PublicKey> {
            self.endpoint
                .magic_sock()
                .list_remote_infos()
                .into_iter()
                .map(|ep| ep.endpoint_id)
                .collect()
        }

        fn public(&self) -> PublicKey {
            self.secret_key.public()
        }
    }

    /// Monitors endpoint changes and plumbs things together.
    ///
    /// This is a way of connecting endpoints without a relay server.  Whenever the local
    /// endpoints of a magic endpoint change this address is added to the other magic
    /// sockets.  This function will await until the endpoints are connected the first time
    /// before returning.
    ///
    /// When the returned drop guard is dropped, the tasks doing this updating are stopped.
    #[instrument(skip_all)]
    async fn mesh_stacks(stacks: Vec<MagicStack>) -> Result<JoinSet<()>> {
        /// Registers endpoint addresses of an endpoint to all other endpoints.
        fn update_direct_addrs(
            stacks: &[MagicStack],
            my_idx: usize,
            new_addrs: BTreeSet<SocketAddr>,
        ) {
            let me = &stacks[my_idx];
            for (i, m) in stacks.iter().enumerate() {
                if i == my_idx {
                    continue;
                }

                let addr = EndpointAddr {
                    id: me.public(),
                    addrs: new_addrs.iter().copied().map(TransportAddr::Ip).collect(),
                };
                m.endpoint.magic_sock().add_test_addr(addr);
            }
        }

        // For each endpoint, start a task which monitors its local endpoints and registers them
        // with the other endpoints as local endpoints become known.
        let mut tasks = JoinSet::new();
        for (my_idx, m) in stacks.iter().enumerate() {
            let m = m.clone();
            let stacks = stacks.clone();
            tasks.spawn(async move {
                let me = m.endpoint.id().fmt_short();
                let mut stream = m.endpoint.watch_addr().stream();
                while let Some(addr) = stream.next().await {
                    info!(%me, "conn{} endpoints update: {:?}", my_idx + 1, addr.ip_addrs().collect::<Vec<_>>());
                    update_direct_addrs(&stacks, my_idx, addr.ip_addrs().copied().collect());
                }
            });
        }

        // Wait for all endpoints to be registered with each other.
        time::timeout(Duration::from_secs(10), async move {
            let all_endpoint_ids: Vec<_> = stacks.iter().map(|ms| ms.endpoint.id()).collect();
            loop {
                let mut ready = Vec::with_capacity(stacks.len());
                for ms in stacks.iter() {
                    let endpoints = ms.tracked_endpoints();
                    let my_endpoint_id = ms.endpoint.id();
                    let all_endpoints_meshed = all_endpoint_ids
                        .iter()
                        .filter(|endpoint_id| **endpoint_id != my_endpoint_id)
                        .all(|endpoint_id| endpoints.contains(endpoint_id));
                    ready.push(all_endpoints_meshed);
                }
                if ready.iter().all(|meshed| *meshed) {
                    break;
                }
                time::sleep(Duration::from_millis(200)).await;
            }
        })
        .await
        .std_context("timeout")?;
        info!("all endpoints meshed");
        Ok(tasks)
    }

    #[instrument(skip_all, fields(me = %ep.endpoint.id().fmt_short()))]
    async fn echo_receiver(ep: MagicStack, loss: ExpectedLoss) -> Result {
        info!("accepting conn");
        let conn = ep.endpoint.accept().await.expect("no conn");

        info!("connecting");
        let conn = conn.await.std_context("connecting")?;
        info!("accepting bi");
        let (mut send_bi, mut recv_bi) = conn.accept_bi().await.std_context("accept bi")?;

        info!("reading");
        let val = recv_bi
            .read_to_end(usize::MAX)
            .await
            .std_context("read to end")?;

        info!("replying");
        for chunk in val.chunks(12) {
            send_bi.write_all(chunk).await.std_context("write all")?;
        }

        info!("finishing");
        send_bi.finish().std_context("finish")?;
        send_bi.stopped().await.std_context("stopped")?;

        let stats = conn.stats();
        info!("stats: {:#?}", stats);
        // TODO: ensure panics in this function are reported ok
        if matches!(loss, ExpectedLoss::AlmostNone) {
            assert!(
                stats.path.lost_packets < 10,
                "[receiver] should not loose many packets",
            );
        }

        info!("close");
        conn.close(0u32.into(), b"done");
        info!("wait idle");
        ep.endpoint.endpoint().wait_idle().await;

        Ok(())
    }

    #[instrument(skip_all, fields(me = %ep.endpoint.id().fmt_short()))]
    async fn echo_sender(
        ep: MagicStack,
        dest_id: PublicKey,
        msg: &[u8],
        loss: ExpectedLoss,
    ) -> Result {
        info!("connecting to {}", dest_id.fmt_short());
        let dest = EndpointAddr::new(dest_id);
        let conn = ep.endpoint.connect(dest, ALPN).await?;

        info!("opening bi");
        let (mut send_bi, mut recv_bi) = conn.open_bi().await.std_context("open bi")?;

        info!("writing message");
        send_bi.write_all(msg).await.std_context("write all")?;

        info!("finishing");
        send_bi.finish().std_context("finish")?;
        send_bi.stopped().await.std_context("stopped")?;

        info!("reading_to_end");
        let val = recv_bi
            .read_to_end(usize::MAX)
            .await
            .std_context("read to end")?;
        assert_eq!(
            val,
            msg,
            "[sender] expected {}, got {}",
            HEXLOWER.encode(msg),
            HEXLOWER.encode(&val)
        );

        let stats = conn.stats();
        info!("stats: {:#?}", stats);
        if matches!(loss, ExpectedLoss::AlmostNone) {
            assert!(
                stats.path.lost_packets < 10,
                "[sender] should not loose many packets",
            );
        }

        info!("close");
        conn.close(0u32.into(), b"done");
        info!("wait idle");
        ep.endpoint.endpoint().wait_idle().await;
        Ok(())
    }

    #[derive(Debug, Copy, Clone)]
    enum ExpectedLoss {
        AlmostNone,
        YeahSure,
    }

    /// Runs a roundtrip between the [`echo_sender`] and [`echo_receiver`].
    async fn run_roundtrip(
        sender: MagicStack,
        receiver: MagicStack,
        payload: &[u8],
        loss: ExpectedLoss,
    ) {
        let send_endpoint_id = sender.endpoint.id();
        let recv_endpoint_id = receiver.endpoint.id();
        info!("\nroundtrip: {send_endpoint_id:#} -> {recv_endpoint_id:#}");

        let receiver_task = tokio::spawn(echo_receiver(receiver, loss));
        let sender_res = echo_sender(sender, recv_endpoint_id, payload, loss).await;
        let sender_is_err = match sender_res {
            Ok(()) => false,
            Err(err) => {
                eprintln!("[sender] Error:\n{err:#?}");
                true
            }
        };
        let receiver_is_err = match receiver_task.await {
            Ok(Ok(())) => false,
            Ok(Err(err)) => {
                eprintln!("[receiver] Error:\n{err:#?}");
                true
            }
            Err(joinerr) => {
                if joinerr.is_panic() {
                    std::panic::resume_unwind(joinerr.into_panic());
                } else {
                    eprintln!("[receiver] Error:\n{joinerr:#?}");
                }
                true
            }
        };
        if sender_is_err || receiver_is_err {
            panic!("Sender or receiver errored");
        }
    }

    #[tokio::test(flavor = "multi_thread")]
    #[traced_test]
    async fn test_two_devices_roundtrip_quinn_magic() -> Result {
        let mut rng = rand_chacha::ChaCha8Rng::seed_from_u64(0u64);
        let m1 = MagicStack::new(&mut rng, RelayMode::Disabled).await;
        let m2 = MagicStack::new(&mut rng, RelayMode::Disabled).await;

        let _guard = mesh_stacks(vec![m1.clone(), m2.clone()]).await?;

        for i in 0..5 {
            info!("\n-- round {i}");
            run_roundtrip(
                m1.clone(),
                m2.clone(),
                b"hello m1",
                ExpectedLoss::AlmostNone,
            )
            .await;
            run_roundtrip(
                m2.clone(),
                m1.clone(),
                b"hello m2",
                ExpectedLoss::AlmostNone,
            )
            .await;

            info!("\n-- larger data");
            let mut data = vec![0u8; 10 * 1024];
            rng.fill_bytes(&mut data);
            run_roundtrip(m1.clone(), m2.clone(), &data, ExpectedLoss::AlmostNone).await;
            run_roundtrip(m2.clone(), m1.clone(), &data, ExpectedLoss::AlmostNone).await;
        }

        Ok(())
    }

    #[tokio::test]
    #[traced_test]
    async fn test_regression_network_change_rebind_wakes_connection_driver() -> Result {
        let mut rng = rand_chacha::ChaCha8Rng::seed_from_u64(0u64);
        let m1 = MagicStack::new(&mut rng, RelayMode::Disabled).await;
        let m2 = MagicStack::new(&mut rng, RelayMode::Disabled).await;

        println!("Net change");
        m1.endpoint.magic_sock().force_network_change(true).await;
        tokio::time::sleep(Duration::from_secs(1)).await; // wait for socket rebinding

        let _guard = mesh_stacks(vec![m1.clone(), m2.clone()]).await?;

        let _handle = AbortOnDropHandle::new(tokio::spawn({
            let endpoint = m2.endpoint.clone();
            async move {
                while let Some(incoming) = endpoint.accept().await {
                    println!("Incoming first conn!");
                    let conn = incoming.await.e()?;
                    conn.closed().await;
                }

                Ok::<_, n0_error::AnyError>(())
            }
        }));

        println!("first conn!");
        let conn = m1.endpoint.connect(m2.endpoint.addr(), ALPN).await?;
        println!("Closing first conn");
        conn.close(0u32.into(), b"bye lolz");
        conn.closed().await;
        println!("Closed first conn");

        Ok(())
    }

    #[tokio::test(flavor = "multi_thread")]
    #[traced_test]
    async fn test_two_devices_roundtrip_network_change() -> Result {
        time::timeout(
            Duration::from_secs(90),
            test_two_devices_roundtrip_network_change_impl(),
        )
        .await
        .std_context("timeout")?
    }

    /// Same structure as `test_two_devices_roundtrip_quinn_magic`, but interrupts regularly
    /// with (simulated) network changes.
    async fn test_two_devices_roundtrip_network_change_impl() -> Result {
        let mut rng = rand_chacha::ChaCha8Rng::seed_from_u64(0u64);
        let m1 = MagicStack::new(&mut rng, RelayMode::Disabled).await;
        let m2 = MagicStack::new(&mut rng, RelayMode::Disabled).await;

        let _guard = mesh_stacks(vec![m1.clone(), m2.clone()]).await?;

        let offset = |rng: &mut rand_chacha::ChaCha8Rng| {
            let delay = rng.random_range(10..=500);
            Duration::from_millis(delay)
        };
        let rounds = 5;

        // Regular network changes to m1 only.
        let m1_network_change_guard = {
            let m1 = m1.clone();
            let mut rng = rng.clone();
            let task = tokio::spawn(async move {
                loop {
                    println!("[m1] network change");
                    m1.endpoint.magic_sock().force_network_change(true).await;
                    time::sleep(offset(&mut rng)).await;
                }
            });
            AbortOnDropHandle::new(task)
        };

        for i in 0..rounds {
            println!("-- [m1 changes] round {}", i + 1);
            run_roundtrip(m1.clone(), m2.clone(), b"hello m1", ExpectedLoss::YeahSure).await;
            run_roundtrip(m2.clone(), m1.clone(), b"hello m2", ExpectedLoss::YeahSure).await;

            println!("-- [m1 changes] larger data");
            let mut data = vec![0u8; 10 * 1024];
            rng.fill_bytes(&mut data);
            run_roundtrip(m1.clone(), m2.clone(), &data, ExpectedLoss::YeahSure).await;
            run_roundtrip(m2.clone(), m1.clone(), &data, ExpectedLoss::YeahSure).await;
        }

        std::mem::drop(m1_network_change_guard);

        // Regular network changes to m2 only.
        let m2_network_change_guard = {
            let m2 = m2.clone();
            let mut rng = rng.clone();
            let task = tokio::spawn(async move {
                loop {
                    println!("[m2] network change");
                    m2.endpoint.magic_sock().force_network_change(true).await;
                    time::sleep(offset(&mut rng)).await;
                }
            });
            AbortOnDropHandle::new(task)
        };

        for i in 0..rounds {
            println!("-- [m2 changes] round {}", i + 1);
            run_roundtrip(m1.clone(), m2.clone(), b"hello m1", ExpectedLoss::YeahSure).await;
            run_roundtrip(m2.clone(), m1.clone(), b"hello m2", ExpectedLoss::YeahSure).await;

            println!("-- [m2 changes] larger data");
            let mut data = vec![0u8; 10 * 1024];
            rng.fill_bytes(&mut data);
            run_roundtrip(m1.clone(), m2.clone(), &data, ExpectedLoss::YeahSure).await;
            run_roundtrip(m2.clone(), m1.clone(), &data, ExpectedLoss::YeahSure).await;
        }

        std::mem::drop(m2_network_change_guard);

        // Regular network changes to both m1 and m2 only.
        let m1_m2_network_change_guard = {
            let m1 = m1.clone();
            let m2 = m2.clone();
            let mut rng = rng.clone();
            let task = tokio::spawn(async move {
                println!("-- [m1] network change");
                m1.endpoint.magic_sock().force_network_change(true).await;
                println!("-- [m2] network change");
                m2.endpoint.magic_sock().force_network_change(true).await;
                time::sleep(offset(&mut rng)).await;
            });
            AbortOnDropHandle::new(task)
        };

        for i in 0..rounds {
            println!("-- [m1 & m2 changes] round {}", i + 1);
            run_roundtrip(m1.clone(), m2.clone(), b"hello m1", ExpectedLoss::YeahSure).await;
            run_roundtrip(m2.clone(), m1.clone(), b"hello m2", ExpectedLoss::YeahSure).await;

            println!("-- [m1 & m2 changes] larger data");
            let mut data = vec![0u8; 10 * 1024];
            rng.fill_bytes(&mut data);
            run_roundtrip(m1.clone(), m2.clone(), &data, ExpectedLoss::YeahSure).await;
            run_roundtrip(m2.clone(), m1.clone(), &data, ExpectedLoss::YeahSure).await;
        }

        std::mem::drop(m1_m2_network_change_guard);
        Ok(())
    }

    #[tokio::test(flavor = "multi_thread")]
    #[traced_test]
    async fn test_two_devices_setup_teardown() -> Result {
        let mut rng = rand_chacha::ChaCha8Rng::seed_from_u64(0u64);
        for i in 0..10 {
            println!("-- round {i}");
            println!("setting up magic stack");
            let m1 = MagicStack::new(&mut rng, RelayMode::Disabled).await;
            let m2 = MagicStack::new(&mut rng, RelayMode::Disabled).await;

            let _guard = mesh_stacks(vec![m1.clone(), m2.clone()]).await?;

            println!("closing endpoints");
            let msock1 = m1.endpoint.magic_sock();
            let msock2 = m2.endpoint.magic_sock();
            m1.endpoint.close().await;
            m2.endpoint.close().await;

            assert!(msock1.msock.is_closed());
            assert!(msock2.msock.is_closed());
        }
        Ok(())
    }

    #[tokio::test]
    #[traced_test]
    async fn test_direct_addresses() {
        let mut rng = rand_chacha::ChaCha8Rng::seed_from_u64(0u64);
        let ms = Handle::new(default_options(&mut rng)).await.unwrap();

        // See if we can get endpoints.
        let eps0 = ms.ip_addrs().get();
        println!("{eps0:?}");
        assert!(!eps0.is_empty());

        // Getting the endpoints again immediately should give the same results.
        let eps1 = ms.ip_addrs().get();
        println!("{eps1:?}");
        assert_eq!(eps0, eps1);
    }

    /// Creates a new [`quinn::Endpoint`] hooked up to a [`MagicSock`].
    ///
    /// This is without involving [`crate::endpoint::Endpoint`].  The socket will accept
    /// connections using [`ALPN`].
    ///
    /// Use [`magicsock_connect`] to establish connections.
    #[instrument(name = "ep", skip_all, fields(me = %secret_key.public().fmt_short()))]
    async fn magicsock_ep(secret_key: SecretKey) -> Result<Handle> {
        let quic_server_config = tls::TlsConfig::new(secret_key.clone(), DEFAULT_MAX_TLS_TICKETS)
            .make_server_config(vec![ALPN.to_vec()], true);
        let mut server_config = ServerConfig::with_crypto(Arc::new(quic_server_config));
        server_config.transport_config(Arc::new(quinn::TransportConfig::default()));

        let dns_resolver = DnsResolver::new();
        let opts = Options {
            addr_v4: None,
            addr_v6: None,
            secret_key: secret_key.clone(),
            relay_map: RelayMap::empty(),
            discovery_user_data: None,
            dns_resolver,
            proxy_url: None,
            server_config,
            insecure_skip_relay_cert_verify: false,
            path_selection: PathSelection::default(),
            metrics: Default::default(),
        };
        let msock = MagicSock::spawn(opts).await?;
        Ok(msock)
    }

    /// Connects from `ep` returned by [`magicsock_ep`] to the `endpoint_id`.
    ///
    /// Uses [`ALPN`], `endpoint_id`, must match `addr`.
    #[instrument(name = "connect", skip_all, fields(me = %ep_secret_key.public().fmt_short()))]
    async fn magicsock_connect(
        ep: &quinn::Endpoint,
        ep_secret_key: SecretKey,
        addr: EndpointIdMappedAddr,
        endpoint_id: EndpointId,
    ) -> Result<quinn::Connection> {
        // Endpoint::connect sets this, do the same to have similar behaviour.
        let mut transport_config = quinn::TransportConfig::default();
        transport_config.keep_alive_interval(Some(Duration::from_secs(1)));

        magicsock_connect_with_transport_config(
            ep,
            ep_secret_key,
            addr,
            endpoint_id,
            Arc::new(transport_config),
        )
        .await
    }

    /// Connects from `ep` returned by [`magicsock_ep`] to the `endpoint_id`.
    ///
    /// This version allows customising the transport config.
    ///
    /// Uses [`ALPN`], `endpoint_id`, must match `addr`.
    #[instrument(name = "connect", skip_all, fields(me = %ep_secret_key.public().fmt_short()))]
    async fn magicsock_connect_with_transport_config(
        ep: &quinn::Endpoint,
        ep_secret_key: SecretKey,
        mapped_addr: EndpointIdMappedAddr,
        endpoint_id: EndpointId,
        transport_config: Arc<quinn::TransportConfig>,
    ) -> Result<quinn::Connection> {
        let alpns = vec![ALPN.to_vec()];
        let quic_client_config =
            tls::TlsConfig::new(ep_secret_key.clone(), DEFAULT_MAX_TLS_TICKETS)
                .make_client_config(alpns, true);
        let mut client_config = quinn::ClientConfig::new(Arc::new(quic_client_config));
        client_config.transport_config(transport_config);
        let connect = ep
            .connect_with(
                client_config,
                mapped_addr.private_socket_addr(),
                &tls::name::encode(endpoint_id),
            )
            .std_context("connect")?;
        let connection = connect.await.e()?;
        Ok(connection)
    }

    #[tokio::test]
    #[traced_test]
    async fn test_try_send_no_send_addr() {
        // Regression test: if there is no send_addr we should keep being able to use the
        // Endpoint.

        let secret_key_1 = SecretKey::from_bytes(&[1u8; 32]);
        let secret_key_2 = SecretKey::from_bytes(&[2u8; 32]);
        let endpoint_id_2 = secret_key_2.public();
        let secret_key_missing_endpoint = SecretKey::from_bytes(&[255u8; 32]);
        let endpoint_id_missing_endpoint = secret_key_missing_endpoint.public();

        let msock_1 = magicsock_ep(secret_key_1.clone()).await.unwrap();

        // Generate an address not present in the EndpointMap.
        let bad_addr = EndpointIdMappedAddr::generate();

        // 500ms is rather fast here.  Running this locally it should always be the correct
        // timeout.  If this is too slow however the test will not become flaky as we are
        // expecting the timeout, we might just get the timeout for the wrong reason.  But
        // this speeds up the test.
        let res = tokio::time::timeout(
            Duration::from_millis(500),
            magicsock_connect(
                msock_1.endpoint(),
                secret_key_1.clone(),
                bad_addr,
                endpoint_id_missing_endpoint,
            ),
        )
        .await;
        assert!(res.is_err(), "expecting timeout");

        // Now check we can still create another connection with this endpoint.
        let msock_2 = magicsock_ep(secret_key_2.clone()).await.unwrap();

        // This needs an accept task
        let accept_task = tokio::spawn({
            async fn accept(ep: quinn::Endpoint) -> Result<()> {
                let incoming = ep.accept().await.std_context("no incoming")?;
                let _conn = incoming
                    .accept()
                    .std_context("accept")?
                    .await
                    .std_context("connecting")?;

                // Keep this connection alive for a while
                tokio::time::sleep(Duration::from_secs(10)).await;
                info!("accept finished");
                Ok(())
            }
            let ep = msock_2.endpoint().clone();
            async move {
                if let Err(err) = accept(ep).await {
                    error!("{err:#}");
                }
            }
            .instrument(info_span!("ep2.accept, me = endpoint_id_2.fmt_short()"))
        });
        let _accept_task = AbortOnDropHandle::new(accept_task);

        let addrs = msock_2
            .ip_addrs()
            .get()
            .into_iter()
            .map(|x| TransportAddr::Ip(x.addr))
            .collect();
        let endpoint_addr_2 = EndpointAddr {
            id: endpoint_id_2,
            addrs,
        };
        msock_1
            .add_endpoint_addr(
                endpoint_addr_2,
                Source::NamedApp {
                    name: "test".into(),
                },
            )
            .unwrap();
        let addr = msock_1.get_mapping_addr(endpoint_id_2).unwrap();
        let res = tokio::time::timeout(
            Duration::from_secs(10),
            magicsock_connect(
                msock_1.endpoint(),
                secret_key_1.clone(),
                addr,
                endpoint_id_2,
            ),
        )
        .await
        .expect("timeout while connecting");

        // aka assert!(res.is_ok()) but with nicer error reporting.
        res.unwrap();

        // TODO: Now check if we can connect to a repaired ep_3, but we can't modify that
        // much internal state for now.
    }

    #[tokio::test]
    #[traced_test]
    async fn test_try_send_no_udp_addr_or_relay_url() {
        // This specifically tests the `if udp_addr.is_none() && relay_url.is_none()`
        // behaviour of MagicSock::try_send.

        let secret_key_1 = SecretKey::from_bytes(&[1u8; 32]);
        let secret_key_2 = SecretKey::from_bytes(&[2u8; 32]);
        let endpoint_id_2 = secret_key_2.public();

        let msock_1 = magicsock_ep(secret_key_1.clone()).await.unwrap();
        let msock_2 = magicsock_ep(secret_key_2.clone()).await.unwrap();
        let ep_2 = msock_2.endpoint().clone();

        // We need a task to accept the connection.
        let accept_task = tokio::spawn({
            async fn accept(ep: quinn::Endpoint) -> Result<()> {
                let incoming = ep.accept().await.std_context("no incoming")?;
                let conn = incoming
                    .accept()
                    .std_context("accept")?
                    .await
                    .std_context("connecting")?;
                let mut stream = conn.accept_uni().await.std_context("accept uni")?;
                stream
                    .read_to_end(1 << 16)
                    .await
                    .std_context("read to end")?;
                info!("accept finished");
                Ok(())
            }
            async move {
                if let Err(err) = accept(ep_2).await {
                    error!("{err:#}");
                }
            }
            .instrument(info_span!("ep2.accept", me = %endpoint_id_2.fmt_short()))
        });
        let _accept_task = AbortOnDropHandle::new(accept_task);

        // Add an empty entry in the EndpointMap of ep_1
        msock_1.endpoint_map.add_endpoint_addr(
            EndpointAddr {
                id: endpoint_id_2,
                addrs: Default::default(),
            },
            Source::NamedApp {
                name: "test".into(),
            },
            true,
            &msock_1.metrics.magicsock,
        );
        let addr_2 = msock_1.get_mapping_addr(endpoint_id_2).unwrap();

        // Set a low max_idle_timeout so quinn gives up on this quickly and our test does
        // not take forever.  You need to check the log output to verify this is really
        // triggering the correct error.
        // In test_try_send_no_send_addr() above you may have noticed we used
        // tokio::time::timeout() on the connection attempt instead.  Here however we want
        // Quinn itself to have fully given up on the connection attempt because we will
        // later connect to **the same** endpoint.  If Quinn did not give up on the connection
        // we'd close it on drop, and the retransmits of the close packets would interfere
        // with the next handshake, closing it during the handshake.  This makes the test a
        // little slower though.
        let mut transport_config = quinn::TransportConfig::default();
        transport_config.max_idle_timeout(Some(Duration::from_millis(200).try_into().unwrap()));
        let res = magicsock_connect_with_transport_config(
            msock_1.endpoint(),
            secret_key_1.clone(),
            addr_2,
            endpoint_id_2,
            Arc::new(transport_config),
        )
        .await;
        assert!(res.is_err(), "expected timeout");
        info!("first connect timed out as expected");

        // Provide correct addressing information
        let addrs = msock_2
            .ip_addrs()
            .get()
            .into_iter()
            .map(|x| TransportAddr::Ip(x.addr))
            .collect();
        msock_1.endpoint_map.add_endpoint_addr(
            EndpointAddr {
                id: endpoint_id_2,
                addrs,
            },
            Source::NamedApp {
                name: "test".into(),
            },
            true,
            &msock_1.metrics.magicsock,
        );

        // We can now connect
        tokio::time::timeout(Duration::from_secs(10), async move {
            info!("establishing new connection");
            let conn = magicsock_connect(
                msock_1.endpoint(),
                secret_key_1.clone(),
                addr_2,
                endpoint_id_2,
            )
            .await
            .unwrap();
            info!("have connection");
            let mut stream = conn.open_uni().await.unwrap();
            stream.write_all(b"hello").await.unwrap();
            stream.finish().unwrap();
            stream.stopped().await.unwrap();
            info!("finished stream");
        })
        .await
        .expect("connection timed out");

        // TODO: could remove the addresses again, send, add it back and see it recover.
        // But we don't have that much private access to the EndpointMap.  This will do for now.
    }

    #[tokio::test]
    async fn test_add_endpoint_addr() -> Result {
        let mut rng = rand_chacha::ChaCha8Rng::seed_from_u64(0u64);
        let stack = MagicStack::new(&mut rng, RelayMode::Default).await;

        assert_eq!(stack.endpoint.magic_sock().endpoint_map.endpoint_count(), 0);

        // Empty
        let empty_addr = EndpointAddr::new(SecretKey::generate(&mut rng).public());

        let err = stack
            .endpoint
            .magic_sock()
            .add_endpoint_addr(empty_addr, endpoint_map::Source::App)
            .unwrap_err();
        assert!(
            err.to_string()
                .to_lowercase()
                .contains("empty addressing info")
        );

        // relay url only
        let addr = EndpointAddr {
            id: SecretKey::generate(&mut rng).public(),
            addrs: [TransportAddr::Relay("http://my-relay.com".parse().unwrap())]
                .into_iter()
                .collect(),
        };
        stack
            .endpoint
            .magic_sock()
            .add_endpoint_addr(addr, endpoint_map::Source::App)?;
        assert_eq!(stack.endpoint.magic_sock().endpoint_map.endpoint_count(), 1);

        // addrs only
        let addr = EndpointAddr {
            id: SecretKey::generate(&mut rng).public(),
            addrs: [TransportAddr::Ip("127.0.0.1:1234".parse().unwrap())]
                .into_iter()
                .collect(),
        };
        stack
            .endpoint
            .magic_sock()
            .add_endpoint_addr(addr, endpoint_map::Source::App)?;
        assert_eq!(stack.endpoint.magic_sock().endpoint_map.endpoint_count(), 2);

        // both
        let addr = EndpointAddr {
            id: SecretKey::generate(&mut rng).public(),
            addrs: [
                TransportAddr::Relay("http://my-relay.com".parse().unwrap()),
                TransportAddr::Ip("127.0.0.1:1234".parse().unwrap()),
            ]
            .into_iter()
            .collect(),
        };
        stack
            .endpoint
            .magic_sock()
            .add_endpoint_addr(addr, endpoint_map::Source::App)?;
        assert_eq!(stack.endpoint.magic_sock().endpoint_map.endpoint_count(), 3);

        Ok(())
    }
}<|MERGE_RESOLUTION|>--- conflicted
+++ resolved
@@ -2539,12 +2539,8 @@
     use std::{collections::BTreeSet, net::SocketAddr, sync::Arc, time::Duration};
 
     use data_encoding::HEXLOWER;
-<<<<<<< HEAD
-    use iroh_base::{EndpointAddr, EndpointId, PublicKey};
+    use iroh_base::{EndpointAddr, EndpointId, PublicKey, TransportAddr};
     use n0_error::{Result, StdResultExt};
-=======
-    use iroh_base::{EndpointAddr, EndpointId, PublicKey, TransportAddr};
->>>>>>> 45e1f489
     use n0_future::{StreamExt, time};
     use n0_watcher::Watcher;
     use quinn::ServerConfig;
