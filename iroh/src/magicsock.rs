//! Implements a socket that can change its communication path while in use, actively searching for the best way to communicate.
//!
//! Based on tailscale/wgengine/magicsock
//!
//! ### `RelayOnly` path selection:
//! When set this will force all packets to be sent over
//! the relay connection, regardless of whether or
//! not we have a direct UDP address for the given node.
//!
//! The intended use is for testing the relay protocol inside the MagicSock
//! to ensure that we can rely on the relay to send packets when two nodes
//! are unable to find direct UDP connections to each other.
//!
//! This also prevent this node from attempting to hole punch and prevents it
//! from responding to any hole punching attempts. This node will still,
//! however, read any packets that come off the UDP sockets.

use std::{
    collections::{BTreeMap, BTreeSet, HashMap},
    fmt::Display,
    io,
    net::{IpAddr, Ipv4Addr, Ipv6Addr, SocketAddr, SocketAddrV4, SocketAddrV6},
    pin::Pin,
    sync::{
        atomic::{AtomicBool, AtomicU16, AtomicU64, AtomicUsize, Ordering},
        Arc, RwLock,
    },
    task::{Context, Poll, Waker},
};

use anyhow::{anyhow, Context as _, Result};
use atomic_waker::AtomicWaker;
use bytes::Bytes;
use concurrent_queue::ConcurrentQueue;
use data_encoding::HEXLOWER;
use iroh_base::{NodeAddr, NodeId, PublicKey, RelayUrl, SecretKey};
use iroh_metrics::{inc, inc_by};
use iroh_relay::{protos::stun, RelayMap};
use n0_future::{
    boxed::BoxStream,
    task::{self, JoinSet},
    time::{self, Duration, Instant},
    FutureExt, StreamExt,
};
#[cfg(not(wasm_browser))]
use net_report::{IpMappedAddr, IpMappedAddresses, QuicConfig};
#[cfg(not(wasm_browser))]
use netwatch::{interfaces, ip::LocalAddresses, netmon, UdpSocket};
use quinn::{AsyncUdpSocket, ServerConfig};
use rand::{seq::SliceRandom, Rng, SeedableRng};
use relay_actor::RelaySendItem;
use smallvec::{smallvec, SmallVec};
use tokio::sync::{self, mpsc, Mutex};
use tokio_util::sync::CancellationToken;
use tracing::{
    debug, error, error_span, event, info, info_span, instrument, trace, trace_span, warn,
    Instrument, Level, Span,
};
use url::Url;

#[cfg(not(wasm_browser))]
use self::udp_conn::UdpConn;
use self::{
    metrics::Metrics as MagicsockMetrics,
    node_map::{NodeMap, PingAction, PingRole, SendPing},
    relay_actor::{RelayActor, RelayActorMessage, RelayRecvDatagram},
};
#[cfg(not(wasm_browser))]
use crate::dns::DnsResolver;
#[cfg(any(test, feature = "test-utils"))]
use crate::endpoint::PathSelection;
use crate::{
    defaults::timeouts::NET_REPORT_TIMEOUT,
    disco::{self, CallMeMaybe, SendAddr},
<<<<<<< HEAD
    discovery::{Discovery, DiscoveryItem, DiscoverySubscribers, NodeData},
=======
    discovery::{Discovery, DiscoveryItem, DiscoverySubscribers, NodeData, UserData},
    dns::DnsResolver,
>>>>>>> ac78cf2c
    key::{public_ed_box, secret_ed_box, DecryptionError, SharedSecret},
    watchable::{Watchable, Watcher},
};

mod metrics;
mod node_map;
mod relay_actor;
#[cfg(not(wasm_browser))]
mod udp_conn;

pub use node_map::Source;

pub use self::{
    metrics::Metrics,
    node_map::{ConnectionType, ControlMsg, DirectAddrInfo, RemoteInfo},
};

/// How long we consider a STUN-derived endpoint valid for. UDP NAT mappings typically
/// expire at 30 seconds, so this is a few seconds shy of that.
const ENDPOINTS_FRESH_ENOUGH_DURATION: Duration = Duration::from_secs(27);

const HEARTBEAT_INTERVAL: Duration = Duration::from_secs(5);

/// Contains options for `MagicSock::listen`.
#[derive(derive_more::Debug)]
pub(crate) struct Options {
    /// The IPv4 address to listen on.
    ///
    /// If set to `None` it will choose a random port and listen on `0.0.0.0:0`.
    pub(crate) addr_v4: Option<SocketAddrV4>,
    /// The IPv6 address to listen on.
    ///
    /// If set to `None` it will choose a random port and listen on `[::]:0`.
    pub(crate) addr_v6: Option<SocketAddrV6>,

    /// Secret key for this node.
    pub(crate) secret_key: SecretKey,

    /// The [`RelayMap`] to use, leave empty to not use a relay server.
    pub(crate) relay_map: RelayMap,

    /// An optional [`NodeMap`], to restore information about nodes.
    pub(crate) node_map: Option<Vec<NodeAddr>>,

    /// Optional node discovery mechanism.
    pub(crate) discovery: Option<Box<dyn Discovery>>,

    /// Optional user-defined discovery data.
    pub(crate) discovery_user_data: Option<UserData>,

    /// A DNS resolver to use for resolving relay URLs.
    ///
    /// You can use [`crate::dns::DnsResolver::new`] for a resolver
    /// that uses the system's DNS configuration.
    #[cfg(not(wasm_browser))]
    pub(crate) dns_resolver: DnsResolver,

    /// Proxy configuration.
    pub(crate) proxy_url: Option<Url>,

    /// ServerConfig for the internal QUIC endpoint
    pub(crate) server_config: ServerConfig,

    /// Skip verification of SSL certificates from relay servers
    ///
    /// May only be used in tests.
    #[cfg(any(test, feature = "test-utils"))]
    pub(crate) insecure_skip_relay_cert_verify: bool,

    /// Configuration for what path selection to use
    #[cfg(any(test, feature = "test-utils"))]
    pub(crate) path_selection: PathSelection,
}

#[cfg(test)]
impl Default for Options {
    fn default() -> Self {
        let secret_key = SecretKey::generate(rand::rngs::OsRng);
        let server_config = make_default_server_config(&secret_key);
        Options {
            addr_v4: None,
            addr_v6: None,
            secret_key,
            relay_map: RelayMap::empty(),
            node_map: None,
            discovery: None,
            discovery_user_data: None,
            proxy_url: None,
            #[cfg(not(wasm_browser))]
            dns_resolver: DnsResolver::new(),
            server_config,
            #[cfg(any(test, feature = "test-utils"))]
            insecure_skip_relay_cert_verify: false,
            #[cfg(any(test, feature = "test-utils"))]
            path_selection: PathSelection::default(),
        }
    }
}

/// Generate a server config with no ALPNS and a default transport configuration
#[cfg(test)]
fn make_default_server_config(secret_key: &SecretKey) -> ServerConfig {
    let quic_server_config = crate::tls::make_server_config(secret_key, vec![], false)
        .expect("should generate valid config");
    let mut server_config = ServerConfig::with_crypto(Arc::new(quic_server_config));
    server_config.transport_config(Arc::new(quinn::TransportConfig::default()));
    server_config
}

/// Contents of a relay message. Use a SmallVec to avoid allocations for the very
/// common case of a single packet.
type RelayContents = SmallVec<[Bytes; 1]>;

/// Handle for [`MagicSock`].
///
/// Dereferences to [`MagicSock`], and handles closing.
#[derive(Clone, Debug, derive_more::Deref)]
pub(crate) struct Handle {
    #[deref(forward)]
    msock: Arc<MagicSock>,
    // Empty when closed
    actor_tasks: Arc<Mutex<JoinSet<()>>>,
    // quinn endpoint
    endpoint: quinn::Endpoint,
}

/// Iroh connectivity layer.
///
/// This is responsible for routing packets to nodes based on node IDs, it will initially
/// route packets via a relay and transparently try and establish a node-to-node
/// connection and upgrade to it.  It will also keep looking for better connections as the
/// network details of both nodes change.
///
/// It is usually only necessary to use a single [`MagicSock`] instance in an application, it
/// means any QUIC endpoints on top will be sharing as much information about nodes as
/// possible.
#[derive(derive_more::Debug)]
pub(crate) struct MagicSock {
    actor_sender: mpsc::Sender<ActorMessage>,
    /// String representation of the node_id of this node.
    me: String,
    /// Proxy
    proxy_url: Option<Url>,
    /// Queue to receive datagrams from relays for [`AsyncUdpSocket::poll_recv`].
    ///
    /// Relay datagrams received by relays are put into this queue and consumed by
    /// [`AsyncUdpSocket`].  This queue takes care of the wakers needed by
    /// [`AsyncUdpSocket::poll_recv`].
    relay_datagram_recv_queue: Arc<RelayDatagramRecvQueue>,
    /// Channel on which to send datagrams via a relay server.
    relay_datagram_send_channel: RelayDatagramSendChannelSender,
    /// Counter for ordering of [`MagicSock::poll_recv`] polling order.
    poll_recv_counter: AtomicUsize,

    /// The DNS resolver to be used in this magicsock.
    #[cfg(not(wasm_browser))]
    dns_resolver: DnsResolver,

    /// Key for this node.
    secret_key: SecretKey,
    /// Encryption key for this node.
    secret_encryption_key: crypto_box::SecretKey,

    /// Cached version of the Ipv4 and Ipv6 addrs of the current connection.
    #[cfg(not(wasm_browser))]
    local_addrs: std::sync::RwLock<(SocketAddr, Option<SocketAddr>)>,

    /// Preferred port from `Options::port`; 0 means auto.
    port: AtomicU16,

    /// Close is in progress (or done)
    closing: AtomicBool,
    /// Close was called.
    closed: AtomicBool,
    /// If the last net_report report, reports IPv6 to be available.
    ipv6_reported: Arc<AtomicBool>,

    /// None (or zero nodes) means relay is disabled.
    relay_map: RelayMap,
    /// Nearest relay node ID; 0 means none/unknown.
    my_relay: Watchable<Option<RelayUrl>>,
    /// Tracks the networkmap node entity for each node discovery key.
    node_map: NodeMap,
    /// Tracks the mapped IP addresses
    #[cfg(not(wasm_browser))]
    ip_mapped_addrs: IpMappedAddresses,
    /// UDP IPv4 socket
    #[cfg(not(wasm_browser))]
    pconn4: UdpConn,
    /// UDP IPv6 socket
    #[cfg(not(wasm_browser))]
    pconn6: Option<UdpConn>,
    /// NetReport client
    net_reporter: net_report::Addr,
    /// The state for an active DiscoKey.
    disco_secrets: DiscoSecrets,

    /// UDP disco (ping) queue
    udp_disco_sender: mpsc::Sender<(SocketAddr, PublicKey, disco::Message)>,

    /// Optional discovery service
    discovery: Option<Box<dyn Discovery>>,

    /// Optional user-defined discover data.
    discovery_user_data: RwLock<Option<UserData>>,

    /// Our discovered direct addresses.
    direct_addrs: DiscoveredDirectAddrs,

    /// List of CallMeMaybe disco messages that should be sent out after the next endpoint update
    /// completes
    pending_call_me_maybes: std::sync::Mutex<HashMap<PublicKey, RelayUrl>>,

    /// Indicates the direct addr update state.
    direct_addr_update_state: DirectAddrUpdateState,

    /// Skip verification of SSL certificates from relay servers
    ///
    /// May only be used in tests.
    #[cfg(any(test, feature = "test-utils"))]
    insecure_skip_relay_cert_verify: bool,

    /// Broadcast channel for listening to discovery updates.
    discovery_subscribers: DiscoverySubscribers,
}

impl MagicSock {
    /// Creates a magic [`MagicSock`] listening on [`Options::addr_v4`] and [`Options::addr_v6`].
    pub(crate) async fn spawn(opts: Options) -> Result<Handle> {
        Handle::new(opts).await
    }

    /// Returns the relay node we are connected to, that has the best latency.
    ///
    /// If `None`, then we are not connected to any relay nodes.
    pub(crate) fn my_relay(&self) -> Option<RelayUrl> {
        self.my_relay.get()
    }

    /// Get the current proxy configuration.
    pub(crate) fn proxy_url(&self) -> Option<&Url> {
        self.proxy_url.as_ref()
    }

    /// Sets the relay node with the best latency.
    ///
    /// If we are not connected to any relay nodes, set this to `None`.
    fn set_my_relay(&self, my_relay: Option<RelayUrl>) -> Option<RelayUrl> {
        self.my_relay.set(my_relay).unwrap_or_else(|e| e)
    }

    fn is_closing(&self) -> bool {
        self.closing.load(Ordering::Relaxed)
    }

    pub(crate) fn is_closed(&self) -> bool {
        self.closed.load(Ordering::SeqCst)
    }

    fn public_key(&self) -> PublicKey {
        self.secret_key.public()
    }

    /// Get the cached version of the Ipv4 and Ipv6 addrs of the current connection.
    #[cfg(not(wasm_browser))]
    pub(crate) fn local_addr(&self) -> (SocketAddr, Option<SocketAddr>) {
        *self.local_addrs.read().expect("not poisoned")
    }

    /// Returns `true` if we have at least one candidate address where we can send packets to.
    pub(crate) fn has_send_address(&self, node_key: PublicKey) -> bool {
        self.remote_info(node_key)
            .map(|info| info.has_send_address())
            .unwrap_or(false)
    }

    /// Return the [`RemoteInfo`]s of all nodes in the node map.
    pub(crate) fn list_remote_infos(&self) -> Vec<RemoteInfo> {
        self.node_map.list_remote_infos(Instant::now())
    }

    /// Return the [`RemoteInfo`] for a single node in the node map.
    pub(crate) fn remote_info(&self, node_id: NodeId) -> Option<RemoteInfo> {
        self.node_map.remote_info(node_id)
    }

    /// Returns a [`Watcher`] for this socket's direct addresses.
    ///
    /// The [`MagicSock`] continuously monitors the direct addresses, the network addresses
    /// it might be able to be contacted on, for changes.  Whenever changes are detected
    /// this [`Watcher`] will yield a new list of addresses.
    ///
    /// Upon the first creation on the [`MagicSock`] it may not yet have completed a first
    /// direct addresses discovery, in this case the current item in this [`Watcher`] will be
    /// [`None`].  Once the first set of direct addresses are discovered the [`Watcher`] will
    /// store [`Some`] set of addresses.
    ///
    /// To get the current direct addresses, use [`Watcher::initialized`].
    pub(crate) fn direct_addresses(&self) -> Watcher<Option<BTreeSet<DirectAddr>>> {
        self.direct_addrs.addrs.watch()
    }

    /// Watch for changes to the home relay.
    ///
    /// Note that this can be used to wait for the initial home relay to be known using
    /// [`Watcher::initialized`].
    pub(crate) fn home_relay(&self) -> Watcher<Option<RelayUrl>> {
        self.my_relay.watch()
    }

    /// Returns a [`Watcher`] that reports the [`ConnectionType`] we have to the
    /// given `node_id`.
    ///
    /// This gets us a copy of the [`Watcher`] for the [`Watchable`] with a [`ConnectionType`]
    /// that the `NodeMap` stores for each `node_id`'s endpoint.
    ///
    /// # Errors
    ///
    /// Will return an error if there is no address information known about the
    /// given `node_id`.
    pub(crate) fn conn_type(&self, node_id: NodeId) -> Result<Watcher<ConnectionType>> {
        self.node_map.conn_type(node_id)
    }

    /// Returns the socket address which can be used by the QUIC layer to dial this node.
    pub(crate) fn get_mapping_addr(&self, node_id: NodeId) -> Option<NodeIdMappedAddr> {
        self.node_map.get_quic_mapped_addr_for_node_key(node_id)
    }

    /// Add addresses for a node to the magic socket's addresbook.
    #[instrument(skip_all, fields(me = %self.me))]
    pub fn add_node_addr(&self, mut addr: NodeAddr, source: node_map::Source) -> Result<()> {
        let mut pruned = 0;
        for my_addr in self.direct_addrs.sockaddrs() {
            if addr.direct_addresses.remove(&my_addr) {
                warn!( node_id=addr.node_id.fmt_short(), %my_addr, %source, "not adding our addr for node");
                pruned += 1;
            }
        }
        if !addr.is_empty() {
            self.node_map.add_node_addr(addr, source);
            Ok(())
        } else if pruned != 0 {
            Err(anyhow::anyhow!(
                "empty addressing info, {pruned} direct addresses have been pruned"
            ))
        } else {
            Err(anyhow::anyhow!("empty addressing info"))
        }
    }

    /// Stores a new set of direct addresses.
    ///
    /// If the direct addresses have changed from the previous set, they are published to
    /// discovery.
    pub(super) fn store_direct_addresses(&self, addrs: BTreeSet<DirectAddr>) {
        let updated = self.direct_addrs.update(addrs);
        if updated {
            self.node_map
                .on_direct_addr_discovered(self.direct_addrs.sockaddrs());
            self.publish_my_addr();
        }
    }

    /// Get a reference to the DNS resolver used in this [`MagicSock`].
    #[cfg(not(wasm_browser))]
    pub(crate) fn dns_resolver(&self) -> &DnsResolver {
        &self.dns_resolver
    }

    /// Reference to optional discovery service
    pub(crate) fn discovery(&self) -> Option<&dyn Discovery> {
        self.discovery.as_ref().map(Box::as_ref)
    }

    /// Updates the user-defined discovery data for this node.
    pub(crate) fn set_user_data_for_discovery(&self, user_data: Option<UserData>) {
        let mut guard = self.discovery_user_data.write().expect("lock poisened");
        if *guard != user_data {
            *guard = user_data;
            drop(guard);
            self.publish_my_addr();
        }
    }

    /// Call to notify the system of potential network changes.
    pub(crate) async fn network_change(&self) {
        self.actor_sender
            .send(ActorMessage::NetworkChange)
            .await
            .ok();
    }

    /// Returns a reference to the subscribers channel for discovery events.
    pub(crate) fn discovery_subscribers(&self) -> &DiscoverySubscribers {
        &self.discovery_subscribers
    }

    #[cfg(test)]
    async fn force_network_change(&self, is_major: bool) {
        self.actor_sender
            .send(ActorMessage::ForceNetworkChange(is_major))
            .await
            .ok();
    }

    #[cfg(not(wasm_browser))]
    #[cfg_attr(windows, allow(dead_code))]
    fn normalized_local_addr(&self) -> io::Result<SocketAddr> {
        let (v4, v6) = self.local_addr();
        let addr = if let Some(v6) = v6 { v6 } else { v4 };
        Ok(addr)
    }

    /// Implementation for AsyncUdpSocket::try_send
    #[instrument(skip_all)]
    fn try_send(&self, transmit: &quinn_udp::Transmit) -> io::Result<()> {
        inc_by!(MagicsockMetrics, send_data, transmit.contents.len() as _);

        if self.is_closed() {
            inc_by!(
                MagicsockMetrics,
                send_data_network_down,
                transmit.contents.len() as _
            );
            return Err(io::Error::new(
                io::ErrorKind::NotConnected,
                "connection closed",
            ));
        }
        match MappedAddr::from(transmit.destination) {
            MappedAddr::None(dest) => {
                error!(%dest, "Cannot convert to a mapped address, voiding transmit.");
                // Returning Ok here means we let QUIC timeout.
                // Returning an error would immediately fail a connection.
                // The philosophy of quinn-udp is that a UDP connection could
                // come back at any time or missing should be transient so chooses to let
                // these kind of errors time out.  See test_try_send_no_send_addr to try
                // this out.
                Ok(())
            }
            MappedAddr::NodeId(dest) => {
                trace!(
                    dst = %dest,
                    src = ?transmit.src_ip,
                    len = %transmit.contents.len(),
                    "sending",
                );

                // Get the node's relay address and best direct address, as well
                // as any pings that need to be sent for hole-punching purposes.
                let mut transmit = transmit.clone();
                match self
                    .node_map
                    .get_send_addrs(dest, self.ipv6_reported.load(Ordering::Relaxed))
                {
                    Some((node_id, udp_addr, relay_url, msgs)) => {
                        let mut pings_sent = false;
                        // If we have pings to send, we *have* to send them out first.
                        if !msgs.is_empty() {
                            if let Err(err) = self.try_send_ping_actions(msgs) {
                                warn!(
                                    node = %node_id.fmt_short(),
                                    "failed to handle ping actions: {err:#}",
                                );
                            }
                            pings_sent = true;
                        }

                        let mut udp_sent = false;
                        let mut udp_error: Option<io::Error> = None;
                        let mut relay_sent = false;
                        let mut relay_error = None;

                        // send udp
                        #[cfg(not(wasm_browser))]
                        if let Some(addr) = udp_addr {
                            // rewrite target address
                            transmit.destination = addr;
                            match self.try_send_udp(addr, &transmit) {
                                Ok(()) => {
                                    trace!(node = %node_id.fmt_short(), dst = %addr,
                                   "sent transmit over UDP");
                                    udp_sent = true;
                                }
                                Err(err) => {
                                    // No need to print "WouldBlock" errors to the console
                                    if err.kind() != io::ErrorKind::WouldBlock {
                                        warn!(
                                            node = %node_id.fmt_short(),
                                            dst = %addr,
                                            "failed to send udp: {err:#}"
                                        );
                                    }
                                    udp_error = Some(err);
                                }
                            }
                        }

                        // send relay
                        if let Some(ref relay_url) = relay_url {
                            match self.try_send_relay(relay_url, node_id, split_packets(&transmit))
                            {
                                Ok(()) => {
                                    relay_sent = true;
                                }
                                Err(err) => {
                                    relay_error = Some(err);
                                }
                            }
                        }

                        #[cfg(not(wasm_browser))]
                        let udp_pending = udp_error
                            .as_ref()
                            .map(|err| err.kind() == io::ErrorKind::WouldBlock)
                            .unwrap_or_default();
                        #[cfg(wasm_browser)]
                        let udp_pending = false;
                        let relay_pending = relay_error
                            .as_ref()
                            .map(|err| err.kind() == io::ErrorKind::WouldBlock)
                            .unwrap_or_default();
                        if udp_pending && relay_pending {
                            // Handle backpressure.
                            return Err(io::Error::new(io::ErrorKind::WouldBlock, "pending"));
                        } else {
                            if relay_sent || udp_sent {
                                trace!(
                                    node = %node_id.fmt_short(),
                                    send_udp = ?udp_addr,
                                    send_relay = ?relay_url,
                                    "sent transmit",
                                );
                            } else if !pings_sent {
                                // Returning Ok here means we let QUIC handle a timeout for a lost
                                // packet, same would happen if we returned any errors.  The
                                // philosophy of quinn-udp is that a UDP connection could come back
                                // at any time so these errors should be treated as transient and
                                // are just timeouts.  Hence we opt for returning Ok.  See
                                // test_try_send_no_udp_addr_or_relay_url to explore this further.
                                debug!(
                                    node = %node_id.fmt_short(),
                                    "no UDP or relay paths available for node, voiding transmit",
                                );
                                // We log this as debug instead of error, because this is a
                                // situation that comes up under normal operation. If this were an
                                // error log, it would unnecessarily pollute logs.
                                // This situation happens essentially when `pings_sent` is false,
                                // `relay_url` is `None`, so `relay_sent` is false, and the UDP
                                // path is blocking, so `udp_sent` is false and `udp_pending` is
                                // true.
                                // Alternatively returning a WouldBlock error here would
                                // potentially needlessly block sending on the relay path for the
                                // next datagram.
                            }
                            return Ok(());
                        }
                    }
                    None => {
                        error!(%dest, "no NodeState for mapped address, dropping transmit");
                        // Returning Ok here means we let QUIC timeout.  Returning WouldBlock
                        // triggers a hot loop.  Returning an error would immediately fail a
                        // connection.  The philosophy of quinn-udp is that a UDP connection could
                        // come back at any time or missing should be transient so chooses to let
                        // these kind of errors time out.  See test_try_send_no_send_addr to try
                        // this out.
                        return Ok(());
                    }
                }
            }
            #[cfg(not(wasm_browser))]
            MappedAddr::Ip(dest) => {
                trace!(
                    dst = %dest,
                    src = ?transmit.src_ip,
                    len = %transmit.contents.len(),
                    "sending",
                );

                // Check if this is a known IpMappedAddr, and if so, send over UDP
                let mut transmit = transmit.clone();

                // Get the socket addr
                match self.ip_mapped_addrs.get_ip_addr(&dest) {
                    Some(addr) => {
                        // rewrite target address
                        transmit.destination = addr;
                        // send udp
                        match self.try_send_udp(addr, &transmit) {
                            Ok(()) => {
                                trace!(dst = %addr,
                               "sent IpMapped transmit over UDP");
                            }
                            Err(err) => {
                                // No need to print "WouldBlock" errors to the console
                                if err.kind() == io::ErrorKind::WouldBlock {
                                    return Err(io::Error::new(
                                        io::ErrorKind::WouldBlock,
                                        "pending",
                                    ));
                                } else {
                                    warn!(
                                        dst = %addr,
                                        "failed to send IpMapped message over udp: {err:#}"
                                    );
                                }
                            }
                        }
                        return Ok(());
                    }
                    None => {
                        error!(%dest, "unknown mapped address, dropping transmit");
                        // Returning Ok here means we let QUIC timeout.
                        // Returning an error would immediately fail a connection.
                        // The philosophy of quinn-udp is that a UDP connection could
                        // come back at any time or missing should be transient so chooses to let
                        // these kind of errors time out.  See test_try_send_no_send_addr to try
                        // this out.
                        return Ok(());
                    }
                }
            }
        }
    }

    fn try_send_relay(
        &self,
        url: &RelayUrl,
        node: NodeId,
        contents: RelayContents,
    ) -> io::Result<()> {
        trace!(
            node = %node.fmt_short(),
            relay_url = %url,
            count = contents.len(),
            len = contents.iter().map(|c| c.len()).sum::<usize>(),
            "send relay",
        );
        let msg = RelaySendItem {
            remote_node: node,
            url: url.clone(),
            datagrams: contents,
        };
        match self.relay_datagram_send_channel.try_send(msg) {
            Ok(_) => {
                trace!(node = %node.fmt_short(), relay_url = %url,
                       "send relay: message queued");
                Ok(())
            }
            Err(mpsc::error::TrySendError::Closed(_)) => {
                error!(node = %node.fmt_short(), relay_url = %url,
                      "send relay: message dropped, channel to actor is closed");
                Err(io::Error::new(
                    io::ErrorKind::ConnectionReset,
                    "channel to actor is closed",
                ))
            }
            Err(mpsc::error::TrySendError::Full(_)) => {
                warn!(node = %node.fmt_short(), relay_url = %url,
                      "send relay: message dropped, channel to actor is full");
                Err(io::Error::new(
                    io::ErrorKind::WouldBlock,
                    "channel to actor is full",
                ))
            }
        }
    }

    #[cfg(not(wasm_browser))]
    fn try_send_udp(&self, addr: SocketAddr, transmit: &quinn_udp::Transmit) -> io::Result<()> {
        let conn = self.conn_for_addr(addr)?;
        conn.try_send(transmit)?;
        let total_bytes: u64 = transmit.contents.len() as u64;
        if addr.is_ipv6() {
            inc_by!(MagicsockMetrics, send_ipv6, total_bytes);
        } else {
            inc_by!(MagicsockMetrics, send_ipv4, total_bytes);
        }
        Ok(())
    }

    #[cfg(not(wasm_browser))]
    fn conn_for_addr(&self, addr: SocketAddr) -> io::Result<&UdpConn> {
        let sock = match addr {
            SocketAddr::V4(_) => &self.pconn4,
            SocketAddr::V6(_) => self
                .pconn6
                .as_ref()
                .ok_or(io::Error::new(io::ErrorKind::Other, "no IPv6 connection"))?,
        };
        Ok(sock)
    }

    /// NOTE: Receiving on a [`Self::closed`] socket will return [`Poll::Pending`] indefinitely.
    #[instrument(skip_all)]
    #[cfg(not(wasm_browser))]
    fn poll_recv(
        &self,
        cx: &mut Context,
        bufs: &mut [io::IoSliceMut<'_>],
        metas: &mut [quinn_udp::RecvMeta],
    ) -> Poll<io::Result<usize>> {
        debug_assert_eq!(bufs.len(), metas.len(), "non matching bufs & metas");
        if self.is_closed() {
            return Poll::Pending;
        }

        // Three macros to help polling: they return if they get a result, execution
        // continues if they were Pending and we need to poll others (or finally return
        // Pending).
        macro_rules! poll_ipv4 {
            () => {
                match self.pconn4.poll_recv(cx, bufs, metas)? {
                    Poll::Pending | Poll::Ready(0) => {}
                    Poll::Ready(n) => {
                        self.process_udp_datagrams(true, &mut bufs[..n], &mut metas[..n]);
                        return Poll::Ready(Ok(n));
                    }
                }
            };
        }
        macro_rules! poll_ipv6 {
            () => {
                if let Some(ref pconn) = self.pconn6 {
                    match pconn.poll_recv(cx, bufs, metas)? {
                        Poll::Pending | Poll::Ready(0) => {}
                        Poll::Ready(n) => {
                            self.process_udp_datagrams(false, &mut bufs[..n], &mut metas[..n]);
                            return Poll::Ready(Ok(n));
                        }
                    }
                }
            };
        }
        macro_rules! poll_relay {
            () => {
                match self.poll_recv_relay(cx, bufs, metas) {
                    Poll::Pending => {}
                    Poll::Ready(n) => return Poll::Ready(n),
                }
            };
        }

        let counter = self.poll_recv_counter.fetch_add(1, Ordering::Relaxed);
        match counter % 3 {
            0 => {
                // order of polling: UDPv4, UDPv6, relay
                poll_ipv4!();
                poll_ipv6!();
                poll_relay!();
                Poll::Pending
            }
            1 => {
                // order of polling: UDPv6, relay, UDPv4
                poll_ipv6!();
                poll_relay!();
                poll_ipv4!();
                Poll::Pending
            }
            _ => {
                // order of polling: relay, UDPv4, UDPv6
                poll_relay!();
                poll_ipv4!();
                poll_ipv6!();
                Poll::Pending
            }
        }
    }

    /// poll_recv in browsers is "just" polling the relay receive path
    #[cfg(wasm_browser)]
    fn poll_recv(
        &self,
        cx: &mut Context,
        bufs: &mut [io::IoSliceMut<'_>],
        metas: &mut [quinn_udp::RecvMeta],
    ) -> Poll<io::Result<usize>> {
        self.poll_recv_relay(cx, bufs, metas)
    }

    /// Process datagrams received from UDP sockets.
    ///
    /// All the `bufs` and `metas` should have initialized packets in them.
    ///
    /// This fixes up the datagrams to use the correct [`NodeIdMappedAddr`] and extracts DISCO
    /// packets, processing them inside the magic socket.
    #[cfg(not(wasm_browser))]
    fn process_udp_datagrams(
        &self,
        from_ipv4: bool,
        bufs: &mut [io::IoSliceMut<'_>],
        metas: &mut [quinn_udp::RecvMeta],
    ) {
        debug_assert_eq!(bufs.len(), metas.len(), "non matching bufs & metas");

        // Adding the IP address we received something on results in Quinn using this
        // address on the send path to send from.  However we let Quinn use a
        // NodeIdMappedAddress, not a real address.  So we used to substitute our bind address
        // here so that Quinn would send on the right address.  But that would sometimes
        // result in the wrong address family and Windows trips up on that.
        //
        // What should be done is that this dst_ip from the RecvMeta is stored in the
        // NodeState/PathState.  Then on the send path it should be retrieved from the
        // NodeState/PathSate together with the send address and substituted at send time.
        // This is relevant for IPv6 link-local addresses where the OS otherwise does not
        // know which intervace to send from.
        #[cfg(not(windows))]
        let dst_ip = self.normalized_local_addr().ok().map(|addr| addr.ip());
        // Reasoning for this here:
        // https://github.com/n0-computer/iroh/pull/2595#issuecomment-2290947319
        #[cfg(windows)]
        let dst_ip = None;

        let mut quic_packets_total = 0;

        for (meta, buf) in metas.iter_mut().zip(bufs.iter_mut()) {
            let mut buf_contains_quic_datagrams = false;
            let mut quic_datagram_count = 0;
            if meta.len > meta.stride {
                trace!(%meta.len, %meta.stride, "GRO datagram received");
                inc!(MagicsockMetrics, recv_gro_datagrams);
            }

            // Chunk through the datagrams in this GRO payload to find disco and stun
            // packets and forward them to the actor
            for datagram in buf[..meta.len].chunks_mut(meta.stride) {
                if datagram.len() < meta.stride {
                    trace!(
                        len = %datagram.len(),
                        %meta.stride,
                        "Last GRO datagram smaller than stride",
                    );
                }

                // Detect DISCO and STUN datagrams and process them.  Overwrite the first
                // byte of those packets with zero to make Quinn ignore the packet.  This
                // relies on quinn::EndpointConfig::grease_quic_bit being set to `false`,
                // which we do in Endpoint::bind.
                if stun::is(datagram) {
                    trace!(src = %meta.addr, len = %meta.stride, "UDP recv: stun packet");
                    let packet2 = Bytes::copy_from_slice(datagram);
                    self.net_reporter.receive_stun_packet(packet2, meta.addr);
                    datagram[0] = 0u8;
                } else if let Some((sender, sealed_box)) = disco::source_and_box(datagram) {
                    trace!(src = %meta.addr, len = %meta.stride, "UDP recv: disco packet");
                    self.handle_disco_message(
                        sender,
                        sealed_box,
                        DiscoMessageSource::Udp(meta.addr),
                    );
                    datagram[0] = 0u8;
                } else {
                    trace!(src = %meta.addr, len = %meta.stride, "UDP recv: quic packet");
                    if from_ipv4 {
                        inc_by!(MagicsockMetrics, recv_data_ipv4, datagram.len() as _);
                    } else {
                        inc_by!(MagicsockMetrics, recv_data_ipv6, datagram.len() as _);
                    }
                    quic_datagram_count += 1;
                    buf_contains_quic_datagrams = true;
                };
            }

            if buf_contains_quic_datagrams {
                // Update the NodeMap and remap RecvMeta to the NodeIdMappedAddr.
                match self.node_map.receive_udp(meta.addr) {
                    None => {
                        // Check if this address is mapped to an IpMappedAddr
                        if let Some(ip_mapped_addr) =
                            self.ip_mapped_addrs.get_mapped_addr(&meta.addr)
                        {
                            trace!(
                                src = ?meta.addr,
                                count = %quic_datagram_count,
                                len = meta.len,
                                "UDP recv QUIC address discovery packets",
                            );
                            quic_packets_total += quic_datagram_count;
                            meta.addr = ip_mapped_addr.socket_addr();
                        } else {
                            warn!(
                                src = ?meta.addr,
                                count = %quic_datagram_count,
                                len = meta.len,
                                "UDP recv quic packets: no node state found, skipping",
                            );
                            // If we have no node state for the from addr, set len to 0 to make
                            // quinn skip the buf completely.
                            meta.len = 0;
                        }
                    }
                    Some((node_id, quic_mapped_addr)) => {
                        trace!(
                            src = ?meta.addr,
                            node = %node_id.fmt_short(),
                            count = %quic_datagram_count,
                            len = meta.len,
                            "UDP recv quic packets",
                        );
                        quic_packets_total += quic_datagram_count;
                        meta.addr = quic_mapped_addr.socket_addr();
                    }
                }
            } else {
                // If all datagrams in this buf are DISCO or STUN, set len to zero to make
                // Quinn skip the buf completely.
                meta.len = 0;
            }
            // Normalize local_ip
            meta.dst_ip = dst_ip;
        }

        if quic_packets_total > 0 {
            inc_by!(MagicsockMetrics, recv_datagrams, quic_packets_total as _);
            trace!("UDP recv: {} packets", quic_packets_total);
        }
    }

    #[instrument(skip_all)]
    fn poll_recv_relay(
        &self,
        cx: &mut Context,
        bufs: &mut [io::IoSliceMut<'_>],
        metas: &mut [quinn_udp::RecvMeta],
    ) -> Poll<io::Result<usize>> {
        let mut num_msgs = 0;
        'outer: for (buf_out, meta_out) in bufs.iter_mut().zip(metas.iter_mut()) {
            if self.is_closed() {
                break;
            }

            // For each output buffer keep polling the datagrams from the relay until one is
            // a QUIC datagram to be placed into the output buffer.  Or the channel is empty.
            loop {
                let recv = match self.relay_datagram_recv_queue.poll_recv(cx) {
                    Poll::Ready(Ok(recv)) => recv,
                    Poll::Ready(Err(err)) => {
                        error!("relay_recv_channel closed: {err:#}");
                        return Poll::Ready(Err(io::Error::new(
                            io::ErrorKind::NotConnected,
                            "connection closed",
                        )));
                    }
                    Poll::Pending => {
                        break 'outer;
                    }
                };
                match self.process_relay_read_result(recv) {
                    None => {
                        // Received a DISCO or STUN datagram that was handled internally.
                        continue;
                    }
                    Some((node_id, meta, buf)) => {
                        inc_by!(MagicsockMetrics, recv_data_relay, buf.len() as _);
                        trace!(
                            src = %meta.addr,
                            node = %node_id.fmt_short(),
                            count = meta.len / meta.stride,
                            len = meta.len,
                            "recv quic packets from relay",
                        );
                        buf_out[..buf.len()].copy_from_slice(&buf);
                        *meta_out = meta;
                        num_msgs += 1;
                        break;
                    }
                }
            }
        }

        // If we have any msgs to report, they are in the first `num_msgs_total` slots
        if num_msgs > 0 {
            inc_by!(MagicsockMetrics, recv_datagrams, num_msgs as _);
            Poll::Ready(Ok(num_msgs))
        } else {
            Poll::Pending
        }
    }

    /// Process datagrams received from the relay server into incoming Quinn datagrams.
    ///
    /// This will transform datagrams received from the relay server into Quinn datagrams to
    /// receive, adding the [`quinn_udp::RecvMeta`].
    ///
    /// If the incoming datagram is a DISCO packet it will be handled internally and `None`
    /// is returned.
    fn process_relay_read_result(
        &self,
        dm: RelayRecvDatagram,
    ) -> Option<(NodeId, quinn_udp::RecvMeta, Bytes)> {
        trace!("process_relay_read {} bytes", dm.buf.len());
        if dm.buf.is_empty() {
            warn!("received empty relay packet");
            return None;
        }

        if self.handle_relay_disco_message(&dm.buf, &dm.url, dm.src) {
            // DISCO messages are handled internally in the MagicSock, do not pass to Quinn.
            return None;
        }

        let quic_mapped_addr = self.node_map.receive_relay(&dm.url, dm.src);

        // Normalize local_ip
        #[cfg(not(any(windows, wasm_browser)))]
        let dst_ip = self.normalized_local_addr().ok().map(|addr| addr.ip());
        // Reasoning for this here:
        // https://github.com/n0-computer/iroh/pull/2595#issuecomment-2290947319
        #[cfg(any(windows, wasm_browser))]
        let dst_ip = None;

        let meta = quinn_udp::RecvMeta {
            len: dm.buf.len(),
            stride: dm.buf.len(),
            addr: quic_mapped_addr.socket_addr(),
            dst_ip,
            ecn: None,
        };
        Some((dm.src, meta, dm.buf))
    }

    fn handle_relay_disco_message(
        &self,
        msg: &[u8],
        url: &RelayUrl,
        relay_node_src: PublicKey,
    ) -> bool {
        match disco::source_and_box(msg) {
            Some((source, sealed_box)) => {
                if relay_node_src != source {
                    // TODO: return here?
                    warn!("Received relay disco message from connection for {}, but with message from {}", relay_node_src.fmt_short(), source.fmt_short());
                }
                self.handle_disco_message(
                    source,
                    sealed_box,
                    DiscoMessageSource::Relay {
                        url: url.clone(),
                        key: relay_node_src,
                    },
                );
                true
            }
            None => false,
        }
    }

    /// Handles a discovery message.
    #[instrument("disco_in", skip_all, fields(node = %sender.fmt_short(), %src))]
    fn handle_disco_message(&self, sender: PublicKey, sealed_box: &[u8], src: DiscoMessageSource) {
        trace!("handle_disco_message start");
        if self.is_closed() {
            return;
        }

        // We're now reasonably sure we're expecting communication from
        // this node, do the heavy crypto lifting to see what they want.
        let dm = match self.disco_secrets.unseal_and_decode(
            &self.secret_encryption_key,
            sender,
            sealed_box.to_vec(),
        ) {
            Ok(dm) => dm,
            Err(DiscoBoxError::Open(err)) => {
                warn!(?err, "failed to open disco box");
                inc!(MagicsockMetrics, recv_disco_bad_key);
                return;
            }
            Err(DiscoBoxError::Parse(err)) => {
                // Couldn't parse it, but it was inside a correctly
                // signed box, so just ignore it, assuming it's from a
                // newer version of Tailscale that we don't
                // understand. Not even worth logging about, lest it
                // be too spammy for old clients.

                inc!(MagicsockMetrics, recv_disco_bad_parse);
                debug!(?err, "failed to parse disco message");
                return;
            }
        };

        if src.is_relay() {
            inc!(MagicsockMetrics, recv_disco_relay);
        } else {
            inc!(MagicsockMetrics, recv_disco_udp);
        }

        let span = trace_span!("handle_disco", ?dm);
        let _guard = span.enter();
        trace!("receive disco message");
        match dm {
            disco::Message::Ping(ping) => {
                inc!(MagicsockMetrics, recv_disco_ping);
                self.handle_ping(ping, sender, src);
            }
            disco::Message::Pong(pong) => {
                inc!(MagicsockMetrics, recv_disco_pong);
                self.node_map.handle_pong(sender, &src, pong);
            }
            disco::Message::CallMeMaybe(cm) => {
                inc!(MagicsockMetrics, recv_disco_call_me_maybe);
                match src {
                    DiscoMessageSource::Relay { url, .. } => {
                        event!(
                            target: "iroh::_events::call-me-maybe::recv",
                            Level::DEBUG,
                            remote_node = sender.fmt_short(),
                            via = ?url,
                            their_addrs = ?cm.my_numbers,
                        );
                    }
                    _ => {
                        warn!("call-me-maybe packets should only come via relay");
                        return;
                    }
                }
                let ping_actions = self.node_map.handle_call_me_maybe(sender, cm);
                for action in ping_actions {
                    match action {
                        PingAction::SendCallMeMaybe { .. } => {
                            warn!("Unexpected CallMeMaybe as response of handling a CallMeMaybe");
                        }
                        PingAction::SendPing(ping) => {
                            self.send_ping_queued(ping);
                        }
                    }
                }
            }
        }
        trace!("disco message handled");
    }

    /// Handle a ping message.
    fn handle_ping(&self, dm: disco::Ping, sender: NodeId, src: DiscoMessageSource) {
        // Insert the ping into the node map, and return whether a ping with this tx_id was already
        // received.
        let addr: SendAddr = src.clone().into();
        let handled = self.node_map.handle_ping(sender, addr.clone(), dm.tx_id);
        match handled.role {
            PingRole::Duplicate => {
                debug!(%src, tx = %HEXLOWER.encode(&dm.tx_id), "received ping: path already confirmed, skip");
                return;
            }
            PingRole::LikelyHeartbeat => {}
            PingRole::NewPath => {
                debug!(%src, tx = %HEXLOWER.encode(&dm.tx_id), "received ping: new path");
            }
            PingRole::Activate => {
                debug!(%src, tx = %HEXLOWER.encode(&dm.tx_id), "received ping: path active");
            }
        }

        // Send a pong.
        debug!(tx = %HEXLOWER.encode(&dm.tx_id), %addr, dstkey = %sender.fmt_short(),
               "sending pong");
        let pong = disco::Message::Pong(disco::Pong {
            tx_id: dm.tx_id,
            ping_observed_addr: addr.clone(),
        });
        event!(
            target: "iroh::_events::pong::sent",
            Level::DEBUG,
            remote_node = %sender.fmt_short(),
            dst = ?addr,
            txn = ?dm.tx_id,
        );

        if !self.send_disco_message_queued(addr.clone(), sender, pong) {
            warn!(%addr, "failed to queue pong");
        }

        if let Some(ping) = handled.needs_ping_back {
            debug!(
                %addr,
                dstkey = %sender.fmt_short(),
                "sending direct ping back",
            );
            self.send_ping_queued(ping);
        }
    }

    fn encode_disco_message(&self, dst_key: PublicKey, msg: &disco::Message) -> Bytes {
        self.disco_secrets.encode_and_seal(
            &self.secret_encryption_key,
            self.secret_key.public(),
            dst_key,
            msg,
        )
    }

    fn send_ping_queued(&self, ping: SendPing) {
        let SendPing {
            id,
            dst,
            dst_node,
            tx_id,
            purpose,
        } = ping;
        let msg = disco::Message::Ping(disco::Ping {
            tx_id,
            node_key: self.public_key(),
        });
        let sent = match dst {
            #[cfg(not(wasm_browser))]
            SendAddr::Udp(addr) => self
                .udp_disco_sender
                .try_send((addr, dst_node, msg))
                .is_ok(),
            #[cfg(wasm_browser)]
            SendAddr::Udp(_) => {
                // Ignoring sending pings over UDP. We don't have a UDP socket.
                return;
            }
            SendAddr::Relay(ref url) => self.send_disco_message_relay(url, dst_node, msg),
        };
        if sent {
            let msg_sender = self.actor_sender.clone();
            trace!(%dst, tx = %HEXLOWER.encode(&tx_id), ?purpose, "ping sent (queued)");
            self.node_map
                .notify_ping_sent(id, dst, tx_id, purpose, msg_sender);
        } else {
            warn!(dst = ?dst, tx = %HEXLOWER.encode(&tx_id), ?purpose, "failed to send ping: queues full");
        }
    }

    /// Tries to send the ping actions.
    ///
    /// Note that on failure the (remaining) ping actions are simply dropped.  That's bad!
    /// The Endpoint will think a full ping was done and not request a new full-ping for a
    /// while.  We should probably be buffering the pings.
    fn try_send_ping_actions(&self, msgs: Vec<PingAction>) -> io::Result<()> {
        for msg in msgs {
            // Abort sending as soon as we know we are shutting down.
            if self.is_closing() || self.is_closed() {
                return Ok(());
            }
            match msg {
                PingAction::SendCallMeMaybe {
                    ref relay_url,
                    dst_node,
                } => {
                    self.send_or_queue_call_me_maybe(relay_url, dst_node);
                }
                PingAction::SendPing(ping) => {
                    self.try_send_ping(ping)?;
                }
            }
        }
        Ok(())
    }

    /// Send a disco message. UDP messages will be queued.
    ///
    /// If `dst` is [`SendAddr::Relay`], the message will be pushed into the relay client channel.
    /// If `dst` is [`SendAddr::Udp`], the message will be pushed into the udp disco send channel.
    ///
    /// Returns true if the channel had capacity for the message, and false if the message was
    /// dropped.
    fn send_disco_message_queued(
        &self,
        dst: SendAddr,
        dst_key: PublicKey,
        msg: disco::Message,
    ) -> bool {
        match dst {
            SendAddr::Udp(addr) => self.udp_disco_sender.try_send((addr, dst_key, msg)).is_ok(),
            SendAddr::Relay(ref url) => self.send_disco_message_relay(url, dst_key, msg),
        }
    }

    /// Send a disco message. UDP messages will be polled to send directly on the UDP socket.
    fn try_send_disco_message(
        &self,
        dst: SendAddr,
        dst_key: PublicKey,
        msg: disco::Message,
    ) -> io::Result<()> {
        match dst {
            #[cfg(not(wasm_browser))]
            SendAddr::Udp(addr) => {
                self.try_send_disco_message_udp(addr, dst_key, &msg)?;
            }
            #[cfg(wasm_browser)]
            SendAddr::Udp(addr) => {
                warn!(?addr, "Asked to send on UDP in browser code");
            }
            SendAddr::Relay(ref url) => {
                if !self.send_disco_message_relay(url, dst_key, msg) {
                    return Err(io::Error::new(io::ErrorKind::Other, "Relay channel full"));
                }
            }
        }
        Ok(())
    }

    fn send_disco_message_relay(&self, url: &RelayUrl, dst: NodeId, msg: disco::Message) -> bool {
        debug!(node = %dst.fmt_short(), %url, %msg, "send disco message (relay)");
        let pkt = self.encode_disco_message(dst, &msg);
        inc!(MagicsockMetrics, send_disco_relay);
        match self.try_send_relay(url, dst, smallvec![pkt]) {
            Ok(()) => {
                if let disco::Message::CallMeMaybe(CallMeMaybe { ref my_numbers }) = msg {
                    event!(
                        target: "iroh::_events::call-me-maybe::sent",
                        Level::DEBUG,
                        remote_node = %dst.fmt_short(),
                        via = ?url,
                        addrs = ?my_numbers,
                    );
                }
                inc!(MagicsockMetrics, sent_disco_relay);
                disco_message_sent(&msg);
                true
            }
            Err(_) => false,
        }
    }

    #[cfg(not(wasm_browser))]
    async fn send_disco_message_udp(
        &self,
        dst: SocketAddr,
        dst_node: NodeId,
        msg: &disco::Message,
    ) -> io::Result<()> {
        n0_future::future::poll_fn(move |cx| {
            loop {
                match self.try_send_disco_message_udp(dst, dst_node, msg) {
                    Ok(()) => return Poll::Ready(Ok(())),
                    Err(err) if err.kind() == io::ErrorKind::WouldBlock => {
                        // This is the socket .try_send_disco_message_udp used.
                        let sock = self.conn_for_addr(dst)?;
                        match sock.as_socket_ref().poll_writable(cx) {
                            Poll::Ready(Ok(())) => continue,
                            Poll::Ready(Err(err)) => return Poll::Ready(Err(err)),
                            Poll::Pending => return Poll::Pending,
                        }
                    }
                    Err(err) => return Poll::Ready(Err(err)),
                }
            }
        })
        .await
    }

    #[cfg(not(wasm_browser))]
    fn try_send_disco_message_udp(
        &self,
        dst: SocketAddr,
        dst_node: NodeId,
        msg: &disco::Message,
    ) -> std::io::Result<()> {
        trace!(%dst, %msg, "send disco message (UDP)");
        if self.is_closed() {
            return Err(io::Error::new(
                io::ErrorKind::NotConnected,
                "connection closed",
            ));
        }
        let pkt = self.encode_disco_message(dst_node, msg);
        // TODO: These metrics will be wrong with the poll impl
        // Also - do we need it? I'd say the `sent_disco_udp` below is enough.
        inc!(MagicsockMetrics, send_disco_udp);
        let transmit = quinn_udp::Transmit {
            destination: dst,
            contents: &pkt,
            ecn: None,
            segment_size: None,
            src_ip: None, // TODO
        };
        let sent = self.try_send_udp(dst, &transmit);
        match sent {
            Ok(()) => {
                trace!(%dst, node = %dst_node.fmt_short(), %msg, "sent disco message");
                inc!(MagicsockMetrics, sent_disco_udp);
                disco_message_sent(msg);
                Ok(())
            }
            Err(err) => {
                warn!(%dst, node = %dst_node.fmt_short(), ?msg, ?err,
                      "failed to send disco message");
                Err(err)
            }
        }
    }

    #[instrument(skip_all)]
    async fn handle_ping_actions(&mut self, msgs: Vec<PingAction>) {
        // TODO: This used to make sure that all ping actions are sent.  Though on the
        // poll_send/try_send path we also do fire-and-forget.  try_send_ping_actions()
        // really should store any unsent pings on the Inner and send them at the next
        // possible time.
        if let Err(err) = self.try_send_ping_actions(msgs) {
            warn!("Not all ping actions were sent: {err:#}");
        }
    }

    fn try_send_ping(&self, ping: SendPing) -> io::Result<()> {
        let SendPing {
            id,
            dst,
            dst_node,
            tx_id,
            purpose,
        } = ping;
        let msg = disco::Message::Ping(disco::Ping {
            tx_id,
            node_key: self.public_key(),
        });
        self.try_send_disco_message(dst.clone(), dst_node, msg)?;
        debug!(%dst, tx = %HEXLOWER.encode(&tx_id), ?purpose, "ping sent (polled)");
        let msg_sender = self.actor_sender.clone();
        self.node_map
            .notify_ping_sent(id, dst.clone(), tx_id, purpose, msg_sender);
        Ok(())
    }

    fn send_queued_call_me_maybes(&self) {
        let msg = self.direct_addrs.to_call_me_maybe_message();
        let msg = disco::Message::CallMeMaybe(msg);
        for (public_key, url) in self
            .pending_call_me_maybes
            .lock()
            .expect("poisoned")
            .drain()
        {
            if !self.send_disco_message_relay(&url, public_key, msg.clone()) {
                warn!(node = %public_key.fmt_short(), "relay channel full, dropping call-me-maybe");
            }
        }
    }

    /// Sends the call-me-maybe DISCO message, queuing if addresses are too stale.
    ///
    /// To send the call-me-maybe message, we need to know our current direct addresses.  If
    /// this information is too stale, the call-me-maybe is queued while a net_report run is
    /// scheduled.  Once this run finishes, the call-me-maybe will be sent.
    fn send_or_queue_call_me_maybe(&self, url: &RelayUrl, dst_node: NodeId) {
        match self.direct_addrs.fresh_enough() {
            Ok(()) => {
                let msg = self.direct_addrs.to_call_me_maybe_message();
                let msg = disco::Message::CallMeMaybe(msg);
                if !self.send_disco_message_relay(url, dst_node, msg) {
                    warn!(dstkey = %dst_node.fmt_short(), relayurl = %url,
                      "relay channel full, dropping call-me-maybe");
                } else {
                    debug!(dstkey = %dst_node.fmt_short(), relayurl = %url, "call-me-maybe sent");
                }
            }
            Err(last_refresh_ago) => {
                self.pending_call_me_maybes
                    .lock()
                    .expect("poisoned")
                    .insert(dst_node, url.clone());
                debug!(
                    ?last_refresh_ago,
                    "want call-me-maybe but direct addrs stale; queuing after restun",
                );
                self.re_stun("refresh-for-peering");
            }
        }
    }

    /// Triggers an address discovery. The provided why string is for debug logging only.
    #[instrument(skip_all)]
    fn re_stun(&self, why: &'static str) {
        debug!("re_stun: {}", why);
        inc!(MagicsockMetrics, re_stun_calls);
        self.direct_addr_update_state.schedule_run(why);
    }

    /// Publishes our address to a discovery service, if configured.
    ///
    /// Called whenever our addresses or home relay node changes.
    fn publish_my_addr(&self) {
        if let Some(ref discovery) = self.discovery {
            let relay_url = self.my_relay();
            let direct_addrs = self.direct_addrs.sockaddrs();
            let user_data = self
                .discovery_user_data
                .read()
                .expect("lock poisened")
                .clone();
            let data = NodeData::new(relay_url, direct_addrs).with_user_data(user_data);
            discovery.publish(&data);
        }
    }
}

#[derive(Clone, Debug)]
enum MappedAddr {
    NodeId(NodeIdMappedAddr),
    #[cfg(not(wasm_browser))]
    Ip(IpMappedAddr),
    None(SocketAddr),
}

impl From<SocketAddr> for MappedAddr {
    fn from(value: SocketAddr) -> Self {
        match value.ip() {
            IpAddr::V4(_) => MappedAddr::None(value),
            IpAddr::V6(addr) => {
                if let Ok(node_id_mapped_addr) = NodeIdMappedAddr::try_from(addr) {
                    return MappedAddr::NodeId(node_id_mapped_addr);
                }
                #[cfg(not(wasm_browser))]
                if let Ok(ip_mapped_addr) = IpMappedAddr::try_from(addr) {
                    return MappedAddr::Ip(ip_mapped_addr);
                }
                MappedAddr::None(value)
            }
        }
    }
}

#[derive(Clone, Debug)]
enum DiscoMessageSource {
    Udp(SocketAddr),
    Relay { url: RelayUrl, key: PublicKey },
}

impl Display for DiscoMessageSource {
    fn fmt(&self, f: &mut std::fmt::Formatter) -> std::fmt::Result {
        match self {
            Self::Udp(addr) => write!(f, "Udp({addr})"),
            Self::Relay { ref url, key } => write!(f, "Relay({url}, {})", key.fmt_short()),
        }
    }
}

impl From<DiscoMessageSource> for SendAddr {
    fn from(value: DiscoMessageSource) -> Self {
        match value {
            DiscoMessageSource::Udp(addr) => SendAddr::Udp(addr),
            DiscoMessageSource::Relay { url, .. } => SendAddr::Relay(url),
        }
    }
}

impl From<&DiscoMessageSource> for SendAddr {
    fn from(value: &DiscoMessageSource) -> Self {
        match value {
            DiscoMessageSource::Udp(addr) => SendAddr::Udp(*addr),
            DiscoMessageSource::Relay { url, .. } => SendAddr::Relay(url.clone()),
        }
    }
}

impl DiscoMessageSource {
    fn is_relay(&self) -> bool {
        matches!(self, DiscoMessageSource::Relay { .. })
    }
}

/// Manages currently running direct addr discovery, aka net_report runs.
///
/// Invariants:
/// - only one direct addr update must be running at a time
/// - if an update is scheduled while another one is running, remember that
///   and start a new one when the current one has finished
#[derive(Debug)]
struct DirectAddrUpdateState {
    /// If running, set to the reason for the currently the update.
    running: sync::watch::Sender<Option<&'static str>>,
    /// If set, start a new update as soon as the current one is finished.
    want_update: std::sync::Mutex<Option<&'static str>>,
}

impl DirectAddrUpdateState {
    fn new() -> Self {
        let (running, _) = sync::watch::channel(None);
        DirectAddrUpdateState {
            running,
            want_update: Default::default(),
        }
    }

    /// Schedules a new run, either starting it immediately if none is running or
    /// scheduling it for later.
    fn schedule_run(&self, why: &'static str) {
        if self.is_running() {
            let _ = self.want_update.lock().expect("poisoned").insert(why);
        } else {
            self.run(why);
        }
    }

    /// Returns `true` if an update is currently in progress.
    fn is_running(&self) -> bool {
        self.running.borrow().is_some()
    }

    /// Trigger a new run.
    fn run(&self, why: &'static str) {
        self.running.send(Some(why)).ok();
    }

    /// Clears the current running state.
    fn finish_run(&self) {
        self.running.send(None).ok();
    }

    /// Returns the next update, if one is set.
    fn next_update(&self) -> Option<&'static str> {
        self.want_update.lock().expect("poisoned").take()
    }
}

impl Handle {
    /// Creates a magic [`MagicSock`] listening on [`Options::addr_v4`] and [`Options::addr_v6`].
    async fn new(opts: Options) -> Result<Self> {
        let me = opts.secret_key.public().fmt_short();

        Self::with_name(me, opts)
            .instrument(error_span!("magicsock"))
            .await
    }

    async fn with_name(me: String, opts: Options) -> Result<Self> {
        #[cfg(not(wasm_browser))]
        let port_mapper = portmapper::Client::default();

        let Options {
            addr_v4,
            addr_v6,
            secret_key,
            relay_map,
            node_map,
            discovery,
<<<<<<< HEAD
            #[cfg(not(wasm_browser))]
=======
            discovery_user_data,
>>>>>>> ac78cf2c
            dns_resolver,
            proxy_url,
            server_config,
            #[cfg(any(test, feature = "test-utils"))]
            insecure_skip_relay_cert_verify,
            #[cfg(any(test, feature = "test-utils"))]
            path_selection,
        } = opts;

        #[cfg(not(wasm_browser))]
        let (pconn4, pconn6) = bind(addr_v4, addr_v6)?;
        #[cfg(not(wasm_browser))]
        let port = pconn4.port();
        #[cfg(wasm_browser)]
        let port = 0;

        // NOTE: we can end up with a zero port if `std::net::UdpSocket::socket_addr` fails
        #[cfg(not(wasm_browser))]
        match port.try_into() {
            Ok(non_zero_port) => {
                port_mapper.update_local_port(non_zero_port);
            }
            Err(_zero_port) => debug!("Skipping port mapping with zero local port"),
        }
        #[cfg(not(wasm_browser))]
        let ipv4_addr = pconn4.local_addr()?;
        #[cfg(not(wasm_browser))]
        let ipv6_addr = pconn6.as_ref().and_then(|c| c.local_addr().ok());

        #[cfg(not(wasm_browser))]
        let ip_mapped_addrs = IpMappedAddresses::default();

        let net_reporter = net_report::Client::new(
            #[cfg(not(wasm_browser))]
            Some(port_mapper.clone()),
            #[cfg(not(wasm_browser))]
            dns_resolver.clone(),
            #[cfg(not(wasm_browser))]
            Some(ip_mapped_addrs.clone()),
        )?;

        #[cfg(not(wasm_browser))]
        let pconn4_sock = pconn4.as_socket();
        #[cfg(not(wasm_browser))]
        let pconn6_sock = pconn6.as_ref().map(|p| p.as_socket());

        let (actor_sender, actor_receiver) = mpsc::channel(256);
        let (relay_actor_sender, relay_actor_receiver) = mpsc::channel(256);
        let (relay_datagram_send_tx, relay_datagram_send_rx) = relay_datagram_send_channel();
        let relay_datagram_recv_queue = Arc::new(RelayDatagramRecvQueue::new());
        let (udp_disco_sender, mut udp_disco_receiver) = mpsc::channel(256);

        // load the node data
        let node_map = node_map.unwrap_or_default();
        #[cfg(any(test, feature = "test-utils"))]
        let node_map = NodeMap::load_from_vec(node_map, path_selection);
        #[cfg(not(any(test, feature = "test-utils")))]
        let node_map = NodeMap::load_from_vec(node_map);

        let secret_encryption_key = secret_ed_box(secret_key.secret());

        let msock = Arc::new(MagicSock {
            me,
            port: AtomicU16::new(port),
            secret_key,
            secret_encryption_key,
            proxy_url,
            #[cfg(not(wasm_browser))]
            local_addrs: std::sync::RwLock::new((ipv4_addr, ipv6_addr)),
            closing: AtomicBool::new(false),
            closed: AtomicBool::new(false),
            relay_datagram_recv_queue: relay_datagram_recv_queue.clone(),
            relay_datagram_send_channel: relay_datagram_send_tx,
            poll_recv_counter: AtomicUsize::new(0),
            actor_sender: actor_sender.clone(),
            ipv6_reported: Arc::new(AtomicBool::new(false)),
            relay_map,
            my_relay: Default::default(),
            net_reporter: net_reporter.addr(),
            #[cfg(not(wasm_browser))]
            pconn4,
            #[cfg(not(wasm_browser))]
            pconn6,
            disco_secrets: DiscoSecrets::default(),
            node_map,
            #[cfg(not(wasm_browser))]
            ip_mapped_addrs,
            udp_disco_sender,
            discovery,
            discovery_user_data: RwLock::new(discovery_user_data),
            direct_addrs: Default::default(),
            pending_call_me_maybes: Default::default(),
            direct_addr_update_state: DirectAddrUpdateState::new(),
            #[cfg(not(wasm_browser))]
            dns_resolver,
            #[cfg(any(test, feature = "test-utils"))]
            insecure_skip_relay_cert_verify,
            discovery_subscribers: DiscoverySubscribers::new(),
        });

        let mut endpoint_config = quinn::EndpointConfig::default();
        // Setting this to false means that quinn will ignore packets that have the QUIC fixed bit
        // set to 0. The fixed bit is the 3rd bit of the first byte of a packet.
        // For performance reasons and to not rewrite buffers we pass non-QUIC UDP packets straight
        // through to quinn. We set the first byte of the packet to zero, which makes quinn ignore
        // the packet if grease_quic_bit is set to false.
        endpoint_config.grease_quic_bit(false);

        let endpoint = quinn::Endpoint::new_with_abstract_socket(
            endpoint_config,
            Some(server_config),
            msock.clone(),
            #[cfg(not(wasm_browser))]
            Arc::new(quinn::TokioRuntime),
            #[cfg(wasm_browser)]
            Arc::new(crate::web_runtime::WebRuntime),
        )?;

        let mut actor_tasks = JoinSet::default();

        let relay_actor = RelayActor::new(msock.clone(), relay_datagram_recv_queue);
        let relay_actor_cancel_token = relay_actor.cancel_token();
        actor_tasks.spawn(
            async move {
                relay_actor
                    .run(relay_actor_receiver, relay_datagram_send_rx)
                    .await;
            }
            .instrument(info_span!("relay-actor")),
        );

        #[cfg(not(wasm_browser))]
        let _ = actor_tasks.spawn({
            let msock = msock.clone();
            async move {
                while let Some((dst, dst_key, msg)) = udp_disco_receiver.recv().await {
                    if let Err(err) = msock.send_disco_message_udp(dst, dst_key, &msg).await {
                        warn!(%dst, node = %dst_key.fmt_short(), ?err, "failed to send disco message (UDP)");
                    }
                }
            }
        });

        #[cfg(not(wasm_browser))]
        let network_monitor = netmon::Monitor::new().await?;
        let qad_endpoint = endpoint.clone();

        // create a client config for the endpoint to use for QUIC address discovery
        let root_store =
            rustls::RootCertStore::from_iter(webpki_roots::TLS_SERVER_ROOTS.iter().cloned());
        let client_config = rustls::client::ClientConfig::builder_with_provider(Arc::new(
            rustls::crypto::ring::default_provider(),
        ))
        .with_safe_default_protocol_versions()
        .expect("ring supports these")
        .with_root_certificates(root_store)
        .with_no_client_auth();

        #[cfg(not(wasm_browser))]
        let quic_config = Some(QuicConfig {
            ep: qad_endpoint,
            client_config,
            ipv4: true,
            ipv6: pconn6_sock.is_some(),
        });
        #[cfg(not(wasm_browser))]
        let net_report_config = net_report::Options::default()
            .stun_v4(Some(pconn4_sock.clone()))
            .stun_v6(pconn6_sock.clone())
            .quic_config(quic_config);
        #[cfg(wasm_browser)]
        let net_report_config = net_report::Options::default();

        actor_tasks.spawn({
            let msock = msock.clone();
            async move {
                let actor = Actor {
                    msg_receiver: actor_receiver,
                    msg_sender: actor_sender,
                    relay_actor_sender,
                    relay_actor_cancel_token,
                    msock,
                    periodic_re_stun_timer: new_re_stun_timer(false),
                    net_info_last: None,
                    #[cfg(not(wasm_browser))]
                    port_mapper,
                    #[cfg(not(wasm_browser))]
                    pconn4: pconn4_sock,
                    #[cfg(not(wasm_browser))]
                    pconn6: pconn6_sock,
                    no_v4_send: false,
                    net_reporter,
                    #[cfg(not(wasm_browser))]
                    network_monitor,
                    net_report_config,
                };

                if let Err(err) = actor.run().await {
                    warn!("relay handler errored: {:?}", err);
                }
            }
            .instrument(info_span!("actor"))
        });

        let c = Handle {
            msock,
            actor_tasks: Arc::new(Mutex::new(actor_tasks)),
            endpoint,
        };

        Ok(c)
    }

    /// The underlying [`quinn::Endpoint`]
    pub fn endpoint(&self) -> &quinn::Endpoint {
        &self.endpoint
    }

    /// Closes the connection.
    ///
    /// Only the first close does anything. Any later closes return nil.
    /// Polling the socket ([`AsyncUdpSocket::poll_recv`]) will return [`Poll::Pending`]
    /// indefinitely after this call.
    #[instrument(skip_all, fields(me = %self.msock.me))]
    pub(crate) async fn close(&self) {
        trace!("magicsock closing...");
        // Initiate closing all connections, and refuse future connections.
        self.endpoint.close(0u16.into(), b"");

        // In the history of this code, this call had been
        // - removed: https://github.com/n0-computer/iroh/pull/1753
        // - then added back in: https://github.com/n0-computer/iroh/pull/2227/files#diff-ba27e40e2986a3919b20f6b412ad4fe63154af648610ea5d9ed0b5d5b0e2d780R573
        // - then removed again: https://github.com/n0-computer/iroh/pull/3165
        // and finally added back in together with this comment.
        // So before removing this call, please consider carefully.
        // Among other things, this call tries its best to make sure that any queued close frames
        // (e.g. via the call to `endpoint.close(...)` above), are flushed out to the sockets
        // *and acknowledged* (or time out with the "probe timeout" of usually 3 seconds).
        // This allows the other endpoints for these connections to be notified to release
        // their resources, or - depending on the protocol - that all data was received.
        // With the current quinn API, this is the only way to ensure protocol code can use
        // connection close codes, and close the endpoint properly.
        // If this call is skipped, then connections that protocols close just shortly before the
        // call to `Endpoint::close` will in most cases cause connection time-outs on remote ends.
        self.endpoint.wait_idle().await;

        if self.msock.is_closed() {
            return;
        }
        self.msock.closing.store(true, Ordering::Relaxed);
        // If this fails, then there's no receiver listening for shutdown messages,
        // so nothing to shut down anyways.
        self.msock
            .actor_sender
            .send(ActorMessage::Shutdown)
            .await
            .ok();
        self.msock.closed.store(true, Ordering::SeqCst);

        let mut tasks = self.actor_tasks.lock().await;

        // give the tasks a moment to shutdown cleanly
        let tasks_ref = &mut tasks;
        let shutdown_done = time::timeout(Duration::from_millis(100), async move {
            while let Some(task) = tasks_ref.join_next().await {
                if let Err(err) = task {
                    warn!("unexpected error in task shutdown: {:?}", err);
                }
            }
        })
        .await;
        if shutdown_done.is_ok() {
            warn!("tasks shutdown complete");
            // shutdown all tasks
            warn!("aborting remaining {}/3 tasks", tasks.len());
            tasks.shutdown().await;
        }
        trace!("magicsock closed");
    }
}

#[derive(Debug, Default)]
struct DiscoSecrets(std::sync::Mutex<HashMap<PublicKey, SharedSecret>>);

impl DiscoSecrets {
    fn get<F, T>(&self, secret: &crypto_box::SecretKey, node_id: PublicKey, cb: F) -> T
    where
        F: FnOnce(&mut SharedSecret) -> T,
    {
        let mut inner = self.0.lock().expect("poisoned");
        let x = inner.entry(node_id).or_insert_with(|| {
            let public_key = public_ed_box(&node_id.public());
            SharedSecret::new(secret, &public_key)
        });
        cb(x)
    }

    fn encode_and_seal(
        &self,
        this_secret_key: &crypto_box::SecretKey,
        this_node_id: NodeId,
        other_node_id: NodeId,
        msg: &disco::Message,
    ) -> Bytes {
        let mut seal = msg.as_bytes();
        self.get(this_secret_key, other_node_id, |secret| {
            secret.seal(&mut seal)
        });
        disco::encode_message(&this_node_id, seal).into()
    }
    fn unseal_and_decode(
        &self,
        secret: &crypto_box::SecretKey,
        node_id: PublicKey,
        mut sealed_box: Vec<u8>,
    ) -> Result<disco::Message, DiscoBoxError> {
        self.get(secret, node_id, |secret| secret.open(&mut sealed_box))?;
        disco::Message::from_bytes(&sealed_box).map_err(DiscoBoxError::Parse)
    }
}

#[derive(Debug, thiserror::Error)]
enum DiscoBoxError {
    #[error("Failed to open crypto box")]
    Open(#[from] DecryptionError),
    #[error("Failed to parse disco message")]
    Parse(anyhow::Error),
}

/// Creates a sender and receiver pair for sending datagrams to the [`RelayActor`].
///
/// These includes the waker coordination required to support [`AsyncUdpSocket::try_send`]
/// and [`quinn::UdpPoller::poll_writable`].
fn relay_datagram_send_channel() -> (
    RelayDatagramSendChannelSender,
    RelayDatagramSendChannelReceiver,
) {
    let (sender, receiver) = mpsc::channel(256);
    let wakers = Arc::new(std::sync::Mutex::new(Vec::new()));
    let tx = RelayDatagramSendChannelSender {
        sender,
        wakers: wakers.clone(),
    };
    let rx = RelayDatagramSendChannelReceiver { receiver, wakers };
    (tx, rx)
}

/// Sender to send datagrams to the [`RelayActor`].
///
/// This includes the waker coordination required to support [`AsyncUdpSocket::try_send`]
/// and [`quinn::UdpPoller::poll_writable`].
#[derive(Debug, Clone)]
struct RelayDatagramSendChannelSender {
    sender: mpsc::Sender<RelaySendItem>,
    wakers: Arc<std::sync::Mutex<Vec<Waker>>>,
}

impl RelayDatagramSendChannelSender {
    fn try_send(
        &self,
        item: RelaySendItem,
    ) -> Result<(), mpsc::error::TrySendError<RelaySendItem>> {
        self.sender.try_send(item)
    }

    fn poll_writable(&self, cx: &mut Context) -> Poll<io::Result<()>> {
        match self.sender.capacity() {
            0 => {
                let mut wakers = self.wakers.lock().expect("poisoned");
                if !wakers.iter().any(|waker| waker.will_wake(cx.waker())) {
                    wakers.push(cx.waker().clone());
                }
                drop(wakers);
                if self.sender.capacity() != 0 {
                    // We "risk" a spurious wake-up in this case, but rather that
                    // than potentially skipping a receive.
                    Poll::Ready(Ok(()))
                } else {
                    Poll::Pending
                }
            }
            _ => Poll::Ready(Ok(())),
        }
    }
}

/// Receiver to send datagrams to the [`RelayActor`].
///
/// This includes the waker coordination required to support [`AsyncUdpSocket::try_send`]
/// and [`quinn::UdpPoller::poll_writable`].
#[derive(Debug)]
struct RelayDatagramSendChannelReceiver {
    receiver: mpsc::Receiver<RelaySendItem>,
    wakers: Arc<std::sync::Mutex<Vec<Waker>>>,
}

impl RelayDatagramSendChannelReceiver {
    async fn recv(&mut self) -> Option<RelaySendItem> {
        let item = self.receiver.recv().await;
        let mut wakers = self.wakers.lock().expect("poisoned");
        wakers.drain(..).for_each(Waker::wake);
        item
    }
}

/// A queue holding [`RelayRecvDatagram`]s that can be polled in async
/// contexts, and wakes up tasks when something adds items using [`try_send`].
///
/// This is used to transfer relay datagrams between the [`RelayActor`]
/// and [`MagicSock`].
///
/// [`try_send`]: Self::try_send
/// [`RelayActor`]: crate::magicsock::RelayActor
/// [`MagicSock`]: crate::magicsock::MagicSock
#[derive(Debug)]
struct RelayDatagramRecvQueue {
    queue: ConcurrentQueue<RelayRecvDatagram>,
    waker: AtomicWaker,
}

impl RelayDatagramRecvQueue {
    /// Creates a new, empty queue with a fixed size bound of 512 items.
    fn new() -> Self {
        Self {
            queue: ConcurrentQueue::bounded(512),
            waker: AtomicWaker::new(),
        }
    }

    /// Sends an item into this queue and wakes a potential task
    /// that's registered its waker with a [`poll_recv`] call.
    ///
    /// [`poll_recv`]: Self::poll_recv
    fn try_send(
        &self,
        item: RelayRecvDatagram,
    ) -> Result<(), concurrent_queue::PushError<RelayRecvDatagram>> {
        self.queue.push(item).inspect(|_| {
            self.waker.wake();
        })
    }

    /// Polls for new items in the queue.
    ///
    /// Although this method is available from `&self`, it must not be
    /// polled concurrently between tasks.
    ///
    /// Calling this will replace the current waker used. So if another task
    /// waits for this, that task's waker will be replaced and it won't be
    /// woken up for new items.
    ///
    /// The reason this method is made available as `&self` is because
    /// the interface for quinn's [`AsyncUdpSocket::poll_recv`] requires us
    /// to be able to poll from `&self`.
    fn poll_recv(&self, cx: &mut Context) -> Poll<Result<RelayRecvDatagram>> {
        match self.queue.pop() {
            Ok(value) => Poll::Ready(Ok(value)),
            Err(concurrent_queue::PopError::Empty) => {
                self.waker.register(cx.waker());

                match self.queue.pop() {
                    Ok(value) => {
                        self.waker.take();
                        Poll::Ready(Ok(value))
                    }
                    Err(concurrent_queue::PopError::Empty) => Poll::Pending,
                    Err(concurrent_queue::PopError::Closed) => {
                        self.waker.take();
                        Poll::Ready(Err(anyhow!("Queue closed")))
                    }
                }
            }
            Err(concurrent_queue::PopError::Closed) => Poll::Ready(Err(anyhow!("Queue closed"))),
        }
    }
}

impl AsyncUdpSocket for MagicSock {
    fn create_io_poller(self: Arc<Self>) -> Pin<Box<dyn quinn::UdpPoller>> {
        // To do this properly the MagicSock would need a registry of pollers.  For each
        // node we would look up the poller or create one.  Then on each try_send we can
        // look up the correct poller and configure it to poll the paths it needs.
        //
        // Note however that the current quinn impl calls UdpPoller::poll_writable()
        // **before** it calls try_send(), as opposed to how it is documented.  That is a
        // problem as we would not yet know the path that needs to be polled.  To avoid such
        // ambiguity the API could be changed to a .poll_send(&self, cx: &mut Context,
        // io_poller: Pin<&mut dyn UdpPoller>, transmit: &Transmit) -> Poll<io::Result<()>>
        // instead of the existing .try_send() because then we would have control over this.
        //
        // Right now however we have one single poller behaving the same for each
        // connection.  It checks all paths and returns Poll::Ready as soon as any path is
        // ready.
        #[cfg(not(wasm_browser))]
        let ipv4_poller = self.pconn4.create_io_poller();
        #[cfg(not(wasm_browser))]
        let ipv6_poller = self.pconn6.as_ref().map(|sock| sock.create_io_poller());
        let relay_sender = self.relay_datagram_send_channel.clone();
        Box::pin(IoPoller {
            #[cfg(not(wasm_browser))]
            ipv4_poller,
            #[cfg(not(wasm_browser))]
            ipv6_poller,
            relay_sender,
        })
    }

    fn try_send(&self, transmit: &quinn_udp::Transmit) -> io::Result<()> {
        self.try_send(transmit)
    }

    /// NOTE: Receiving on a closed socket will return [`Poll::Pending`] indefinitely.
    fn poll_recv(
        &self,
        cx: &mut Context,
        bufs: &mut [io::IoSliceMut<'_>],
        metas: &mut [quinn_udp::RecvMeta],
    ) -> Poll<io::Result<usize>> {
        self.poll_recv(cx, bufs, metas)
    }

    fn local_addr(&self) -> io::Result<SocketAddr> {
        #[cfg(not(wasm_browser))]
        match &*self.local_addrs.read().expect("not poisoned") {
            (ipv4, None) => {
                // Pretend to be IPv6, because our `MappedAddr`s
                // need to be IPv6.
                let ip: IpAddr = match ipv4.ip() {
                    IpAddr::V4(ip) => ip.to_ipv6_mapped().into(),
                    IpAddr::V6(ip) => ip.into(),
                };
                Ok(SocketAddr::new(ip, ipv4.port()))
            }
            (_, Some(ipv6)) => Ok(*ipv6),
        }
        // Again, we need to pretend we're IPv6, because of our `MappedAddr`s.
        #[cfg(wasm_browser)]
        return Ok(SocketAddr::new(std::net::Ipv6Addr::LOCALHOST.into(), 0));
    }

    #[cfg(not(wasm_browser))]
    fn max_transmit_segments(&self) -> usize {
        if let Some(pconn6) = self.pconn6.as_ref() {
            std::cmp::min(
                pconn6.max_transmit_segments(),
                self.pconn4.max_transmit_segments(),
            )
        } else {
            self.pconn4.max_transmit_segments()
        }
    }

    #[cfg(wasm_browser)]
    fn max_transmit_segments(&self) -> usize {
        1
    }

    #[cfg(not(wasm_browser))]
    fn max_receive_segments(&self) -> usize {
        if let Some(pconn6) = self.pconn6.as_ref() {
            // `max_receive_segments` controls the size of the `RecvMeta` buffer
            // that quinn creates. Having buffers slightly bigger than necessary
            // isn't terrible, and makes sure a single socket can read the maximum
            // amount with a single poll. We considered adding these numbers instead,
            // but we never get data from both sockets at the same time in `poll_recv`
            // and it's impossible and unnecessary to be refactored that way.
            std::cmp::max(
                pconn6.max_receive_segments(),
                self.pconn4.max_receive_segments(),
            )
        } else {
            self.pconn4.max_receive_segments()
        }
    }

    #[cfg(wasm_browser)]
    fn max_receive_segments(&self) -> usize {
        1
    }

    #[cfg(not(wasm_browser))]
    fn may_fragment(&self) -> bool {
        if let Some(pconn6) = self.pconn6.as_ref() {
            pconn6.may_fragment() || self.pconn4.may_fragment()
        } else {
            self.pconn4.may_fragment()
        }
    }

    #[cfg(wasm_browser)]
    fn may_fragment(&self) -> bool {
        false
    }
}

#[derive(Debug)]
struct IoPoller {
    #[cfg(not(wasm_browser))]
    ipv4_poller: Pin<Box<dyn quinn::UdpPoller>>,
    #[cfg(not(wasm_browser))]
    ipv6_poller: Option<Pin<Box<dyn quinn::UdpPoller>>>,
    relay_sender: RelayDatagramSendChannelSender,
}

impl quinn::UdpPoller for IoPoller {
    fn poll_writable(mut self: Pin<&mut Self>, cx: &mut Context) -> Poll<io::Result<()>> {
        // This version returns Ready as soon as any of them are ready.
        let this = &mut *self;
        #[cfg(not(wasm_browser))]
        match this.ipv4_poller.as_mut().poll_writable(cx) {
            Poll::Ready(_) => return Poll::Ready(Ok(())),
            Poll::Pending => (),
        }
        #[cfg(not(wasm_browser))]
        if let Some(ref mut ipv6_poller) = this.ipv6_poller {
            match ipv6_poller.as_mut().poll_writable(cx) {
                Poll::Ready(_) => return Poll::Ready(Ok(())),
                Poll::Pending => (),
            }
        }
        this.relay_sender.poll_writable(cx)
    }
}

#[derive(Debug)]
enum ActorMessage {
    Shutdown,
    EndpointPingExpired(usize, stun_rs::TransactionId),
    NetReport(Result<Option<Arc<net_report::Report>>>, &'static str),
    NetworkChange,
    #[cfg(test)]
    ForceNetworkChange(bool),
}

struct Actor {
    msock: Arc<MagicSock>,
    msg_receiver: mpsc::Receiver<ActorMessage>,
    msg_sender: mpsc::Sender<ActorMessage>,
    relay_actor_sender: mpsc::Sender<RelayActorMessage>,
    relay_actor_cancel_token: CancellationToken,
    /// When set, is an AfterFunc timer that will call MagicSock::do_periodic_stun.
    periodic_re_stun_timer: time::Interval,
    /// The `NetInfo` provided in the last call to `net_info_func`. It's used to deduplicate calls to netInfoFunc.
    net_info_last: Option<NetInfo>,

    // The underlying UDP sockets used to send/rcv packets.
    #[cfg(not(wasm_browser))]
    pconn4: Arc<UdpSocket>,
    #[cfg(not(wasm_browser))]
    pconn6: Option<Arc<UdpSocket>>,

    /// Configuration for net report
    net_report_config: net_report::Options,

    /// The NAT-PMP/PCP/UPnP prober/client, for requesting port mappings from NAT devices.
    #[cfg(not(wasm_browser))]
    port_mapper: portmapper::Client,

    /// Whether IPv4 UDP is known to be unable to transmit
    /// at all. This could happen if the socket is in an invalid state
    /// (as can happen on darwin after a network link status change).
    no_v4_send: bool,

    /// The prober that discovers local network conditions, including the closest relay relay and NAT mappings.
    net_reporter: net_report::Client,

    #[cfg(not(wasm_browser))]
    network_monitor: netmon::Monitor,
}

impl Actor {
    async fn run(mut self) -> Result<()> {
        // Setup network monitoring
        #[cfg(not(wasm_browser))]
        let (link_change_s, mut link_change_r) = mpsc::channel(8);
        #[cfg(not(wasm_browser))]
        let _token = self
            .network_monitor
            .subscribe(move |is_major| {
                let link_change_s = link_change_s.clone();
                async move {
                    link_change_s.send(is_major).await.ok();
                }
                .boxed()
            })
            .await?;

        // Let the the heartbeat only start a couple seconds later
        #[cfg(not(wasm_browser))]
        let mut direct_addr_heartbeat_timer = time::interval_at(
            time::Instant::now() + HEARTBEAT_INTERVAL,
            HEARTBEAT_INTERVAL,
        );
        let mut direct_addr_update_receiver =
            self.msock.direct_addr_update_state.running.subscribe();
        #[cfg(not(wasm_browser))]
        let mut portmap_watcher = self.port_mapper.watch_external_address();

        let mut discovery_events: BoxStream<DiscoveryItem> = Box::pin(n0_future::stream::empty());
        if let Some(d) = self.msock.discovery() {
            if let Some(events) = d.subscribe() {
                discovery_events = events;
            }
        }

        let mut receiver_closed = false;
        #[cfg_attr(wasm_browser, allow(unused_mut))]
        let mut portmap_watcher_closed = false;
        let mut link_change_closed = false;
        loop {
            inc!(Metrics, actor_tick_main);
            #[cfg(not(wasm_browser))]
            let portmap_watcher_changed = portmap_watcher.changed();
            #[cfg(wasm_browser)]
            let portmap_watcher_changed = n0_future::future::pending();

            #[cfg(not(wasm_browser))]
            let direct_addr_heartbeat_timer_tick = direct_addr_heartbeat_timer.tick();
            #[cfg(wasm_browser)]
            let direct_addr_heartbeat_timer_tick = n0_future::future::pending();

            #[cfg(not(wasm_browser))]
            let link_change_r_recv = link_change_r.recv();
            #[cfg(wasm_browser)]
            let link_change_r_recv = n0_future::future::pending();

            tokio::select! {
                msg = self.msg_receiver.recv(), if !receiver_closed => {
                    let Some(msg) = msg else {
                        trace!("tick: magicsock receiver closed");
                        inc!(Metrics, actor_tick_other);

                        receiver_closed = true;
                        continue;
                    };

                    trace!(?msg, "tick: msg");
                    inc!(Metrics, actor_tick_msg);
                    if self.handle_actor_message(msg).await {
                        return Ok(());
                    }
                }
                tick = self.periodic_re_stun_timer.tick() => {
                    trace!("tick: re_stun {:?}", tick);
                    inc!(Metrics, actor_tick_re_stun);
                    self.msock.re_stun("periodic");
                }
                change = portmap_watcher_changed, if !portmap_watcher_closed => {
                    #[cfg(not(wasm_browser))]
                    {
                        if change.is_err() {
                            trace!("tick: portmap watcher closed");
                            inc!(Metrics, actor_tick_other);

                            portmap_watcher_closed = true;
                            continue;
                        }

                        trace!("tick: portmap changed");
                        inc!(Metrics, actor_tick_portmap_changed);
                        let new_external_address = *portmap_watcher.borrow();
                        debug!("external address updated: {new_external_address:?}");
                        self.msock.re_stun("portmap_updated");
                    }
                    #[cfg(wasm_browser)]
                    let _unused_in_browsers = change;
                },
                _ = direct_addr_heartbeat_timer_tick => {
                    #[cfg(not(wasm_browser))]
                    {
                        trace!(
                            "tick: direct addr heartbeat {} direct addrs",
                            self.msock.node_map.node_count(),
                        );
                        inc!(Metrics, actor_tick_direct_addr_heartbeat);
                        // TODO: this might trigger too many packets at once, pace this

                        self.msock.node_map.prune_inactive();
                        let msgs = self.msock.node_map.nodes_stayin_alive();
                        self.handle_ping_actions(msgs).await;
                    }
                }
                _ = direct_addr_update_receiver.changed() => {
                    let reason = *direct_addr_update_receiver.borrow();
                    trace!("tick: direct addr update receiver {:?}", reason);
                    inc!(Metrics, actor_tick_direct_addr_update_receiver);
                    if let Some(reason) = reason {
                        self.refresh_direct_addrs(reason).await;
                    }
                }
                is_major = link_change_r_recv, if !link_change_closed => {
                    #[cfg(not(wasm_browser))]
                    {
                        let Some(is_major) = is_major else {
                            trace!("tick: link change receiver closed");
                            inc!(Metrics, actor_tick_other);

                            link_change_closed = true;
                            continue;
                        };

                        trace!("tick: link change {}", is_major);
                        inc!(Metrics, actor_link_change);
                        self.handle_network_change(is_major).await;
                    }
                    #[cfg(wasm_browser)]
                    let _unused_in_browsers = is_major;
                }
                // Even if `discovery_events` yields `None`, it could begin to yield
                // `Some` again in the future, so we don't want to disable this branch
                // forever like we do with the other branches that yield `Option`s
                Some(discovery_item) = discovery_events.next() => {
                    trace!("tick: discovery event, address discovered: {discovery_item:?}");
                    let provenance = discovery_item.provenance();
                    let node_addr = discovery_item.to_node_addr();
                    if let Err(e) = self.msock.add_node_addr(
                        node_addr,
                        Source::Discovery {
                            name: provenance.to_string()
                        }) {
                        let node_addr = discovery_item.to_node_addr();
                        warn!(?node_addr, "unable to add discovered node address to the node map: {e:?}");
                    }
                    // Send the discovery item to the subscribers of the discovery broadcast stream.
                    self.msock.discovery_subscribers.send(discovery_item);
                }
            }
        }
    }

    #[cfg(not(wasm_browser))]
    async fn handle_network_change(&mut self, is_major: bool) {
        debug!("link change detected: major? {}", is_major);

        if is_major {
            if let Err(err) = self.pconn4.rebind() {
                warn!("failed to rebind Udp IPv4 socket: {:?}", err);
            };
            if let Some(ref pconn6) = self.pconn6 {
                if let Err(err) = pconn6.rebind() {
                    warn!("failed to rebind Udp IPv6 socket: {:?}", err);
                };
            }
            self.msock.dns_resolver.clear_cache();
            self.msock.re_stun("link-change-major");
            self.close_stale_relay_connections().await;
            self.reset_endpoint_states();
        } else {
            self.msock.re_stun("link-change-minor");
        }
    }

    #[instrument(skip_all)]
    async fn handle_ping_actions(&mut self, msgs: Vec<PingAction>) {
        // TODO: This used to make sure that all ping actions are sent.  Though on the
        // poll_send/try_send path we also do fire-and-forget.  try_send_ping_actions()
        // really should store any unsent pings on the Inner and send them at the next
        // possible time.
        if let Err(err) = self.msock.try_send_ping_actions(msgs) {
            warn!("Not all ping actions were sent: {err:#}");
        }
    }

    /// Processes an incoming actor message.
    ///
    /// Returns `true` if it was a shutdown.
    async fn handle_actor_message(&mut self, msg: ActorMessage) -> bool {
        match msg {
            ActorMessage::Shutdown => {
                debug!("shutting down");

                self.msock.node_map.notify_shutdown();
                #[cfg(not(wasm_browser))]
                self.port_mapper.deactivate();
                self.relay_actor_cancel_token.cancel();

                debug!("shutdown complete");
                return true;
            }
            ActorMessage::EndpointPingExpired(id, txid) => {
                self.msock.node_map.notify_ping_timeout(id, txid);
            }
            ActorMessage::NetReport(report, why) => {
                match report {
                    Ok(report) => {
                        self.handle_net_report_report(report).await;
                    }
                    Err(err) => {
                        warn!(
                            "failed to generate net_report report for: {}: {:?}",
                            why, err
                        );
                    }
                }
                self.finalize_direct_addrs_update(why);
            }
            ActorMessage::NetworkChange => {
                #[cfg(not(wasm_browser))]
                self.network_monitor.network_change().await.ok();
            }
            #[cfg(test)]
            ActorMessage::ForceNetworkChange(is_major) => {
                self.handle_network_change(is_major).await;
            }
        }

        false
    }

    /// Refreshes knowledge about our direct addresses.
    ///
    /// In other words, this triggers a net_report run.
    ///
    /// Note that invoking this is managed by the [`DirectAddrUpdateState`] and this should
    /// never be invoked directly.  Some day this will be refactored to not allow this easy
    /// mistake to be made.
    #[instrument(level = "debug", skip_all)]
    async fn refresh_direct_addrs(&mut self, why: &'static str) {
        inc!(MagicsockMetrics, update_direct_addrs);

        debug!("starting direct addr update ({})", why);
        #[cfg(not(wasm_browser))]
        self.port_mapper.procure_mapping();
        self.update_net_info(why).await;
    }

    /// Updates the direct addresses of this magic socket.
    ///
    /// Updates the [`DiscoveredDirectAddrs`] of this [`MagicSock`] with the current set of
    /// direct addresses from:
    ///
    /// - The portmapper.
    /// - A net_report report.
    /// - The local interfaces IP addresses.
    #[cfg(not(wasm_browser))]
    fn update_direct_addresses(&mut self, net_report_report: Option<Arc<net_report::Report>>) {
        let portmap_watcher = self.port_mapper.watch_external_address();

        // We only want to have one DirectAddr for each SocketAddr we have.  So we store
        // this as a map of SocketAddr -> DirectAddrType.  At the end we will construct a
        // DirectAddr from each entry.
        let mut addrs: BTreeMap<SocketAddr, DirectAddrType> = BTreeMap::new();

        // First add PortMapper provided addresses.
        let maybe_port_mapped = *portmap_watcher.borrow();
        if let Some(portmap_ext) = maybe_port_mapped.map(SocketAddr::V4) {
            addrs
                .entry(portmap_ext)
                .or_insert(DirectAddrType::Portmapped);
            self.set_net_info_have_port_map();
        }

        // Next add STUN addresses from the net_report report.
        if let Some(net_report_report) = net_report_report {
            if let Some(global_v4) = net_report_report.global_v4 {
                addrs
                    .entry(global_v4.into())
                    .or_insert(DirectAddrType::Stun);

                // If they're behind a hard NAT and are using a fixed
                // port locally, assume they might've added a static
                // port mapping on their router to the same explicit
                // port that we are running with. Worst case it's an invalid candidate mapping.
                let port = self.msock.port.load(Ordering::Relaxed);
                if net_report_report
                    .mapping_varies_by_dest_ip
                    .unwrap_or_default()
                    && port != 0
                {
                    let mut addr = global_v4;
                    addr.set_port(port);
                    addrs
                        .entry(addr.into())
                        .or_insert(DirectAddrType::Stun4LocalPort);
                }
            }
            if let Some(global_v6) = net_report_report.global_v6 {
                addrs
                    .entry(global_v6.into())
                    .or_insert(DirectAddrType::Stun);
            }
        }

        let local_addr_v4 = self.pconn4.local_addr().ok();
        let local_addr_v6 = self.pconn6.as_ref().and_then(|c| c.local_addr().ok());

        let is_unspecified_v4 = local_addr_v4
            .map(|a| a.ip().is_unspecified())
            .unwrap_or(false);
        let is_unspecified_v6 = local_addr_v6
            .map(|a| a.ip().is_unspecified())
            .unwrap_or(false);

        let msock = self.msock.clone();

        // The following code can be slow, we do not want to block the caller since it would
        // block the actor loop.
        task::spawn(
            async move {
                // If a socket is bound to the unspecified address, create SocketAddrs for
                // each local IP address by pairing it with the port the socket is bound on.
                if is_unspecified_v4 || is_unspecified_v6 {
                    // Depending on the OS and network interfaces attached and their state
                    // enumerating the local interfaces can take a long time.  Especially
                    // Windows is very slow.
                    let LocalAddresses {
                        regular: mut ips,
                        loopback,
                    } = tokio::task::spawn_blocking(LocalAddresses::new)
                        .await
                        .expect("spawn panicked");
                    if ips.is_empty() && addrs.is_empty() {
                        // Include loopback addresses only if there are no other interfaces
                        // or public addresses, this allows testing offline.
                        ips = loopback;
                    }
                    for ip in ips {
                        let port_if_unspecified = match ip {
                            IpAddr::V4(_) if is_unspecified_v4 => {
                                local_addr_v4.map(|addr| addr.port())
                            }
                            IpAddr::V6(_) if is_unspecified_v6 => {
                                local_addr_v6.map(|addr| addr.port())
                            }
                            _ => None,
                        };
                        if let Some(port) = port_if_unspecified {
                            let addr = SocketAddr::new(ip, port);
                            addrs.entry(addr).or_insert(DirectAddrType::Local);
                        }
                    }
                }

                // If a socket is bound to a specific address, add it.
                if !is_unspecified_v4 {
                    if let Some(addr) = local_addr_v4 {
                        addrs.entry(addr).or_insert(DirectAddrType::Local);
                    }
                }
                if !is_unspecified_v6 {
                    if let Some(addr) = local_addr_v6 {
                        addrs.entry(addr).or_insert(DirectAddrType::Local);
                    }
                }

                // Finally create and store store all these direct addresses and send any
                // queued call-me-maybe messages.
                msock.store_direct_addresses(
                    addrs
                        .iter()
                        .map(|(addr, typ)| DirectAddr {
                            addr: *addr,
                            typ: *typ,
                        })
                        .collect(),
                );
                msock.send_queued_call_me_maybes();
            }
            .instrument(Span::current()),
        );
    }

    /// Called when a direct addr update is done, no matter if it was successful or not.
    fn finalize_direct_addrs_update(&mut self, why: &'static str) {
        let new_why = self.msock.direct_addr_update_state.next_update();
        if !self.msock.is_closed() {
            if let Some(new_why) = new_why {
                self.msock.direct_addr_update_state.run(new_why);
                return;
            }
            #[cfg(not(wasm_browser))]
            {
                self.periodic_re_stun_timer = new_re_stun_timer(true);
            }
        }

        self.msock.direct_addr_update_state.finish_run();
        debug!("direct addr update done ({})", why);
    }

    /// Updates `NetInfo.HavePortMap` to true.
    #[instrument(level = "debug", skip_all)]
    fn set_net_info_have_port_map(&mut self) {
        if let Some(ref mut net_info_last) = self.net_info_last {
            if net_info_last.have_port_map {
                // No change.
                return;
            }
            net_info_last.have_port_map = true;
            self.net_info_last = Some(net_info_last.clone());
        }
    }

    #[instrument(level = "debug", skip_all)]
    async fn call_net_info_callback(&mut self, ni: NetInfo) {
        if let Some(ref net_info_last) = self.net_info_last {
            if ni.basically_equal(net_info_last) {
                return;
            }
        }

        self.net_info_last = Some(ni);
    }

    /// Calls net_report.
    ///
    /// Note that invoking this is managed by [`DirectAddrUpdateState`] via
    /// [`Actor::refresh_direct_addrs`] and this should never be invoked directly.  Some day
    /// this will be refactored to not allow this easy mistake to be made.
    #[instrument(level = "debug", skip_all)]
    async fn update_net_info(&mut self, why: &'static str) {
        // Don't start a net report probe if we know
        // we are shutting down
        if self.msock.is_closing() || self.msock.is_closed() {
            debug!("skipping net_report, socket is shutting down");
            return;
        }
        if self.msock.relay_map.is_empty() {
            debug!("skipping net_report, empty RelayMap");
            self.msg_sender
                .send(ActorMessage::NetReport(Ok(None), why))
                .await
                .ok();
            return;
        }

        let relay_map = self.msock.relay_map.clone();
        let opts = self.net_report_config.clone();

        debug!("requesting net_report report");
        match self.net_reporter.get_report_channel(relay_map, opts).await {
            Ok(rx) => {
                let msg_sender = self.msg_sender.clone();
                task::spawn(async move {
                    let report = time::timeout(NET_REPORT_TIMEOUT, rx).await;
                    let report: anyhow::Result<_> = match report {
                        Ok(Ok(Ok(report))) => Ok(Some(report)),
                        Ok(Ok(Err(err))) => Err(err),
                        Ok(Err(_)) => Err(anyhow!("net_report report not received")),
                        Err(err) => Err(anyhow!("net_report report timeout: {:?}", err)),
                    };
                    msg_sender
                        .send(ActorMessage::NetReport(report, why))
                        .await
                        .ok();
                    // The receiver of the NetReport message will call
                    // .finalize_direct_addrs_update().
                });
            }
            Err(err) => {
                warn!("unable to start net_report generation: {:?}", err);
                self.finalize_direct_addrs_update(why);
            }
        }
    }

    async fn handle_net_report_report(&mut self, report: Option<Arc<net_report::Report>>) {
        if let Some(ref report) = report {
            self.msock
                .ipv6_reported
                .store(report.ipv6, Ordering::Relaxed);
            let r = &report;
            trace!(
                "setting no_v4_send {} -> {}",
                self.no_v4_send,
                !r.ipv4_can_send
            );
            self.no_v4_send = !r.ipv4_can_send;

            #[cfg(not(wasm_browser))]
            let have_port_map = self.port_mapper.watch_external_address().borrow().is_some();
            #[cfg(wasm_browser)]
            let have_port_map = false;

            let mut ni = NetInfo {
                relay_latency: Default::default(),
                mapping_varies_by_dest_ip: r.mapping_varies_by_dest_ip,
                hair_pinning: r.hair_pinning,
                #[cfg(not(wasm_browser))]
                portmap_probe: r.portmap_probe.clone(),
                have_port_map,
                working_ipv6: Some(r.ipv6),
                os_has_ipv6: Some(r.os_has_ipv6),
                working_udp: Some(r.udp),
                working_icmp_v4: r.icmpv4,
                working_icmp_v6: r.icmpv6,
                preferred_relay: r.preferred_relay.clone(),
            };
            for (rid, d) in r.relay_v4_latency.iter() {
                ni.relay_latency
                    .insert(format!("{rid}-v4"), d.as_secs_f64());
            }
            for (rid, d) in r.relay_v6_latency.iter() {
                ni.relay_latency
                    .insert(format!("{rid}-v6"), d.as_secs_f64());
            }

            if ni.preferred_relay.is_none() {
                // Perhaps UDP is blocked. Pick a deterministic but arbitrary one.
                ni.preferred_relay = self.pick_relay_fallback();
            }

            if !self.set_nearest_relay(ni.preferred_relay.clone()) {
                ni.preferred_relay = None;
            }

            // TODO: set link type
            self.call_net_info_callback(ni).await;
        }
        #[cfg(not(wasm_browser))]
        self.update_direct_addresses(report);
    }

    fn set_nearest_relay(&mut self, relay_url: Option<RelayUrl>) -> bool {
        let my_relay = self.msock.my_relay();
        if relay_url == my_relay {
            // No change.
            return true;
        }
        let old_relay = self.msock.set_my_relay(relay_url.clone());

        if let Some(ref relay_url) = relay_url {
            inc!(MagicsockMetrics, relay_home_change);

            // On change, notify all currently connected relay servers and
            // start connecting to our home relay if we are not already.
            info!("home is now relay {}, was {:?}", relay_url, old_relay);
            self.msock.publish_my_addr();

            self.send_relay_actor(RelayActorMessage::SetHome {
                url: relay_url.clone(),
            });
        }

        true
    }

    /// Returns a deterministic relay node to connect to. This is only used if net_report
    /// couldn't find the nearest one, for instance, if UDP is blocked and thus STUN
    /// latency checks aren't working.
    ///
    /// If no the [`RelayMap`] is empty, returns `0`.
    fn pick_relay_fallback(&self) -> Option<RelayUrl> {
        // TODO: figure out which relay node most of our nodes are using,
        // and use that region as our fallback.
        //
        // If we already had selected something in the past and it has any
        // nodes, we want to stay on it. If there are no nodes at all,
        // stay on whatever relay we previously picked. If we need to pick
        // one and have no node info, pick a node randomly.
        //
        // We used to do the above for legacy clients, but never updated it for disco.

        let my_relay = self.msock.my_relay();
        if my_relay.is_some() {
            return my_relay;
        }

        let ids = self.msock.relay_map.urls().collect::<Vec<_>>();
        let mut rng = rand::rngs::StdRng::seed_from_u64(0);
        ids.choose(&mut rng).map(|c| (*c).clone())
    }

    /// Resets the preferred address for all nodes.
    /// This is called when connectivity changes enough that we no longer trust the old routes.
    #[instrument(skip_all, fields(me = %self.msock.me))]
    fn reset_endpoint_states(&mut self) {
        self.msock.node_map.reset_node_states()
    }

    /// Tells the relay actor to close stale relay connections.
    ///
    /// The relay connections who's local endpoints no longer exist after a network change
    /// will error out soon enough.  Closing them eagerly speeds this up however and allows
    /// re-establishing a relay connection faster.
    #[cfg(not(wasm_browser))]
    async fn close_stale_relay_connections(&self) {
        let ifs = interfaces::State::new().await;
        let local_ips = ifs
            .interfaces
            .values()
            .flat_map(|netif| netif.addrs())
            .map(|ipnet| ipnet.addr())
            .collect();
        self.send_relay_actor(RelayActorMessage::MaybeCloseRelaysOnRebind(local_ips));
    }

    fn send_relay_actor(&self, msg: RelayActorMessage) {
        match self.relay_actor_sender.try_send(msg) {
            Ok(_) => {}
            Err(mpsc::error::TrySendError::Closed(_)) => {
                warn!("unable to send to relay actor, already closed");
            }
            Err(mpsc::error::TrySendError::Full(_)) => {
                warn!("dropping message for relay actor, channel is full");
            }
        }
    }
}

fn new_re_stun_timer(initial_delay: bool) -> time::Interval {
    // Pick a random duration between 20 and 26 seconds (just under 30s,
    // a common UDP NAT timeout on Linux,etc)
    let mut rng = rand::thread_rng();
    let d: Duration = rng.gen_range(Duration::from_secs(20)..=Duration::from_secs(26));
    if initial_delay {
        debug!("scheduling periodic_stun to run in {}s", d.as_secs());
        time::interval_at(time::Instant::now() + d, d)
    } else {
        debug!(
            "scheduling periodic_stun to run immediately and in {}s",
            d.as_secs()
        );
        time::interval(d)
    }
}

/// Initial connection setup.
#[cfg(not(wasm_browser))]
fn bind(
    addr_v4: Option<SocketAddrV4>,
    addr_v6: Option<SocketAddrV6>,
) -> Result<(UdpConn, Option<UdpConn>)> {
    let addr_v4 = addr_v4.unwrap_or_else(|| SocketAddrV4::new(Ipv4Addr::UNSPECIFIED, 0));
    let pconn4 = UdpConn::bind(SocketAddr::V4(addr_v4)).context("bind IPv4 failed")?;

    let ip4_port = pconn4.local_addr()?.port();
    let ip6_port = ip4_port.checked_add(1).unwrap_or(ip4_port - 1);
    let addr_v6 =
        addr_v6.unwrap_or_else(|| SocketAddrV6::new(Ipv6Addr::UNSPECIFIED, ip6_port, 0, 0));
    let pconn6 = match UdpConn::bind(SocketAddr::V6(addr_v6)) {
        Ok(conn) => Some(conn),
        Err(err) => {
            info!("bind ignoring IPv6 bind failure: {:?}", err);
            None
        }
    };

    Ok((pconn4, pconn6))
}

/// The discovered direct addresses of this [`MagicSock`].
///
/// These are all the [`DirectAddr`]s that this [`MagicSock`] is aware of for itself.
/// They include all locally bound ones as well as those discovered by other mechanisms like
/// STUN.
#[derive(derive_more::Debug, Default, Clone)]
struct DiscoveredDirectAddrs {
    /// The last set of discovered direct addresses.
    addrs: Watchable<Option<BTreeSet<DirectAddr>>>,

    /// The last time the direct addresses were updated, even if there was no change.
    ///
    /// This is only ever None at startup.
    updated_at: Arc<RwLock<Option<Instant>>>,
}

impl DiscoveredDirectAddrs {
    /// Updates the direct addresses, returns `true` if they changed, `false` if not.
    fn update(&self, addrs: BTreeSet<DirectAddr>) -> bool {
        *self.updated_at.write().expect("poisoned") = Some(Instant::now());
        let updated = self.addrs.set(Some(addrs)).is_ok();
        if updated {
            event!(
                target: "iroh::_events::direct_addrs",
                Level::DEBUG,
                addrs = ?self.addrs.get(),
            );
        }
        updated
    }

    fn sockaddrs(&self) -> BTreeSet<SocketAddr> {
        self.addrs
            .get()
            .unwrap_or_default()
            .into_iter()
            .map(|da| da.addr)
            .collect()
    }

    /// Whether the direct addr information is considered "fresh".
    ///
    /// If not fresh you should probably update the direct addresses before using this info.
    ///
    /// Returns `Ok(())` if fresh enough and `Err(elapsed)` if not fresh enough.
    /// `elapsed` is the time elapsed since the direct addresses were last updated.
    ///
    /// If there is no direct address information `Err(Duration::ZERO)` is returned.
    fn fresh_enough(&self) -> Result<(), Duration> {
        match *self.updated_at.read().expect("poisoned") {
            None => Err(Duration::ZERO),
            Some(time) => {
                let elapsed = time.elapsed();
                if elapsed <= ENDPOINTS_FRESH_ENOUGH_DURATION {
                    Ok(())
                } else {
                    Err(elapsed)
                }
            }
        }
    }

    fn to_call_me_maybe_message(&self) -> disco::CallMeMaybe {
        let my_numbers = self
            .addrs
            .get()
            .unwrap_or_default()
            .into_iter()
            .map(|da| da.addr)
            .collect();
        disco::CallMeMaybe { my_numbers }
    }
}

/// Split a transmit containing a GSO payload into individual packets.
///
/// This allocates the data.
///
/// If the transmit has a segment size it contains multiple GSO packets.  It will be split
/// into multiple packets according to that segment size.  If it does not have a segment
/// size, the contents will be sent as a single packet.
// TODO: If quinn stayed on bytes this would probably be much cheaper, probably.  Need to
// figure out where they allocate the Vec.
fn split_packets(transmit: &quinn_udp::Transmit) -> RelayContents {
    let mut res = SmallVec::with_capacity(1);
    let contents = transmit.contents;
    if let Some(segment_size) = transmit.segment_size {
        for chunk in contents.chunks(segment_size) {
            res.push(Bytes::from(chunk.to_vec()));
        }
    } else {
        res.push(Bytes::from(contents.to_vec()));
    }
    res
}

/// The fake address used by the QUIC layer to address a node.
///
/// You can consider this as nothing more than a lookup key for a node the [`MagicSock`] knows
/// about.
///
/// [`MagicSock`] can reach a node by several real socket addresses, or maybe even via the relay
/// node.  The QUIC layer however needs to address a node by a stable [`SocketAddr`] so
/// that normal socket APIs can function.  Thus when a new node is introduced to a [`MagicSock`]
/// it is given a new fake address.  This is the type of that address.
///
/// It is but a newtype.  And in our QUIC-facing socket APIs like [`AsyncUdpSocket`] it
/// comes in as the inner [`Ipv6Addr`], in those interfaces we have to be careful to do
/// the conversion to this type.
#[derive(Debug, Copy, Clone, PartialEq, Eq, Hash)]
pub(crate) struct NodeIdMappedAddr(Ipv6Addr);

/// The dummy port used for all [`NodeIdMappedAddr`]s
pub const NODE_ID_MAPPED_PORT: u16 = 12345;

/// Can occur when converting a [`SocketAddr`] to an [`NodeIdMappedAddr`]
#[derive(Debug, thiserror::Error)]
#[error("Failed to convert")]
pub struct NodeIdMappedAddrError;

/// Counter to always generate unique addresses for [`NodeIdMappedAddr`].
static NODE_ID_ADDR_COUNTER: AtomicU64 = AtomicU64::new(1);

impl NodeIdMappedAddr {
    /// The Prefix/L of our Unique Local Addresses.
    const ADDR_PREFIXL: u8 = 0xfd;
    /// The Global ID used in our Unique Local Addresses.
    const ADDR_GLOBAL_ID: [u8; 5] = [21, 7, 10, 81, 11];
    /// The Subnet ID used in our Unique Local Addresses.
    const ADDR_SUBNET: [u8; 2] = [0; 2];

    /// Generates a globally unique fake UDP address.
    ///
    /// This generates and IPv6 Unique Local Address according to RFC 4193.
    pub(crate) fn generate() -> Self {
        let mut addr = [0u8; 16];
        addr[0] = Self::ADDR_PREFIXL;
        addr[1..6].copy_from_slice(&Self::ADDR_GLOBAL_ID);
        addr[6..8].copy_from_slice(&Self::ADDR_SUBNET);

        let counter = NODE_ID_ADDR_COUNTER.fetch_add(1, Ordering::Relaxed);
        addr[8..16].copy_from_slice(&counter.to_be_bytes());

        Self(Ipv6Addr::from(addr))
    }

    /// Return the [`SocketAddr`] from the [`NodeIdMappedAddr`]
    pub(crate) fn socket_addr(&self) -> SocketAddr {
        SocketAddr::new(IpAddr::from(self.0), NODE_ID_MAPPED_PORT)
    }
}

impl TryFrom<Ipv6Addr> for NodeIdMappedAddr {
    type Error = NodeIdMappedAddrError;

    fn try_from(value: Ipv6Addr) -> std::result::Result<Self, Self::Error> {
        let octets = value.octets();
        if octets[0] == Self::ADDR_PREFIXL
            && octets[1..6] == Self::ADDR_GLOBAL_ID
            && octets[6..8] == Self::ADDR_SUBNET
        {
            return Ok(Self(value));
        }
        Err(NodeIdMappedAddrError)
    }
}

impl std::fmt::Display for NodeIdMappedAddr {
    fn fmt(&self, f: &mut std::fmt::Formatter) -> std::fmt::Result {
        write!(f, "NodeIdMappedAddr({})", self.0)
    }
}

fn disco_message_sent(msg: &disco::Message) {
    match msg {
        disco::Message::Ping(_) => {
            inc!(MagicsockMetrics, sent_disco_ping);
        }
        disco::Message::Pong(_) => {
            inc!(MagicsockMetrics, sent_disco_pong);
        }
        disco::Message::CallMeMaybe(_) => {
            inc!(MagicsockMetrics, sent_disco_call_me_maybe);
        }
    }
}

/// A *direct address* on which an iroh-node might be contactable.
///
/// Direct addresses are UDP socket addresses on which an iroh node could potentially be
/// contacted.  These can come from various sources depending on the network topology of the
/// iroh node, see [`DirectAddrType`] for the several kinds of sources.
#[derive(Debug, Clone, PartialEq, Eq, Hash, PartialOrd, Ord)]
pub struct DirectAddr {
    /// The address.
    pub addr: SocketAddr,
    /// The origin of this direct address.
    pub typ: DirectAddrType,
}

/// The type of direct address.
///
/// These are the various sources or origins from which an iroh node might have found a
/// possible [`DirectAddr`].
#[derive(Debug, Clone, Copy, PartialEq, Eq, Hash, PartialOrd, Ord)]
pub enum DirectAddrType {
    /// Not yet determined..
    Unknown,
    /// A locally bound socket address.
    Local,
    /// Public internet address discovered via STUN.
    ///
    /// When possible an iroh node will perform STUN to discover which is the address
    /// from which it sends data on the public internet.  This can be different from locally
    /// bound addresses when the node is on a local network which performs NAT or similar.
    Stun,
    /// An address assigned by the router using port mapping.
    ///
    /// When possible an iroh node will request a port mapping from the local router to
    /// get a publicly routable direct address.
    Portmapped,
    /// Hard NAT: STUN'ed IPv4 address + local fixed port.
    ///
    /// It is possible to configure iroh to bound to a specific port and independently
    /// configure the router to forward this port to the iroh node.  This indicates a
    /// situation like this, which still uses STUN to discover the public address.
    Stun4LocalPort,
}

impl Display for DirectAddrType {
    fn fmt(&self, f: &mut std::fmt::Formatter<'_>) -> std::fmt::Result {
        match self {
            DirectAddrType::Unknown => write!(f, "?"),
            DirectAddrType::Local => write!(f, "local"),
            DirectAddrType::Stun => write!(f, "stun"),
            DirectAddrType::Portmapped => write!(f, "portmap"),
            DirectAddrType::Stun4LocalPort => write!(f, "stun4localport"),
        }
    }
}

/// Contains information about the host's network state.
#[derive(Debug, Clone, PartialEq)]
struct NetInfo {
    /// Says whether the host's NAT mappings vary based on the destination IP.
    mapping_varies_by_dest_ip: Option<bool>,

    /// If their router does hairpinning. It reports true even if there's no NAT involved.
    hair_pinning: Option<bool>,

    /// Whether the host has IPv6 internet connectivity.
    working_ipv6: Option<bool>,

    /// Whether the OS supports IPv6 at all, regardless of whether IPv6 internet connectivity is available.
    os_has_ipv6: Option<bool>,

    /// Whether the host has UDP internet connectivity.
    working_udp: Option<bool>,

    /// Whether ICMPv4 works, `None` means not checked.
    working_icmp_v4: Option<bool>,

    /// Whether ICMPv6 works, `None` means not checked.
    working_icmp_v6: Option<bool>,

    /// Whether we have an existing portmap open (UPnP, PMP, or PCP).
    have_port_map: bool,

    /// Probe indicating the presence of port mapping protocols on the LAN.
    #[cfg(not(wasm_browser))]
    portmap_probe: Option<portmapper::ProbeOutput>,

    /// This node's preferred relay server for incoming traffic.
    ///
    /// The node might be be temporarily connected to multiple relay servers (to send to
    /// other nodes) but this is the relay on which you can always contact this node.  Also
    /// known as home relay.
    preferred_relay: Option<RelayUrl>,

    /// The fastest recent time to reach various relay STUN servers, in seconds.
    ///
    /// This should only be updated rarely, or when there's a
    /// material change, as any change here also gets uploaded to the control plane.
    relay_latency: BTreeMap<String, f64>,
}

impl NetInfo {
    /// Checks if this is probably still the same network as *other*.
    ///
    /// This tries to compare the network situation, without taking into account things
    /// expected to change a little like e.g. latency to the relay server.
    fn basically_equal(&self, other: &Self) -> bool {
        let eq_icmp_v4 = match (self.working_icmp_v4, other.working_icmp_v4) {
            (Some(slf), Some(other)) => slf == other,
            _ => true, // ignore for comparison if only one report had this info
        };
        let eq_icmp_v6 = match (self.working_icmp_v6, other.working_icmp_v6) {
            (Some(slf), Some(other)) => slf == other,
            _ => true, // ignore for comparison if only one report had this info
        };

        #[cfg(not(wasm_browser))]
        let probe_eq = self.portmap_probe == other.portmap_probe;
        #[cfg(wasm_browser)]
        let probe_eq = true;

        self.mapping_varies_by_dest_ip == other.mapping_varies_by_dest_ip
            && self.hair_pinning == other.hair_pinning
            && self.working_ipv6 == other.working_ipv6
            && self.os_has_ipv6 == other.os_has_ipv6
            && self.working_udp == other.working_udp
            && eq_icmp_v4
            && eq_icmp_v6
            && self.have_port_map == other.have_port_map
            && probe_eq
            && self.preferred_relay == other.preferred_relay
    }
}

#[cfg(test)]
mod tests {
    use anyhow::Context;
    use rand::RngCore;
    use tokio_util::task::AbortOnDropHandle;
    use tracing_test::traced_test;

    use super::*;
    use crate::{
        defaults::staging::{self, EU_RELAY_HOSTNAME},
        dns::DnsResolver,
        tls, Endpoint, RelayMode,
    };

    const ALPN: &[u8] = b"n0/test/1";

    impl MagicSock {
        #[track_caller]
        pub fn add_test_addr(&self, node_addr: NodeAddr) {
            self.add_node_addr(
                node_addr,
                Source::NamedApp {
                    name: "test".into(),
                },
            )
            .unwrap()
        }
    }

    /// Magicsock plus wrappers for sending packets
    #[derive(Clone)]
    struct MagicStack {
        secret_key: SecretKey,
        endpoint: Endpoint,
    }

    impl MagicStack {
        async fn new(relay_mode: RelayMode) -> Result<Self> {
            let secret_key = SecretKey::generate(rand::thread_rng());

            let mut transport_config = quinn::TransportConfig::default();
            transport_config.max_idle_timeout(Some(Duration::from_secs(10).try_into().unwrap()));

            let endpoint = Endpoint::builder()
                .secret_key(secret_key.clone())
                .transport_config(transport_config)
                .relay_mode(relay_mode)
                .alpns(vec![ALPN.to_vec()])
                .bind()
                .await?;

            Ok(Self {
                secret_key,
                endpoint,
            })
        }

        fn tracked_endpoints(&self) -> Vec<PublicKey> {
            self.endpoint
                .magic_sock()
                .list_remote_infos()
                .into_iter()
                .map(|ep| ep.node_id)
                .collect()
        }

        fn public(&self) -> PublicKey {
            self.secret_key.public()
        }
    }

    /// Monitors endpoint changes and plumbs things together.
    ///
    /// This is a way of connecting endpoints without a relay server.  Whenever the local
    /// endpoints of a magic endpoint change this address is added to the other magic
    /// sockets.  This function will await until the endpoints are connected the first time
    /// before returning.
    ///
    /// When the returned drop guard is dropped, the tasks doing this updating are stopped.
    #[instrument(skip_all)]
    async fn mesh_stacks(stacks: Vec<MagicStack>) -> Result<JoinSet<()>> {
        /// Registers endpoint addresses of a node to all other nodes.
        fn update_direct_addrs(
            stacks: &[MagicStack],
            my_idx: usize,
            new_addrs: BTreeSet<DirectAddr>,
        ) {
            let me = &stacks[my_idx];
            for (i, m) in stacks.iter().enumerate() {
                if i == my_idx {
                    continue;
                }

                let addr = NodeAddr {
                    node_id: me.public(),
                    relay_url: None,
                    direct_addresses: new_addrs.iter().map(|ep| ep.addr).collect(),
                };
                m.endpoint.magic_sock().add_test_addr(addr);
            }
        }

        // For each node, start a task which monitors its local endpoints and registers them
        // with the other nodes as local endpoints become known.
        let mut tasks = JoinSet::new();
        for (my_idx, m) in stacks.iter().enumerate() {
            let m = m.clone();
            let stacks = stacks.clone();
            tasks.spawn(async move {
                let me = m.endpoint.node_id().fmt_short();
                let mut stream = m.endpoint.direct_addresses().stream().filter_map(|i| i);
                while let Some(new_eps) = stream.next().await {
                    info!(%me, "conn{} endpoints update: {:?}", my_idx + 1, new_eps);
                    update_direct_addrs(&stacks, my_idx, new_eps);
                }
            });
        }

        // Wait for all nodes to be registered with each other.
        time::timeout(Duration::from_secs(10), async move {
            let all_node_ids: Vec<_> = stacks.iter().map(|ms| ms.endpoint.node_id()).collect();
            loop {
                let mut ready = Vec::with_capacity(stacks.len());
                for ms in stacks.iter() {
                    let endpoints = ms.tracked_endpoints();
                    let my_node_id = ms.endpoint.node_id();
                    let all_nodes_meshed = all_node_ids
                        .iter()
                        .filter(|node_id| **node_id != my_node_id)
                        .all(|node_id| endpoints.contains(node_id));
                    ready.push(all_nodes_meshed);
                }
                if ready.iter().all(|meshed| *meshed) {
                    break;
                }
                time::sleep(Duration::from_millis(200)).await;
            }
        })
        .await
        .context("failed to connect nodes")?;
        info!("all nodes meshed");
        Ok(tasks)
    }

    #[instrument(skip_all, fields(me = %ep.endpoint.node_id().fmt_short()))]
    async fn echo_receiver(ep: MagicStack, loss: ExpectedLoss) -> Result<()> {
        info!("accepting conn");
        let conn = ep.endpoint.accept().await.expect("no conn");

        info!("connecting");
        let conn = conn.await.context("[receiver] connecting")?;
        info!("accepting bi");
        let (mut send_bi, mut recv_bi) =
            conn.accept_bi().await.context("[receiver] accepting bi")?;

        info!("reading");
        let val = recv_bi
            .read_to_end(usize::MAX)
            .await
            .context("[receiver] reading to end")?;

        info!("replying");
        for chunk in val.chunks(12) {
            send_bi
                .write_all(chunk)
                .await
                .context("[receiver] sending chunk")?;
        }

        info!("finishing");
        send_bi.finish().context("[receiver] finishing")?;
        send_bi.stopped().await.context("[receiver] stopped")?;

        let stats = conn.stats();
        info!("stats: {:#?}", stats);
        // TODO: ensure panics in this function are reported ok
        if matches!(loss, ExpectedLoss::AlmostNone) {
            assert!(
                stats.path.lost_packets < 10,
                "[receiver] should not loose many packets",
            );
        }

        info!("close");
        conn.close(0u32.into(), b"done");
        info!("wait idle");
        ep.endpoint.endpoint().wait_idle().await;

        Ok(())
    }

    #[instrument(skip_all, fields(me = %ep.endpoint.node_id().fmt_short()))]
    async fn echo_sender(
        ep: MagicStack,
        dest_id: PublicKey,
        msg: &[u8],
        loss: ExpectedLoss,
    ) -> Result<()> {
        info!("connecting to {}", dest_id.fmt_short());
        let dest = NodeAddr::new(dest_id);
        let conn = ep
            .endpoint
            .connect(dest, ALPN)
            .await
            .context("[sender] connect")?;

        info!("opening bi");
        let (mut send_bi, mut recv_bi) = conn.open_bi().await.context("[sender] open bi")?;

        info!("writing message");
        send_bi.write_all(msg).await.context("[sender] write all")?;

        info!("finishing");
        send_bi.finish().context("[sender] finish")?;
        send_bi.stopped().await.context("[sender] stopped")?;

        info!("reading_to_end");
        let val = recv_bi.read_to_end(usize::MAX).await.context("[sender]")?;
        assert_eq!(
            val,
            msg,
            "[sender] expected {}, got {}",
            HEXLOWER.encode(msg),
            HEXLOWER.encode(&val)
        );

        let stats = conn.stats();
        info!("stats: {:#?}", stats);
        if matches!(loss, ExpectedLoss::AlmostNone) {
            assert!(
                stats.path.lost_packets < 10,
                "[sender] should not loose many packets",
            );
        }

        info!("close");
        conn.close(0u32.into(), b"done");
        info!("wait idle");
        ep.endpoint.endpoint().wait_idle().await;
        Ok(())
    }

    #[derive(Debug, Copy, Clone)]
    enum ExpectedLoss {
        AlmostNone,
        YeahSure,
    }

    /// Runs a roundtrip between the [`echo_sender`] and [`echo_receiver`].
    async fn run_roundtrip(
        sender: MagicStack,
        receiver: MagicStack,
        payload: &[u8],
        loss: ExpectedLoss,
    ) {
        let send_node_id = sender.endpoint.node_id();
        let recv_node_id = receiver.endpoint.node_id();
        info!("\nroundtrip: {send_node_id:#} -> {recv_node_id:#}");

        let receiver_task = tokio::spawn(echo_receiver(receiver, loss));
        let sender_res = echo_sender(sender, recv_node_id, payload, loss).await;
        let sender_is_err = match sender_res {
            Ok(()) => false,
            Err(err) => {
                eprintln!("[sender] Error:\n{err:#?}");
                true
            }
        };
        let receiver_is_err = match receiver_task.await {
            Ok(Ok(())) => false,
            Ok(Err(err)) => {
                eprintln!("[receiver] Error:\n{err:#?}");
                true
            }
            Err(joinerr) => {
                if joinerr.is_panic() {
                    std::panic::resume_unwind(joinerr.into_panic());
                } else {
                    eprintln!("[receiver] Error:\n{joinerr:#?}");
                }
                true
            }
        };
        if sender_is_err || receiver_is_err {
            panic!("Sender or receiver errored");
        }
    }

    #[tokio::test(flavor = "multi_thread")]
    #[traced_test]
    async fn test_two_devices_roundtrip_quinn_magic() -> Result<()> {
        let m1 = MagicStack::new(RelayMode::Disabled).await?;
        let m2 = MagicStack::new(RelayMode::Disabled).await?;

        let _guard = mesh_stacks(vec![m1.clone(), m2.clone()]).await?;

        for i in 0..5 {
            info!("\n-- round {i}");
            run_roundtrip(
                m1.clone(),
                m2.clone(),
                b"hello m1",
                ExpectedLoss::AlmostNone,
            )
            .await;
            run_roundtrip(
                m2.clone(),
                m1.clone(),
                b"hello m2",
                ExpectedLoss::AlmostNone,
            )
            .await;

            info!("\n-- larger data");
            let mut data = vec![0u8; 10 * 1024];
            rand::thread_rng().fill_bytes(&mut data);
            run_roundtrip(m1.clone(), m2.clone(), &data, ExpectedLoss::AlmostNone).await;
            run_roundtrip(m2.clone(), m1.clone(), &data, ExpectedLoss::AlmostNone).await;
        }

        Ok(())
    }

    #[tokio::test]
    #[traced_test]
    async fn test_regression_network_change_rebind_wakes_connection_driver(
    ) -> testresult::TestResult {
        let m1 = MagicStack::new(RelayMode::Disabled).await?;
        let m2 = MagicStack::new(RelayMode::Disabled).await?;

        println!("Net change");
        m1.endpoint.magic_sock().force_network_change(true).await;
        tokio::time::sleep(Duration::from_secs(1)).await; // wait for socket rebinding

        let _guard = mesh_stacks(vec![m1.clone(), m2.clone()]).await?;

        let _handle = AbortOnDropHandle::new(tokio::spawn({
            let endpoint = m2.endpoint.clone();
            async move {
                while let Some(incoming) = endpoint.accept().await {
                    println!("Incoming first conn!");
                    let conn = incoming.await?;
                    conn.closed().await;
                }

                testresult::TestResult::Ok(())
            }
        }));

        println!("first conn!");
        let conn = m1
            .endpoint
            .connect(m2.endpoint.node_addr().await?, ALPN)
            .await?;
        println!("Closing first conn");
        conn.close(0u32.into(), b"bye lolz");
        conn.closed().await;
        println!("Closed first conn");

        Ok(())
    }

    #[tokio::test(flavor = "multi_thread")]
    #[traced_test]
    async fn test_two_devices_roundtrip_network_change() -> Result<()> {
        time::timeout(
            Duration::from_secs(90),
            test_two_devices_roundtrip_network_change_impl(),
        )
        .await?
    }

    /// Same structure as `test_two_devices_roundtrip_quinn_magic`, but interrupts regularly
    /// with (simulated) network changes.
    async fn test_two_devices_roundtrip_network_change_impl() -> Result<()> {
        let m1 = MagicStack::new(RelayMode::Disabled).await?;
        let m2 = MagicStack::new(RelayMode::Disabled).await?;

        let _guard = mesh_stacks(vec![m1.clone(), m2.clone()]).await?;

        let offset = || {
            let delay = rand::thread_rng().gen_range(10..=500);
            Duration::from_millis(delay)
        };
        let rounds = 5;

        // Regular network changes to m1 only.
        let m1_network_change_guard = {
            let m1 = m1.clone();
            let task = tokio::spawn(async move {
                loop {
                    println!("[m1] network change");
                    m1.endpoint.magic_sock().force_network_change(true).await;
                    time::sleep(offset()).await;
                }
            });
            AbortOnDropHandle::new(task)
        };

        for i in 0..rounds {
            println!("-- [m1 changes] round {}", i + 1);
            run_roundtrip(m1.clone(), m2.clone(), b"hello m1", ExpectedLoss::YeahSure).await;
            run_roundtrip(m2.clone(), m1.clone(), b"hello m2", ExpectedLoss::YeahSure).await;

            println!("-- [m1 changes] larger data");
            let mut data = vec![0u8; 10 * 1024];
            rand::thread_rng().fill_bytes(&mut data);
            run_roundtrip(m1.clone(), m2.clone(), &data, ExpectedLoss::YeahSure).await;
            run_roundtrip(m2.clone(), m1.clone(), &data, ExpectedLoss::YeahSure).await;
        }

        std::mem::drop(m1_network_change_guard);

        // Regular network changes to m2 only.
        let m2_network_change_guard = {
            let m2 = m2.clone();
            let task = tokio::spawn(async move {
                loop {
                    println!("[m2] network change");
                    m2.endpoint.magic_sock().force_network_change(true).await;
                    time::sleep(offset()).await;
                }
            });
            AbortOnDropHandle::new(task)
        };

        for i in 0..rounds {
            println!("-- [m2 changes] round {}", i + 1);
            run_roundtrip(m1.clone(), m2.clone(), b"hello m1", ExpectedLoss::YeahSure).await;
            run_roundtrip(m2.clone(), m1.clone(), b"hello m2", ExpectedLoss::YeahSure).await;

            println!("-- [m2 changes] larger data");
            let mut data = vec![0u8; 10 * 1024];
            rand::thread_rng().fill_bytes(&mut data);
            run_roundtrip(m1.clone(), m2.clone(), &data, ExpectedLoss::YeahSure).await;
            run_roundtrip(m2.clone(), m1.clone(), &data, ExpectedLoss::YeahSure).await;
        }

        std::mem::drop(m2_network_change_guard);

        // Regular network changes to both m1 and m2 only.
        let m1_m2_network_change_guard = {
            let m1 = m1.clone();
            let m2 = m2.clone();
            let task = tokio::spawn(async move {
                println!("-- [m1] network change");
                m1.endpoint.magic_sock().force_network_change(true).await;
                println!("-- [m2] network change");
                m2.endpoint.magic_sock().force_network_change(true).await;
                time::sleep(offset()).await;
            });
            AbortOnDropHandle::new(task)
        };

        for i in 0..rounds {
            println!("-- [m1 & m2 changes] round {}", i + 1);
            run_roundtrip(m1.clone(), m2.clone(), b"hello m1", ExpectedLoss::YeahSure).await;
            run_roundtrip(m2.clone(), m1.clone(), b"hello m2", ExpectedLoss::YeahSure).await;

            println!("-- [m1 & m2 changes] larger data");
            let mut data = vec![0u8; 10 * 1024];
            rand::thread_rng().fill_bytes(&mut data);
            run_roundtrip(m1.clone(), m2.clone(), &data, ExpectedLoss::YeahSure).await;
            run_roundtrip(m2.clone(), m1.clone(), &data, ExpectedLoss::YeahSure).await;
        }

        std::mem::drop(m1_m2_network_change_guard);
        Ok(())
    }

    #[tokio::test(flavor = "multi_thread")]
    #[traced_test]
    async fn test_two_devices_setup_teardown() -> Result<()> {
        for i in 0..10 {
            println!("-- round {i}");
            println!("setting up magic stack");
            let m1 = MagicStack::new(RelayMode::Disabled).await?;
            let m2 = MagicStack::new(RelayMode::Disabled).await?;

            let _guard = mesh_stacks(vec![m1.clone(), m2.clone()]).await?;

            println!("closing endpoints");
            let msock1 = m1.endpoint.magic_sock();
            let msock2 = m2.endpoint.magic_sock();
            m1.endpoint.close().await;
            m2.endpoint.close().await;

            assert!(msock1.msock.is_closed());
            assert!(msock2.msock.is_closed());
        }
        Ok(())
    }

    #[tokio::test]
    #[traced_test]
    async fn test_two_devices_roundtrip_quinn_raw() -> Result<()> {
        let make_conn = |addr: SocketAddr| -> anyhow::Result<quinn::Endpoint> {
            let key = SecretKey::generate(rand::thread_rng());
            let conn = std::net::UdpSocket::bind(addr)?;

            let quic_server_config = tls::make_server_config(&key, vec![ALPN.to_vec()], false)?;
            let mut server_config = quinn::ServerConfig::with_crypto(Arc::new(quic_server_config));
            let mut transport_config = quinn::TransportConfig::default();
            transport_config.keep_alive_interval(Some(Duration::from_secs(5)));
            transport_config.max_idle_timeout(Some(Duration::from_secs(10).try_into().unwrap()));
            server_config.transport_config(Arc::new(transport_config));
            let mut quic_ep = quinn::Endpoint::new(
                quinn::EndpointConfig::default(),
                Some(server_config),
                conn,
                Arc::new(quinn::TokioRuntime),
            )?;

            let quic_client_config =
                tls::make_client_config(&key, None, vec![ALPN.to_vec()], None, false)?;
            let mut client_config = quinn::ClientConfig::new(Arc::new(quic_client_config));
            let mut transport_config = quinn::TransportConfig::default();
            transport_config.max_idle_timeout(Some(Duration::from_secs(10).try_into().unwrap()));
            client_config.transport_config(Arc::new(transport_config));
            quic_ep.set_default_client_config(client_config);

            Ok(quic_ep)
        };

        let m1 = make_conn("127.0.0.1:0".parse().unwrap())?;
        let m2 = make_conn("127.0.0.1:0".parse().unwrap())?;

        // msg from  a -> b
        macro_rules! roundtrip {
            ($a:expr, $b:expr, $msg:expr) => {
                let a = $a.clone();
                let b = $b.clone();
                let a_name = stringify!($a);
                let b_name = stringify!($b);
                println!("{} -> {} ({} bytes)", a_name, b_name, $msg.len());

                let a_addr = a.local_addr()?;
                let b_addr = b.local_addr()?;

                println!("{}: {}, {}: {}", a_name, a_addr, b_name, b_addr);

                let b_task = tokio::task::spawn(async move {
                    println!("[{b_name}] accepting conn");
                    let conn = b.accept().await.expect("no conn");
                    println!("[{}] connecting", b_name);
                    let conn = conn
                        .await
                        .with_context(|| format!("[{b_name}] connecting"))?;
                    println!("[{}] accepting bi", b_name);
                    let (mut send_bi, mut recv_bi) = conn
                        .accept_bi()
                        .await
                        .with_context(|| format!("[{b_name}] accepting bi"))?;

                    println!("[{b_name}] reading");
                    let val = recv_bi
                        .read_to_end(usize::MAX)
                        .await
                        .with_context(|| format!("[{b_name}] reading to end"))?;
                    println!("[{b_name}] finishing");
                    send_bi
                        .finish()
                        .with_context(|| format!("[{b_name}] finishing"))?;
                    send_bi
                        .stopped()
                        .await
                        .with_context(|| format!("[b_name] stopped"))?;

                    println!("[{b_name}] close");
                    conn.close(0u32.into(), b"done");
                    println!("[{b_name}] closed");

                    Ok::<_, anyhow::Error>(val)
                });

                println!("[{a_name}] connecting to {b_addr}");
                let conn = a
                    .connect(b_addr, "localhost")?
                    .await
                    .with_context(|| format!("[{a_name}] connect"))?;

                println!("[{a_name}] opening bi");
                let (mut send_bi, mut recv_bi) = conn
                    .open_bi()
                    .await
                    .with_context(|| format!("[{a_name}] open bi"))?;
                println!("[{a_name}] writing message");
                send_bi
                    .write_all(&$msg[..])
                    .await
                    .with_context(|| format!("[{a_name}] write all"))?;

                println!("[{a_name}] finishing");
                send_bi
                    .finish()
                    .with_context(|| format!("[{a_name}] finish"))?;
                send_bi
                    .stopped()
                    .await
                    .with_context(|| format!("[{a_name}] stopped"))?;

                println!("[{a_name}] reading_to_end");
                let _ = recv_bi
                    .read_to_end(usize::MAX)
                    .await
                    .with_context(|| format!("[{a_name}] reading_to_end"))?;
                println!("[{a_name}] close");
                conn.close(0u32.into(), b"done");
                println!("[{a_name}] wait idle");
                a.wait_idle().await;

                drop(send_bi);

                // make sure the right values arrived
                println!("[{a_name}] waiting for channel");
                let val = b_task.await??;
                anyhow::ensure!(
                    val == $msg,
                    "expected {}, got {}",
                    HEXLOWER.encode(&$msg[..]),
                    HEXLOWER.encode(&val)
                );
            };
        }

        for i in 0..10 {
            println!("-- round {}", i + 1);
            roundtrip!(m1, m2, b"hello m1");
            roundtrip!(m2, m1, b"hello m2");

            println!("-- larger data");

            let mut data = vec![0u8; 10 * 1024];
            rand::thread_rng().fill_bytes(&mut data);
            roundtrip!(m1, m2, data);
            roundtrip!(m2, m1, data);
        }

        Ok(())
    }

    #[tokio::test]
    #[traced_test]
    async fn test_two_devices_roundtrip_quinn_rebinding_conn() -> Result<()> {
        fn make_conn(addr: SocketAddr) -> anyhow::Result<quinn::Endpoint> {
            let key = SecretKey::generate(rand::thread_rng());
            let conn = UdpConn::bind(addr)?;

            let quic_server_config = tls::make_server_config(&key, vec![ALPN.to_vec()], false)?;
            let mut server_config = quinn::ServerConfig::with_crypto(Arc::new(quic_server_config));
            let mut transport_config = quinn::TransportConfig::default();
            transport_config.keep_alive_interval(Some(Duration::from_secs(5)));
            transport_config.max_idle_timeout(Some(Duration::from_secs(10).try_into().unwrap()));
            server_config.transport_config(Arc::new(transport_config));
            let mut quic_ep = quinn::Endpoint::new_with_abstract_socket(
                quinn::EndpointConfig::default(),
                Some(server_config),
                Arc::new(conn),
                Arc::new(quinn::TokioRuntime),
            )?;

            let quic_client_config =
                tls::make_client_config(&key, None, vec![ALPN.to_vec()], None, false)?;
            let mut client_config = quinn::ClientConfig::new(Arc::new(quic_client_config));
            let mut transport_config = quinn::TransportConfig::default();
            transport_config.max_idle_timeout(Some(Duration::from_secs(10).try_into().unwrap()));
            client_config.transport_config(Arc::new(transport_config));
            quic_ep.set_default_client_config(client_config);

            Ok(quic_ep)
        }

        let m1 = make_conn("127.0.0.1:7770".parse().unwrap())?;
        let m2 = make_conn("127.0.0.1:7771".parse().unwrap())?;

        // msg from  a -> b
        macro_rules! roundtrip {
            ($a:expr, $b:expr, $msg:expr) => {
                let a = $a.clone();
                let b = $b.clone();
                let a_name = stringify!($a);
                let b_name = stringify!($b);
                println!("{} -> {} ({} bytes)", a_name, b_name, $msg.len());

                let a_addr: SocketAddr = format!("127.0.0.1:{}", a.local_addr()?.port())
                    .parse()
                    .unwrap();
                let b_addr: SocketAddr = format!("127.0.0.1:{}", b.local_addr()?.port())
                    .parse()
                    .unwrap();

                println!("{}: {}, {}: {}", a_name, a_addr, b_name, b_addr);

                let b_task = tokio::task::spawn(async move {
                    println!("[{}] accepting conn", b_name);
                    let conn = b.accept().await.expect("no conn");
                    println!("[{}] connecting", b_name);
                    let conn = conn
                        .await
                        .with_context(|| format!("[{}] connecting", b_name))?;
                    println!("[{}] accepting bi", b_name);
                    let (mut send_bi, mut recv_bi) = conn
                        .accept_bi()
                        .await
                        .with_context(|| format!("[{}] accepting bi", b_name))?;

                    println!("[{}] reading", b_name);
                    let val = recv_bi
                        .read_to_end(usize::MAX)
                        .await
                        .with_context(|| format!("[{}] reading to end", b_name))?;
                    println!("[{}] finishing", b_name);
                    send_bi
                        .finish()
                        .with_context(|| format!("[{}] finishing", b_name))?;
                    send_bi
                        .stopped()
                        .await
                        .with_context(|| format!("[{b_name}] stopped"))?;

                    println!("[{}] close", b_name);
                    conn.close(0u32.into(), b"done");
                    println!("[{}] closed", b_name);

                    Ok::<_, anyhow::Error>(val)
                });

                println!("[{}] connecting to {}", a_name, b_addr);
                let conn = a
                    .connect(b_addr, "localhost")?
                    .await
                    .with_context(|| format!("[{}] connect", a_name))?;

                println!("[{}] opening bi", a_name);
                let (mut send_bi, mut recv_bi) = conn
                    .open_bi()
                    .await
                    .with_context(|| format!("[{}] open bi", a_name))?;
                println!("[{}] writing message", a_name);
                send_bi
                    .write_all(&$msg[..])
                    .await
                    .with_context(|| format!("[{}] write all", a_name))?;

                println!("[{}] finishing", a_name);
                send_bi
                    .finish()
                    .with_context(|| format!("[{}] finish", a_name))?;
                send_bi
                    .stopped()
                    .await
                    .with_context(|| format!("[{a_name}] stopped"))?;

                println!("[{}] reading_to_end", a_name);
                let _ = recv_bi
                    .read_to_end(usize::MAX)
                    .await
                    .with_context(|| format!("[{}]", a_name))?;
                println!("[{}] close", a_name);
                conn.close(0u32.into(), b"done");
                println!("[{}] wait idle", a_name);
                a.wait_idle().await;

                drop(send_bi);

                // make sure the right values arrived
                println!("[{}] waiting for channel", a_name);
                let val = b_task.await??;
                anyhow::ensure!(
                    val == $msg,
                    "expected {}, got {}",
                    HEXLOWER.encode(&$msg[..]),
                    HEXLOWER.encode(&val)
                );
            };
        }

        for i in 0..10 {
            println!("-- round {}", i + 1);
            roundtrip!(m1, m2, b"hello m1");
            roundtrip!(m2, m1, b"hello m2");

            println!("-- larger data");

            let mut data = vec![0u8; 10 * 1024];
            rand::thread_rng().fill_bytes(&mut data);
            roundtrip!(m1, m2, data);
            roundtrip!(m2, m1, data);
        }

        Ok(())
    }

    #[test]
    fn test_split_packets() {
        fn mk_transmit(contents: &[u8], segment_size: Option<usize>) -> quinn_udp::Transmit<'_> {
            let destination = "127.0.0.1:0".parse().unwrap();
            quinn_udp::Transmit {
                destination,
                ecn: None,
                contents,
                segment_size,
                src_ip: None,
            }
        }
        fn mk_expected(parts: impl IntoIterator<Item = &'static str>) -> RelayContents {
            parts
                .into_iter()
                .map(|p| p.as_bytes().to_vec().into())
                .collect()
        }
        // no split
        assert_eq!(
            split_packets(&mk_transmit(b"hello", None)),
            mk_expected(["hello"])
        );
        // split without rest
        assert_eq!(
            split_packets(&mk_transmit(b"helloworld", Some(5))),
            mk_expected(["hello", "world"])
        );
        // split with rest and second transmit
        assert_eq!(
            split_packets(&mk_transmit(b"hello world", Some(5))),
            mk_expected(["hello", " worl", "d"]) // spellchecker:disable-line
        );
        // split that results in 1 packet
        assert_eq!(
            split_packets(&mk_transmit(b"hello world", Some(1000))),
            mk_expected(["hello world"])
        );
    }

    #[tokio::test]
    #[traced_test]
    async fn test_local_endpoints() {
        let ms = Handle::new(Default::default()).await.unwrap();

        // See if we can get endpoints.
        let eps0 = ms.direct_addresses().initialized().await.unwrap();
        println!("{eps0:?}");
        assert!(!eps0.is_empty());

        // Getting the endpoints again immediately should give the same results.
        let eps1 = ms.direct_addresses().initialized().await.unwrap();
        println!("{eps1:?}");
        assert_eq!(eps0, eps1);
    }

    #[tokio::test]
    async fn test_watch_home_relay() {
        // use an empty relay map to get full control of the changes during the test
        let ops = Options {
            relay_map: RelayMap::empty(),
            ..Default::default()
        };
        let msock = MagicSock::spawn(ops).await.unwrap();
        let mut relay_stream = msock.home_relay().stream().filter_map(|r| r);

        // no relay, nothing to report
        assert_eq!(
            n0_future::future::poll_once(relay_stream.next()).await,
            None
        );

        let url: RelayUrl = format!("https://{}", EU_RELAY_HOSTNAME).parse().unwrap();
        msock.set_my_relay(Some(url.clone()));

        assert_eq!(relay_stream.next().await, Some(url.clone()));

        // drop the stream and query it again, the result should be immediately available

        let mut relay_stream = msock.home_relay().stream().filter_map(|r| r);
        assert_eq!(
            n0_future::future::poll_once(relay_stream.next()).await,
            Some(Some(url))
        );
    }

    /// Creates a new [`quinn::Endpoint`] hooked up to a [`MagicSock`].
    ///
    /// This is without involving [`crate::endpoint::Endpoint`].  The socket will accept
    /// connections using [`ALPN`].
    ///
    /// Use [`magicsock_connect`] to establish connections.
    #[instrument(name = "ep", skip_all, fields(me = secret_key.public().fmt_short()))]
    async fn magicsock_ep(secret_key: SecretKey) -> anyhow::Result<Handle> {
        let server_config = crate::endpoint::make_server_config(
            &secret_key,
            vec![ALPN.to_vec()],
            Arc::new(quinn::TransportConfig::default()),
            true,
        )?;
        let dns_resolver = DnsResolver::new();
        let opts = Options {
            addr_v4: None,
            addr_v6: None,
            secret_key: secret_key.clone(),
            relay_map: RelayMap::empty(),
            node_map: None,
            discovery: None,
            discovery_user_data: None,
            dns_resolver,
            proxy_url: None,
            server_config,
            insecure_skip_relay_cert_verify: true,
            path_selection: PathSelection::default(),
        };
        let msock = MagicSock::spawn(opts).await?;
        Ok(msock)
    }

    /// Connects from `ep` returned by [`magicsock_ep`] to the `node_id`.
    ///
    /// Uses [`ALPN`], `node_id`, must match `addr`.
    #[instrument(name = "connect", skip_all, fields(me = ep_secret_key.public().fmt_short()))]
    async fn magicsock_connect(
        ep: &quinn::Endpoint,
        ep_secret_key: SecretKey,
        addr: NodeIdMappedAddr,
        node_id: NodeId,
    ) -> Result<quinn::Connection> {
        // Endpoint::connect sets this, do the same to have similar behaviour.
        let mut transport_config = quinn::TransportConfig::default();
        transport_config.keep_alive_interval(Some(Duration::from_secs(1)));

        magicsock_connect_with_transport_config(
            ep,
            ep_secret_key,
            addr,
            node_id,
            Arc::new(transport_config),
        )
        .await
    }

    /// Connects from `ep` returned by [`magicsock_ep`] to the `node_id`.
    ///
    /// This version allows customising the transport config.
    ///
    /// Uses [`ALPN`], `node_id`, must match `addr`.
    #[instrument(name = "connect", skip_all, fields(me = ep_secret_key.public().fmt_short()))]
    async fn magicsock_connect_with_transport_config(
        ep: &quinn::Endpoint,
        ep_secret_key: SecretKey,
        mapped_addr: NodeIdMappedAddr,
        node_id: NodeId,
        transport_config: Arc<quinn::TransportConfig>,
    ) -> Result<quinn::Connection> {
        let alpns = vec![ALPN.to_vec()];
        let quic_client_config =
            tls::make_client_config(&ep_secret_key, Some(node_id), alpns, None, true)?;
        let mut client_config = quinn::ClientConfig::new(Arc::new(quic_client_config));
        client_config.transport_config(transport_config);
        let connect = ep.connect_with(client_config, mapped_addr.socket_addr(), "localhost")?;
        let connection = connect.await?;
        Ok(connection)
    }

    #[tokio::test]
    #[traced_test]
    async fn test_try_send_no_send_addr() {
        // Regression test: if there is no send_addr we should keep being able to use the
        // Endpoint.
        let secret_key_1 = SecretKey::from_bytes(&[1u8; 32]);
        let secret_key_2 = SecretKey::from_bytes(&[2u8; 32]);
        let node_id_2 = secret_key_2.public();
        let secret_key_missing_node = SecretKey::from_bytes(&[255u8; 32]);
        let node_id_missing_node = secret_key_missing_node.public();

        let msock_1 = magicsock_ep(secret_key_1.clone()).await.unwrap();

        // Generate an address not present in the NodeMap.
        let bad_addr = NodeIdMappedAddr::generate();

        // 500ms is rather fast here.  Running this locally it should always be the correct
        // timeout.  If this is too slow however the test will not become flaky as we are
        // expecting the timeout, we might just get the timeout for the wrong reason.  But
        // this speeds up the test.
        let res = tokio::time::timeout(
            Duration::from_millis(500),
            magicsock_connect(
                msock_1.endpoint(),
                secret_key_1.clone(),
                bad_addr,
                node_id_missing_node,
            ),
        )
        .await;
        assert!(res.is_err(), "expecting timeout");

        // Now check we can still create another connection with this endpoint.
        let msock_2 = magicsock_ep(secret_key_2.clone()).await.unwrap();
        let ep_2 = msock_2.endpoint().clone();
        // This needs an accept task
        let accept_task = tokio::spawn({
            async fn accept(ep: quinn::Endpoint) -> Result<()> {
                let incoming = ep.accept().await.ok_or(anyhow!("no incoming"))?;
                let _conn = incoming.accept()?.await?;

                // Keep this connection alive for a while
                tokio::time::sleep(Duration::from_secs(10)).await;
                info!("accept finished");
                Ok(())
            }
            async move {
                if let Err(err) = accept(ep_2).await {
                    error!("{err:#}");
                }
            }
            .instrument(info_span!("ep2.accept, me = node_id_2.fmt_short()"))
        });
        let _accept_task = AbortOnDropHandle::new(accept_task);

        let node_addr_2 = NodeAddr {
            node_id: node_id_2,
            relay_url: None,
            direct_addresses: msock_2
                .direct_addresses()
                .initialized()
                .await
                .expect("no direct addrs")
                .into_iter()
                .map(|x| x.addr)
                .collect(),
        };
        msock_1
            .add_node_addr(
                node_addr_2,
                Source::NamedApp {
                    name: "test".into(),
                },
            )
            .unwrap();
        let addr = msock_1.get_mapping_addr(node_id_2).unwrap();
        let res = tokio::time::timeout(
            Duration::from_secs(10),
            magicsock_connect(msock_1.endpoint(), secret_key_1.clone(), addr, node_id_2),
        )
        .await
        .expect("timeout while connecting");

        // aka assert!(res.is_ok()) but with nicer error reporting.
        res.unwrap();

        // TODO: Now check if we can connect to a repaired ep_3, but we can't modify that
        // much internal state for now.
    }

    #[tokio::test]
    #[traced_test]
    async fn test_try_send_no_udp_addr_or_relay_url() {
        // This specifically tests the `if udp_addr.is_none() && relay_url.is_none()`
        // behaviour of MagicSock::try_send.
        let secret_key_1 = SecretKey::from_bytes(&[1u8; 32]);
        let secret_key_2 = SecretKey::from_bytes(&[2u8; 32]);
        let node_id_2 = secret_key_2.public();

        let msock_1 = magicsock_ep(secret_key_1.clone()).await.unwrap();
        let msock_2 = magicsock_ep(secret_key_2.clone()).await.unwrap();
        let ep_2 = msock_2.endpoint().clone();

        // We need a task to accept the connection.
        let accept_task = tokio::spawn({
            async fn accept(ep: quinn::Endpoint) -> Result<()> {
                let incoming = ep.accept().await.ok_or(anyhow!("no incoming"))?;
                let conn = incoming.accept()?.await?;
                let mut stream = conn.accept_uni().await?;
                stream.read_to_end(1 << 16).await?;
                info!("accept finished");
                Ok(())
            }
            async move {
                if let Err(err) = accept(ep_2).await {
                    error!("{err:#}");
                }
            }
            .instrument(info_span!("ep2.accept", me = node_id_2.fmt_short()))
        });
        let _accept_task = AbortOnDropHandle::new(accept_task);

        // Add an empty entry in the NodeMap of ep_1
        msock_1.node_map.add_node_addr(
            NodeAddr {
                node_id: node_id_2,
                relay_url: None,
                direct_addresses: Default::default(),
            },
            Source::NamedApp {
                name: "test".into(),
            },
        );
        let addr_2 = msock_1.get_mapping_addr(node_id_2).unwrap();

        // Set a low max_idle_timeout so quinn gives up on this quickly and our test does
        // not take forever.  You need to check the log output to verify this is really
        // triggering the correct error.
        // In test_try_send_no_send_addr() above you may have noticed we used
        // tokio::time::timeout() on the connection attempt instead.  Here however we want
        // Quinn itself to have fully given up on the connection attempt because we will
        // later connect to **the same** node.  If Quinn did not give up on the connection
        // we'd close it on drop, and the retransmits of the close packets would interfere
        // with the next handshake, closing it during the handshake.  This makes the test a
        // little slower though.
        let mut transport_config = quinn::TransportConfig::default();
        transport_config.max_idle_timeout(Some(Duration::from_millis(200).try_into().unwrap()));
        let res = magicsock_connect_with_transport_config(
            msock_1.endpoint(),
            secret_key_1.clone(),
            addr_2,
            node_id_2,
            Arc::new(transport_config),
        )
        .await;
        assert!(res.is_err(), "expected timeout");
        info!("first connect timed out as expected");

        // Provide correct addressing information
        msock_1.node_map.add_node_addr(
            NodeAddr {
                node_id: node_id_2,
                relay_url: None,
                direct_addresses: msock_2
                    .direct_addresses()
                    .initialized()
                    .await
                    .expect("no direct addrs")
                    .into_iter()
                    .map(|x| x.addr)
                    .collect(),
            },
            Source::NamedApp {
                name: "test".into(),
            },
        );

        // We can now connect
        tokio::time::timeout(Duration::from_secs(10), async move {
            info!("establishing new connection");
            let conn =
                magicsock_connect(msock_1.endpoint(), secret_key_1.clone(), addr_2, node_id_2)
                    .await
                    .unwrap();
            info!("have connection");
            let mut stream = conn.open_uni().await.unwrap();
            stream.write_all(b"hello").await.unwrap();
            stream.finish().unwrap();
            stream.stopped().await.unwrap();
            info!("finished stream");
        })
        .await
        .expect("connection timed out");

        // TODO: could remove the addresses again, send, add it back and see it recover.
        // But we don't have that much private access to the NodeMap.  This will do for now.
    }

    #[tokio::test(flavor = "multi_thread")]
    async fn test_relay_datagram_queue() {
        let queue = Arc::new(RelayDatagramRecvQueue::new());
        let url = staging::default_na_relay_node().url;
        let capacity = queue.queue.capacity().unwrap();

        let mut tasks = JoinSet::new();

        tasks.spawn({
            let queue = queue.clone();
            async move {
                let mut expected_msgs: BTreeSet<usize> = (0..capacity).collect();
                while !expected_msgs.is_empty() {
                    let datagram = n0_future::future::poll_fn(|cx| {
                        queue.poll_recv(cx).map(|result| result.unwrap())
                    })
                    .await;

                    let msg_num = usize::from_le_bytes(datagram.buf.as_ref().try_into().unwrap());
                    debug!("Received {msg_num}");

                    if !expected_msgs.remove(&msg_num) {
                        panic!("Received message number {msg_num} twice or more, but expected it only exactly once.");
                    }
                }
            }
        });

        for i in 0..capacity {
            tasks.spawn({
                let queue = queue.clone();
                let url = url.clone();
                async move {
                    debug!("Sending {i}");
                    queue
                        .try_send(RelayRecvDatagram {
                            url,
                            src: PublicKey::from_bytes(&[0u8; 32]).unwrap(),
                            buf: Bytes::copy_from_slice(&i.to_le_bytes()),
                        })
                        .unwrap();
                }
            });
        }

        // We expect all of this work to be done in 10 seconds max.
        if tokio::time::timeout(Duration::from_secs(10), tasks.join_all())
            .await
            .is_err()
        {
            panic!("Timeout - not all messages between 0 and {capacity} received.");
        }
    }

    #[tokio::test]
    async fn test_add_node_addr() -> Result<()> {
        let stack = MagicStack::new(RelayMode::Default).await?;
        let mut rng = rand::thread_rng();

        assert_eq!(stack.endpoint.magic_sock().node_map.node_count(), 0);

        // Empty
        let empty_addr = NodeAddr {
            node_id: SecretKey::generate(&mut rng).public(),
            relay_url: None,
            direct_addresses: Default::default(),
        };
        let err = stack
            .endpoint
            .magic_sock()
            .add_node_addr(empty_addr, node_map::Source::App)
            .unwrap_err();
        assert!(err.to_string().contains("empty addressing info"));

        // relay url only
        let addr = NodeAddr {
            node_id: SecretKey::generate(&mut rng).public(),
            relay_url: Some("http://my-relay.com".parse()?),
            direct_addresses: Default::default(),
        };
        stack
            .endpoint
            .magic_sock()
            .add_node_addr(addr, node_map::Source::App)?;
        assert_eq!(stack.endpoint.magic_sock().node_map.node_count(), 1);

        // addrs only
        let addr = NodeAddr {
            node_id: SecretKey::generate(&mut rng).public(),
            relay_url: None,
            direct_addresses: ["127.0.0.1:1234".parse()?].into_iter().collect(),
        };
        stack
            .endpoint
            .magic_sock()
            .add_node_addr(addr, node_map::Source::App)?;
        assert_eq!(stack.endpoint.magic_sock().node_map.node_count(), 2);

        // both
        let addr = NodeAddr {
            node_id: SecretKey::generate(&mut rng).public(),
            relay_url: Some("http://my-relay.com".parse()?),
            direct_addresses: ["127.0.0.1:1234".parse()?].into_iter().collect(),
        };
        stack
            .endpoint
            .magic_sock()
            .add_node_addr(addr, node_map::Source::App)?;
        assert_eq!(stack.endpoint.magic_sock().node_map.node_count(), 3);

        Ok(())
    }
}<|MERGE_RESOLUTION|>--- conflicted
+++ resolved
@@ -72,12 +72,7 @@
 use crate::{
     defaults::timeouts::NET_REPORT_TIMEOUT,
     disco::{self, CallMeMaybe, SendAddr},
-<<<<<<< HEAD
-    discovery::{Discovery, DiscoveryItem, DiscoverySubscribers, NodeData},
-=======
     discovery::{Discovery, DiscoveryItem, DiscoverySubscribers, NodeData, UserData},
-    dns::DnsResolver,
->>>>>>> ac78cf2c
     key::{public_ed_box, secret_ed_box, DecryptionError, SharedSecret},
     watchable::{Watchable, Watcher},
 };
@@ -1708,11 +1703,8 @@
             relay_map,
             node_map,
             discovery,
-<<<<<<< HEAD
+            discovery_user_data,
             #[cfg(not(wasm_browser))]
-=======
-            discovery_user_data,
->>>>>>> ac78cf2c
             dns_resolver,
             proxy_url,
             server_config,
