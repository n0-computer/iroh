--- conflicted
+++ resolved
@@ -22,11 +22,7 @@
     net::{IpAddr, Ipv4Addr, Ipv6Addr, SocketAddr, SocketAddrV4, SocketAddrV6},
     sync::{
         Arc, Mutex, RwLock,
-<<<<<<< HEAD
-        atomic::{AtomicBool, AtomicUsize, Ordering},
-=======
-        atomic::{AtomicBool, AtomicU64, Ordering},
->>>>>>> 0ffadef0
+        atomic::{AtomicBool, Ordering},
     },
 };
 
@@ -87,16 +83,10 @@
 
 use mapped_addrs::{MappedAddr, NodeIdMappedAddr};
 
-<<<<<<< HEAD
-pub use metrics::Metrics;
-pub use node_map::Source;
-pub use node_map::{ConnectionType, ControlMsg, DirectAddrInfo, RemoteInfo};
-=======
 pub use self::{
     metrics::Metrics,
     node_map::{ConnectionType, ControlMsg, DirectAddrInfo},
 };
->>>>>>> 0ffadef0
 
 /// How long we consider a QAD-derived endpoint valid for. UDP NAT mappings typically
 /// expire at 30 seconds, so this is a few seconds shy of that.
@@ -425,19 +415,18 @@
         self.node_map.conn_type(node_id)
     }
 
-<<<<<<< HEAD
-    /// Returns the socket address which can be used by the QUIC layer to *dial* this node.
+    // TODO: Build better info to expose to the user about remote nodes.  We probably want
+    // to expose this as part of path information instead.
+    pub(crate) async fn latency(&self, node_id: NodeId) -> Option<Duration> {
+        let node_state = self.node_map.node_state_actor(node_id);
+        let (tx, rx) = oneshot::channel();
+        node_state.send(NodeStateMessage::Latency(tx)).await.ok();
+        rx.await.unwrap_or_default()
+    }
+
+    /// Returns the socket address which can be used by the QUIC layer to dial this node.
     pub(crate) fn get_node_mapped_addr(&self, node_id: NodeId) -> NodeIdMappedAddr {
         self.node_map.node_mapped_addr(node_id)
-=======
-    pub(crate) fn latency(&self, node_id: NodeId) -> Option<Duration> {
-        self.node_map.latency(node_id)
-    }
-
-    /// Returns the socket address which can be used by the QUIC layer to dial this node.
-    pub(crate) fn get_mapping_addr(&self, node_id: NodeId) -> Option<NodeIdMappedAddr> {
-        self.node_map.get_quic_mapped_addr_for_node_key(node_id)
->>>>>>> 0ffadef0
     }
 
     /// Add potential addresses for a node to the [`NodeState`].
@@ -446,11 +435,7 @@
     /// will be used when there is no active connection to the node to attempt to establish
     /// a connection.
     #[instrument(skip_all)]
-<<<<<<< HEAD
     pub(crate) async fn add_node_addr(
-=======
-    pub(crate) fn add_node_addr(
->>>>>>> 0ffadef0
         &self,
         mut addr: NodeAddr,
         source: node_map::Source,
@@ -458,21 +443,16 @@
         let mut pruned: usize = 0;
         for my_addr in self.direct_addrs.sockaddrs() {
             if addr.direct_addresses.remove(&my_addr) {
-<<<<<<< HEAD
                 warn!(
-                    node_id = addr.node_id.fmt_short(),
+                    node_id = %addr.node_id.fmt_short(),
                     %my_addr,
                     %source,
                     "not adding our addr for node",
                 );
-=======
-                warn!( node_id=%addr.node_id.fmt_short(), %my_addr, %source, "not adding our addr for node");
->>>>>>> 0ffadef0
                 pruned += 1;
             }
         }
         if !addr.is_empty() {
-<<<<<<< HEAD
             // Add addr to the internal NodeMap
             self.node_map.add_node_addr(addr.clone(), source).await;
 
@@ -483,11 +463,6 @@
             // // Add paths to the existing connections
             // self.add_paths(addr);
 
-=======
-            let have_ipv6 = self.ipv6_reported.load(Ordering::Relaxed);
-            self.node_map
-                .add_node_addr(addr, source, have_ipv6, &self.metrics.magicsock);
->>>>>>> 0ffadef0
             Ok(())
         } else if pruned != 0 {
             Err(EmptyPrunedSnafu { pruned }.build())
@@ -566,96 +541,7 @@
         }
     }
 
-<<<<<<< HEAD
     /// Process datagrams received from all the transports.
-=======
-    /// Searches the `node_map` to determine the current transports to be used.
-    #[instrument(skip_all)]
-    fn prepare_send(
-        &self,
-        udp_sender: &UdpSender,
-        transmit: &quinn_udp::Transmit,
-    ) -> io::Result<SmallVec<[transports::Addr; 3]>> {
-        self.metrics
-            .magicsock
-            .send_data
-            .inc_by(transmit.contents.len() as _);
-
-        if self.is_closed() {
-            self.metrics
-                .magicsock
-                .send_data_network_down
-                .inc_by(transmit.contents.len() as _);
-            return Err(io::Error::new(
-                io::ErrorKind::NotConnected,
-                "connection closed",
-            ));
-        }
-
-        let mut active_paths = SmallVec::<[_; 3]>::new();
-
-        match MappedAddr::from(transmit.destination) {
-            MappedAddr::None(dest) => {
-                error!(%dest, "Cannot convert to a mapped address.");
-            }
-            MappedAddr::NodeId(dest) => {
-                trace!(
-                    dst = %dest,
-                    src = ?transmit.src_ip,
-                    len = %transmit.contents.len(),
-                    "sending",
-                );
-
-                // Get the node's relay address and best direct address, as well
-                // as any pings that need to be sent for hole-punching purposes.
-                match self.node_map.get_send_addrs(
-                    dest,
-                    self.ipv6_reported.load(Ordering::Relaxed),
-                    &self.metrics.magicsock,
-                ) {
-                    Some((node_id, udp_addr, relay_url, ping_actions)) => {
-                        if !ping_actions.is_empty() {
-                            self.try_send_ping_actions(udp_sender, ping_actions).ok();
-                        }
-                        if let Some(addr) = udp_addr {
-                            active_paths.push(transports::Addr::from(addr));
-                        }
-                        if let Some(url) = relay_url {
-                            active_paths.push(transports::Addr::Relay(url, node_id));
-                        }
-                    }
-                    None => {
-                        error!(%dest, "no NodeState for mapped address");
-                    }
-                }
-            }
-            #[cfg(not(wasm_browser))]
-            MappedAddr::Ip(dest) => {
-                trace!(
-                    dst = %dest,
-                    src = ?transmit.src_ip,
-                    len = %transmit.contents.len(),
-                    "sending",
-                );
-
-                // Check if this is a known IpMappedAddr, and if so, send over UDP
-                // Get the socket addr
-                match self.ip_mapped_addrs.get_ip_addr(&dest) {
-                    Some(addr) => {
-                        active_paths.push(transports::Addr::from(addr));
-                    }
-                    None => {
-                        error!(%dest, "unknown mapped address");
-                    }
-                }
-            }
-        }
-
-        Ok(active_paths)
-    }
-
-    /// Process datagrams received from UDP sockets.
->>>>>>> 0ffadef0
     ///
     /// All the `bufs` and `metas` should have initialized packets in them.
     ///
@@ -850,38 +736,7 @@
             }
             disco::Message::CallMeMaybe(cm) => {
                 self.metrics.magicsock.recv_disco_call_me_maybe.inc();
-<<<<<<< HEAD
                 self.node_map.handle_call_me_maybe(cm, sender, src.clone());
-=======
-                match src {
-                    transports::Addr::Relay(url, _) => {
-                        event!(
-                            target: "iroh::_events::call-me-maybe::recv",
-                            Level::DEBUG,
-                            remote_node = %sender.fmt_short(),
-                            via = ?url,
-                            their_addrs = ?cm.my_numbers,
-                        );
-                    }
-                    _ => {
-                        warn!("call-me-maybe packets should only come via relay");
-                        return;
-                    }
-                }
-                let ping_actions =
-                    self.node_map
-                        .handle_call_me_maybe(sender, cm, &self.metrics.magicsock);
-                for action in ping_actions {
-                    match action {
-                        PingAction::SendCallMeMaybe { .. } => {
-                            warn!("Unexpected CallMeMaybe as response of handling a CallMeMaybe");
-                        }
-                        PingAction::SendPing(ping) => {
-                            self.send_ping_queued(ping);
-                        }
-                    }
-                }
->>>>>>> 0ffadef0
             }
         }
     }
@@ -917,118 +772,6 @@
 
         let dst2 = dst.clone();
         match sender.send(&dst2, None, &transmit).await {
-            Ok(()) => {
-                trace!(?dst, %msg, "sent disco message");
-                self.metrics.magicsock.sent_disco_udp.inc();
-                disco_message_sent(&msg, &self.metrics.magicsock);
-                Ok(())
-            }
-            Err(err) => {
-                warn!(?dst, ?msg, ?err, "failed to send disco message");
-                Err(err)
-            }
-        }
-    }
-    /// Tries to send out the given ping actions out.
-    fn try_send_ping_actions(&self, sender: &UdpSender, msgs: Vec<PingAction>) -> io::Result<()> {
-        for msg in msgs {
-            // Abort sending as soon as we know we are shutting down.
-            if self.is_closing() || self.is_closed() {
-                return Ok(());
-            }
-            match msg {
-                PingAction::SendCallMeMaybe {
-                    relay_url,
-                    dst_node,
-                } => {
-                    // Sends the call-me-maybe DISCO message, queuing if addresses are too stale.
-                    //
-                    // To send the call-me-maybe message, we need to know our current direct addresses.  If
-                    // this information is too stale, the call-me-maybe is queued while a net_report run is
-                    // scheduled.  Once this run finishes, the call-me-maybe will be sent.
-                    match self.direct_addrs.fresh_enough() {
-                        Ok(()) => {
-                            let msg = disco::Message::CallMeMaybe(
-                                self.direct_addrs.to_call_me_maybe_message(),
-                            );
-                            if !self.disco.try_send(
-                                SendAddr::Relay(relay_url.clone()),
-                                dst_node,
-                                msg.clone(),
-                            ) {
-                                warn!(dstkey = %dst_node.fmt_short(), %relay_url, "relay channel full, dropping call-me-maybe");
-                            } else {
-                                debug!(dstkey = %dst_node.fmt_short(), %relay_url, "call-me-maybe sent");
-                            }
-                        }
-                        Err(last_refresh_ago) => {
-                            debug!(
-                                ?last_refresh_ago,
-                                "want call-me-maybe but direct addrs stale; queuing after restun",
-                            );
-                            self.actor_sender
-                                .try_send(ActorMessage::ScheduleDirectAddrUpdate(
-                                    UpdateReason::RefreshForPeering,
-                                    Some((dst_node, relay_url)),
-                                ))
-                                .ok();
-                        }
-                    }
-                }
-                PingAction::SendPing(SendPing {
-                    id,
-                    dst,
-                    dst_node,
-                    tx_id,
-                    purpose,
-                }) => {
-                    let msg = disco::Message::Ping(disco::Ping {
-                        tx_id,
-                        node_key: self.public_key,
-                    });
-
-                    self.try_send_disco_message(sender, dst.clone(), dst_node, msg)?;
-                    debug!(%dst, tx = %HEXLOWER.encode(&tx_id), ?purpose, "ping sent");
-                    let msg_sender = self.actor_sender.clone();
-                    self.node_map
-                        .notify_ping_sent(id, dst, tx_id, purpose, msg_sender);
-                }
-            }
-        }
-        Ok(())
-    }
-
-    /// Tries to send out a disco message.
-    fn try_send_disco_message(
-        &self,
-        sender: &UdpSender,
-        dst: SendAddr,
-        dst_key: PublicKey,
-        msg: disco::Message,
-    ) -> io::Result<()> {
-        let dst = match dst {
-            SendAddr::Udp(addr) => transports::Addr::Ip(addr),
-            SendAddr::Relay(url) => transports::Addr::Relay(url, dst_key),
-        };
-
-        trace!(?dst, %msg, "send disco message (UDP)");
-        if self.is_closed() {
-            return Err(io::Error::new(
-                io::ErrorKind::NotConnected,
-                "connection closed",
-            ));
-        }
-
-        let pkt = self.disco.encode_and_seal(self.public_key, dst_key, &msg);
-
-        let transmit = transports::Transmit {
-            contents: &pkt,
-            ecn: None,
-            segment_size: None,
-        };
-
-        let dst2 = dst.clone();
-        match sender.inner_try_send(&dst2, None, &transmit) {
             Ok(()) => {
                 trace!(?dst, %msg, "sent disco message");
                 self.metrics.magicsock.sent_disco_udp.inc();
@@ -1267,22 +1010,8 @@
 
         let (actor_sender, actor_receiver) = mpsc::channel(256);
 
-<<<<<<< HEAD
-=======
-        let ipv6_reported = false;
-
-        // load the node data
-        let node_map = NodeMap::load_from_vec(
-            Vec::new(),
-            #[cfg(any(test, feature = "test-utils"))]
-            path_selection,
-            ipv6_reported,
-            &metrics.magicsock,
-        );
-
->>>>>>> 0ffadef0
         let my_relay = Watchable::new(None);
-        let ipv6_reported = Arc::new(AtomicBool::new(ipv6_reported));
+        let ipv6_reported = Arc::new(AtomicBool::new(false));
 
         let relay_transport = RelayTransport::new(RelayActorConfig {
             my_relay: my_relay.clone(),
@@ -1309,30 +1038,18 @@
         let (disco, disco_receiver) = DiscoState::new(&secret_key);
 
         let node_map = {
-            let node_map = node_map.unwrap_or_default();
             let sender = transports.create_sender();
-            #[cfg(any(test, feature = "test-utils"))]
-            let nm = NodeMap::load_from_vec(
+            NodeMap::load_from_vec(
                 secret_key.public(),
-                node_map,
+                Vec::new(), // TODO
+                #[cfg(any(test, feature = "test-utils"))]
                 path_selection,
                 metrics.magicsock.clone(),
                 sender,
                 direct_addrs.addrs.watch(),
                 disco.clone(),
             )
-            .await;
-            #[cfg(not(any(test, feature = "test-utils")))]
-            let nm = NodeMap::load_from_vec(
-                secret_key.public(),
-                node_map,
-                metrics.magicsock.clone(),
-                sender,
-                direct_addrs.addrs.watch(),
-                disco.clone(),
-            )
-            .await;
-            nm
+            .await
         };
 
         let msock = Arc::new(MagicSock {
@@ -1624,10 +1341,6 @@
 
 #[derive(Debug)]
 enum ActorMessage {
-<<<<<<< HEAD
-=======
-    EndpointPingExpired(usize, stun_rs::TransactionId),
->>>>>>> 0ffadef0
     NetworkChange,
     ScheduleDirectAddrUpdate(UpdateReason, Option<(NodeId, RelayUrl)>),
     #[cfg(test)]
@@ -1818,25 +1531,6 @@
                     #[cfg(wasm_browser)]
                     let _unused_in_browsers = change;
                 },
-<<<<<<< HEAD
-=======
-                _ = direct_addr_heartbeat_timer_tick => {
-                    #[cfg(not(wasm_browser))]
-                    {
-                        trace!(
-                            "tick: direct addr heartbeat {} direct addrs",
-                            self.msock.node_map.node_count(),
-                        );
-                        self.msock.metrics.magicsock.actor_tick_direct_addr_heartbeat.inc();
-                        // TODO: this might trigger too many packets at once, pace this
-
-                        self.msock.node_map.prune_inactive();
-                        let have_v6 = self.netmon_watcher.clone().get().have_v6;
-                        let msgs = self.msock.node_map.nodes_stayin_alive(have_v6);
-                        self.handle_ping_actions(&sender, msgs).await;
-                    }
-                }
->>>>>>> 0ffadef0
                 state = self.netmon_watcher.updated() => {
                     let Ok(state) = state else {
                         trace!("tick: link change receiver closed");
@@ -1854,27 +1548,6 @@
                     self.msock.metrics.magicsock.actor_link_change.inc();
                     self.handle_network_change(is_major).await;
                 }
-<<<<<<< HEAD
-                // Even if `discovery_events` yields `None`, it could begin to yield
-                // `Some` again in the future, so we don't want to disable this branch
-                // forever like we do with the other branches that yield `Option`s
-                Some(discovery_item) = discovery_events.next() => {
-                    trace!("tick: discovery event, address discovered: {discovery_item:?}");
-                    let provenance = discovery_item.provenance();
-                    let node_addr = discovery_item.to_node_addr();
-                    if let Err(e) = self.msock.add_node_addr(
-                        node_addr,
-                        Source::Discovery {
-                            name: provenance.to_string()
-                        }).await {
-                        let node_addr = discovery_item.to_node_addr();
-                        warn!(?node_addr, "unable to add discovered node address to the node map: {e:?}");
-                    }
-                    // Send the discovery item to the subscribers of the discovery broadcast stream.
-                    self.msock.discovery_subscribers.send(discovery_item);
-                }
-=======
->>>>>>> 0ffadef0
                 Some((dst, dst_key, msg)) = self.disco_receiver.recv() => {
                     if let Err(err) = self.msock.send_disco_message(&sender, dst.clone(), dst_key, msg).await {
                         warn!(%dst, node = %dst_key.fmt_short(), ?err, "failed to send disco message (UDP)");
@@ -2282,12 +1955,12 @@
     use crate::{
         Endpoint, RelayMap, RelayMode, SecretKey,
         dns::DnsResolver,
-        endpoint::{DirectAddr, PathSelection, Source},
+        endpoint::{DirectAddr, PathSelection},
         magicsock::{Handle, MagicSock, node_map},
         tls::{self, DEFAULT_MAX_TLS_TICKETS},
     };
 
-    use super::{NodeIdMappedAddr, Options, mapped_addrs::MappedAddr};
+    use super::{NodeIdMappedAddr, Options, mapped_addrs::MappedAddr, node_map::Source};
 
     const ALPN: &[u8] = b"n0/test/1";
 
@@ -3037,7 +2710,6 @@
         let _accept_task = AbortOnDropHandle::new(accept_task);
 
         // Add an empty entry in the NodeMap of ep_1
-<<<<<<< HEAD
         msock_1
             .node_map
             .add_node_addr(
@@ -3053,21 +2725,6 @@
             .await;
 
         let addr_2 = msock_1.get_node_mapped_addr(node_id_2);
-=======
-        msock_1.node_map.add_node_addr(
-            NodeAddr {
-                node_id: node_id_2,
-                relay_url: None,
-                direct_addresses: Default::default(),
-            },
-            Source::NamedApp {
-                name: "test".into(),
-            },
-            true,
-            &msock_1.metrics.magicsock,
-        );
-        let addr_2 = msock_1.get_mapping_addr(node_id_2).unwrap();
->>>>>>> 0ffadef0
 
         // Set a low max_idle_timeout so quinn gives up on this quickly and our test does
         // not take forever.  You need to check the log output to verify this is really
@@ -3093,7 +2750,6 @@
         info!("first connect timed out as expected");
 
         // Provide correct addressing information
-<<<<<<< HEAD
         msock_1
             .add_node_addr(
                 NodeAddr {
@@ -3113,26 +2769,6 @@
             )
             .await
             .unwrap();
-=======
-        msock_1.node_map.add_node_addr(
-            NodeAddr {
-                node_id: node_id_2,
-                relay_url: None,
-                direct_addresses: msock_2
-                    .direct_addresses()
-                    .initialized()
-                    .await
-                    .into_iter()
-                    .map(|x| x.addr)
-                    .collect(),
-            },
-            Source::NamedApp {
-                name: "test".into(),
-            },
-            true,
-            &msock_1.metrics.magicsock,
-        );
->>>>>>> 0ffadef0
 
         // We can now connect
         tokio::time::timeout(Duration::from_secs(10), async move {
