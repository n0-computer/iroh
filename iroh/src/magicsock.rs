//! Implements a socket that can change its communication path while in use, actively searching for the best way to communicate.
//!
//! Based on tailscale/wgengine/magicsock
//!
//! ### `RelayOnly` path selection:
//! When set this will force all packets to be sent over
//! the relay connection, regardless of whether or
//! not we have a direct UDP address for the given node.
//!
//! The intended use is for testing the relay protocol inside the MagicSock
//! to ensure that we can rely on the relay to send packets when two nodes
//! are unable to find direct UDP connections to each other.
//!
//! This also prevent this node from attempting to hole punch and prevents it
//! from responding to any hole punching attempts. This node will still,
//! however, read any packets that come off the UDP sockets.

use std::{
    collections::{BTreeMap, BTreeSet, HashMap},
    fmt::Display,
    io,
    net::{IpAddr, Ipv4Addr, Ipv6Addr, SocketAddr, SocketAddrV4, SocketAddrV6},
    pin::Pin,
    sync::{
        atomic::{AtomicBool, AtomicU16, AtomicU64, AtomicUsize, Ordering},
        Arc, RwLock,
    },
    task::{Context, Poll, Waker},
};

use atomic_waker::AtomicWaker;
use bytes::Bytes;
use concurrent_queue::ConcurrentQueue;
use data_encoding::HEXLOWER;
use iroh_base::{NodeAddr, NodeId, PublicKey, RelayUrl, SecretKey};
use iroh_relay::{protos::stun, RelayMap};
use n0_future::{
    boxed::BoxStream,
    task::{self, JoinSet},
    time::{self, Duration, Instant},
    FutureExt, StreamExt,
};
use nested_enum_utils::common_fields;
use netwatch::{
    interfaces,
    netmon::{self, CallbackToken},
};
#[cfg(not(wasm_browser))]
use netwatch::{ip::LocalAddresses, UdpSocket};
use quinn::{AsyncUdpSocket, ServerConfig};
use rand::{seq::SliceRandom, Rng, SeedableRng};
use relay_actor::RelaySendItem;
use smallvec::{smallvec, SmallVec};
use snafu::{IntoError, ResultExt, Snafu};
use tokio::sync::{self, mpsc, Mutex};
use tokio_util::sync::CancellationToken;
use tracing::{
    debug, error, error_span, event, info, info_span, instrument, trace, trace_span, warn,
    Instrument, Level, Span,
};
use url::Url;

#[cfg(not(wasm_browser))]
use self::udp_conn::UdpConn;
use self::{
    metrics::Metrics as MagicsockMetrics,
    node_map::{NodeMap, PingAction, PingRole, SendPing},
    relay_actor::{RelayActor, RelayActorMessage, RelayRecvDatagram},
};
#[cfg(not(wasm_browser))]
use crate::dns::DnsResolver;
#[cfg(any(test, feature = "test-utils"))]
use crate::endpoint::PathSelection;
#[cfg(not(wasm_browser))]
use crate::net_report::{IpMappedAddr, QuicConfig};
use crate::{
    defaults::timeouts::NET_REPORT_TIMEOUT,
    disco::{self, CallMeMaybe, SendAddr},
    discovery::{Discovery, DiscoveryItem, DiscoverySubscribers, NodeData, UserData},
    key::{public_ed_box, secret_ed_box, DecryptionError, SharedSecret},
    metrics::EndpointMetrics,
<<<<<<< HEAD
    net_report::{self, IpMappedAddresses, ReportError},
=======
    net_report::{self, IpMappedAddresses, Report},
>>>>>>> 31895bf0
    watchable::{Watchable, Watcher},
};

mod metrics;
mod node_map;
mod relay_actor;
#[cfg(not(wasm_browser))]
mod udp_conn;

pub use node_map::Source;

pub use self::{
    metrics::Metrics,
    node_map::{ConnectionType, ControlMsg, DirectAddrInfo, RemoteInfo},
};

/// How long we consider a STUN-derived endpoint valid for. UDP NAT mappings typically
/// expire at 30 seconds, so this is a few seconds shy of that.
const ENDPOINTS_FRESH_ENOUGH_DURATION: Duration = Duration::from_secs(27);

const HEARTBEAT_INTERVAL: Duration = Duration::from_secs(5);

/// Contains options for `MagicSock::listen`.
#[derive(derive_more::Debug)]
pub(crate) struct Options {
    /// The IPv4 address to listen on.
    ///
    /// If set to `None` it will choose a random port and listen on `0.0.0.0:0`.
    pub(crate) addr_v4: Option<SocketAddrV4>,
    /// The IPv6 address to listen on.
    ///
    /// If set to `None` it will choose a random port and listen on `[::]:0`.
    pub(crate) addr_v6: Option<SocketAddrV6>,

    /// Secret key for this node.
    pub(crate) secret_key: SecretKey,

    /// The [`RelayMap`] to use, leave empty to not use a relay server.
    pub(crate) relay_map: RelayMap,

    /// Whether to use websockets or the nonstandard legacy protocol to connect to relays
    pub(crate) relay_protocol: iroh_relay::http::Protocol,

    /// An optional [`NodeMap`], to restore information about nodes.
    pub(crate) node_map: Option<Vec<NodeAddr>>,

    /// Optional node discovery mechanism.
    pub(crate) discovery: Option<Box<dyn Discovery>>,

    /// Optional user-defined discovery data.
    pub(crate) discovery_user_data: Option<UserData>,

    /// A DNS resolver to use for resolving relay URLs.
    ///
    /// You can use [`crate::dns::DnsResolver::new`] for a resolver
    /// that uses the system's DNS configuration.
    #[cfg(not(wasm_browser))]
    pub(crate) dns_resolver: DnsResolver,

    /// Proxy configuration.
    pub(crate) proxy_url: Option<Url>,

    /// ServerConfig for the internal QUIC endpoint
    pub(crate) server_config: ServerConfig,

    /// Skip verification of SSL certificates from relay servers
    ///
    /// May only be used in tests.
    #[cfg(any(test, feature = "test-utils"))]
    pub(crate) insecure_skip_relay_cert_verify: bool,

    /// Configuration for what path selection to use
    #[cfg(any(test, feature = "test-utils"))]
    pub(crate) path_selection: PathSelection,

    pub(crate) metrics: EndpointMetrics,
}

/// Contents of a relay message. Use a SmallVec to avoid allocations for the very
/// common case of a single packet.
type RelayContents = SmallVec<[Bytes; 1]>;

/// Handle for [`MagicSock`].
///
/// Dereferences to [`MagicSock`], and handles closing.
#[derive(Clone, Debug, derive_more::Deref)]
pub(crate) struct Handle {
    #[deref(forward)]
    msock: Arc<MagicSock>,
    // Empty when closed
    actor_tasks: Arc<Mutex<JoinSet<()>>>,
    // quinn endpoint
    endpoint: quinn::Endpoint,
}

/// Iroh connectivity layer.
///
/// This is responsible for routing packets to nodes based on node IDs, it will initially
/// route packets via a relay and transparently try and establish a node-to-node
/// connection and upgrade to it.  It will also keep looking for better connections as the
/// network details of both nodes change.
///
/// It is usually only necessary to use a single [`MagicSock`] instance in an application, it
/// means any QUIC endpoints on top will be sharing as much information about nodes as
/// possible.
#[derive(derive_more::Debug)]
pub(crate) struct MagicSock {
    actor_sender: mpsc::Sender<ActorMessage>,
    /// String representation of the node_id of this node.
    me: String,
    /// Proxy
    proxy_url: Option<Url>,
    /// Queue to receive datagrams from relays for [`AsyncUdpSocket::poll_recv`].
    ///
    /// Relay datagrams received by relays are put into this queue and consumed by
    /// [`AsyncUdpSocket`].  This queue takes care of the wakers needed by
    /// [`AsyncUdpSocket::poll_recv`].
    relay_datagram_recv_queue: Arc<RelayDatagramRecvQueue>,
    /// Channel on which to send datagrams via a relay server.
    relay_datagram_send_channel: RelayDatagramSendChannelSender,
    /// Counter for ordering of [`MagicSock::poll_recv`] polling order.
    poll_recv_counter: AtomicUsize,

    /// The DNS resolver to be used in this magicsock.
    #[cfg(not(wasm_browser))]
    dns_resolver: DnsResolver,

    /// Key for this node.
    secret_key: SecretKey,
    /// Encryption key for this node.
    secret_encryption_key: crypto_box::SecretKey,

    /// Sockets & related state
    #[cfg(not(wasm_browser))]
    sockets: SocketState,

    /// Close is in progress (or done)
    closing: AtomicBool,
    /// Close was called.
    closed: AtomicBool,
    /// If the last net_report report, reports IPv6 to be available.
    ipv6_reported: Arc<AtomicBool>,

    /// None (or zero nodes) means relay is disabled.
    relay_map: RelayMap,
    /// Nearest relay node ID; 0 means none/unknown.
    my_relay: Watchable<Option<RelayUrl>>,
    /// Tracks the networkmap node entity for each node discovery key.
    node_map: NodeMap,
    /// Tracks the mapped IP addresses
    ip_mapped_addrs: IpMappedAddresses,
    /// NetReport client
    net_reporter: net_report::Addr,
    /// The state for an active DiscoKey.
    disco_secrets: DiscoSecrets,

    /// UDP disco (ping) queue
    udp_disco_sender: mpsc::Sender<(SocketAddr, PublicKey, disco::Message)>,

    /// Optional discovery service
    discovery: Option<Box<dyn Discovery>>,

    /// Optional user-defined discover data.
    discovery_user_data: RwLock<Option<UserData>>,

    /// Our discovered direct addresses.
    direct_addrs: DiscoveredDirectAddrs,

    /// Our latest net-report
    net_report: Watchable<Option<Arc<Report>>>,

    /// List of CallMeMaybe disco messages that should be sent out after the next endpoint update
    /// completes
    pending_call_me_maybes: std::sync::Mutex<HashMap<PublicKey, RelayUrl>>,

    /// Indicates the direct addr update state.
    direct_addr_update_state: DirectAddrUpdateState,

    /// Skip verification of SSL certificates from relay servers
    ///
    /// May only be used in tests.
    #[cfg(any(test, feature = "test-utils"))]
    insecure_skip_relay_cert_verify: bool,

    /// Broadcast channel for listening to discovery updates.
    discovery_subscribers: DiscoverySubscribers,

    pub(crate) metrics: EndpointMetrics,
}

/// Sockets and related state, grouped together so we can cfg them out for browsers.
#[cfg(not(wasm_browser))]
#[derive(Debug)]
pub(crate) struct SocketState {
    /// Port configured for the ipv4 socket. Can be 0
    port: AtomicU16,
    /// UDP IPv4 socket
    v4: UdpConn,
    /// UDP IPv6 socket
    v6: Option<UdpConn>,
    /// Cached version of the Ipv4 and Ipv6 addrs of the current connection.
    local_addrs: std::sync::RwLock<(SocketAddr, Option<SocketAddr>)>,
}

#[allow(missing_docs)]
#[common_fields({
    backtrace: Option<snafu::Backtrace>,
    #[snafu(implicit)]
    span_trace: n0_snafu::SpanTrace,
})]
#[derive(Debug, Snafu)]
#[snafu(visibility(pub(crate)))]
pub enum AddNodeAddrError {
    #[snafu(display("Empty addressing info"))]
    Empty {},
    #[snafu(display("Empty addressing info, {pruned} direct address have been pruned"))]
    EmptyPruned { pruned: usize },
    #[snafu(display("Adding our own address is not supported"))]
    OwnAddress {},
}

impl MagicSock {
    /// Creates a magic [`MagicSock`] listening on [`Options::addr_v4`] and [`Options::addr_v6`].
    pub(crate) async fn spawn(opts: Options) -> Result<Handle, CreateHandleError> {
        Handle::new(opts).await
    }

    /// Returns the relay node we are connected to, that has the best latency.
    ///
    /// If `None`, then we are not connected to any relay nodes.
    pub(crate) fn my_relay(&self) -> Option<RelayUrl> {
        self.my_relay.get()
    }

    /// Get the current proxy configuration.
    pub(crate) fn proxy_url(&self) -> Option<&Url> {
        self.proxy_url.as_ref()
    }

    /// Sets the relay node with the best latency.
    ///
    /// If we are not connected to any relay nodes, set this to `None`.
    fn set_my_relay(&self, my_relay: Option<RelayUrl>) -> Option<RelayUrl> {
        self.my_relay.set(my_relay).unwrap_or_else(|e| e)
    }

    fn is_closing(&self) -> bool {
        self.closing.load(Ordering::Relaxed)
    }

    pub(crate) fn is_closed(&self) -> bool {
        self.closed.load(Ordering::SeqCst)
    }

    fn public_key(&self) -> PublicKey {
        self.secret_key.public()
    }

    /// Get the cached version of the Ipv4 and Ipv6 addrs of the current connection.
    #[cfg(not(wasm_browser))]
    pub(crate) fn local_addr(&self) -> (SocketAddr, Option<SocketAddr>) {
        *self.sockets.local_addrs.read().expect("not poisoned")
    }

    /// Returns `true` if we have at least one candidate address where we can send packets to.
    pub(crate) fn has_send_address(&self, node_key: PublicKey) -> bool {
        self.remote_info(node_key)
            .map(|info| info.has_send_address())
            .unwrap_or(false)
    }

    /// Return the [`RemoteInfo`]s of all nodes in the node map.
    pub(crate) fn list_remote_infos(&self) -> Vec<RemoteInfo> {
        self.node_map.list_remote_infos(Instant::now())
    }

    /// Return the [`RemoteInfo`] for a single node in the node map.
    pub(crate) fn remote_info(&self, node_id: NodeId) -> Option<RemoteInfo> {
        self.node_map.remote_info(node_id)
    }

    /// Returns a [`Watcher`] for this socket's direct addresses.
    ///
    /// The [`MagicSock`] continuously monitors the direct addresses, the network addresses
    /// it might be able to be contacted on, for changes.  Whenever changes are detected
    /// this [`Watcher`] will yield a new list of addresses.
    ///
    /// Upon the first creation on the [`MagicSock`] it may not yet have completed a first
    /// direct addresses discovery, in this case the current item in this [`Watcher`] will be
    /// [`None`].  Once the first set of direct addresses are discovered the [`Watcher`] will
    /// store [`Some`] set of addresses.
    ///
    /// To get the current direct addresses, use [`Watcher::initialized`].
    pub(crate) fn direct_addresses(&self) -> Watcher<Option<BTreeSet<DirectAddr>>> {
        self.direct_addrs.addrs.watch()
    }

    /// Returns a [`Watcher`] for this socket's net-report.
    ///
    /// The [`MagicSock`] continuously monitors the network conditions for changes.
    /// Whenever changes are detected this [`Watcher`] will yield a new report.
    ///
    /// Upon the first creation on the [`MagicSock`] it may not yet have completed
    /// a first net-report. In this case, the current item in this [`Watcher`] will
    /// be [`None`].  Once the first report has been run, the [`Watcher`] will
    /// store [`Some`] report.
    ///
    /// To get the current `net-report`, use [`Watcher::initialized`].
    pub(crate) fn net_report(&self) -> Watcher<Option<Arc<Report>>> {
        self.net_report.watch()
    }

    /// Watch for changes to the home relay.
    ///
    /// Note that this can be used to wait for the initial home relay to be known using
    /// [`Watcher::initialized`].
    pub(crate) fn home_relay(&self) -> Watcher<Option<RelayUrl>> {
        self.my_relay.watch()
    }

    /// Returns a [`Watcher`] that reports the [`ConnectionType`] we have to the
    /// given `node_id`.
    ///
    /// This gets us a copy of the [`Watcher`] for the [`Watchable`] with a [`ConnectionType`]
    /// that the `NodeMap` stores for each `node_id`'s endpoint.
    ///
    /// # Errors
    ///
    /// Will return `None` if there is no address information known about the
    /// given `node_id`.
    pub(crate) fn conn_type(&self, node_id: NodeId) -> Option<Watcher<ConnectionType>> {
        self.node_map.conn_type(node_id)
    }

    /// Returns the socket address which can be used by the QUIC layer to dial this node.
    pub(crate) fn get_mapping_addr(&self, node_id: NodeId) -> Option<NodeIdMappedAddr> {
        self.node_map.get_quic_mapped_addr_for_node_key(node_id)
    }

    /// Add addresses for a node to the magic socket's addresbook.
    #[instrument(skip_all, fields(me = %self.me))]
    pub fn add_node_addr(
        &self,
        mut addr: NodeAddr,
        source: node_map::Source,
    ) -> Result<(), AddNodeAddrError> {
        let mut pruned: usize = 0;
        for my_addr in self.direct_addrs.sockaddrs() {
            if addr.direct_addresses.remove(&my_addr) {
                warn!( node_id=addr.node_id.fmt_short(), %my_addr, %source, "not adding our addr for node");
                pruned += 1;
            }
        }
        if !addr.is_empty() {
            self.node_map
                .add_node_addr(addr, source, &self.metrics.magicsock);
            Ok(())
        } else if pruned != 0 {
            Err(EmptyPrunedSnafu { pruned }.build())
        } else {
            Err(EmptySnafu.build())
        }
    }

    /// Stores a new set of direct addresses.
    ///
    /// If the direct addresses have changed from the previous set, they are published to
    /// discovery.
    pub(super) fn store_direct_addresses(&self, addrs: BTreeSet<DirectAddr>) {
        let updated = self.direct_addrs.update(addrs);
        if updated {
            self.node_map
                .on_direct_addr_discovered(self.direct_addrs.sockaddrs());
            self.publish_my_addr();
        }
    }

    /// Get a reference to the DNS resolver used in this [`MagicSock`].
    #[cfg(not(wasm_browser))]
    pub(crate) fn dns_resolver(&self) -> &DnsResolver {
        &self.dns_resolver
    }

    /// Reference to optional discovery service
    pub(crate) fn discovery(&self) -> Option<&dyn Discovery> {
        self.discovery.as_ref().map(Box::as_ref)
    }

    /// Updates the user-defined discovery data for this node.
    pub(crate) fn set_user_data_for_discovery(&self, user_data: Option<UserData>) {
        let mut guard = self.discovery_user_data.write().expect("lock poisened");
        if *guard != user_data {
            *guard = user_data;
            drop(guard);
            self.publish_my_addr();
        }
    }

    /// Call to notify the system of potential network changes.
    pub(crate) async fn network_change(&self) {
        self.actor_sender
            .send(ActorMessage::NetworkChange)
            .await
            .ok();
    }

    /// Returns a reference to the subscribers channel for discovery events.
    pub(crate) fn discovery_subscribers(&self) -> &DiscoverySubscribers {
        &self.discovery_subscribers
    }

    #[cfg(test)]
    async fn force_network_change(&self, is_major: bool) {
        self.actor_sender
            .send(ActorMessage::ForceNetworkChange(is_major))
            .await
            .ok();
    }

    #[cfg(not(wasm_browser))]
    #[cfg_attr(windows, allow(dead_code))]
    fn normalized_local_addr(&self) -> io::Result<SocketAddr> {
        let (v4, v6) = self.local_addr();
        let addr = if let Some(v6) = v6 { v6 } else { v4 };
        Ok(addr)
    }

    /// Implementation for AsyncUdpSocket::try_send
    #[instrument(skip_all)]
    fn try_send(&self, transmit: &quinn_udp::Transmit) -> io::Result<()> {
        self.metrics
            .magicsock
            .send_data
            .inc_by(transmit.contents.len() as _);

        if self.is_closed() {
            self.metrics
                .magicsock
                .send_data_network_down
                .inc_by(transmit.contents.len() as _);
            return Err(io::Error::new(
                io::ErrorKind::NotConnected,
                "connection closed",
            ));
        }
        match MappedAddr::from(transmit.destination) {
            MappedAddr::None(dest) => {
                error!(%dest, "Cannot convert to a mapped address, voiding transmit.");
                // Returning Ok here means we let QUIC timeout.
                // Returning an error would immediately fail a connection.
                // The philosophy of quinn-udp is that a UDP connection could
                // come back at any time or missing should be transient so chooses to let
                // these kind of errors time out.  See test_try_send_no_send_addr to try
                // this out.
                Ok(())
            }
            MappedAddr::NodeId(dest) => {
                trace!(
                    dst = %dest,
                    src = ?transmit.src_ip,
                    len = %transmit.contents.len(),
                    "sending",
                );

                // Get the node's relay address and best direct address, as well
                // as any pings that need to be sent for hole-punching purposes.
                let mut transmit = transmit.clone();
                match self.node_map.get_send_addrs(
                    dest,
                    self.ipv6_reported.load(Ordering::Relaxed),
                    &self.metrics.magicsock,
                ) {
                    Some((node_id, udp_addr, relay_url, msgs)) => {
                        let mut pings_sent = false;
                        // If we have pings to send, we *have* to send them out first.
                        if !msgs.is_empty() {
                            if let Err(err) = self.try_send_ping_actions(msgs) {
                                warn!(
                                    node = %node_id.fmt_short(),
                                    "failed to handle ping actions: {err:#}",
                                );
                            }
                            pings_sent = true;
                        }

                        let mut udp_sent = false;
                        let mut udp_error: Option<io::Error> = None;
                        let mut relay_sent = false;
                        let mut relay_error = None;

                        // send udp
                        #[cfg(not(wasm_browser))]
                        if let Some(addr) = udp_addr {
                            // rewrite target address
                            transmit.destination = addr;
                            match self.try_send_udp(addr, &transmit) {
                                Ok(()) => {
                                    trace!(node = %node_id.fmt_short(), dst = %addr,
                                   "sent transmit over UDP");
                                    udp_sent = true;
                                }
                                Err(err) => {
                                    // No need to print "WouldBlock" errors to the console
                                    if err.kind() != io::ErrorKind::WouldBlock {
                                        warn!(
                                            node = %node_id.fmt_short(),
                                            dst = %addr,
                                            "failed to send udp: {err:#}"
                                        );
                                    }
                                    udp_error = Some(err);
                                }
                            }
                        }

                        // send relay
                        if let Some(ref relay_url) = relay_url {
                            match self.try_send_relay(relay_url, node_id, split_packets(&transmit))
                            {
                                Ok(()) => {
                                    relay_sent = true;
                                }
                                Err(err) => {
                                    relay_error = Some(err);
                                }
                            }
                        }

                        #[cfg(not(wasm_browser))]
                        let udp_pending = udp_error
                            .as_ref()
                            .map(|err| err.kind() == io::ErrorKind::WouldBlock)
                            .unwrap_or_default();
                        #[cfg(wasm_browser)]
                        let udp_pending = false;
                        let relay_pending = relay_error
                            .as_ref()
                            .map(|err| err.kind() == io::ErrorKind::WouldBlock)
                            .unwrap_or_default();
                        if udp_pending && relay_pending {
                            // Handle backpressure.
                            return Err(io::Error::new(io::ErrorKind::WouldBlock, "pending"));
                        } else {
                            if relay_sent || udp_sent {
                                trace!(
                                    node = %node_id.fmt_short(),
                                    send_udp = ?udp_addr,
                                    send_relay = ?relay_url,
                                    "sent transmit",
                                );
                            } else if !pings_sent {
                                // Returning Ok here means we let QUIC handle a timeout for a lost
                                // packet, same would happen if we returned any errors.  The
                                // philosophy of quinn-udp is that a UDP connection could come back
                                // at any time so these errors should be treated as transient and
                                // are just timeouts.  Hence we opt for returning Ok.  See
                                // test_try_send_no_udp_addr_or_relay_url to explore this further.
                                debug!(
                                    node = %node_id.fmt_short(),
                                    "no UDP or relay paths available for node, voiding transmit",
                                );
                                // We log this as debug instead of error, because this is a
                                // situation that comes up under normal operation. If this were an
                                // error log, it would unnecessarily pollute logs.
                                // This situation happens essentially when `pings_sent` is false,
                                // `relay_url` is `None`, so `relay_sent` is false, and the UDP
                                // path is blocking, so `udp_sent` is false and `udp_pending` is
                                // true.
                                // Alternatively returning a WouldBlock error here would
                                // potentially needlessly block sending on the relay path for the
                                // next datagram.
                            }
                            return Ok(());
                        }
                    }
                    None => {
                        error!(%dest, "no NodeState for mapped address, dropping transmit");
                        // Returning Ok here means we let QUIC timeout.  Returning WouldBlock
                        // triggers a hot loop.  Returning an error would immediately fail a
                        // connection.  The philosophy of quinn-udp is that a UDP connection could
                        // come back at any time or missing should be transient so chooses to let
                        // these kind of errors time out.  See test_try_send_no_send_addr to try
                        // this out.
                        return Ok(());
                    }
                }
            }
            #[cfg(not(wasm_browser))]
            MappedAddr::Ip(dest) => {
                trace!(
                    dst = %dest,
                    src = ?transmit.src_ip,
                    len = %transmit.contents.len(),
                    "sending",
                );

                // Check if this is a known IpMappedAddr, and if so, send over UDP
                let mut transmit = transmit.clone();

                // Get the socket addr
                match self.ip_mapped_addrs.get_ip_addr(&dest) {
                    Some(addr) => {
                        // rewrite target address
                        transmit.destination = addr;
                        // send udp
                        match self.try_send_udp(addr, &transmit) {
                            Ok(()) => {
                                trace!(dst = %addr,
                               "sent IpMapped transmit over UDP");
                            }
                            Err(err) => {
                                // No need to print "WouldBlock" errors to the console
                                if err.kind() == io::ErrorKind::WouldBlock {
                                    return Err(io::Error::new(
                                        io::ErrorKind::WouldBlock,
                                        "pending",
                                    ));
                                } else {
                                    warn!(
                                        dst = %addr,
                                        "failed to send IpMapped message over udp: {err:#}"
                                    );
                                }
                            }
                        }
                        return Ok(());
                    }
                    None => {
                        error!(%dest, "unknown mapped address, dropping transmit");
                        // Returning Ok here means we let QUIC timeout.
                        // Returning an error would immediately fail a connection.
                        // The philosophy of quinn-udp is that a UDP connection could
                        // come back at any time or missing should be transient so chooses to let
                        // these kind of errors time out.  See test_try_send_no_send_addr to try
                        // this out.
                        return Ok(());
                    }
                }
            }
        }
    }

    fn try_send_relay(
        &self,
        url: &RelayUrl,
        node: NodeId,
        contents: RelayContents,
    ) -> io::Result<()> {
        trace!(
            node = %node.fmt_short(),
            relay_url = %url,
            count = contents.len(),
            len = contents.iter().map(|c| c.len()).sum::<usize>(),
            "send relay",
        );
        let msg = RelaySendItem {
            remote_node: node,
            url: url.clone(),
            datagrams: contents,
        };
        match self.relay_datagram_send_channel.try_send(msg) {
            Ok(_) => {
                trace!(node = %node.fmt_short(), relay_url = %url,
                       "send relay: message queued");
                Ok(())
            }
            Err(mpsc::error::TrySendError::Closed(_)) => {
                error!(node = %node.fmt_short(), relay_url = %url,
                      "send relay: message dropped, channel to actor is closed");
                Err(io::Error::new(
                    io::ErrorKind::ConnectionReset,
                    "channel to actor is closed",
                ))
            }
            Err(mpsc::error::TrySendError::Full(_)) => {
                warn!(node = %node.fmt_short(), relay_url = %url,
                      "send relay: message dropped, channel to actor is full");
                Err(io::Error::new(
                    io::ErrorKind::WouldBlock,
                    "channel to actor is full",
                ))
            }
        }
    }

    #[cfg(not(wasm_browser))]
    fn try_send_udp(&self, addr: SocketAddr, transmit: &quinn_udp::Transmit) -> io::Result<()> {
        let conn = self.conn_for_addr(addr)?;
        conn.try_send(transmit)?;
        let total_bytes: u64 = transmit.contents.len() as u64;
        if addr.is_ipv6() {
            self.metrics.magicsock.send_ipv6.inc_by(total_bytes);
        } else {
            self.metrics.magicsock.send_ipv4.inc_by(total_bytes);
        }
        Ok(())
    }

    #[cfg(not(wasm_browser))]
    fn conn_for_addr(&self, addr: SocketAddr) -> io::Result<&UdpConn> {
        let sock = match addr {
            SocketAddr::V4(_) => &self.sockets.v4,
            SocketAddr::V6(_) => self
                .sockets
                .v6
                .as_ref()
                .ok_or(io::Error::new(io::ErrorKind::Other, "no IPv6 connection"))?,
        };
        Ok(sock)
    }

    /// NOTE: Receiving on a [`Self::closed`] socket will return [`Poll::Pending`] indefinitely.
    #[instrument(skip_all)]
    #[cfg(not(wasm_browser))]
    fn poll_recv(
        &self,
        cx: &mut Context,
        bufs: &mut [io::IoSliceMut<'_>],
        metas: &mut [quinn_udp::RecvMeta],
    ) -> Poll<io::Result<usize>> {
        debug_assert_eq!(bufs.len(), metas.len(), "non matching bufs & metas");
        if self.is_closed() {
            return Poll::Pending;
        }

        // Three macros to help polling: they return if they get a result, execution
        // continues if they were Pending and we need to poll others (or finally return
        // Pending).
        macro_rules! poll_ipv4 {
            () => {
                match self.sockets.v4.poll_recv(cx, bufs, metas)? {
                    Poll::Pending | Poll::Ready(0) => {}
                    Poll::Ready(n) => {
                        self.process_udp_datagrams(true, &mut bufs[..n], &mut metas[..n]);
                        return Poll::Ready(Ok(n));
                    }
                }
            };
        }
        macro_rules! poll_ipv6 {
            () => {
                if let Some(ref socket) = self.sockets.v6 {
                    match socket.poll_recv(cx, bufs, metas)? {
                        Poll::Pending | Poll::Ready(0) => {}
                        Poll::Ready(n) => {
                            self.process_udp_datagrams(false, &mut bufs[..n], &mut metas[..n]);
                            return Poll::Ready(Ok(n));
                        }
                    }
                }
            };
        }
        macro_rules! poll_relay {
            () => {
                match self.poll_recv_relay(cx, bufs, metas) {
                    Poll::Pending => {}
                    Poll::Ready(n) => return Poll::Ready(n),
                }
            };
        }

        let counter = self.poll_recv_counter.fetch_add(1, Ordering::Relaxed);
        match counter % 3 {
            0 => {
                // order of polling: UDPv4, UDPv6, relay
                poll_ipv4!();
                poll_ipv6!();
                poll_relay!();
                Poll::Pending
            }
            1 => {
                // order of polling: UDPv6, relay, UDPv4
                poll_ipv6!();
                poll_relay!();
                poll_ipv4!();
                Poll::Pending
            }
            _ => {
                // order of polling: relay, UDPv4, UDPv6
                poll_relay!();
                poll_ipv4!();
                poll_ipv6!();
                Poll::Pending
            }
        }
    }

    /// poll_recv in browsers is "just" polling the relay receive path
    #[cfg(wasm_browser)]
    fn poll_recv(
        &self,
        cx: &mut Context,
        bufs: &mut [io::IoSliceMut<'_>],
        metas: &mut [quinn_udp::RecvMeta],
    ) -> Poll<io::Result<usize>> {
        self.poll_recv_relay(cx, bufs, metas)
    }

    /// Process datagrams received from UDP sockets.
    ///
    /// All the `bufs` and `metas` should have initialized packets in them.
    ///
    /// This fixes up the datagrams to use the correct [`NodeIdMappedAddr`] and extracts DISCO
    /// packets, processing them inside the magic socket.
    #[cfg(not(wasm_browser))]
    fn process_udp_datagrams(
        &self,
        from_ipv4: bool,
        bufs: &mut [io::IoSliceMut<'_>],
        metas: &mut [quinn_udp::RecvMeta],
    ) {
        debug_assert_eq!(bufs.len(), metas.len(), "non matching bufs & metas");

        // Adding the IP address we received something on results in Quinn using this
        // address on the send path to send from.  However we let Quinn use a
        // NodeIdMappedAddress, not a real address.  So we used to substitute our bind address
        // here so that Quinn would send on the right address.  But that would sometimes
        // result in the wrong address family and Windows trips up on that.
        //
        // What should be done is that this dst_ip from the RecvMeta is stored in the
        // NodeState/PathState.  Then on the send path it should be retrieved from the
        // NodeState/PathSate together with the send address and substituted at send time.
        // This is relevant for IPv6 link-local addresses where the OS otherwise does not
        // know which intervace to send from.
        #[cfg(not(windows))]
        let dst_ip = self.normalized_local_addr().ok().map(|addr| addr.ip());
        // Reasoning for this here:
        // https://github.com/n0-computer/iroh/pull/2595#issuecomment-2290947319
        #[cfg(windows)]
        let dst_ip = None;

        let mut quic_packets_total = 0;

        for (meta, buf) in metas.iter_mut().zip(bufs.iter_mut()) {
            let mut buf_contains_quic_datagrams = false;
            let mut quic_datagram_count = 0;
            if meta.len > meta.stride {
                trace!(%meta.len, %meta.stride, "GRO datagram received");
                self.metrics.magicsock.recv_gro_datagrams.inc();
            }

            // Chunk through the datagrams in this GRO payload to find disco and stun
            // packets and forward them to the actor
            for datagram in buf[..meta.len].chunks_mut(meta.stride) {
                if datagram.len() < meta.stride {
                    trace!(
                        len = %datagram.len(),
                        %meta.stride,
                        "Last GRO datagram smaller than stride",
                    );
                }

                // Detect DISCO and STUN datagrams and process them.  Overwrite the first
                // byte of those packets with zero to make Quinn ignore the packet.  This
                // relies on quinn::EndpointConfig::grease_quic_bit being set to `false`,
                // which we do in Endpoint::bind.
                if stun::is(datagram) {
                    trace!(src = %meta.addr, len = %meta.stride, "UDP recv: stun packet");
                    let packet2 = Bytes::copy_from_slice(datagram);
                    self.net_reporter.receive_stun_packet(packet2, meta.addr);
                    datagram[0] = 0u8;
                } else if let Some((sender, sealed_box)) = disco::source_and_box(datagram) {
                    trace!(src = %meta.addr, len = %meta.stride, "UDP recv: disco packet");
                    self.handle_disco_message(
                        sender,
                        sealed_box,
                        DiscoMessageSource::Udp(meta.addr),
                    );
                    datagram[0] = 0u8;
                } else {
                    trace!(src = %meta.addr, len = %meta.stride, "UDP recv: quic packet");
                    if from_ipv4 {
                        self.metrics
                            .magicsock
                            .recv_data_ipv4
                            .inc_by(datagram.len() as _);
                    } else {
                        self.metrics
                            .magicsock
                            .recv_data_ipv6
                            .inc_by(datagram.len() as _);
                    }
                    quic_datagram_count += 1;
                    buf_contains_quic_datagrams = true;
                };
            }

            if buf_contains_quic_datagrams {
                // Update the NodeMap and remap RecvMeta to the NodeIdMappedAddr.
                match self.node_map.receive_udp(meta.addr) {
                    None => {
                        // Check if this address is mapped to an IpMappedAddr
                        if let Some(ip_mapped_addr) =
                            self.ip_mapped_addrs.get_mapped_addr(&meta.addr)
                        {
                            trace!(
                                src = ?meta.addr,
                                count = %quic_datagram_count,
                                len = meta.len,
                                "UDP recv QUIC address discovery packets",
                            );
                            quic_packets_total += quic_datagram_count;
                            meta.addr = ip_mapped_addr.private_socket_addr();
                        } else {
                            warn!(
                                src = ?meta.addr,
                                count = %quic_datagram_count,
                                len = meta.len,
                                "UDP recv quic packets: no node state found, skipping",
                            );
                            // If we have no node state for the from addr, set len to 0 to make
                            // quinn skip the buf completely.
                            meta.len = 0;
                        }
                    }
                    Some((node_id, quic_mapped_addr)) => {
                        trace!(
                            src = ?meta.addr,
                            node = %node_id.fmt_short(),
                            count = %quic_datagram_count,
                            len = meta.len,
                            "UDP recv quic packets",
                        );
                        quic_packets_total += quic_datagram_count;
                        meta.addr = quic_mapped_addr.private_socket_addr();
                    }
                }
            } else {
                // If all datagrams in this buf are DISCO or STUN, set len to zero to make
                // Quinn skip the buf completely.
                meta.len = 0;
            }
            // Normalize local_ip
            meta.dst_ip = dst_ip;
        }

        if quic_packets_total > 0 {
            self.metrics
                .magicsock
                .recv_datagrams
                .inc_by(quic_packets_total as _);
            trace!("UDP recv: {} packets", quic_packets_total);
        }
    }

    #[instrument(skip_all)]
    fn poll_recv_relay(
        &self,
        cx: &mut Context,
        bufs: &mut [io::IoSliceMut<'_>],
        metas: &mut [quinn_udp::RecvMeta],
    ) -> Poll<io::Result<usize>> {
        let mut num_msgs = 0;
        'outer: for (buf_out, meta_out) in bufs.iter_mut().zip(metas.iter_mut()) {
            if self.is_closed() {
                break;
            }

            // For each output buffer keep polling the datagrams from the relay until one is
            // a QUIC datagram to be placed into the output buffer.  Or the channel is empty.
            loop {
                let recv = match self.relay_datagram_recv_queue.poll_recv(cx) {
                    Poll::Ready(Ok(recv)) => recv,
                    Poll::Ready(Err(err)) => {
                        error!("relay_recv_channel closed: {err:#}");
                        return Poll::Ready(Err(io::Error::new(
                            io::ErrorKind::NotConnected,
                            "connection closed",
                        )));
                    }
                    Poll::Pending => {
                        break 'outer;
                    }
                };
                match self.process_relay_read_result(recv) {
                    None => {
                        // Received a DISCO or STUN datagram that was handled internally.
                        continue;
                    }
                    Some((node_id, meta, buf)) => {
                        self.metrics
                            .magicsock
                            .recv_data_relay
                            .inc_by(buf.len() as _);
                        trace!(
                            src = %meta.addr,
                            node = %node_id.fmt_short(),
                            count = meta.len / meta.stride,
                            len = meta.len,
                            "recv quic packets from relay",
                        );
                        buf_out[..buf.len()].copy_from_slice(&buf);
                        *meta_out = meta;
                        num_msgs += 1;
                        break;
                    }
                }
            }
        }

        // If we have any msgs to report, they are in the first `num_msgs_total` slots
        if num_msgs > 0 {
            self.metrics.magicsock.recv_datagrams.inc_by(num_msgs as _);
            Poll::Ready(Ok(num_msgs))
        } else {
            Poll::Pending
        }
    }

    /// Process datagrams received from the relay server into incoming Quinn datagrams.
    ///
    /// This will transform datagrams received from the relay server into Quinn datagrams to
    /// receive, adding the [`quinn_udp::RecvMeta`].
    ///
    /// If the incoming datagram is a DISCO packet it will be handled internally and `None`
    /// is returned.
    fn process_relay_read_result(
        &self,
        dm: RelayRecvDatagram,
    ) -> Option<(NodeId, quinn_udp::RecvMeta, Bytes)> {
        trace!("process_relay_read {} bytes", dm.buf.len());
        if dm.buf.is_empty() {
            warn!("received empty relay packet");
            return None;
        }

        if self.handle_relay_disco_message(&dm.buf, &dm.url, dm.src) {
            // DISCO messages are handled internally in the MagicSock, do not pass to Quinn.
            return None;
        }

        let quic_mapped_addr = self.node_map.receive_relay(&dm.url, dm.src);

        // Normalize local_ip
        #[cfg(not(any(windows, wasm_browser)))]
        let dst_ip = self.normalized_local_addr().ok().map(|addr| addr.ip());
        // Reasoning for this here:
        // https://github.com/n0-computer/iroh/pull/2595#issuecomment-2290947319
        #[cfg(any(windows, wasm_browser))]
        let dst_ip = None;

        let meta = quinn_udp::RecvMeta {
            len: dm.buf.len(),
            stride: dm.buf.len(),
            addr: quic_mapped_addr.private_socket_addr(),
            dst_ip,
            ecn: None,
        };
        Some((dm.src, meta, dm.buf))
    }

    fn handle_relay_disco_message(
        &self,
        msg: &[u8],
        url: &RelayUrl,
        relay_node_src: PublicKey,
    ) -> bool {
        match disco::source_and_box(msg) {
            Some((source, sealed_box)) => {
                if relay_node_src != source {
                    // TODO: return here?
                    warn!("Received relay disco message from connection for {}, but with message from {}", relay_node_src.fmt_short(), source.fmt_short());
                }
                self.handle_disco_message(
                    source,
                    sealed_box,
                    DiscoMessageSource::Relay {
                        url: url.clone(),
                        key: relay_node_src,
                    },
                );
                true
            }
            None => false,
        }
    }

    /// Handles a discovery message.
    #[instrument("disco_in", skip_all, fields(node = %sender.fmt_short(), %src))]
    fn handle_disco_message(&self, sender: PublicKey, sealed_box: &[u8], src: DiscoMessageSource) {
        trace!("handle_disco_message start");
        if self.is_closed() {
            return;
        }

        // We're now reasonably sure we're expecting communication from
        // this node, do the heavy crypto lifting to see what they want.
        let dm = match self.disco_secrets.unseal_and_decode(
            &self.secret_encryption_key,
            sender,
            sealed_box.to_vec(),
        ) {
            Ok(dm) => dm,
            Err(DiscoBoxError::Open { source, .. }) => {
                warn!(?source, "failed to open disco box");
                self.metrics.magicsock.recv_disco_bad_key.inc();
                return;
            }
            Err(DiscoBoxError::Parse { source, .. }) => {
                // Couldn't parse it, but it was inside a correctly
                // signed box, so just ignore it, assuming it's from a
                // newer version of Tailscale that we don't
                // understand. Not even worth logging about, lest it
                // be too spammy for old clients.

                self.metrics.magicsock.recv_disco_bad_parse.inc();
                debug!(?source, "failed to parse disco message");
                return;
            }
        };

        if src.is_relay() {
            self.metrics.magicsock.recv_disco_relay.inc();
        } else {
            self.metrics.magicsock.recv_disco_udp.inc();
        }

        let span = trace_span!("handle_disco", ?dm);
        let _guard = span.enter();
        trace!("receive disco message");
        match dm {
            disco::Message::Ping(ping) => {
                self.metrics.magicsock.recv_disco_ping.inc();
                self.handle_ping(ping, sender, src);
            }
            disco::Message::Pong(pong) => {
                self.metrics.magicsock.recv_disco_pong.inc();
                self.node_map.handle_pong(sender, &src, pong);
            }
            disco::Message::CallMeMaybe(cm) => {
                self.metrics.magicsock.recv_disco_call_me_maybe.inc();
                match src {
                    DiscoMessageSource::Relay { url, .. } => {
                        event!(
                            target: "iroh::_events::call-me-maybe::recv",
                            Level::DEBUG,
                            remote_node = sender.fmt_short(),
                            via = ?url,
                            their_addrs = ?cm.my_numbers,
                        );
                    }
                    _ => {
                        warn!("call-me-maybe packets should only come via relay");
                        return;
                    }
                }
                let ping_actions =
                    self.node_map
                        .handle_call_me_maybe(sender, cm, &self.metrics.magicsock);
                for action in ping_actions {
                    match action {
                        PingAction::SendCallMeMaybe { .. } => {
                            warn!("Unexpected CallMeMaybe as response of handling a CallMeMaybe");
                        }
                        PingAction::SendPing(ping) => {
                            self.send_ping_queued(ping);
                        }
                    }
                }
            }
        }
        trace!("disco message handled");
    }

    /// Handle a ping message.
    fn handle_ping(&self, dm: disco::Ping, sender: NodeId, src: DiscoMessageSource) {
        // Insert the ping into the node map, and return whether a ping with this tx_id was already
        // received.
        let addr: SendAddr = src.clone().into();
        let handled = self.node_map.handle_ping(sender, addr.clone(), dm.tx_id);
        match handled.role {
            PingRole::Duplicate => {
                debug!(%src, tx = %HEXLOWER.encode(&dm.tx_id), "received ping: path already confirmed, skip");
                return;
            }
            PingRole::LikelyHeartbeat => {}
            PingRole::NewPath => {
                debug!(%src, tx = %HEXLOWER.encode(&dm.tx_id), "received ping: new path");
            }
            PingRole::Activate => {
                debug!(%src, tx = %HEXLOWER.encode(&dm.tx_id), "received ping: path active");
            }
        }

        // Send a pong.
        debug!(tx = %HEXLOWER.encode(&dm.tx_id), %addr, dstkey = %sender.fmt_short(),
               "sending pong");
        let pong = disco::Message::Pong(disco::Pong {
            tx_id: dm.tx_id,
            ping_observed_addr: addr.clone(),
        });
        event!(
            target: "iroh::_events::pong::sent",
            Level::DEBUG,
            remote_node = %sender.fmt_short(),
            dst = ?addr,
            txn = ?dm.tx_id,
        );

        if !self.send_disco_message_queued(addr.clone(), sender, pong) {
            warn!(%addr, "failed to queue pong");
        }

        if let Some(ping) = handled.needs_ping_back {
            debug!(
                %addr,
                dstkey = %sender.fmt_short(),
                "sending direct ping back",
            );
            self.send_ping_queued(ping);
        }
    }

    fn encode_disco_message(&self, dst_key: PublicKey, msg: &disco::Message) -> Bytes {
        self.disco_secrets.encode_and_seal(
            &self.secret_encryption_key,
            self.secret_key.public(),
            dst_key,
            msg,
        )
    }

    fn send_ping_queued(&self, ping: SendPing) {
        let SendPing {
            id,
            dst,
            dst_node,
            tx_id,
            purpose,
        } = ping;
        let msg = disco::Message::Ping(disco::Ping {
            tx_id,
            node_key: self.public_key(),
        });
        let sent = match dst {
            #[cfg(not(wasm_browser))]
            SendAddr::Udp(addr) => self
                .udp_disco_sender
                .try_send((addr, dst_node, msg))
                .is_ok(),
            #[cfg(wasm_browser)]
            SendAddr::Udp(_) => {
                // Ignoring sending pings over UDP. We don't have a UDP socket.
                return;
            }
            SendAddr::Relay(ref url) => self.send_disco_message_relay(url, dst_node, msg),
        };
        if sent {
            let msg_sender = self.actor_sender.clone();
            trace!(%dst, tx = %HEXLOWER.encode(&tx_id), ?purpose, "ping sent (queued)");
            self.node_map
                .notify_ping_sent(id, dst, tx_id, purpose, msg_sender);
        } else {
            warn!(dst = ?dst, tx = %HEXLOWER.encode(&tx_id), ?purpose, "failed to send ping: queues full");
        }
    }

    /// Tries to send the ping actions.
    ///
    /// Note that on failure the (remaining) ping actions are simply dropped.  That's bad!
    /// The Endpoint will think a full ping was done and not request a new full-ping for a
    /// while.  We should probably be buffering the pings.
    fn try_send_ping_actions(&self, msgs: Vec<PingAction>) -> io::Result<()> {
        for msg in msgs {
            // Abort sending as soon as we know we are shutting down.
            if self.is_closing() || self.is_closed() {
                return Ok(());
            }
            match msg {
                PingAction::SendCallMeMaybe {
                    ref relay_url,
                    dst_node,
                } => {
                    self.send_or_queue_call_me_maybe(relay_url, dst_node);
                }
                PingAction::SendPing(ping) => {
                    self.try_send_ping(ping)?;
                }
            }
        }
        Ok(())
    }

    /// Send a disco message. UDP messages will be queued.
    ///
    /// If `dst` is [`SendAddr::Relay`], the message will be pushed into the relay client channel.
    /// If `dst` is [`SendAddr::Udp`], the message will be pushed into the udp disco send channel.
    ///
    /// Returns true if the channel had capacity for the message, and false if the message was
    /// dropped.
    fn send_disco_message_queued(
        &self,
        dst: SendAddr,
        dst_key: PublicKey,
        msg: disco::Message,
    ) -> bool {
        match dst {
            SendAddr::Udp(addr) => self.udp_disco_sender.try_send((addr, dst_key, msg)).is_ok(),
            SendAddr::Relay(ref url) => self.send_disco_message_relay(url, dst_key, msg),
        }
    }

    /// Send a disco message. UDP messages will be polled to send directly on the UDP socket.
    fn try_send_disco_message(
        &self,
        dst: SendAddr,
        dst_key: PublicKey,
        msg: disco::Message,
    ) -> io::Result<()> {
        match dst {
            #[cfg(not(wasm_browser))]
            SendAddr::Udp(addr) => {
                self.try_send_disco_message_udp(addr, dst_key, &msg)?;
            }
            #[cfg(wasm_browser)]
            SendAddr::Udp(addr) => {
                warn!(?addr, "Asked to send on UDP in browser code");
            }
            SendAddr::Relay(ref url) => {
                if !self.send_disco_message_relay(url, dst_key, msg) {
                    return Err(io::Error::new(io::ErrorKind::Other, "Relay channel full"));
                }
            }
        }
        Ok(())
    }

    fn send_disco_message_relay(&self, url: &RelayUrl, dst: NodeId, msg: disco::Message) -> bool {
        debug!(node = %dst.fmt_short(), %url, %msg, "send disco message (relay)");
        let pkt = self.encode_disco_message(dst, &msg);
        self.metrics.magicsock.send_disco_relay.inc();
        match self.try_send_relay(url, dst, smallvec![pkt]) {
            Ok(()) => {
                if let disco::Message::CallMeMaybe(CallMeMaybe { ref my_numbers }) = msg {
                    event!(
                        target: "iroh::_events::call-me-maybe::sent",
                        Level::DEBUG,
                        remote_node = %dst.fmt_short(),
                        via = ?url,
                        addrs = ?my_numbers,
                    );
                }
                self.metrics.magicsock.sent_disco_relay.inc();
                disco_message_sent(&msg, &self.metrics.magicsock);
                true
            }
            Err(_) => false,
        }
    }

    #[cfg(not(wasm_browser))]
    async fn send_disco_message_udp(
        &self,
        dst: SocketAddr,
        dst_node: NodeId,
        msg: &disco::Message,
    ) -> io::Result<()> {
        n0_future::future::poll_fn(move |cx| {
            loop {
                match self.try_send_disco_message_udp(dst, dst_node, msg) {
                    Ok(()) => return Poll::Ready(Ok(())),
                    Err(err) if err.kind() == io::ErrorKind::WouldBlock => {
                        // This is the socket .try_send_disco_message_udp used.
                        let sock = self.conn_for_addr(dst)?;
                        match sock.as_socket_ref().poll_writable(cx) {
                            Poll::Ready(Ok(())) => continue,
                            Poll::Ready(Err(err)) => return Poll::Ready(Err(err)),
                            Poll::Pending => return Poll::Pending,
                        }
                    }
                    Err(err) => return Poll::Ready(Err(err)),
                }
            }
        })
        .await
    }

    #[cfg(not(wasm_browser))]
    fn try_send_disco_message_udp(
        &self,
        dst: SocketAddr,
        dst_node: NodeId,
        msg: &disco::Message,
    ) -> std::io::Result<()> {
        trace!(%dst, %msg, "send disco message (UDP)");
        if self.is_closed() {
            return Err(io::Error::new(
                io::ErrorKind::NotConnected,
                "connection closed",
            ));
        }
        let pkt = self.encode_disco_message(dst_node, msg);
        // TODO: These metrics will be wrong with the poll impl
        // Also - do we need it? I'd say the `sent_disco_udp` below is enough.
        self.metrics.magicsock.send_disco_udp.inc();
        let transmit = quinn_udp::Transmit {
            destination: dst,
            contents: &pkt,
            ecn: None,
            segment_size: None,
            src_ip: None, // TODO
        };
        let sent = self.try_send_udp(dst, &transmit);
        match sent {
            Ok(()) => {
                trace!(%dst, node = %dst_node.fmt_short(), %msg, "sent disco message");
                self.metrics.magicsock.sent_disco_udp.inc();
                disco_message_sent(msg, &self.metrics.magicsock);
                Ok(())
            }
            Err(err) => {
                warn!(%dst, node = %dst_node.fmt_short(), ?msg, ?err,
                      "failed to send disco message");
                Err(err)
            }
        }
    }

    #[instrument(skip_all)]
    async fn handle_ping_actions(&mut self, msgs: Vec<PingAction>) {
        // TODO: This used to make sure that all ping actions are sent.  Though on the
        // poll_send/try_send path we also do fire-and-forget.  try_send_ping_actions()
        // really should store any unsent pings on the Inner and send them at the next
        // possible time.
        if let Err(err) = self.try_send_ping_actions(msgs) {
            warn!("Not all ping actions were sent: {err:#}");
        }
    }

    fn try_send_ping(&self, ping: SendPing) -> io::Result<()> {
        let SendPing {
            id,
            dst,
            dst_node,
            tx_id,
            purpose,
        } = ping;
        let msg = disco::Message::Ping(disco::Ping {
            tx_id,
            node_key: self.public_key(),
        });
        self.try_send_disco_message(dst.clone(), dst_node, msg)?;
        debug!(%dst, tx = %HEXLOWER.encode(&tx_id), ?purpose, "ping sent (polled)");
        let msg_sender = self.actor_sender.clone();
        self.node_map
            .notify_ping_sent(id, dst.clone(), tx_id, purpose, msg_sender);
        Ok(())
    }

    fn send_queued_call_me_maybes(&self) {
        let msg = self.direct_addrs.to_call_me_maybe_message();
        let msg = disco::Message::CallMeMaybe(msg);
        for (public_key, url) in self
            .pending_call_me_maybes
            .lock()
            .expect("poisoned")
            .drain()
        {
            if !self.send_disco_message_relay(&url, public_key, msg.clone()) {
                warn!(node = %public_key.fmt_short(), "relay channel full, dropping call-me-maybe");
            }
        }
    }

    /// Sends the call-me-maybe DISCO message, queuing if addresses are too stale.
    ///
    /// To send the call-me-maybe message, we need to know our current direct addresses.  If
    /// this information is too stale, the call-me-maybe is queued while a net_report run is
    /// scheduled.  Once this run finishes, the call-me-maybe will be sent.
    fn send_or_queue_call_me_maybe(&self, url: &RelayUrl, dst_node: NodeId) {
        match self.direct_addrs.fresh_enough() {
            Ok(()) => {
                let msg = self.direct_addrs.to_call_me_maybe_message();
                let msg = disco::Message::CallMeMaybe(msg);
                if !self.send_disco_message_relay(url, dst_node, msg) {
                    warn!(dstkey = %dst_node.fmt_short(), relayurl = %url,
                      "relay channel full, dropping call-me-maybe");
                } else {
                    debug!(dstkey = %dst_node.fmt_short(), relayurl = %url, "call-me-maybe sent");
                }
            }
            Err(last_refresh_ago) => {
                self.pending_call_me_maybes
                    .lock()
                    .expect("poisoned")
                    .insert(dst_node, url.clone());
                debug!(
                    ?last_refresh_ago,
                    "want call-me-maybe but direct addrs stale; queuing after restun",
                );
                self.re_stun("refresh-for-peering");
            }
        }
    }

    /// Triggers an address discovery. The provided why string is for debug logging only.
    #[instrument(skip_all)]
    fn re_stun(&self, why: &'static str) {
        debug!("re_stun: {}", why);
        self.metrics.magicsock.re_stun_calls.inc();
        self.direct_addr_update_state.schedule_run(why);
    }

    /// Publishes our address to a discovery service, if configured.
    ///
    /// Called whenever our addresses or home relay node changes.
    fn publish_my_addr(&self) {
        if let Some(ref discovery) = self.discovery {
            let relay_url = self.my_relay();
            let direct_addrs = self.direct_addrs.sockaddrs();
            let user_data = self
                .discovery_user_data
                .read()
                .expect("lock poisened")
                .clone();
            let data = NodeData::new(relay_url, direct_addrs).with_user_data(user_data);
            discovery.publish(&data);
        }
    }
}

#[derive(Clone, Debug)]
enum MappedAddr {
    NodeId(NodeIdMappedAddr),
    #[cfg(not(wasm_browser))]
    Ip(IpMappedAddr),
    None(SocketAddr),
}

impl From<SocketAddr> for MappedAddr {
    fn from(value: SocketAddr) -> Self {
        match value.ip() {
            IpAddr::V4(_) => MappedAddr::None(value),
            IpAddr::V6(addr) => {
                if let Ok(node_id_mapped_addr) = NodeIdMappedAddr::try_from(addr) {
                    return MappedAddr::NodeId(node_id_mapped_addr);
                }
                #[cfg(not(wasm_browser))]
                if let Ok(ip_mapped_addr) = IpMappedAddr::try_from(addr) {
                    return MappedAddr::Ip(ip_mapped_addr);
                }
                MappedAddr::None(value)
            }
        }
    }
}

#[derive(Clone, Debug)]
enum DiscoMessageSource {
    Udp(SocketAddr),
    Relay { url: RelayUrl, key: PublicKey },
}

impl Display for DiscoMessageSource {
    fn fmt(&self, f: &mut std::fmt::Formatter) -> std::fmt::Result {
        match self {
            Self::Udp(addr) => write!(f, "Udp({addr})"),
            Self::Relay { ref url, key } => write!(f, "Relay({url}, {})", key.fmt_short()),
        }
    }
}

impl From<DiscoMessageSource> for SendAddr {
    fn from(value: DiscoMessageSource) -> Self {
        match value {
            DiscoMessageSource::Udp(addr) => SendAddr::Udp(addr),
            DiscoMessageSource::Relay { url, .. } => SendAddr::Relay(url),
        }
    }
}

impl From<&DiscoMessageSource> for SendAddr {
    fn from(value: &DiscoMessageSource) -> Self {
        match value {
            DiscoMessageSource::Udp(addr) => SendAddr::Udp(*addr),
            DiscoMessageSource::Relay { url, .. } => SendAddr::Relay(url.clone()),
        }
    }
}

impl DiscoMessageSource {
    fn is_relay(&self) -> bool {
        matches!(self, DiscoMessageSource::Relay { .. })
    }
}

/// Manages currently running direct addr discovery, aka net_report runs.
///
/// Invariants:
/// - only one direct addr update must be running at a time
/// - if an update is scheduled while another one is running, remember that
///   and start a new one when the current one has finished
#[derive(Debug)]
struct DirectAddrUpdateState {
    /// If running, set to the reason for the currently the update.
    running: sync::watch::Sender<Option<&'static str>>,
    /// If set, start a new update as soon as the current one is finished.
    want_update: std::sync::Mutex<Option<&'static str>>,
}

impl DirectAddrUpdateState {
    fn new() -> Self {
        let (running, _) = sync::watch::channel(None);
        DirectAddrUpdateState {
            running,
            want_update: Default::default(),
        }
    }

    /// Schedules a new run, either starting it immediately if none is running or
    /// scheduling it for later.
    fn schedule_run(&self, why: &'static str) {
        if self.is_running() {
            let _ = self.want_update.lock().expect("poisoned").insert(why);
        } else {
            self.run(why);
        }
    }

    /// Returns `true` if an update is currently in progress.
    fn is_running(&self) -> bool {
        self.running.borrow().is_some()
    }

    /// Trigger a new run.
    fn run(&self, why: &'static str) {
        self.running.send(Some(why)).ok();
    }

    /// Clears the current running state.
    fn finish_run(&self) {
        self.running.send(None).ok();
    }

    /// Returns the next update, if one is set.
    fn next_update(&self) -> Option<&'static str> {
        self.want_update.lock().expect("poisoned").take()
    }
}

#[allow(missing_docs)]
#[common_fields({
    backtrace: Option<snafu::Backtrace>,
    #[snafu(implicit)]
    span_trace: n0_snafu::SpanTrace,
})]
#[derive(Debug, Snafu)]
pub enum CreateHandleError {
    #[snafu(display("Failed to create bind sockets"))]
    BindSockets { source: io::Error },
    #[snafu(display("Failed to create internal quinn endpoint"))]
    CreateQuinnEndpoint { source: io::Error },
    #[snafu(display("Failed to create socket state"))]
    CreateSocketState { source: io::Error },
    #[snafu(display("Failed to create netmon monitor"))]
    CreateNetmonMonitor { source: netmon::Error },
    #[snafu(display("Failed to subscribe netmon monitor"))]
    SubscribeNetmonMonitor { source: netmon::Error },
}

impl Handle {
    /// Creates a magic [`MagicSock`] listening on [`Options::addr_v4`] and [`Options::addr_v6`].
    async fn new(opts: Options) -> Result<Self, CreateHandleError> {
        let me = opts.secret_key.public().fmt_short();

        Self::with_name(me, opts)
            .instrument(error_span!("magicsock"))
            .await
    }

    async fn with_name(me: String, opts: Options) -> Result<Self, CreateHandleError> {
        let Options {
            addr_v4,
            addr_v6,
            secret_key,
            relay_map,
            relay_protocol,
            node_map,
            discovery,
            discovery_user_data,
            #[cfg(not(wasm_browser))]
            dns_resolver,
            proxy_url,
            server_config,
            #[cfg(any(test, feature = "test-utils"))]
            insecure_skip_relay_cert_verify,
            #[cfg(any(test, feature = "test-utils"))]
            path_selection,
            metrics,
        } = opts;

        #[cfg(not(wasm_browser))]
        let actor_sockets = ActorSocketState::bind(addr_v4, addr_v6, metrics.portmapper.clone())
            .context(BindSocketsSnafu)?;

        #[cfg(not(wasm_browser))]
        let sockets = actor_sockets
            .msock_socket_state()
            .context(CreateSocketStateSnafu)?;

        let ip_mapped_addrs = IpMappedAddresses::default();

        let net_reporter = net_report::Client::new(
            #[cfg(not(wasm_browser))]
            Some(actor_sockets.port_mapper.clone()),
            #[cfg(not(wasm_browser))]
            dns_resolver.clone(),
            #[cfg(not(wasm_browser))]
            Some(ip_mapped_addrs.clone()),
            metrics.net_report.clone(),
        );

        let (actor_sender, actor_receiver) = mpsc::channel(256);
        let (relay_actor_sender, relay_actor_receiver) = mpsc::channel(256);
        let (relay_datagram_send_tx, relay_datagram_send_rx) = relay_datagram_send_channel();
        let relay_datagram_recv_queue = Arc::new(RelayDatagramRecvQueue::new());
        let (udp_disco_sender, mut udp_disco_receiver) = mpsc::channel(256);

        // load the node data
        let node_map = node_map.unwrap_or_default();
        #[cfg(any(test, feature = "test-utils"))]
        let node_map = NodeMap::load_from_vec(node_map, path_selection, &metrics.magicsock);
        #[cfg(not(any(test, feature = "test-utils")))]
        let node_map = NodeMap::load_from_vec(node_map, &metrics.magicsock);

        let secret_encryption_key = secret_ed_box(secret_key.secret());

        let msock = Arc::new(MagicSock {
            me,
            secret_key,
            secret_encryption_key,
            proxy_url,
            #[cfg(not(wasm_browser))]
            sockets,
            closing: AtomicBool::new(false),
            closed: AtomicBool::new(false),
            relay_datagram_recv_queue: relay_datagram_recv_queue.clone(),
            relay_datagram_send_channel: relay_datagram_send_tx,
            poll_recv_counter: AtomicUsize::new(0),
            actor_sender: actor_sender.clone(),
            ipv6_reported: Arc::new(AtomicBool::new(false)),
            relay_map,
            my_relay: Default::default(),
            net_reporter: net_reporter.addr(),
            disco_secrets: DiscoSecrets::default(),
            node_map,
            ip_mapped_addrs,
            udp_disco_sender,
            discovery,
            discovery_user_data: RwLock::new(discovery_user_data),
            direct_addrs: Default::default(),
            net_report: Default::default(),
            pending_call_me_maybes: Default::default(),
            direct_addr_update_state: DirectAddrUpdateState::new(),
            #[cfg(not(wasm_browser))]
            dns_resolver,
            #[cfg(any(test, feature = "test-utils"))]
            insecure_skip_relay_cert_verify,
            discovery_subscribers: DiscoverySubscribers::new(),
            metrics,
        });

        let mut endpoint_config = quinn::EndpointConfig::default();
        // Setting this to false means that quinn will ignore packets that have the QUIC fixed bit
        // set to 0. The fixed bit is the 3rd bit of the first byte of a packet.
        // For performance reasons and to not rewrite buffers we pass non-QUIC UDP packets straight
        // through to quinn. We set the first byte of the packet to zero, which makes quinn ignore
        // the packet if grease_quic_bit is set to false.
        endpoint_config.grease_quic_bit(false);

        let endpoint = quinn::Endpoint::new_with_abstract_socket(
            endpoint_config,
            Some(server_config),
            msock.clone(),
            #[cfg(not(wasm_browser))]
            Arc::new(quinn::TokioRuntime),
            #[cfg(wasm_browser)]
            Arc::new(crate::web_runtime::WebRuntime),
        )
        .context(CreateQuinnEndpointSnafu)?;

        let mut actor_tasks = JoinSet::default();

        let relay_actor = RelayActor::new(msock.clone(), relay_datagram_recv_queue, relay_protocol);
        let relay_actor_cancel_token = relay_actor.cancel_token();
        actor_tasks.spawn(
            async move {
                relay_actor
                    .run(relay_actor_receiver, relay_datagram_send_rx)
                    .await;
            }
            .instrument(info_span!("relay-actor")),
        );

        #[cfg(not(wasm_browser))]
        let _ = actor_tasks.spawn({
            let msock = msock.clone();
            async move {
                while let Some((dst, dst_key, msg)) = udp_disco_receiver.recv().await {
                    if let Err(err) = msock.send_disco_message_udp(dst, dst_key, &msg).await {
                        warn!(%dst, node = %dst_key.fmt_short(), ?err, "failed to send disco message (UDP)");
                    }
                }
            }
        });

        let network_monitor = netmon::Monitor::new()
            .await
            .context(CreateNetmonMonitorSnafu)?;
        let qad_endpoint = endpoint.clone();

        // create a client config for the endpoint to use for QUIC address discovery
        let root_store =
            rustls::RootCertStore::from_iter(webpki_roots::TLS_SERVER_ROOTS.iter().cloned());
        let client_config = rustls::client::ClientConfig::builder_with_provider(Arc::new(
            rustls::crypto::ring::default_provider(),
        ))
        .with_safe_default_protocol_versions()
        .expect("ring supports these")
        .with_root_certificates(root_store)
        .with_no_client_auth();

        #[cfg(not(wasm_browser))]
        let quic_config = Some(QuicConfig {
            ep: qad_endpoint,
            client_config,
            ipv4: true,
            ipv6: actor_sockets.v6.is_some(),
        });
        #[cfg(not(wasm_browser))]
        let net_report_config = net_report::Options::default()
            .stun_v4(Some(actor_sockets.v4.clone()))
            .stun_v6(actor_sockets.v6.clone())
            .quic_config(quic_config);
        #[cfg(wasm_browser)]
        let net_report_config = net_report::Options::default();

        // Setup network monitoring
        let (link_change_s, link_change_r) = mpsc::channel(8);
        let netmon_token = network_monitor
            .subscribe(move |is_major| {
                let link_change_s = link_change_s.clone();
                async move {
                    link_change_s.send(is_major).await.ok();
                }
                .boxed()
            })
            .await
            .context(SubscribeNetmonMonitorSnafu)?;

        actor_tasks.spawn({
            let msock = msock.clone();
            async move {
                let actor = Actor {
                    msg_receiver: actor_receiver,
                    msg_sender: actor_sender,
                    relay_actor_sender,
                    relay_actor_cancel_token,
                    msock,
                    periodic_re_stun_timer: new_re_stun_timer(false),
                    net_info_last: None,
                    #[cfg(not(wasm_browser))]
                    sockets: actor_sockets,
                    no_v4_send: false,
                    net_reporter,
                    network_monitor,
                    net_report_config,
                };

                actor.run(link_change_r, netmon_token).await;
            }
            .instrument(info_span!("actor"))
        });

        let c = Handle {
            msock,
            actor_tasks: Arc::new(Mutex::new(actor_tasks)),
            endpoint,
        };

        Ok(c)
    }

    /// The underlying [`quinn::Endpoint`]
    pub fn endpoint(&self) -> &quinn::Endpoint {
        &self.endpoint
    }

    /// Closes the connection.
    ///
    /// Only the first close does anything. Any later closes return nil.
    /// Polling the socket ([`AsyncUdpSocket::poll_recv`]) will return [`Poll::Pending`]
    /// indefinitely after this call.
    #[instrument(skip_all, fields(me = %self.msock.me))]
    pub(crate) async fn close(&self) {
        trace!("magicsock closing...");
        // Initiate closing all connections, and refuse future connections.
        self.endpoint.close(0u16.into(), b"");

        // In the history of this code, this call had been
        // - removed: https://github.com/n0-computer/iroh/pull/1753
        // - then added back in: https://github.com/n0-computer/iroh/pull/2227/files#diff-ba27e40e2986a3919b20f6b412ad4fe63154af648610ea5d9ed0b5d5b0e2d780R573
        // - then removed again: https://github.com/n0-computer/iroh/pull/3165
        // and finally added back in together with this comment.
        // So before removing this call, please consider carefully.
        // Among other things, this call tries its best to make sure that any queued close frames
        // (e.g. via the call to `endpoint.close(...)` above), are flushed out to the sockets
        // *and acknowledged* (or time out with the "probe timeout" of usually 3 seconds).
        // This allows the other endpoints for these connections to be notified to release
        // their resources, or - depending on the protocol - that all data was received.
        // With the current quinn API, this is the only way to ensure protocol code can use
        // connection close codes, and close the endpoint properly.
        // If this call is skipped, then connections that protocols close just shortly before the
        // call to `Endpoint::close` will in most cases cause connection time-outs on remote ends.
        self.endpoint.wait_idle().await;

        if self.msock.is_closed() {
            return;
        }
        self.msock.closing.store(true, Ordering::Relaxed);
        // If this fails, then there's no receiver listening for shutdown messages,
        // so nothing to shut down anyways.
        self.msock
            .actor_sender
            .send(ActorMessage::Shutdown)
            .await
            .ok();
        self.msock.closed.store(true, Ordering::SeqCst);

        let mut tasks = self.actor_tasks.lock().await;

        // give the tasks a moment to shutdown cleanly
        let tasks_ref = &mut tasks;
        let shutdown_done = time::timeout(Duration::from_millis(100), async move {
            while let Some(task) = tasks_ref.join_next().await {
                if let Err(err) = task {
                    warn!("unexpected error in task shutdown: {:?}", err);
                }
            }
        })
        .await;
        match shutdown_done {
            Ok(_) => trace!("tasks finished in time, shutdown complete"),
            Err(_elapsed) => {
                // shutdown all tasks
                warn!(
                    "tasks didn't finish in time, aborting remaining {}/3 tasks",
                    tasks.len()
                );
                tasks.shutdown().await;
            }
        }
        trace!("magicsock closed");
    }
}

#[derive(Debug, Default)]
struct DiscoSecrets(std::sync::Mutex<HashMap<PublicKey, SharedSecret>>);

impl DiscoSecrets {
    fn get<F, T>(&self, secret: &crypto_box::SecretKey, node_id: PublicKey, cb: F) -> T
    where
        F: FnOnce(&mut SharedSecret) -> T,
    {
        let mut inner = self.0.lock().expect("poisoned");
        let x = inner.entry(node_id).or_insert_with(|| {
            let public_key = public_ed_box(&node_id.public());
            SharedSecret::new(secret, &public_key)
        });
        cb(x)
    }

    fn encode_and_seal(
        &self,
        this_secret_key: &crypto_box::SecretKey,
        this_node_id: NodeId,
        other_node_id: NodeId,
        msg: &disco::Message,
    ) -> Bytes {
        let mut seal = msg.as_bytes();
        self.get(this_secret_key, other_node_id, |secret| {
            secret.seal(&mut seal)
        });
        disco::encode_message(&this_node_id, seal).into()
    }
    fn unseal_and_decode(
        &self,
        secret: &crypto_box::SecretKey,
        node_id: PublicKey,
        mut sealed_box: Vec<u8>,
    ) -> Result<disco::Message, DiscoBoxError> {
        self.get(secret, node_id, |secret| secret.open(&mut sealed_box))
            .map_err(|err| OpenSnafu.into_error(Box::new(err)))?;
        disco::Message::from_bytes(&sealed_box).map_err(|err| ParseSnafu.into_error(Box::new(err)))
    }
}

#[allow(missing_docs)]
#[common_fields({
    backtrace: Option<snafu::Backtrace>,
    #[snafu(implicit)]
    span_trace: n0_snafu::SpanTrace,
})]
#[derive(Debug, Snafu)]
enum DiscoBoxError {
    #[snafu(display("Failed to open crypto box"))]
    Open { source: Box<DecryptionError> },
    #[snafu(display("Failed to parse disco message"))]
    Parse { source: Box<disco::ParseError> },
}

/// Creates a sender and receiver pair for sending datagrams to the [`RelayActor`].
///
/// These includes the waker coordination required to support [`AsyncUdpSocket::try_send`]
/// and [`quinn::UdpPoller::poll_writable`].
fn relay_datagram_send_channel() -> (
    RelayDatagramSendChannelSender,
    RelayDatagramSendChannelReceiver,
) {
    let (sender, receiver) = mpsc::channel(256);
    let wakers = Arc::new(std::sync::Mutex::new(Vec::new()));
    let tx = RelayDatagramSendChannelSender {
        sender,
        wakers: wakers.clone(),
    };
    let rx = RelayDatagramSendChannelReceiver { receiver, wakers };
    (tx, rx)
}

/// Sender to send datagrams to the [`RelayActor`].
///
/// This includes the waker coordination required to support [`AsyncUdpSocket::try_send`]
/// and [`quinn::UdpPoller::poll_writable`].
#[derive(Debug, Clone)]
struct RelayDatagramSendChannelSender {
    sender: mpsc::Sender<RelaySendItem>,
    wakers: Arc<std::sync::Mutex<Vec<Waker>>>,
}

impl RelayDatagramSendChannelSender {
    fn try_send(
        &self,
        item: RelaySendItem,
    ) -> Result<(), mpsc::error::TrySendError<RelaySendItem>> {
        self.sender.try_send(item)
    }

    fn poll_writable(&self, cx: &mut Context) -> Poll<io::Result<()>> {
        match self.sender.capacity() {
            0 => {
                let mut wakers = self.wakers.lock().expect("poisoned");
                if !wakers.iter().any(|waker| waker.will_wake(cx.waker())) {
                    wakers.push(cx.waker().clone());
                }
                drop(wakers);
                if self.sender.capacity() != 0 {
                    // We "risk" a spurious wake-up in this case, but rather that
                    // than potentially skipping a receive.
                    Poll::Ready(Ok(()))
                } else {
                    Poll::Pending
                }
            }
            _ => Poll::Ready(Ok(())),
        }
    }
}

/// Receiver to send datagrams to the [`RelayActor`].
///
/// This includes the waker coordination required to support [`AsyncUdpSocket::try_send`]
/// and [`quinn::UdpPoller::poll_writable`].
#[derive(Debug)]
struct RelayDatagramSendChannelReceiver {
    receiver: mpsc::Receiver<RelaySendItem>,
    wakers: Arc<std::sync::Mutex<Vec<Waker>>>,
}

impl RelayDatagramSendChannelReceiver {
    async fn recv(&mut self) -> Option<RelaySendItem> {
        let item = self.receiver.recv().await;
        let mut wakers = self.wakers.lock().expect("poisoned");
        wakers.drain(..).for_each(Waker::wake);
        item
    }
}

/// A queue holding [`RelayRecvDatagram`]s that can be polled in async
/// contexts, and wakes up tasks when something adds items using [`try_send`].
///
/// This is used to transfer relay datagrams between the [`RelayActor`]
/// and [`MagicSock`].
///
/// [`try_send`]: Self::try_send
/// [`RelayActor`]: crate::magicsock::RelayActor
/// [`MagicSock`]: crate::magicsock::MagicSock
#[derive(Debug)]
struct RelayDatagramRecvQueue {
    queue: ConcurrentQueue<RelayRecvDatagram>,
    waker: AtomicWaker,
}

#[derive(Debug, Snafu)]
enum RelayRecvDatagramError {
    #[snafu(display("Queue is closed"))]
    Closed,
}

impl RelayDatagramRecvQueue {
    /// Creates a new, empty queue with a fixed size bound of 512 items.
    fn new() -> Self {
        Self {
            queue: ConcurrentQueue::bounded(512),
            waker: AtomicWaker::new(),
        }
    }

    /// Sends an item into this queue and wakes a potential task
    /// that's registered its waker with a [`poll_recv`] call.
    ///
    /// [`poll_recv`]: Self::poll_recv
    fn try_send(
        &self,
        item: RelayRecvDatagram,
    ) -> Result<(), concurrent_queue::PushError<RelayRecvDatagram>> {
        self.queue.push(item).inspect(|_| {
            self.waker.wake();
        })
    }

    /// Polls for new items in the queue.
    ///
    /// Although this method is available from `&self`, it must not be
    /// polled concurrently between tasks.
    ///
    /// Calling this will replace the current waker used. So if another task
    /// waits for this, that task's waker will be replaced and it won't be
    /// woken up for new items.
    ///
    /// The reason this method is made available as `&self` is because
    /// the interface for quinn's [`AsyncUdpSocket::poll_recv`] requires us
    /// to be able to poll from `&self`.
    fn poll_recv(
        &self,
        cx: &mut Context,
    ) -> Poll<Result<RelayRecvDatagram, RelayRecvDatagramError>> {
        match self.queue.pop() {
            Ok(value) => Poll::Ready(Ok(value)),
            Err(concurrent_queue::PopError::Empty) => {
                self.waker.register(cx.waker());

                match self.queue.pop() {
                    Ok(value) => {
                        self.waker.take();
                        Poll::Ready(Ok(value))
                    }
                    Err(concurrent_queue::PopError::Empty) => Poll::Pending,
                    Err(concurrent_queue::PopError::Closed) => {
                        self.waker.take();
                        Poll::Ready(Err(ClosedSnafu.build()))
                    }
                }
            }
            Err(concurrent_queue::PopError::Closed) => Poll::Ready(Err(ClosedSnafu.build())),
        }
    }
}

impl AsyncUdpSocket for MagicSock {
    fn create_io_poller(self: Arc<Self>) -> Pin<Box<dyn quinn::UdpPoller>> {
        // To do this properly the MagicSock would need a registry of pollers.  For each
        // node we would look up the poller or create one.  Then on each try_send we can
        // look up the correct poller and configure it to poll the paths it needs.
        //
        // Note however that the current quinn impl calls UdpPoller::poll_writable()
        // **before** it calls try_send(), as opposed to how it is documented.  That is a
        // problem as we would not yet know the path that needs to be polled.  To avoid such
        // ambiguity the API could be changed to a .poll_send(&self, cx: &mut Context,
        // io_poller: Pin<&mut dyn UdpPoller>, transmit: &Transmit) -> Poll<io::Result<()>>
        // instead of the existing .try_send() because then we would have control over this.
        //
        // Right now however we have one single poller behaving the same for each
        // connection.  It checks all paths and returns Poll::Ready as soon as any path is
        // ready.
        #[cfg(not(wasm_browser))]
        let ipv4_poller = self.sockets.v4.create_io_poller();
        #[cfg(not(wasm_browser))]
        let ipv6_poller = self.sockets.v6.as_ref().map(|sock| sock.create_io_poller());
        let relay_sender = self.relay_datagram_send_channel.clone();
        Box::pin(IoPoller {
            #[cfg(not(wasm_browser))]
            ipv4_poller,
            #[cfg(not(wasm_browser))]
            ipv6_poller,
            relay_sender,
        })
    }

    fn try_send(&self, transmit: &quinn_udp::Transmit) -> io::Result<()> {
        self.try_send(transmit)
    }

    /// NOTE: Receiving on a closed socket will return [`Poll::Pending`] indefinitely.
    fn poll_recv(
        &self,
        cx: &mut Context,
        bufs: &mut [io::IoSliceMut<'_>],
        metas: &mut [quinn_udp::RecvMeta],
    ) -> Poll<io::Result<usize>> {
        self.poll_recv(cx, bufs, metas)
    }

    fn local_addr(&self) -> io::Result<SocketAddr> {
        #[cfg(not(wasm_browser))]
        match &*self.sockets.local_addrs.read().expect("not poisoned") {
            (ipv4, None) => {
                // Pretend to be IPv6, because our `MappedAddr`s
                // need to be IPv6.
                let ip: IpAddr = match ipv4.ip() {
                    IpAddr::V4(ip) => ip.to_ipv6_mapped().into(),
                    IpAddr::V6(ip) => ip.into(),
                };
                Ok(SocketAddr::new(ip, ipv4.port()))
            }
            (_, Some(ipv6)) => Ok(*ipv6),
        }
        // Again, we need to pretend we're IPv6, because of our `MappedAddr`s.
        #[cfg(wasm_browser)]
        return Ok(SocketAddr::new(std::net::Ipv6Addr::LOCALHOST.into(), 0));
    }

    #[cfg(not(wasm_browser))]
    fn max_transmit_segments(&self) -> usize {
        if let Some(socket) = self.sockets.v6.as_ref() {
            std::cmp::min(
                socket.max_transmit_segments(),
                self.sockets.v4.max_transmit_segments(),
            )
        } else {
            self.sockets.v4.max_transmit_segments()
        }
    }

    #[cfg(wasm_browser)]
    fn max_transmit_segments(&self) -> usize {
        1
    }

    #[cfg(not(wasm_browser))]
    fn max_receive_segments(&self) -> usize {
        if let Some(socket) = self.sockets.v6.as_ref() {
            // `max_receive_segments` controls the size of the `RecvMeta` buffer
            // that quinn creates. Having buffers slightly bigger than necessary
            // isn't terrible, and makes sure a single socket can read the maximum
            // amount with a single poll. We considered adding these numbers instead,
            // but we never get data from both sockets at the same time in `poll_recv`
            // and it's impossible and unnecessary to be refactored that way.
            std::cmp::max(
                socket.max_receive_segments(),
                self.sockets.v4.max_receive_segments(),
            )
        } else {
            self.sockets.v4.max_receive_segments()
        }
    }

    #[cfg(wasm_browser)]
    fn max_receive_segments(&self) -> usize {
        1
    }

    #[cfg(not(wasm_browser))]
    fn may_fragment(&self) -> bool {
        if let Some(socket) = self.sockets.v6.as_ref() {
            socket.may_fragment() || self.sockets.v4.may_fragment()
        } else {
            self.sockets.v4.may_fragment()
        }
    }

    #[cfg(wasm_browser)]
    fn may_fragment(&self) -> bool {
        false
    }
}

#[derive(Debug)]
struct IoPoller {
    #[cfg(not(wasm_browser))]
    ipv4_poller: Pin<Box<dyn quinn::UdpPoller>>,
    #[cfg(not(wasm_browser))]
    ipv6_poller: Option<Pin<Box<dyn quinn::UdpPoller>>>,
    relay_sender: RelayDatagramSendChannelSender,
}

impl quinn::UdpPoller for IoPoller {
    fn poll_writable(mut self: Pin<&mut Self>, cx: &mut Context) -> Poll<io::Result<()>> {
        // This version returns Ready as soon as any of them are ready.
        let this = &mut *self;
        #[cfg(not(wasm_browser))]
        match this.ipv4_poller.as_mut().poll_writable(cx) {
            Poll::Ready(_) => return Poll::Ready(Ok(())),
            Poll::Pending => (),
        }
        #[cfg(not(wasm_browser))]
        if let Some(ref mut ipv6_poller) = this.ipv6_poller {
            match ipv6_poller.as_mut().poll_writable(cx) {
                Poll::Ready(_) => return Poll::Ready(Ok(())),
                Poll::Pending => (),
            }
        }
        this.relay_sender.poll_writable(cx)
    }
}

#[derive(Debug)]
enum ActorMessage {
    Shutdown,
    EndpointPingExpired(usize, stun_rs::TransactionId),
    NetReport(
        Result<Option<Arc<net_report::Report>>, NetReportError>,
        &'static str,
    ),
    NetworkChange,
    #[cfg(test)]
    ForceNetworkChange(bool),
}

struct Actor {
    msock: Arc<MagicSock>,
    msg_receiver: mpsc::Receiver<ActorMessage>,
    msg_sender: mpsc::Sender<ActorMessage>,
    relay_actor_sender: mpsc::Sender<RelayActorMessage>,
    relay_actor_cancel_token: CancellationToken,
    /// When set, is an AfterFunc timer that will call MagicSock::do_periodic_stun.
    periodic_re_stun_timer: time::Interval,
    /// The `NetInfo` provided in the last call to `net_info_func`. It's used to deduplicate calls to netInfoFunc.
    net_info_last: Option<NetInfo>,

    /// Socket state, grouped so we can cfg it out as one for browsers
    #[cfg(not(wasm_browser))]
    sockets: ActorSocketState,

    /// Configuration for net report
    net_report_config: net_report::Options,

    /// Whether IPv4 UDP is known to be unable to transmit
    /// at all. This could happen if the socket is in an invalid state
    /// (as can happen on darwin after a network link status change).
    no_v4_send: bool,

    /// The prober that discovers local network conditions, including the closest relay relay and NAT mappings.
    net_reporter: net_report::Client,

    network_monitor: netmon::Monitor,
}

/// Actor state that relies on sockets being available.
///
/// We group these together into their own struct to make it easier to cfg out at once.
#[cfg(not(wasm_browser))]
struct ActorSocketState {
    /// The NAT-PMP/PCP/UPnP prober/client, for requesting port mappings from NAT devices.
    port_mapper: portmapper::Client,

    // The underlying UDP sockets used to send/rcv packets.
    v4: Arc<UdpSocket>,
    v6: Option<Arc<UdpSocket>>,
}

#[cfg(not(wasm_browser))]
impl ActorSocketState {
    fn bind(
        addr_v4: Option<SocketAddrV4>,
        addr_v6: Option<SocketAddrV6>,
        metrics: Arc<portmapper::Metrics>,
    ) -> io::Result<Self> {
        let port_mapper = portmapper::Client::with_metrics(Default::default(), metrics);
        let (v4, v6) = Self::bind_sockets(addr_v4, addr_v6)?;

        let this = Self {
            port_mapper,
            v4,
            v6,
        };

        let port = this.port_v4();

        // NOTE: we can end up with a zero port if `netwatch::UdpSocket::socket_addr` fails
        match port.try_into() {
            Ok(non_zero_port) => {
                this.port_mapper.update_local_port(non_zero_port);
            }
            Err(_zero_port) => debug!("Skipping port mapping with zero local port"),
        }

        Ok(this)
    }

    /// Returns the ipv4 port, or 0 if `netwatch::UdpSocket::socket_addr` failed.
    fn port_v4(&self) -> u16 {
        self.v4.local_addr().map_or(0, |p| p.port())
    }

    fn bind_sockets(
        addr_v4: Option<SocketAddrV4>,
        addr_v6: Option<SocketAddrV6>,
    ) -> io::Result<(Arc<UdpSocket>, Option<Arc<UdpSocket>>)> {
        let addr_v4 = addr_v4.unwrap_or_else(|| SocketAddrV4::new(Ipv4Addr::UNSPECIFIED, 0));
        let v4 = Arc::new(bind_with_fallback(SocketAddr::V4(addr_v4))?);

        let ip4_port = v4.local_addr()?.port();
        let ip6_port = ip4_port.checked_add(1).unwrap_or(ip4_port - 1);
        let addr_v6 =
            addr_v6.unwrap_or_else(|| SocketAddrV6::new(Ipv6Addr::UNSPECIFIED, ip6_port, 0, 0));
        let v6 = match bind_with_fallback(SocketAddr::V6(addr_v6)) {
            Ok(sock) => Some(Arc::new(sock)),
            Err(err) => {
                info!("bind ignoring IPv6 bind failure: {:?}", err);
                None
            }
        };

        Ok((v4, v6))
    }

    fn msock_socket_state(&self) -> io::Result<SocketState> {
        let ipv4_addr = self.v4.local_addr()?;
        let ipv6_addr = self.v6.as_ref().and_then(|c| c.local_addr().ok());

        let socket_state = SocketState {
            port: AtomicU16::new(self.port_v4()),
            local_addrs: std::sync::RwLock::new((ipv4_addr, ipv6_addr)),
            v4: UdpConn::wrap(self.v4.clone()),
            v6: self.v6.clone().map(UdpConn::wrap),
        };

        Ok(socket_state)
    }
}

#[derive(Debug, Snafu)]
enum NetReportError {
    #[snafu(display("Net report not received"))]
    NotReceived,
    #[snafu(display("Net report timed out"))]
    Timeout,
    #[snafu(display("Net report encountered an error"))]
    NetReport { source: ReportError },
}

impl Actor {
    async fn run(mut self, mut link_change_r: mpsc::Receiver<bool>, _token: CallbackToken) {
        // Let the the heartbeat only start a couple seconds later
        #[cfg(not(wasm_browser))]
        let mut direct_addr_heartbeat_timer = time::interval_at(
            time::Instant::now() + HEARTBEAT_INTERVAL,
            HEARTBEAT_INTERVAL,
        );
        let mut direct_addr_update_receiver =
            self.msock.direct_addr_update_state.running.subscribe();
        #[cfg(not(wasm_browser))]
        let mut portmap_watcher = self.sockets.port_mapper.watch_external_address();

        let mut discovery_events: BoxStream<DiscoveryItem> = Box::pin(n0_future::stream::empty());
        if let Some(d) = self.msock.discovery() {
            if let Some(events) = d.subscribe() {
                discovery_events = events;
            }
        }

        let mut receiver_closed = false;
        #[cfg_attr(wasm_browser, allow(unused_mut))]
        let mut portmap_watcher_closed = false;
        let mut link_change_closed = false;
        loop {
            self.msock.metrics.magicsock.actor_tick_main.inc();
            #[cfg(not(wasm_browser))]
            let portmap_watcher_changed = portmap_watcher.changed();
            #[cfg(wasm_browser)]
            let portmap_watcher_changed = n0_future::future::pending();

            #[cfg(not(wasm_browser))]
            let direct_addr_heartbeat_timer_tick = direct_addr_heartbeat_timer.tick();
            #[cfg(wasm_browser)]
            let direct_addr_heartbeat_timer_tick = n0_future::future::pending();

            tokio::select! {
                msg = self.msg_receiver.recv(), if !receiver_closed => {
                    let Some(msg) = msg else {
                        trace!("tick: magicsock receiver closed");
                        self.msock.metrics.magicsock.actor_tick_other.inc();

                        receiver_closed = true;
                        continue;
                    };

                    trace!(?msg, "tick: msg");
                    self.msock.metrics.magicsock.actor_tick_msg.inc();
                    if self.handle_actor_message(msg).await {
                        return;
                    }
                }
                tick = self.periodic_re_stun_timer.tick() => {
                    trace!("tick: re_stun {:?}", tick);
                    self.msock.metrics.magicsock.actor_tick_re_stun.inc();
                    self.msock.re_stun("periodic");
                }
                change = portmap_watcher_changed, if !portmap_watcher_closed => {
                    #[cfg(not(wasm_browser))]
                    {
                        if change.is_err() {
                            trace!("tick: portmap watcher closed");
                            self.msock.metrics.magicsock.actor_tick_other.inc();

                            portmap_watcher_closed = true;
                            continue;
                        }

                        trace!("tick: portmap changed");
                        self.msock.metrics.magicsock.actor_tick_portmap_changed.inc();
                        let new_external_address = *portmap_watcher.borrow();
                        debug!("external address updated: {new_external_address:?}");
                        self.msock.re_stun("portmap_updated");
                    }
                    #[cfg(wasm_browser)]
                    let _unused_in_browsers = change;
                },
                _ = direct_addr_heartbeat_timer_tick => {
                    #[cfg(not(wasm_browser))]
                    {
                        trace!(
                            "tick: direct addr heartbeat {} direct addrs",
                            self.msock.node_map.node_count(),
                        );
                        self.msock.metrics.magicsock.actor_tick_direct_addr_heartbeat.inc();
                        // TODO: this might trigger too many packets at once, pace this

                        self.msock.node_map.prune_inactive();
                        let msgs = self.msock.node_map.nodes_stayin_alive();
                        self.handle_ping_actions(msgs).await;
                    }
                }
                _ = direct_addr_update_receiver.changed() => {
                    let reason = *direct_addr_update_receiver.borrow();
                    trace!("tick: direct addr update receiver {:?}", reason);
                    self.msock.metrics.magicsock.actor_tick_direct_addr_update_receiver.inc();
                    if let Some(reason) = reason {
                        self.refresh_direct_addrs(reason).await;
                    }
                }
                is_major = link_change_r.recv(), if !link_change_closed => {
                    let Some(is_major) = is_major else {
                        trace!("tick: link change receiver closed");
                        self.msock.metrics.magicsock.actor_tick_other.inc();

                        link_change_closed = true;
                        continue;
                    };

                    trace!("tick: link change {}", is_major);
                    self.msock.metrics.magicsock.actor_link_change.inc();
                    self.handle_network_change(is_major).await;
                }
                // Even if `discovery_events` yields `None`, it could begin to yield
                // `Some` again in the future, so we don't want to disable this branch
                // forever like we do with the other branches that yield `Option`s
                Some(discovery_item) = discovery_events.next() => {
                    trace!("tick: discovery event, address discovered: {discovery_item:?}");
                    let provenance = discovery_item.provenance();
                    let node_addr = discovery_item.to_node_addr();
                    if let Err(e) = self.msock.add_node_addr(
                        node_addr,
                        Source::Discovery {
                            name: provenance.to_string()
                        }) {
                        let node_addr = discovery_item.to_node_addr();
                        warn!(?node_addr, "unable to add discovered node address to the node map: {e:?}");
                    }
                    // Send the discovery item to the subscribers of the discovery broadcast stream.
                    self.msock.discovery_subscribers.send(discovery_item);
                }
            }
        }
    }

    async fn handle_network_change(&mut self, is_major: bool) {
        debug!("link change detected: major? {}", is_major);

        if is_major {
            #[cfg(not(wasm_browser))]
            {
                if let Err(err) = self.sockets.v4.rebind() {
                    warn!("failed to rebind Udp IPv4 socket: {:?}", err);
                };
                if let Some(ref socket) = self.sockets.v6 {
                    if let Err(err) = socket.rebind() {
                        warn!("failed to rebind Udp IPv6 socket: {:?}", err);
                    };
                }
                self.msock.dns_resolver.clear_cache();
            }
            self.msock.re_stun("link-change-major");
            self.close_stale_relay_connections().await;
            self.reset_endpoint_states();
        } else {
            self.msock.re_stun("link-change-minor");
        }
    }

    #[instrument(skip_all)]
    async fn handle_ping_actions(&mut self, msgs: Vec<PingAction>) {
        // TODO: This used to make sure that all ping actions are sent.  Though on the
        // poll_send/try_send path we also do fire-and-forget.  try_send_ping_actions()
        // really should store any unsent pings on the Inner and send them at the next
        // possible time.
        if let Err(err) = self.msock.try_send_ping_actions(msgs) {
            warn!("Not all ping actions were sent: {err:#}");
        }
    }

    /// Processes an incoming actor message.
    ///
    /// Returns `true` if it was a shutdown.
    async fn handle_actor_message(&mut self, msg: ActorMessage) -> bool {
        match msg {
            ActorMessage::Shutdown => {
                debug!("shutting down");

                self.msock.node_map.notify_shutdown();
                #[cfg(not(wasm_browser))]
                self.sockets.port_mapper.deactivate();
                self.relay_actor_cancel_token.cancel();

                debug!("shutdown complete");
                return true;
            }
            ActorMessage::EndpointPingExpired(id, txid) => {
                self.msock.node_map.notify_ping_timeout(id, txid);
            }
            ActorMessage::NetReport(report, why) => {
                match report {
                    Ok(report) => {
                        self.handle_net_report_report(report).await;
                    }
                    Err(err) => {
                        warn!(
                            "failed to generate net_report report for: {}: {:?}",
                            why, err
                        );
                    }
                }
                self.finalize_direct_addrs_update(why);
            }
            ActorMessage::NetworkChange => {
                self.network_monitor.network_change().await.ok();
            }
            #[cfg(test)]
            ActorMessage::ForceNetworkChange(is_major) => {
                self.handle_network_change(is_major).await;
            }
        }

        false
    }

    /// Refreshes knowledge about our direct addresses.
    ///
    /// In other words, this triggers a net_report run.
    ///
    /// Note that invoking this is managed by the [`DirectAddrUpdateState`] and this should
    /// never be invoked directly.  Some day this will be refactored to not allow this easy
    /// mistake to be made.
    #[instrument(level = "debug", skip_all)]
    async fn refresh_direct_addrs(&mut self, why: &'static str) {
        self.msock.metrics.magicsock.update_direct_addrs.inc();

        debug!("starting direct addr update ({})", why);
        #[cfg(not(wasm_browser))]
        self.sockets.port_mapper.procure_mapping();
        self.update_net_info(why).await;
    }

    /// Updates the direct addresses of this magic socket.
    ///
    /// Updates the [`DiscoveredDirectAddrs`] of this [`MagicSock`] with the current set of
    /// direct addresses from:
    ///
    /// - The portmapper.
    /// - A net_report report.
    /// - The local interfaces IP addresses.
    #[cfg(not(wasm_browser))]
    fn update_direct_addresses(&mut self, net_report_report: Option<Arc<net_report::Report>>) {
        let portmap_watcher = self.sockets.port_mapper.watch_external_address();

        // We only want to have one DirectAddr for each SocketAddr we have.  So we store
        // this as a map of SocketAddr -> DirectAddrType.  At the end we will construct a
        // DirectAddr from each entry.
        let mut addrs: BTreeMap<SocketAddr, DirectAddrType> = BTreeMap::new();

        // First add PortMapper provided addresses.
        let maybe_port_mapped = *portmap_watcher.borrow();
        if let Some(portmap_ext) = maybe_port_mapped.map(SocketAddr::V4) {
            addrs
                .entry(portmap_ext)
                .or_insert(DirectAddrType::Portmapped);
            self.set_net_info_have_port_map();
        }

        // Next add STUN addresses from the net_report report.
        if let Some(net_report_report) = net_report_report {
            if let Some(global_v4) = net_report_report.global_v4 {
                addrs
                    .entry(global_v4.into())
                    .or_insert(DirectAddrType::Stun);

                // If they're behind a hard NAT and are using a fixed
                // port locally, assume they might've added a static
                // port mapping on their router to the same explicit
                // port that we are running with. Worst case it's an invalid candidate mapping.
                let port = self.msock.sockets.port.load(Ordering::Relaxed);
                if net_report_report
                    .mapping_varies_by_dest_ip
                    .unwrap_or_default()
                    && port != 0
                {
                    let mut addr = global_v4;
                    addr.set_port(port);
                    addrs
                        .entry(addr.into())
                        .or_insert(DirectAddrType::Stun4LocalPort);
                }
            }
            if let Some(global_v6) = net_report_report.global_v6 {
                addrs
                    .entry(global_v6.into())
                    .or_insert(DirectAddrType::Stun);
            }
        }

        let local_addr_v4 = self.sockets.v4.local_addr().ok();
        let local_addr_v6 = self.sockets.v6.as_ref().and_then(|c| c.local_addr().ok());

        let is_unspecified_v4 = local_addr_v4
            .map(|a| a.ip().is_unspecified())
            .unwrap_or(false);
        let is_unspecified_v6 = local_addr_v6
            .map(|a| a.ip().is_unspecified())
            .unwrap_or(false);

        let msock = self.msock.clone();

        // The following code can be slow, we do not want to block the caller since it would
        // block the actor loop.
        task::spawn(
            async move {
                // If a socket is bound to the unspecified address, create SocketAddrs for
                // each local IP address by pairing it with the port the socket is bound on.
                if is_unspecified_v4 || is_unspecified_v6 {
                    // Depending on the OS and network interfaces attached and their state
                    // enumerating the local interfaces can take a long time.  Especially
                    // Windows is very slow.
                    let LocalAddresses {
                        regular: mut ips,
                        loopback,
                    } = tokio::task::spawn_blocking(LocalAddresses::new)
                        .await
                        .expect("spawn panicked");
                    if ips.is_empty() && addrs.is_empty() {
                        // Include loopback addresses only if there are no other interfaces
                        // or public addresses, this allows testing offline.
                        ips = loopback;
                    }
                    for ip in ips {
                        let port_if_unspecified = match ip {
                            IpAddr::V4(_) if is_unspecified_v4 => {
                                local_addr_v4.map(|addr| addr.port())
                            }
                            IpAddr::V6(_) if is_unspecified_v6 => {
                                local_addr_v6.map(|addr| addr.port())
                            }
                            _ => None,
                        };
                        if let Some(port) = port_if_unspecified {
                            let addr = SocketAddr::new(ip, port);
                            addrs.entry(addr).or_insert(DirectAddrType::Local);
                        }
                    }
                }

                // If a socket is bound to a specific address, add it.
                if !is_unspecified_v4 {
                    if let Some(addr) = local_addr_v4 {
                        addrs.entry(addr).or_insert(DirectAddrType::Local);
                    }
                }
                if !is_unspecified_v6 {
                    if let Some(addr) = local_addr_v6 {
                        addrs.entry(addr).or_insert(DirectAddrType::Local);
                    }
                }

                // Finally create and store store all these direct addresses and send any
                // queued call-me-maybe messages.
                msock.store_direct_addresses(
                    addrs
                        .iter()
                        .map(|(addr, typ)| DirectAddr {
                            addr: *addr,
                            typ: *typ,
                        })
                        .collect(),
                );
                msock.send_queued_call_me_maybes();
            }
            .instrument(Span::current()),
        );
    }

    /// Called when a direct addr update is done, no matter if it was successful or not.
    fn finalize_direct_addrs_update(&mut self, why: &'static str) {
        let new_why = self.msock.direct_addr_update_state.next_update();
        if !self.msock.is_closed() {
            if let Some(new_why) = new_why {
                self.msock.direct_addr_update_state.run(new_why);
                return;
            }
            #[cfg(not(wasm_browser))]
            {
                self.periodic_re_stun_timer = new_re_stun_timer(true);
            }
        }

        self.msock.direct_addr_update_state.finish_run();
        debug!("direct addr update done ({})", why);
    }

    /// Updates `NetInfo.HavePortMap` to true.
    #[instrument(level = "debug", skip_all)]
    fn set_net_info_have_port_map(&mut self) {
        if let Some(ref mut net_info_last) = self.net_info_last {
            if net_info_last.have_port_map {
                // No change.
                return;
            }
            net_info_last.have_port_map = true;
            self.net_info_last = Some(net_info_last.clone());
        }
    }

    #[instrument(level = "debug", skip_all)]
    async fn call_net_info_callback(&mut self, ni: NetInfo) {
        if let Some(ref net_info_last) = self.net_info_last {
            if ni.basically_equal(net_info_last) {
                return;
            }
        }

        self.net_info_last = Some(ni);
    }

    /// Calls net_report.
    ///
    /// Note that invoking this is managed by [`DirectAddrUpdateState`] via
    /// [`Actor::refresh_direct_addrs`] and this should never be invoked directly.  Some day
    /// this will be refactored to not allow this easy mistake to be made.
    #[instrument(level = "debug", skip_all)]
    async fn update_net_info(&mut self, why: &'static str) {
        // Don't start a net report probe if we know
        // we are shutting down
        if self.msock.is_closing() || self.msock.is_closed() {
            debug!("skipping net_report, socket is shutting down");
            return;
        }
        if self.msock.relay_map.is_empty() {
            debug!("skipping net_report, empty RelayMap");
            self.msg_sender
                .send(ActorMessage::NetReport(Ok(None), why))
                .await
                .ok();
            return;
        }

        let relay_map = self.msock.relay_map.clone();
        let opts = self.net_report_config.clone();

        debug!("requesting net_report report");
        match self.net_reporter.get_report_channel(relay_map, opts).await {
            Ok(rx) => {
                let msg_sender = self.msg_sender.clone();
                task::spawn(async move {
                    let report = time::timeout(NET_REPORT_TIMEOUT, rx).await;
                    let report = match report {
                        Ok(Ok(Ok(report))) => Ok(Some(report)),
                        Ok(Ok(Err(err))) => Err(NetReportSnafu.into_error(err)),
                        Ok(Err(_)) => Err(NotReceivedSnafu.build()),
                        Err(_) => Err(TimeoutSnafu.build()),
                    };
                    msg_sender
                        .send(ActorMessage::NetReport(report, why))
                        .await
                        .ok();
                    // The receiver of the NetReport message will call
                    // .finalize_direct_addrs_update().
                });
            }
            Err(err) => {
                warn!("unable to start net_report generation: {:?}", err);
                self.finalize_direct_addrs_update(why);
            }
        }
    }

    async fn handle_net_report_report(&mut self, report: Option<Arc<net_report::Report>>) {
        if let Some(ref report) = report {
            // only returns Err if the report hasn't changed.
            self.msock.net_report.set(Some(report.clone())).ok();
            self.msock
                .ipv6_reported
                .store(report.ipv6, Ordering::Relaxed);
            let r = &report;
            trace!(
                "setting no_v4_send {} -> {}",
                self.no_v4_send,
                !r.ipv4_can_send
            );
            self.no_v4_send = !r.ipv4_can_send;

            #[cfg(not(wasm_browser))]
            let have_port_map = self
                .sockets
                .port_mapper
                .watch_external_address()
                .borrow()
                .is_some();
            #[cfg(wasm_browser)]
            let have_port_map = false;

            let mut ni = NetInfo {
                relay_latency: Default::default(),
                mapping_varies_by_dest_ip: r.mapping_varies_by_dest_ip,
                hair_pinning: r.hair_pinning,
                #[cfg(not(wasm_browser))]
                portmap_probe: r.portmap_probe.clone(),
                have_port_map,
                working_ipv6: Some(r.ipv6),
                os_has_ipv6: Some(r.os_has_ipv6),
                working_udp: Some(r.udp),
                working_icmp_v4: r.icmpv4,
                working_icmp_v6: r.icmpv6,
                preferred_relay: r.preferred_relay.clone(),
            };
            for (rid, d) in r.relay_v4_latency.iter() {
                ni.relay_latency
                    .insert(format!("{rid}-v4"), d.as_secs_f64());
            }
            for (rid, d) in r.relay_v6_latency.iter() {
                ni.relay_latency
                    .insert(format!("{rid}-v6"), d.as_secs_f64());
            }

            if ni.preferred_relay.is_none() {
                // Perhaps UDP is blocked. Pick a deterministic but arbitrary one.
                ni.preferred_relay = self.pick_relay_fallback();
            }

            self.set_nearest_relay(ni.preferred_relay.clone());

            // TODO: set link type
            self.call_net_info_callback(ni).await;
        }
        #[cfg(not(wasm_browser))]
        self.update_direct_addresses(report);
    }

    fn set_nearest_relay(&mut self, relay_url: Option<RelayUrl>) {
        let my_relay = self.msock.my_relay();
        if relay_url == my_relay {
            // No change.
            return;
        }
        let old_relay = self.msock.set_my_relay(relay_url.clone());

        if let Some(ref relay_url) = relay_url {
            self.msock.metrics.magicsock.relay_home_change.inc();

            // On change, notify all currently connected relay servers and
            // start connecting to our home relay if we are not already.
            info!("home is now relay {}, was {:?}", relay_url, old_relay);
            self.msock.publish_my_addr();

            self.send_relay_actor(RelayActorMessage::SetHome {
                url: relay_url.clone(),
            });
        }
    }

    /// Returns a deterministic relay node to connect to. This is only used if net_report
    /// couldn't find the nearest one, for instance, if UDP is blocked and thus STUN
    /// latency checks aren't working.
    ///
    /// If no the [`RelayMap`] is empty, returns `0`.
    fn pick_relay_fallback(&self) -> Option<RelayUrl> {
        // TODO: figure out which relay node most of our nodes are using,
        // and use that region as our fallback.
        //
        // If we already had selected something in the past and it has any
        // nodes, we want to stay on it. If there are no nodes at all,
        // stay on whatever relay we previously picked. If we need to pick
        // one and have no node info, pick a node randomly.
        //
        // We used to do the above for legacy clients, but never updated it for disco.

        let my_relay = self.msock.my_relay();
        if my_relay.is_some() {
            return my_relay;
        }

        let ids = self.msock.relay_map.urls().collect::<Vec<_>>();
        let mut rng = rand::rngs::StdRng::seed_from_u64(0);
        ids.choose(&mut rng).map(|c| (*c).clone())
    }

    /// Resets the preferred address for all nodes.
    /// This is called when connectivity changes enough that we no longer trust the old routes.
    #[instrument(skip_all, fields(me = %self.msock.me))]
    fn reset_endpoint_states(&mut self) {
        self.msock.node_map.reset_node_states()
    }

    /// Tells the relay actor to close stale relay connections.
    ///
    /// The relay connections who's local endpoints no longer exist after a network change
    /// will error out soon enough.  Closing them eagerly speeds this up however and allows
    /// re-establishing a relay connection faster.
    async fn close_stale_relay_connections(&self) {
        let ifs = interfaces::State::new().await;
        #[cfg(not(wasm_browser))]
        let local_ips = ifs
            .interfaces
            .values()
            .flat_map(|netif| netif.addrs())
            .map(|ipnet| ipnet.addr())
            .collect();
        // In browsers, we don't have this information. This will do the right thing in the ActiveRelayActor, though.
        #[cfg(wasm_browser)]
        let local_ips = Vec::new();
        self.send_relay_actor(RelayActorMessage::MaybeCloseRelaysOnRebind(local_ips));
    }

    fn send_relay_actor(&self, msg: RelayActorMessage) {
        match self.relay_actor_sender.try_send(msg) {
            Ok(_) => {}
            Err(mpsc::error::TrySendError::Closed(_)) => {
                warn!("unable to send to relay actor, already closed");
            }
            Err(mpsc::error::TrySendError::Full(_)) => {
                warn!("dropping message for relay actor, channel is full");
            }
        }
    }
}

fn new_re_stun_timer(initial_delay: bool) -> time::Interval {
    // Pick a random duration between 20 and 26 seconds (just under 30s,
    // a common UDP NAT timeout on Linux,etc)
    let mut rng = rand::thread_rng();
    let d: Duration = rng.gen_range(Duration::from_secs(20)..=Duration::from_secs(26));
    if initial_delay {
        debug!("scheduling periodic_stun to run in {}s", d.as_secs());
        time::interval_at(time::Instant::now() + d, d)
    } else {
        debug!(
            "scheduling periodic_stun to run immediately and in {}s",
            d.as_secs()
        );
        time::interval(d)
    }
}

#[cfg(not(wasm_browser))]
fn bind_with_fallback(mut addr: SocketAddr) -> io::Result<UdpSocket> {
    debug!(%addr, "binding");

    // First try binding a preferred port, if specified
    match UdpSocket::bind_full(addr) {
        Ok(socket) => {
            let local_addr = socket.local_addr()?;
            debug!(%addr, %local_addr, "successfully bound");
            return Ok(socket);
        }
        Err(err) => {
            debug!(%addr, "failed to bind: {err:#}");
            // If that was already the fallback port, then error out
            if addr.port() == 0 {
                return Err(err);
            }
        }
    }

    // Otherwise, try binding with port 0
    addr.set_port(0);
    UdpSocket::bind_full(addr)
}

/// The discovered direct addresses of this [`MagicSock`].
///
/// These are all the [`DirectAddr`]s that this [`MagicSock`] is aware of for itself.
/// They include all locally bound ones as well as those discovered by other mechanisms like
/// STUN.
#[derive(derive_more::Debug, Default, Clone)]
struct DiscoveredDirectAddrs {
    /// The last set of discovered direct addresses.
    addrs: Watchable<Option<BTreeSet<DirectAddr>>>,

    /// The last time the direct addresses were updated, even if there was no change.
    ///
    /// This is only ever None at startup.
    updated_at: Arc<RwLock<Option<Instant>>>,
}

impl DiscoveredDirectAddrs {
    /// Updates the direct addresses, returns `true` if they changed, `false` if not.
    fn update(&self, addrs: BTreeSet<DirectAddr>) -> bool {
        *self.updated_at.write().expect("poisoned") = Some(Instant::now());
        let updated = self.addrs.set(Some(addrs)).is_ok();
        if updated {
            event!(
                target: "iroh::_events::direct_addrs",
                Level::DEBUG,
                addrs = ?self.addrs.get(),
            );
        }
        updated
    }

    fn sockaddrs(&self) -> BTreeSet<SocketAddr> {
        self.addrs
            .get()
            .unwrap_or_default()
            .into_iter()
            .map(|da| da.addr)
            .collect()
    }

    /// Whether the direct addr information is considered "fresh".
    ///
    /// If not fresh you should probably update the direct addresses before using this info.
    ///
    /// Returns `Ok(())` if fresh enough and `Err(elapsed)` if not fresh enough.
    /// `elapsed` is the time elapsed since the direct addresses were last updated.
    ///
    /// If there is no direct address information `Err(Duration::ZERO)` is returned.
    fn fresh_enough(&self) -> Result<(), Duration> {
        match *self.updated_at.read().expect("poisoned") {
            None => Err(Duration::ZERO),
            Some(time) => {
                let elapsed = time.elapsed();
                if elapsed <= ENDPOINTS_FRESH_ENOUGH_DURATION {
                    Ok(())
                } else {
                    Err(elapsed)
                }
            }
        }
    }

    fn to_call_me_maybe_message(&self) -> disco::CallMeMaybe {
        let my_numbers = self
            .addrs
            .get()
            .unwrap_or_default()
            .into_iter()
            .map(|da| da.addr)
            .collect();
        disco::CallMeMaybe { my_numbers }
    }
}

/// Split a transmit containing a GSO payload into individual packets.
///
/// This allocates the data.
///
/// If the transmit has a segment size it contains multiple GSO packets.  It will be split
/// into multiple packets according to that segment size.  If it does not have a segment
/// size, the contents will be sent as a single packet.
// TODO: If quinn stayed on bytes this would probably be much cheaper, probably.  Need to
// figure out where they allocate the Vec.
fn split_packets(transmit: &quinn_udp::Transmit) -> RelayContents {
    let mut res = SmallVec::with_capacity(1);
    let contents = transmit.contents;
    if let Some(segment_size) = transmit.segment_size {
        for chunk in contents.chunks(segment_size) {
            res.push(Bytes::from(chunk.to_vec()));
        }
    } else {
        res.push(Bytes::from(contents.to_vec()));
    }
    res
}

/// The fake address used by the QUIC layer to address a node.
///
/// You can consider this as nothing more than a lookup key for a node the [`MagicSock`] knows
/// about.
///
/// [`MagicSock`] can reach a node by several real socket addresses, or maybe even via the relay
/// node.  The QUIC layer however needs to address a node by a stable [`SocketAddr`] so
/// that normal socket APIs can function.  Thus when a new node is introduced to a [`MagicSock`]
/// it is given a new fake address.  This is the type of that address.
///
/// It is but a newtype.  And in our QUIC-facing socket APIs like [`AsyncUdpSocket`] it
/// comes in as the inner [`Ipv6Addr`], in those interfaces we have to be careful to do
/// the conversion to this type.
#[derive(Debug, Copy, Clone, PartialEq, Eq, Hash)]
pub(crate) struct NodeIdMappedAddr(Ipv6Addr);

/// Can occur when converting a [`SocketAddr`] to an [`NodeIdMappedAddr`]
#[derive(Debug, Snafu)]
#[snafu(display("Failed to convert"))]
pub struct NodeIdMappedAddrError;

/// Counter to always generate unique addresses for [`NodeIdMappedAddr`].
static NODE_ID_ADDR_COUNTER: AtomicU64 = AtomicU64::new(1);

impl NodeIdMappedAddr {
    /// The Prefix/L of our Unique Local Addresses.
    const ADDR_PREFIXL: u8 = 0xfd;
    /// The Global ID used in our Unique Local Addresses.
    const ADDR_GLOBAL_ID: [u8; 5] = [21, 7, 10, 81, 11];
    /// The Subnet ID used in our Unique Local Addresses.
    const ADDR_SUBNET: [u8; 2] = [0; 2];

    /// The dummy port used for all [`NodeIdMappedAddr`]s.
    const NODE_ID_MAPPED_PORT: u16 = 12345;

    /// Generates a globally unique fake UDP address.
    ///
    /// This generates and IPv6 Unique Local Address according to RFC 4193.
    pub(crate) fn generate() -> Self {
        let mut addr = [0u8; 16];
        addr[0] = Self::ADDR_PREFIXL;
        addr[1..6].copy_from_slice(&Self::ADDR_GLOBAL_ID);
        addr[6..8].copy_from_slice(&Self::ADDR_SUBNET);

        let counter = NODE_ID_ADDR_COUNTER.fetch_add(1, Ordering::Relaxed);
        addr[8..16].copy_from_slice(&counter.to_be_bytes());

        Self(Ipv6Addr::from(addr))
    }

    /// Returns a consistent [`SocketAddr`] for the [`NodeIdMappedAddr`].
    ///
    /// This socket address does not have a routable IP address.
    ///
    /// This uses a made-up port number, since the port does not play a role in looking up
    /// the node in the [`NodeMap`].  This socket address is only to be used to pass into
    /// Quinn.
    pub(crate) fn private_socket_addr(&self) -> SocketAddr {
        SocketAddr::new(IpAddr::from(self.0), Self::NODE_ID_MAPPED_PORT)
    }
}

impl TryFrom<Ipv6Addr> for NodeIdMappedAddr {
    type Error = NodeIdMappedAddrError;

    fn try_from(value: Ipv6Addr) -> Result<Self, Self::Error> {
        let octets = value.octets();
        if octets[0] == Self::ADDR_PREFIXL
            && octets[1..6] == Self::ADDR_GLOBAL_ID
            && octets[6..8] == Self::ADDR_SUBNET
        {
            return Ok(Self(value));
        }
        Err(NodeIdMappedAddrError)
    }
}

impl std::fmt::Display for NodeIdMappedAddr {
    fn fmt(&self, f: &mut std::fmt::Formatter) -> std::fmt::Result {
        write!(f, "NodeIdMappedAddr({})", self.0)
    }
}

fn disco_message_sent(msg: &disco::Message, metrics: &MagicsockMetrics) {
    match msg {
        disco::Message::Ping(_) => {
            metrics.sent_disco_ping.inc();
        }
        disco::Message::Pong(_) => {
            metrics.sent_disco_pong.inc();
        }
        disco::Message::CallMeMaybe(_) => {
            metrics.sent_disco_call_me_maybe.inc();
        }
    }
}

/// A *direct address* on which an iroh-node might be contactable.
///
/// Direct addresses are UDP socket addresses on which an iroh node could potentially be
/// contacted.  These can come from various sources depending on the network topology of the
/// iroh node, see [`DirectAddrType`] for the several kinds of sources.
#[derive(Debug, Clone, PartialEq, Eq, Hash, PartialOrd, Ord)]
pub struct DirectAddr {
    /// The address.
    pub addr: SocketAddr,
    /// The origin of this direct address.
    pub typ: DirectAddrType,
}

/// The type of direct address.
///
/// These are the various sources or origins from which an iroh node might have found a
/// possible [`DirectAddr`].
#[derive(Debug, Clone, Copy, PartialEq, Eq, Hash, PartialOrd, Ord)]
pub enum DirectAddrType {
    /// Not yet determined..
    Unknown,
    /// A locally bound socket address.
    Local,
    /// Public internet address discovered via STUN.
    ///
    /// When possible an iroh node will perform STUN to discover which is the address
    /// from which it sends data on the public internet.  This can be different from locally
    /// bound addresses when the node is on a local network which performs NAT or similar.
    Stun,
    /// An address assigned by the router using port mapping.
    ///
    /// When possible an iroh node will request a port mapping from the local router to
    /// get a publicly routable direct address.
    Portmapped,
    /// Hard NAT: STUN'ed IPv4 address + local fixed port.
    ///
    /// It is possible to configure iroh to bound to a specific port and independently
    /// configure the router to forward this port to the iroh node.  This indicates a
    /// situation like this, which still uses STUN to discover the public address.
    Stun4LocalPort,
}

impl Display for DirectAddrType {
    fn fmt(&self, f: &mut std::fmt::Formatter<'_>) -> std::fmt::Result {
        match self {
            DirectAddrType::Unknown => write!(f, "?"),
            DirectAddrType::Local => write!(f, "local"),
            DirectAddrType::Stun => write!(f, "stun"),
            DirectAddrType::Portmapped => write!(f, "portmap"),
            DirectAddrType::Stun4LocalPort => write!(f, "stun4localport"),
        }
    }
}

/// Contains information about the host's network state.
#[derive(Debug, Clone, PartialEq)]
struct NetInfo {
    /// Says whether the host's NAT mappings vary based on the destination IP.
    mapping_varies_by_dest_ip: Option<bool>,

    /// If their router does hairpinning. It reports true even if there's no NAT involved.
    hair_pinning: Option<bool>,

    /// Whether the host has IPv6 internet connectivity.
    working_ipv6: Option<bool>,

    /// Whether the OS supports IPv6 at all, regardless of whether IPv6 internet connectivity is available.
    os_has_ipv6: Option<bool>,

    /// Whether the host has UDP internet connectivity.
    working_udp: Option<bool>,

    /// Whether ICMPv4 works, `None` means not checked.
    working_icmp_v4: Option<bool>,

    /// Whether ICMPv6 works, `None` means not checked.
    working_icmp_v6: Option<bool>,

    /// Whether we have an existing portmap open (UPnP, PMP, or PCP).
    have_port_map: bool,

    /// Probe indicating the presence of port mapping protocols on the LAN.
    #[cfg(not(wasm_browser))]
    portmap_probe: Option<portmapper::ProbeOutput>,

    /// This node's preferred relay server for incoming traffic.
    ///
    /// The node might be be temporarily connected to multiple relay servers (to send to
    /// other nodes) but this is the relay on which you can always contact this node.  Also
    /// known as home relay.
    preferred_relay: Option<RelayUrl>,

    /// The fastest recent time to reach various relay STUN servers, in seconds.
    ///
    /// This should only be updated rarely, or when there's a
    /// material change, as any change here also gets uploaded to the control plane.
    relay_latency: BTreeMap<String, f64>,
}

impl NetInfo {
    /// Checks if this is probably still the same network as *other*.
    ///
    /// This tries to compare the network situation, without taking into account things
    /// expected to change a little like e.g. latency to the relay server.
    fn basically_equal(&self, other: &Self) -> bool {
        let eq_icmp_v4 = match (self.working_icmp_v4, other.working_icmp_v4) {
            (Some(slf), Some(other)) => slf == other,
            _ => true, // ignore for comparison if only one report had this info
        };
        let eq_icmp_v6 = match (self.working_icmp_v6, other.working_icmp_v6) {
            (Some(slf), Some(other)) => slf == other,
            _ => true, // ignore for comparison if only one report had this info
        };

        #[cfg(not(wasm_browser))]
        let probe_eq = self.portmap_probe == other.portmap_probe;
        #[cfg(wasm_browser)]
        let probe_eq = true;

        self.mapping_varies_by_dest_ip == other.mapping_varies_by_dest_ip
            && self.hair_pinning == other.hair_pinning
            && self.working_ipv6 == other.working_ipv6
            && self.os_has_ipv6 == other.os_has_ipv6
            && self.working_udp == other.working_udp
            && eq_icmp_v4
            && eq_icmp_v6
            && self.have_port_map == other.have_port_map
            && probe_eq
            && self.preferred_relay == other.preferred_relay
    }
}

#[cfg(test)]
mod tests {
    use std::{collections::BTreeSet, sync::Arc, time::Duration};

    use bytes::Bytes;
    use data_encoding::HEXLOWER;
    use iroh_base::{NodeAddr, NodeId, PublicKey, RelayUrl, SecretKey};
    use iroh_relay::RelayMap;
    use n0_future::{time, StreamExt};
    use n0_snafu::{TestResult, TestResultExt};
    use quinn::ServerConfig;
    use rand::{Rng, RngCore};
    use tokio::task::JoinSet;
    use tokio_util::task::AbortOnDropHandle;
    use tracing::{debug, error, info, info_span, instrument, Instrument};
    use tracing_test::traced_test;

    use super::{split_packets, NodeIdMappedAddr, Options};
    use crate::{
        defaults::staging::{self, EU_RELAY_HOSTNAME},
        dns::DnsResolver,
        endpoint::{DirectAddr, PathSelection, Source},
        magicsock::{
            node_map, Handle, MagicSock, RelayContents, RelayDatagramRecvQueue, RelayRecvDatagram,
        },
        tls, Endpoint, RelayMode,
    };

    const ALPN: &[u8] = b"n0/test/1";

    impl Default for Options {
        fn default() -> Self {
            let secret_key = SecretKey::generate(rand::rngs::OsRng);
            let tls_auth = crate::tls::Authentication::RawPublicKey;
            let server_config = make_default_server_config(&secret_key, tls_auth);
            Options {
                addr_v4: None,
                addr_v6: None,
                secret_key,
                relay_map: RelayMap::empty(),
                relay_protocol: iroh_relay::http::Protocol::default(),
                node_map: None,
                discovery: None,
                proxy_url: None,
                dns_resolver: DnsResolver::new(),
                server_config,
                #[cfg(any(test, feature = "test-utils"))]
                insecure_skip_relay_cert_verify: false,
                #[cfg(any(test, feature = "test-utils"))]
                path_selection: PathSelection::default(),
                discovery_user_data: None,
                metrics: Default::default(),
            }
        }
    }

    /// Generate a server config with no ALPNS and a default transport configuration
    fn make_default_server_config(
        secret_key: &SecretKey,
        tls_auth: crate::tls::Authentication,
    ) -> ServerConfig {
<<<<<<< HEAD
        let quic_server_config = tls_auth.make_server_config(secret_key, vec![], false);

=======
        let quic_server_config = crate::tls::TlsConfig::new(tls_auth, secret_key.clone())
            .make_server_config(vec![], false);
>>>>>>> 31895bf0
        let mut server_config = ServerConfig::with_crypto(Arc::new(quic_server_config));
        server_config.transport_config(Arc::new(quinn::TransportConfig::default()));
        server_config
    }

    impl MagicSock {
        #[track_caller]
        pub fn add_test_addr(&self, node_addr: NodeAddr) {
            self.add_node_addr(
                node_addr,
                Source::NamedApp {
                    name: "test".into(),
                },
            )
            .unwrap()
        }
    }

    /// Magicsock plus wrappers for sending packets
    #[derive(Clone)]
    struct MagicStack {
        secret_key: SecretKey,
        endpoint: Endpoint,
    }

    impl MagicStack {
        async fn new(relay_mode: RelayMode) -> Self {
            let secret_key = SecretKey::generate(rand::thread_rng());

            let mut transport_config = quinn::TransportConfig::default();
            transport_config.max_idle_timeout(Some(Duration::from_secs(10).try_into().unwrap()));

            let endpoint = Endpoint::builder()
                .secret_key(secret_key.clone())
                .transport_config(transport_config)
                .relay_mode(relay_mode)
                .alpns(vec![ALPN.to_vec()])
                .bind()
                .await
                .unwrap();

            Self {
                secret_key,
                endpoint,
            }
        }

        fn tracked_endpoints(&self) -> Vec<PublicKey> {
            self.endpoint
                .magic_sock()
                .list_remote_infos()
                .into_iter()
                .map(|ep| ep.node_id)
                .collect()
        }

        fn public(&self) -> PublicKey {
            self.secret_key.public()
        }
    }

    /// Monitors endpoint changes and plumbs things together.
    ///
    /// This is a way of connecting endpoints without a relay server.  Whenever the local
    /// endpoints of a magic endpoint change this address is added to the other magic
    /// sockets.  This function will await until the endpoints are connected the first time
    /// before returning.
    ///
    /// When the returned drop guard is dropped, the tasks doing this updating are stopped.
    #[instrument(skip_all)]
    async fn mesh_stacks(stacks: Vec<MagicStack>) -> TestResult<JoinSet<()>> {
        /// Registers endpoint addresses of a node to all other nodes.
        fn update_direct_addrs(
            stacks: &[MagicStack],
            my_idx: usize,
            new_addrs: BTreeSet<DirectAddr>,
        ) {
            let me = &stacks[my_idx];
            for (i, m) in stacks.iter().enumerate() {
                if i == my_idx {
                    continue;
                }

                let addr = NodeAddr {
                    node_id: me.public(),
                    relay_url: None,
                    direct_addresses: new_addrs.iter().map(|ep| ep.addr).collect(),
                };
                m.endpoint.magic_sock().add_test_addr(addr);
            }
        }

        // For each node, start a task which monitors its local endpoints and registers them
        // with the other nodes as local endpoints become known.
        let mut tasks = JoinSet::new();
        for (my_idx, m) in stacks.iter().enumerate() {
            let m = m.clone();
            let stacks = stacks.clone();
            tasks.spawn(async move {
                let me = m.endpoint.node_id().fmt_short();
                let mut stream = m.endpoint.direct_addresses().stream().filter_map(|i| i);
                while let Some(new_eps) = stream.next().await {
                    info!(%me, "conn{} endpoints update: {:?}", my_idx + 1, new_eps);
                    update_direct_addrs(&stacks, my_idx, new_eps);
                }
            });
        }

        // Wait for all nodes to be registered with each other.
        time::timeout(Duration::from_secs(10), async move {
            let all_node_ids: Vec<_> = stacks.iter().map(|ms| ms.endpoint.node_id()).collect();
            loop {
                let mut ready = Vec::with_capacity(stacks.len());
                for ms in stacks.iter() {
                    let endpoints = ms.tracked_endpoints();
                    let my_node_id = ms.endpoint.node_id();
                    let all_nodes_meshed = all_node_ids
                        .iter()
                        .filter(|node_id| **node_id != my_node_id)
                        .all(|node_id| endpoints.contains(node_id));
                    ready.push(all_nodes_meshed);
                }
                if ready.iter().all(|meshed| *meshed) {
                    break;
                }
                time::sleep(Duration::from_millis(200)).await;
            }
        })
        .await
        .context("timeout")?;
        info!("all nodes meshed");
        Ok(tasks)
    }

    #[instrument(skip_all, fields(me = %ep.endpoint.node_id().fmt_short()))]
    async fn echo_receiver(ep: MagicStack, loss: ExpectedLoss) -> TestResult {
        info!("accepting conn");
        let conn = ep.endpoint.accept().await.expect("no conn");

        info!("connecting");
        let conn = conn.await.context("connecting")?;
        info!("accepting bi");
        let (mut send_bi, mut recv_bi) = conn.accept_bi().await.context("accept bi")?;

        info!("reading");
        let val = recv_bi
            .read_to_end(usize::MAX)
            .await
            .context("read to end")?;

        info!("replying");
        for chunk in val.chunks(12) {
            send_bi.write_all(chunk).await.context("write all")?;
        }

        info!("finishing");
        send_bi.finish().context("finish")?;
        send_bi.stopped().await.context("stopped")?;

        let stats = conn.stats();
        info!("stats: {:#?}", stats);
        // TODO: ensure panics in this function are reported ok
        if matches!(loss, ExpectedLoss::AlmostNone) {
            assert!(
                stats.path.lost_packets < 10,
                "[receiver] should not loose many packets",
            );
        }

        info!("close");
        conn.close(0u32.into(), b"done");
        info!("wait idle");
        ep.endpoint.endpoint().wait_idle().await;

        Ok(())
    }

    #[instrument(skip_all, fields(me = %ep.endpoint.node_id().fmt_short()))]
    async fn echo_sender(
        ep: MagicStack,
        dest_id: PublicKey,
        msg: &[u8],
        loss: ExpectedLoss,
    ) -> TestResult {
        info!("connecting to {}", dest_id.fmt_short());
        let dest = NodeAddr::new(dest_id);
        let conn = ep.endpoint.connect(dest, ALPN).await?;

        info!("opening bi");
        let (mut send_bi, mut recv_bi) = conn.open_bi().await.context("open bi")?;

        info!("writing message");
        send_bi.write_all(msg).await.context("write all")?;

        info!("finishing");
        send_bi.finish().context("finish")?;
        send_bi.stopped().await.context("stopped")?;

        info!("reading_to_end");
        let val = recv_bi
            .read_to_end(usize::MAX)
            .await
            .context("read to end")?;
        assert_eq!(
            val,
            msg,
            "[sender] expected {}, got {}",
            HEXLOWER.encode(msg),
            HEXLOWER.encode(&val)
        );

        let stats = conn.stats();
        info!("stats: {:#?}", stats);
        if matches!(loss, ExpectedLoss::AlmostNone) {
            assert!(
                stats.path.lost_packets < 10,
                "[sender] should not loose many packets",
            );
        }

        info!("close");
        conn.close(0u32.into(), b"done");
        info!("wait idle");
        ep.endpoint.endpoint().wait_idle().await;
        Ok(())
    }

    #[derive(Debug, Copy, Clone)]
    enum ExpectedLoss {
        AlmostNone,
        YeahSure,
    }

    /// Runs a roundtrip between the [`echo_sender`] and [`echo_receiver`].
    async fn run_roundtrip(
        sender: MagicStack,
        receiver: MagicStack,
        payload: &[u8],
        loss: ExpectedLoss,
    ) {
        let send_node_id = sender.endpoint.node_id();
        let recv_node_id = receiver.endpoint.node_id();
        info!("\nroundtrip: {send_node_id:#} -> {recv_node_id:#}");

        let receiver_task = tokio::spawn(echo_receiver(receiver, loss));
        let sender_res = echo_sender(sender, recv_node_id, payload, loss).await;
        let sender_is_err = match sender_res {
            Ok(()) => false,
            Err(err) => {
                eprintln!("[sender] Error:\n{err:#?}");
                true
            }
        };
        let receiver_is_err = match receiver_task.await {
            Ok(Ok(())) => false,
            Ok(Err(err)) => {
                eprintln!("[receiver] Error:\n{err:#?}");
                true
            }
            Err(joinerr) => {
                if joinerr.is_panic() {
                    std::panic::resume_unwind(joinerr.into_panic());
                } else {
                    eprintln!("[receiver] Error:\n{joinerr:#?}");
                }
                true
            }
        };
        if sender_is_err || receiver_is_err {
            panic!("Sender or receiver errored");
        }
    }

    #[tokio::test(flavor = "multi_thread")]
    #[traced_test]
    async fn test_two_devices_roundtrip_quinn_magic() -> TestResult {
        let m1 = MagicStack::new(RelayMode::Disabled).await;
        let m2 = MagicStack::new(RelayMode::Disabled).await;

        let _guard = mesh_stacks(vec![m1.clone(), m2.clone()]).await?;

        for i in 0..5 {
            info!("\n-- round {i}");
            run_roundtrip(
                m1.clone(),
                m2.clone(),
                b"hello m1",
                ExpectedLoss::AlmostNone,
            )
            .await;
            run_roundtrip(
                m2.clone(),
                m1.clone(),
                b"hello m2",
                ExpectedLoss::AlmostNone,
            )
            .await;

            info!("\n-- larger data");
            let mut data = vec![0u8; 10 * 1024];
            rand::thread_rng().fill_bytes(&mut data);
            run_roundtrip(m1.clone(), m2.clone(), &data, ExpectedLoss::AlmostNone).await;
            run_roundtrip(m2.clone(), m1.clone(), &data, ExpectedLoss::AlmostNone).await;
        }

        Ok(())
    }

    #[tokio::test]
    #[traced_test]
    async fn test_regression_network_change_rebind_wakes_connection_driver() -> n0_snafu::TestResult
    {
        let m1 = MagicStack::new(RelayMode::Disabled).await;
        let m2 = MagicStack::new(RelayMode::Disabled).await;

        println!("Net change");
        m1.endpoint.magic_sock().force_network_change(true).await;
        tokio::time::sleep(Duration::from_secs(1)).await; // wait for socket rebinding

        let _guard = mesh_stacks(vec![m1.clone(), m2.clone()]).await?;

        let _handle = AbortOnDropHandle::new(tokio::spawn({
            let endpoint = m2.endpoint.clone();
            async move {
                while let Some(incoming) = endpoint.accept().await {
                    println!("Incoming first conn!");
                    let conn = incoming.await.e()?;
                    conn.closed().await;
                }

                Ok::<_, n0_snafu::TestError>(())
            }
        }));

        println!("first conn!");
        let conn = m1
            .endpoint
            .connect(m2.endpoint.node_addr().await?, ALPN)
            .await?;
        println!("Closing first conn");
        conn.close(0u32.into(), b"bye lolz");
        conn.closed().await;
        println!("Closed first conn");

        Ok(())
    }

    #[tokio::test(flavor = "multi_thread")]
    #[traced_test]
    async fn test_two_devices_roundtrip_network_change() -> TestResult {
        time::timeout(
            Duration::from_secs(90),
            test_two_devices_roundtrip_network_change_impl(),
        )
        .await
        .context("timeout")?
    }

    /// Same structure as `test_two_devices_roundtrip_quinn_magic`, but interrupts regularly
    /// with (simulated) network changes.
    async fn test_two_devices_roundtrip_network_change_impl() -> TestResult {
        let m1 = MagicStack::new(RelayMode::Disabled).await;
        let m2 = MagicStack::new(RelayMode::Disabled).await;

        let _guard = mesh_stacks(vec![m1.clone(), m2.clone()]).await?;

        let offset = || {
            let delay = rand::thread_rng().gen_range(10..=500);
            Duration::from_millis(delay)
        };
        let rounds = 5;

        // Regular network changes to m1 only.
        let m1_network_change_guard = {
            let m1 = m1.clone();
            let task = tokio::spawn(async move {
                loop {
                    println!("[m1] network change");
                    m1.endpoint.magic_sock().force_network_change(true).await;
                    time::sleep(offset()).await;
                }
            });
            AbortOnDropHandle::new(task)
        };

        for i in 0..rounds {
            println!("-- [m1 changes] round {}", i + 1);
            run_roundtrip(m1.clone(), m2.clone(), b"hello m1", ExpectedLoss::YeahSure).await;
            run_roundtrip(m2.clone(), m1.clone(), b"hello m2", ExpectedLoss::YeahSure).await;

            println!("-- [m1 changes] larger data");
            let mut data = vec![0u8; 10 * 1024];
            rand::thread_rng().fill_bytes(&mut data);
            run_roundtrip(m1.clone(), m2.clone(), &data, ExpectedLoss::YeahSure).await;
            run_roundtrip(m2.clone(), m1.clone(), &data, ExpectedLoss::YeahSure).await;
        }

        std::mem::drop(m1_network_change_guard);

        // Regular network changes to m2 only.
        let m2_network_change_guard = {
            let m2 = m2.clone();
            let task = tokio::spawn(async move {
                loop {
                    println!("[m2] network change");
                    m2.endpoint.magic_sock().force_network_change(true).await;
                    time::sleep(offset()).await;
                }
            });
            AbortOnDropHandle::new(task)
        };

        for i in 0..rounds {
            println!("-- [m2 changes] round {}", i + 1);
            run_roundtrip(m1.clone(), m2.clone(), b"hello m1", ExpectedLoss::YeahSure).await;
            run_roundtrip(m2.clone(), m1.clone(), b"hello m2", ExpectedLoss::YeahSure).await;

            println!("-- [m2 changes] larger data");
            let mut data = vec![0u8; 10 * 1024];
            rand::thread_rng().fill_bytes(&mut data);
            run_roundtrip(m1.clone(), m2.clone(), &data, ExpectedLoss::YeahSure).await;
            run_roundtrip(m2.clone(), m1.clone(), &data, ExpectedLoss::YeahSure).await;
        }

        std::mem::drop(m2_network_change_guard);

        // Regular network changes to both m1 and m2 only.
        let m1_m2_network_change_guard = {
            let m1 = m1.clone();
            let m2 = m2.clone();
            let task = tokio::spawn(async move {
                println!("-- [m1] network change");
                m1.endpoint.magic_sock().force_network_change(true).await;
                println!("-- [m2] network change");
                m2.endpoint.magic_sock().force_network_change(true).await;
                time::sleep(offset()).await;
            });
            AbortOnDropHandle::new(task)
        };

        for i in 0..rounds {
            println!("-- [m1 & m2 changes] round {}", i + 1);
            run_roundtrip(m1.clone(), m2.clone(), b"hello m1", ExpectedLoss::YeahSure).await;
            run_roundtrip(m2.clone(), m1.clone(), b"hello m2", ExpectedLoss::YeahSure).await;

            println!("-- [m1 & m2 changes] larger data");
            let mut data = vec![0u8; 10 * 1024];
            rand::thread_rng().fill_bytes(&mut data);
            run_roundtrip(m1.clone(), m2.clone(), &data, ExpectedLoss::YeahSure).await;
            run_roundtrip(m2.clone(), m1.clone(), &data, ExpectedLoss::YeahSure).await;
        }

        std::mem::drop(m1_m2_network_change_guard);
        Ok(())
    }

    #[tokio::test(flavor = "multi_thread")]
    #[traced_test]
    async fn test_two_devices_setup_teardown() -> TestResult {
        for i in 0..10 {
            println!("-- round {i}");
            println!("setting up magic stack");
            let m1 = MagicStack::new(RelayMode::Disabled).await;
            let m2 = MagicStack::new(RelayMode::Disabled).await;

            let _guard = mesh_stacks(vec![m1.clone(), m2.clone()]).await?;

            println!("closing endpoints");
            let msock1 = m1.endpoint.magic_sock();
            let msock2 = m2.endpoint.magic_sock();
            m1.endpoint.close().await;
            m2.endpoint.close().await;

            assert!(msock1.msock.is_closed());
            assert!(msock2.msock.is_closed());
        }
        Ok(())
    }

    #[test]
    fn test_split_packets() {
        fn mk_transmit(contents: &[u8], segment_size: Option<usize>) -> quinn_udp::Transmit<'_> {
            let destination = "127.0.0.1:0".parse().unwrap();
            quinn_udp::Transmit {
                destination,
                ecn: None,
                contents,
                segment_size,
                src_ip: None,
            }
        }
        fn mk_expected(parts: impl IntoIterator<Item = &'static str>) -> RelayContents {
            parts
                .into_iter()
                .map(|p| p.as_bytes().to_vec().into())
                .collect()
        }
        // no split
        assert_eq!(
            split_packets(&mk_transmit(b"hello", None)),
            mk_expected(["hello"])
        );
        // split without rest
        assert_eq!(
            split_packets(&mk_transmit(b"helloworld", Some(5))),
            mk_expected(["hello", "world"])
        );
        // split with rest and second transmit
        assert_eq!(
            split_packets(&mk_transmit(b"hello world", Some(5))),
            mk_expected(["hello", " worl", "d"]) // spellchecker:disable-line
        );
        // split that results in 1 packet
        assert_eq!(
            split_packets(&mk_transmit(b"hello world", Some(1000))),
            mk_expected(["hello world"])
        );
    }

    #[tokio::test]
    #[traced_test]
    async fn test_local_endpoints() {
        let ms = Handle::new(Default::default()).await.unwrap();

        // See if we can get endpoints.
        let eps0 = ms.direct_addresses().initialized().await.unwrap();
        println!("{eps0:?}");
        assert!(!eps0.is_empty());

        // Getting the endpoints again immediately should give the same results.
        let eps1 = ms.direct_addresses().initialized().await.unwrap();
        println!("{eps1:?}");
        assert_eq!(eps0, eps1);
    }

    #[tokio::test]
    async fn test_watch_home_relay() {
        // use an empty relay map to get full control of the changes during the test
        let ops = Options {
            relay_map: RelayMap::empty(),
            ..Default::default()
        };
        let msock = MagicSock::spawn(ops).await.unwrap();
        let mut relay_stream = msock.home_relay().stream().filter_map(|r| r);

        // no relay, nothing to report
        assert_eq!(
            n0_future::future::poll_once(relay_stream.next()).await,
            None
        );

        let url: RelayUrl = format!("https://{}", EU_RELAY_HOSTNAME).parse().unwrap();
        msock.set_my_relay(Some(url.clone()));

        assert_eq!(relay_stream.next().await, Some(url.clone()));

        // drop the stream and query it again, the result should be immediately available

        let mut relay_stream = msock.home_relay().stream().filter_map(|r| r);
        assert_eq!(
            n0_future::future::poll_once(relay_stream.next()).await,
            Some(Some(url))
        );
    }

    /// Creates a new [`quinn::Endpoint`] hooked up to a [`MagicSock`].
    ///
    /// This is without involving [`crate::endpoint::Endpoint`].  The socket will accept
    /// connections using [`ALPN`].
    ///
    /// Use [`magicsock_connect`] to establish connections.
    #[instrument(name = "ep", skip_all, fields(me = secret_key.public().fmt_short()))]
    async fn magicsock_ep(
        secret_key: SecretKey,
        tls_auth: tls::Authentication,
<<<<<<< HEAD
    ) -> TestResult<Handle> {
        let quic_server_config =
            tls_auth.make_server_config(&secret_key, vec![ALPN.to_vec()], true);
=======
    ) -> anyhow::Result<Handle> {
        let quic_server_config = tls::TlsConfig::new(tls_auth, secret_key.clone())
            .make_server_config(vec![ALPN.to_vec()], true);
>>>>>>> 31895bf0
        let mut server_config = ServerConfig::with_crypto(Arc::new(quic_server_config));
        server_config.transport_config(Arc::new(quinn::TransportConfig::default()));

        let dns_resolver = DnsResolver::new();
        let opts = Options {
            addr_v4: None,
            addr_v6: None,
            secret_key: secret_key.clone(),
            relay_map: RelayMap::empty(),
            relay_protocol: iroh_relay::http::Protocol::default(),
            node_map: None,
            discovery: None,
            discovery_user_data: None,
            dns_resolver,
            proxy_url: None,
            server_config,
            insecure_skip_relay_cert_verify: true,
            path_selection: PathSelection::default(),
            metrics: Default::default(),
        };
        let msock = MagicSock::spawn(opts).await?;
        Ok(msock)
    }

    /// Connects from `ep` returned by [`magicsock_ep`] to the `node_id`.
    ///
    /// Uses [`ALPN`], `node_id`, must match `addr`.
    #[instrument(name = "connect", skip_all, fields(me = ep_secret_key.public().fmt_short()))]
    async fn magicsock_connect(
        ep: &quinn::Endpoint,
        ep_secret_key: SecretKey,
        addr: NodeIdMappedAddr,
        node_id: NodeId,
        tls_auth: tls::Authentication,
    ) -> TestResult<quinn::Connection> {
        // Endpoint::connect sets this, do the same to have similar behaviour.
        let mut transport_config = quinn::TransportConfig::default();
        transport_config.keep_alive_interval(Some(Duration::from_secs(1)));

        magicsock_connect_with_transport_config(
            ep,
            ep_secret_key,
            addr,
            node_id,
            Arc::new(transport_config),
            tls_auth,
        )
        .await
    }

    /// Connects from `ep` returned by [`magicsock_ep`] to the `node_id`.
    ///
    /// This version allows customising the transport config.
    ///
    /// Uses [`ALPN`], `node_id`, must match `addr`.
    #[instrument(name = "connect", skip_all, fields(me = ep_secret_key.public().fmt_short()))]
    async fn magicsock_connect_with_transport_config(
        ep: &quinn::Endpoint,
        ep_secret_key: SecretKey,
        mapped_addr: NodeIdMappedAddr,
        node_id: NodeId,
        transport_config: Arc<quinn::TransportConfig>,
        tls_auth: tls::Authentication,
    ) -> TestResult<quinn::Connection> {
        let alpns = vec![ALPN.to_vec()];
        let quic_client_config =
<<<<<<< HEAD
            tls_auth.make_client_config(&ep_secret_key, node_id, alpns, None, true);
        let mut client_config = quinn::ClientConfig::new(Arc::new(quic_client_config));
        client_config.transport_config(transport_config);
        let connect = ep
            .connect_with(
                client_config,
                mapped_addr.private_socket_addr(),
                "localhost",
            )
            .context("connect with")?;
        let connection = connect.await.context("connect")?;
=======
            tls::TlsConfig::new(tls_auth, ep_secret_key.clone()).make_client_config(alpns, true);
        let mut client_config = quinn::ClientConfig::new(Arc::new(quic_client_config));
        client_config.transport_config(transport_config);
        let connect = ep.connect_with(
            client_config,
            mapped_addr.private_socket_addr(),
            &tls::name::encode(node_id),
        )?;
        let connection = connect.await?;
>>>>>>> 31895bf0
        Ok(connection)
    }

    #[tokio::test]
    #[traced_test]
    async fn test_try_send_no_send_addr() {
        // Regression test: if there is no send_addr we should keep being able to use the
        // Endpoint.

        let tls_auth = tls::Authentication::RawPublicKey;

        let secret_key_1 = SecretKey::from_bytes(&[1u8; 32]);
        let secret_key_2 = SecretKey::from_bytes(&[2u8; 32]);
        let node_id_2 = secret_key_2.public();
        let secret_key_missing_node = SecretKey::from_bytes(&[255u8; 32]);
        let node_id_missing_node = secret_key_missing_node.public();

        let msock_1 = magicsock_ep(secret_key_1.clone(), tls_auth).await.unwrap();

        // Generate an address not present in the NodeMap.
        let bad_addr = NodeIdMappedAddr::generate();

        // 500ms is rather fast here.  Running this locally it should always be the correct
        // timeout.  If this is too slow however the test will not become flaky as we are
        // expecting the timeout, we might just get the timeout for the wrong reason.  But
        // this speeds up the test.
        let res = tokio::time::timeout(
            Duration::from_millis(500),
            magicsock_connect(
                msock_1.endpoint(),
                secret_key_1.clone(),
                bad_addr,
                node_id_missing_node,
                tls_auth,
            ),
        )
        .await;
        assert!(res.is_err(), "expecting timeout");

        // Now check we can still create another connection with this endpoint.
        let msock_2 = magicsock_ep(secret_key_2.clone(), tls_auth).await.unwrap();

        // This needs an accept task
        let accept_task = tokio::spawn({
            async fn accept(ep: quinn::Endpoint) -> TestResult<()> {
                let incoming = ep.accept().await.context("no incoming")?;
                let _conn = incoming
                    .accept()
                    .context("accept")?
                    .await
                    .context("connecting")?;

                // Keep this connection alive for a while
                tokio::time::sleep(Duration::from_secs(10)).await;
                info!("accept finished");
                Ok(())
            }
            let ep = msock_2.endpoint().clone();
            async move {
                if let Err(err) = accept(ep).await {
                    error!("{err:#}");
                }
            }
            .instrument(info_span!("ep2.accept, me = node_id_2.fmt_short()"))
        });
        let _accept_task = AbortOnDropHandle::new(accept_task);

        let node_addr_2 = NodeAddr {
            node_id: node_id_2,
            relay_url: None,
            direct_addresses: msock_2
                .direct_addresses()
                .initialized()
                .await
                .expect("no direct addrs")
                .into_iter()
                .map(|x| x.addr)
                .collect(),
        };
        msock_1
            .add_node_addr(
                node_addr_2,
                Source::NamedApp {
                    name: "test".into(),
                },
            )
            .unwrap();
        let addr = msock_1.get_mapping_addr(node_id_2).unwrap();
        let res = tokio::time::timeout(
            Duration::from_secs(10),
            magicsock_connect(
                msock_1.endpoint(),
                secret_key_1.clone(),
                addr,
                node_id_2,
                tls_auth,
            ),
        )
        .await
        .expect("timeout while connecting");

        // aka assert!(res.is_ok()) but with nicer error reporting.
        res.unwrap();

        // TODO: Now check if we can connect to a repaired ep_3, but we can't modify that
        // much internal state for now.
    }

    #[tokio::test]
    #[traced_test]
    async fn test_try_send_no_udp_addr_or_relay_url() {
        // This specifically tests the `if udp_addr.is_none() && relay_url.is_none()`
        // behaviour of MagicSock::try_send.

        let tls_auth = tls::Authentication::RawPublicKey;

        let secret_key_1 = SecretKey::from_bytes(&[1u8; 32]);
        let secret_key_2 = SecretKey::from_bytes(&[2u8; 32]);
        let node_id_2 = secret_key_2.public();

        let msock_1 = magicsock_ep(secret_key_1.clone(), tls_auth).await.unwrap();
        let msock_2 = magicsock_ep(secret_key_2.clone(), tls_auth).await.unwrap();
        let ep_2 = msock_2.endpoint().clone();

        // We need a task to accept the connection.
        let accept_task = tokio::spawn({
            async fn accept(ep: quinn::Endpoint) -> TestResult<()> {
                let incoming = ep.accept().await.context("no incoming")?;
                let conn = incoming
                    .accept()
                    .context("accept")?
                    .await
                    .context("connecting")?;
                let mut stream = conn.accept_uni().await.context("accept uni")?;
                stream.read_to_end(1 << 16).await.context("read to end")?;
                info!("accept finished");
                Ok(())
            }
            async move {
                if let Err(err) = accept(ep_2).await {
                    error!("{err:#}");
                }
            }
            .instrument(info_span!("ep2.accept", me = node_id_2.fmt_short()))
        });
        let _accept_task = AbortOnDropHandle::new(accept_task);

        // Add an empty entry in the NodeMap of ep_1
        msock_1.node_map.add_node_addr(
            NodeAddr {
                node_id: node_id_2,
                relay_url: None,
                direct_addresses: Default::default(),
            },
            Source::NamedApp {
                name: "test".into(),
            },
            &msock_1.metrics.magicsock,
        );
        let addr_2 = msock_1.get_mapping_addr(node_id_2).unwrap();

        // Set a low max_idle_timeout so quinn gives up on this quickly and our test does
        // not take forever.  You need to check the log output to verify this is really
        // triggering the correct error.
        // In test_try_send_no_send_addr() above you may have noticed we used
        // tokio::time::timeout() on the connection attempt instead.  Here however we want
        // Quinn itself to have fully given up on the connection attempt because we will
        // later connect to **the same** node.  If Quinn did not give up on the connection
        // we'd close it on drop, and the retransmits of the close packets would interfere
        // with the next handshake, closing it during the handshake.  This makes the test a
        // little slower though.
        let mut transport_config = quinn::TransportConfig::default();
        transport_config.max_idle_timeout(Some(Duration::from_millis(200).try_into().unwrap()));
        let res = magicsock_connect_with_transport_config(
            msock_1.endpoint(),
            secret_key_1.clone(),
            addr_2,
            node_id_2,
            Arc::new(transport_config),
            tls_auth,
        )
        .await;
        assert!(res.is_err(), "expected timeout");
        info!("first connect timed out as expected");

        // Provide correct addressing information
        msock_1.node_map.add_node_addr(
            NodeAddr {
                node_id: node_id_2,
                relay_url: None,
                direct_addresses: msock_2
                    .direct_addresses()
                    .initialized()
                    .await
                    .expect("no direct addrs")
                    .into_iter()
                    .map(|x| x.addr)
                    .collect(),
            },
            Source::NamedApp {
                name: "test".into(),
            },
            &msock_1.metrics.magicsock,
        );

        // We can now connect
        tokio::time::timeout(Duration::from_secs(10), async move {
            info!("establishing new connection");
            let conn = magicsock_connect(
                msock_1.endpoint(),
                secret_key_1.clone(),
                addr_2,
                node_id_2,
                tls_auth,
            )
            .await
            .unwrap();
            info!("have connection");
            let mut stream = conn.open_uni().await.unwrap();
            stream.write_all(b"hello").await.unwrap();
            stream.finish().unwrap();
            stream.stopped().await.unwrap();
            info!("finished stream");
        })
        .await
        .expect("connection timed out");

        // TODO: could remove the addresses again, send, add it back and see it recover.
        // But we don't have that much private access to the NodeMap.  This will do for now.
    }

    #[tokio::test(flavor = "multi_thread")]
    async fn test_relay_datagram_queue() {
        let queue = Arc::new(RelayDatagramRecvQueue::new());
        let url = staging::default_na_relay_node().url;
        let capacity = queue.queue.capacity().unwrap();

        let mut tasks = JoinSet::new();

        tasks.spawn({
            let queue = queue.clone();
            async move {
                let mut expected_msgs: BTreeSet<usize> = (0..capacity).collect();
                while !expected_msgs.is_empty() {
                    let datagram = n0_future::future::poll_fn(|cx| {
                        queue.poll_recv(cx).map(|result| result.unwrap())
                    })
                    .await;

                    let msg_num = usize::from_le_bytes(datagram.buf.as_ref().try_into().unwrap());
                    debug!("Received {msg_num}");

                    if !expected_msgs.remove(&msg_num) {
                        panic!("Received message number {msg_num} twice or more, but expected it only exactly once.");
                    }
                }
            }
        });

        for i in 0..capacity {
            tasks.spawn({
                let queue = queue.clone();
                let url = url.clone();
                async move {
                    debug!("Sending {i}");
                    queue
                        .try_send(RelayRecvDatagram {
                            url,
                            src: PublicKey::from_bytes(&[0u8; 32]).unwrap(),
                            buf: Bytes::copy_from_slice(&i.to_le_bytes()),
                        })
                        .unwrap();
                }
            });
        }

        // We expect all of this work to be done in 10 seconds max.
        if tokio::time::timeout(Duration::from_secs(10), tasks.join_all())
            .await
            .is_err()
        {
            panic!("Timeout - not all messages between 0 and {capacity} received.");
        }
    }

    #[tokio::test]
    async fn test_add_node_addr() -> TestResult {
        let stack = MagicStack::new(RelayMode::Default).await;
        let mut rng = rand::thread_rng();

        assert_eq!(stack.endpoint.magic_sock().node_map.node_count(), 0);

        // Empty
        let empty_addr = NodeAddr {
            node_id: SecretKey::generate(&mut rng).public(),
            relay_url: None,
            direct_addresses: Default::default(),
        };
        let err = stack
            .endpoint
            .magic_sock()
            .add_node_addr(empty_addr, node_map::Source::App)
            .unwrap_err();
        assert!(err
            .to_string()
            .to_lowercase()
            .contains("empty addressing info"));

        // relay url only
        let addr = NodeAddr {
            node_id: SecretKey::generate(&mut rng).public(),
            relay_url: Some("http://my-relay.com".parse().unwrap()),
            direct_addresses: Default::default(),
        };
        stack
            .endpoint
            .magic_sock()
            .add_node_addr(addr, node_map::Source::App)?;
        assert_eq!(stack.endpoint.magic_sock().node_map.node_count(), 1);

        // addrs only
        let addr = NodeAddr {
            node_id: SecretKey::generate(&mut rng).public(),
            relay_url: None,
            direct_addresses: ["127.0.0.1:1234".parse().unwrap()].into_iter().collect(),
        };
        stack
            .endpoint
            .magic_sock()
            .add_node_addr(addr, node_map::Source::App)?;
        assert_eq!(stack.endpoint.magic_sock().node_map.node_count(), 2);

        // both
        let addr = NodeAddr {
            node_id: SecretKey::generate(&mut rng).public(),
            relay_url: Some("http://my-relay.com".parse().unwrap()),
            direct_addresses: ["127.0.0.1:1234".parse().unwrap()].into_iter().collect(),
        };
        stack
            .endpoint
            .magic_sock()
            .add_node_addr(addr, node_map::Source::App)?;
        assert_eq!(stack.endpoint.magic_sock().node_map.node_count(), 3);

        Ok(())
    }
}<|MERGE_RESOLUTION|>--- conflicted
+++ resolved
@@ -79,11 +79,7 @@
     discovery::{Discovery, DiscoveryItem, DiscoverySubscribers, NodeData, UserData},
     key::{public_ed_box, secret_ed_box, DecryptionError, SharedSecret},
     metrics::EndpointMetrics,
-<<<<<<< HEAD
-    net_report::{self, IpMappedAddresses, ReportError},
-=======
-    net_report::{self, IpMappedAddresses, Report},
->>>>>>> 31895bf0
+    net_report::{self, IpMappedAddresses, Report, ReportError},
     watchable::{Watchable, Watcher},
 };
 
@@ -3575,13 +3571,8 @@
         secret_key: &SecretKey,
         tls_auth: crate::tls::Authentication,
     ) -> ServerConfig {
-<<<<<<< HEAD
-        let quic_server_config = tls_auth.make_server_config(secret_key, vec![], false);
-
-=======
         let quic_server_config = crate::tls::TlsConfig::new(tls_auth, secret_key.clone())
             .make_server_config(vec![], false);
->>>>>>> 31895bf0
         let mut server_config = ServerConfig::with_crypto(Arc::new(quic_server_config));
         server_config.transport_config(Arc::new(quinn::TransportConfig::default()));
         server_config
@@ -4157,15 +4148,9 @@
     async fn magicsock_ep(
         secret_key: SecretKey,
         tls_auth: tls::Authentication,
-<<<<<<< HEAD
     ) -> TestResult<Handle> {
-        let quic_server_config =
-            tls_auth.make_server_config(&secret_key, vec![ALPN.to_vec()], true);
-=======
-    ) -> anyhow::Result<Handle> {
         let quic_server_config = tls::TlsConfig::new(tls_auth, secret_key.clone())
             .make_server_config(vec![ALPN.to_vec()], true);
->>>>>>> 31895bf0
         let mut server_config = ServerConfig::with_crypto(Arc::new(quic_server_config));
         server_config.transport_config(Arc::new(quinn::TransportConfig::default()));
 
@@ -4232,29 +4217,17 @@
     ) -> TestResult<quinn::Connection> {
         let alpns = vec![ALPN.to_vec()];
         let quic_client_config =
-<<<<<<< HEAD
-            tls_auth.make_client_config(&ep_secret_key, node_id, alpns, None, true);
+            tls::TlsConfig::new(tls_auth, ep_secret_key.clone()).make_client_config(alpns, true);
         let mut client_config = quinn::ClientConfig::new(Arc::new(quic_client_config));
         client_config.transport_config(transport_config);
         let connect = ep
             .connect_with(
                 client_config,
                 mapped_addr.private_socket_addr(),
-                "localhost",
+                &tls::name::encode(node_id),
             )
-            .context("connect with")?;
-        let connection = connect.await.context("connect")?;
-=======
-            tls::TlsConfig::new(tls_auth, ep_secret_key.clone()).make_client_config(alpns, true);
-        let mut client_config = quinn::ClientConfig::new(Arc::new(quic_client_config));
-        client_config.transport_config(transport_config);
-        let connect = ep.connect_with(
-            client_config,
-            mapped_addr.private_socket_addr(),
-            &tls::name::encode(node_id),
-        )?;
-        let connection = connect.await?;
->>>>>>> 31895bf0
+            .context("connect")?;
+        let connection = connect.await.e()?;
         Ok(connection)
     }
 
