--- conflicted
+++ resolved
@@ -74,13 +74,9 @@
     disco::{self, CallMeMaybe, SendAddr},
     discovery::{Discovery, DiscoveryItem, DiscoverySubscribers, NodeData, UserData},
     key::{public_ed_box, secret_ed_box, DecryptionError, SharedSecret},
-<<<<<<< HEAD
-    watcher::{self, Watchable},
-=======
     metrics::EndpointMetrics,
     net_report::{self, IpMappedAddresses},
-    watchable::{Watchable, Watcher},
->>>>>>> a62a2bd2
+    watcher::{self, Watchable},
 };
 
 mod metrics;
@@ -3435,14 +3431,10 @@
     use super::*;
     use crate::{
         defaults::staging::{self, EU_RELAY_HOSTNAME},
-<<<<<<< HEAD
+        dns::DnsResolver,
         tls,
         watcher::Watcher as _,
         Endpoint, RelayMode,
-=======
-        dns::DnsResolver,
-        tls, Endpoint, RelayMode,
->>>>>>> a62a2bd2
     };
 
     const ALPN: &[u8] = b"n0/test/1";
