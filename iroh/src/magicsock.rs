--- conflicted
+++ resolved
@@ -77,7 +77,7 @@
 use mapped_addrs::{EndpointIdMappedAddr, MappedAddr};
 
 pub use self::{
-    endpoint_map::{ConnectionType, PathInfo},
+    endpoint_map::{ConnectionType, PathInfo, PathsInfo},
     metrics::Metrics,
 };
 
@@ -275,7 +275,7 @@
         &self,
         remote: EndpointId,
         conn: &quinn::Connection,
-        paths_info: n0_watcher::Watchable<HashMap<TransportAddr, PathInfo>>,
+        paths_info: n0_watcher::Watchable<PathsInfo>,
     ) {
         // TODO: Spawning tasks like this is obviously bad.  But it is solvable:
         //   - This is only called from inside Connection::new.
@@ -1907,15 +1907,9 @@
     use std::{sync::Arc, time::Duration};
 
     use data_encoding::HEXLOWER;
-<<<<<<< HEAD
     use iroh_base::{EndpointAddr, EndpointId, TransportAddr};
-    use n0_error::{Result, StdResultExt};
+    use n0_error::{Result, StackResultExt, StdResultExt};
     use n0_future::{MergeBounded, StreamExt, time};
-=======
-    use iroh_base::{EndpointAddr, EndpointId, PublicKey, TransportAddr};
-    use n0_error::{Result, StackResultExt, StdResultExt};
-    use n0_future::{StreamExt, time};
->>>>>>> 238925a3
     use n0_watcher::Watcher;
     use quinn::ServerConfig;
     use rand::{CryptoRng, Rng, RngCore, SeedableRng};
