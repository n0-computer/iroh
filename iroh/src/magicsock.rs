--- conflicted
+++ resolved
@@ -1949,11 +1949,7 @@
     use crate::{
         Endpoint, RelayMap, RelayMode, SecretKey,
         dns::DnsResolver,
-<<<<<<< HEAD
-        endpoint::{DirectAddr, PathSelection},
-=======
-        endpoint::{PathSelection, Source},
->>>>>>> 968a70bc
+        endpoint::PathSelection,
         magicsock::{Handle, MagicSock, node_map},
         tls::{self, DEFAULT_MAX_TLS_TICKETS},
     };
@@ -2088,17 +2084,10 @@
             let stacks = stacks.clone();
             tasks.spawn(async move {
                 let me = m.endpoint.node_id().fmt_short();
-<<<<<<< HEAD
-                let mut stream = m.endpoint.direct_addresses().stream().filter_map(|i| i);
-                while let Some(new_eps) = stream.next().await {
-                    info!(%me, "conn{} endpoints update: {:?}", my_idx + 1, new_eps);
-                    update_direct_addrs(&stacks, my_idx, new_eps).await;
-=======
                 let mut stream = m.endpoint.watch_node_addr().stream().filter_map(|i| i);
                 while let Some(addr) = stream.next().await {
                     info!(%me, "conn{} endpoints update: {:?}", my_idx + 1, addr.direct_addresses);
                     update_direct_addrs(&stacks, my_idx, addr.direct_addresses);
->>>>>>> 968a70bc
                 }
             });
         }
