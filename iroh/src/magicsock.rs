--- conflicted
+++ resolved
@@ -27,14 +27,8 @@
 };
 
 use bytes::Bytes;
-<<<<<<< HEAD
-use iroh_base::{NodeAddr, NodeId, PublicKey, RelayUrl, SecretKey};
-use iroh_relay::{RelayMap, RelayNode};
-=======
-use data_encoding::HEXLOWER;
 use iroh_base::{EndpointAddr, EndpointId, PublicKey, RelayUrl, SecretKey};
 use iroh_relay::{RelayConfig, RelayMap};
->>>>>>> bfc6ba0b
 use n0_future::{
     task::{self, AbortOnDropHandle},
     time::{self, Duration, Instant},
@@ -44,7 +38,6 @@
 use netwatch::netmon;
 #[cfg(not(wasm_browser))]
 use netwatch::{UdpSocket, ip::LocalAddresses};
-use node_map::NodeStateMessage;
 use quinn::ServerConfig;
 use rand::Rng;
 use snafu::{ResultExt, Snafu};
@@ -57,14 +50,9 @@
 #[cfg(not(wasm_browser))]
 use self::transports::IpTransport;
 use self::{
-    endpoint_map::{EndpointMap, PingAction, PingRole, SendPing},
+    endpoint_map::{EndpointMap, EndpointStateMessage},
     metrics::Metrics as MagicsockMetrics,
-<<<<<<< HEAD
-    node_map::NodeMap,
     transports::{RelayActorConfig, RelayTransport, Transports, TransportsSender},
-=======
-    transports::{RelayActorConfig, RelayTransport, Transports, UdpSender},
->>>>>>> bfc6ba0b
 };
 #[cfg(not(wasm_browser))]
 use crate::dns::DnsResolver;
@@ -80,34 +68,21 @@
         IntoDiscoveryError, UserData,
     },
     key::{DecryptionError, SharedSecret, public_ed_box, secret_ed_box},
-<<<<<<< HEAD
-=======
-    magicsock::endpoint_map::RemoteInfo,
->>>>>>> bfc6ba0b
     metrics::EndpointMetrics,
     net_report::{self, IfStateDetails, Report},
 };
 
-mod endpoint_map;
 mod metrics;
 
+pub(crate) mod endpoint_map;
 pub(crate) mod mapped_addrs;
-pub(crate) mod node_map;
 pub(crate) mod transports;
 
-<<<<<<< HEAD
-use mapped_addrs::{MappedAddr, NodeIdMappedAddr};
-=======
-pub use endpoint_map::Source;
->>>>>>> bfc6ba0b
+use mapped_addrs::{EndpointIdMappedAddr, MappedAddr};
 
 pub use self::{
-    endpoint_map::{ConnectionType, ControlMsg, DirectAddrInfo},
+    endpoint_map::{ConnectionType, PathInfo},
     metrics::Metrics,
-<<<<<<< HEAD
-    node_map::{ConnectionType, PathInfo},
-=======
->>>>>>> bfc6ba0b
 };
 
 // TODO: Use this
@@ -227,16 +202,9 @@
     net_report: Watchable<(Option<Report>, UpdateReason)>,
     /// If the last net_report report, reports IPv6 to be available.
     ipv6_reported: Arc<AtomicBool>,
-<<<<<<< HEAD
-    /// Tracks the networkmap node entity for each node discovery key.
-    node_map: NodeMap,
-
-=======
     /// Tracks the networkmap endpoint entity for each endpoint discovery key.
     endpoint_map: EndpointMap,
-    /// Tracks the mapped IP addresses
-    ip_mapped_addrs: IpMappedAddresses,
->>>>>>> bfc6ba0b
+
     /// Local addresses
     local_addrs_watch: LocalAddrsWatch,
     /// Currently bound IP addresses of all sockets
@@ -318,7 +286,7 @@
     /// [`NodeStateActor`]: crate::magicsock::node_map::node_state::NodeStateActor
     pub(crate) fn register_connection(
         &self,
-        remote: NodeId,
+        remote: EndpointId,
         conn: &quinn::Connection,
         paths_info: n0_watcher::Watchable<Vec<PathInfo>>,
     ) {
@@ -338,8 +306,8 @@
         // send this.  Before the handshake has completed we don't have anything useful to
         // do with this connection inside of the NodeStateActor anyway.
         let weak_handle = conn.weak_handle();
-        let node_state = self.node_map.node_state_actor(remote);
-        let msg = NodeStateMessage::AddConnection(weak_handle, paths_info);
+        let node_state = self.endpoint_map.endpoint_state_actor(remote);
+        let msg = EndpointStateMessage::AddConnection(weak_handle, paths_info);
 
         tokio::task::spawn(async move {
             node_state.send(msg).await.ok();
@@ -358,35 +326,13 @@
     }
 
     /// Returns `true` if we have at least one candidate address where we can send packets to.
-<<<<<<< HEAD
-    pub(crate) async fn has_send_address(&self, node_id: NodeId) -> bool {
-        let node_state = self.node_map.node_state_actor(node_id);
+    pub(crate) async fn has_send_address(&self, eid: EndpointId) -> bool {
+        let actor = self.endpoint_map.endpoint_state_actor(eid);
         let (tx, rx) = oneshot::channel();
-        if node_state
-            .send(NodeStateMessage::CanSend(tx))
-            .await
-            .is_err()
-        {
+        if actor.send(EndpointStateMessage::CanSend(tx)).await.is_err() {
             return false;
         }
         rx.await.unwrap_or(false)
-=======
-    pub(crate) fn has_send_address(&self, endpoint_key: PublicKey) -> bool {
-        self.remote_info(endpoint_key)
-            .map(|info| info.has_send_address())
-            .unwrap_or(false)
-    }
-
-    /// Return the [`RemoteInfo`]s of all endpoints in the endpoint map.
-    #[cfg(test)]
-    pub(crate) fn list_remote_infos(&self) -> Vec<RemoteInfo> {
-        self.endpoint_map.list_remote_infos(Instant::now())
-    }
-
-    /// Return the [`RemoteInfo`] for a single endpoint in the endpoint map.
-    pub(crate) fn remote_info(&self, endpoint_id: EndpointId) -> Option<RemoteInfo> {
-        self.endpoint_map.remote_info(endpoint_id)
->>>>>>> bfc6ba0b
     }
 
     pub(crate) async fn insert_relay(
@@ -474,57 +420,41 @@
     /// Returns a [`n0_watcher::Direct`] that reports the [`ConnectionType`] we have to the
     /// given `endpoint_id`.
     ///
-    /// This gets us a copy of the [`n0_watcher::Direct`] for the [`Watchable`] with a [`ConnectionType`]
-    /// that the `EndpointMap` stores for each `endpoint_id`'s endpoint.
+    /// This gets us a copy of the [`n0_watcher::Direct`] for the [`Watchable`] with a
+    /// [`ConnectionType`] that the `EndpointMap` stores for each `endpoint_id`'s endpoint.
     ///
     /// # Errors
     ///
     /// Will return `None` if there is no address information known about the
     /// given `endpoint_id`.
-    pub(crate) fn conn_type(
-        &self,
-        endpoint_id: EndpointId,
-    ) -> Option<n0_watcher::Direct<ConnectionType>> {
-        self.endpoint_map.conn_type(endpoint_id)
-    }
-
-<<<<<<< HEAD
+    pub(crate) fn conn_type(&self, eid: EndpointId) -> Option<n0_watcher::Direct<ConnectionType>> {
+        self.endpoint_map.conn_type(eid)
+    }
+
     // TODO: Build better info to expose to the user about remote nodes.  We probably want
     // to expose this as part of path information instead.
-    pub(crate) async fn latency(&self, node_id: NodeId) -> Option<Duration> {
-        let node_state = self.node_map.node_state_actor(node_id);
+    pub(crate) async fn latency(&self, eid: EndpointId) -> Option<Duration> {
+        let endpoint_state = self.endpoint_map.endpoint_state_actor(eid);
         let (tx, rx) = oneshot::channel();
-        node_state.send(NodeStateMessage::Latency(tx)).await.ok();
+        endpoint_state
+            .send(EndpointStateMessage::Latency(tx))
+            .await
+            .ok();
         rx.await.unwrap_or_default()
     }
 
-    /// Returns the socket address which can be used by the QUIC layer to dial this node.
-    pub(crate) fn get_node_mapped_addr(&self, node_id: NodeId) -> NodeIdMappedAddr {
-        self.node_map.node_mapped_addr(node_id)
-    }
-
-    /// Add potential addresses for a node to the [`NodeState`].
+    /// Returns the socket address which can be used by the QUIC layer to dial this endpoint.
+    pub(crate) fn get_endpoint_mapped_addr(&self, eid: EndpointId) -> EndpointIdMappedAddr {
+        self.endpoint_map.endpoint_mapped_addr(eid)
+    }
+
+    /// Add potential addresses for a node to the [`EndpointStateActor`].
     ///
     /// This is used to add possible paths that the remote node might be reachable on.  They
     /// will be used when there is no active connection to the node to attempt to establish
     /// a connection.
     #[instrument(skip_all)]
-    pub(crate) async fn add_node_addr(
-=======
-    pub(crate) fn latency(&self, endpoint_id: EndpointId) -> Option<Duration> {
-        self.endpoint_map.latency(endpoint_id)
-    }
-
-    /// Returns the socket address which can be used by the QUIC layer to dial this endpoint.
-    pub(crate) fn get_mapping_addr(&self, endpoint_id: EndpointId) -> Option<EndpointIdMappedAddr> {
-        self.endpoint_map
-            .get_quic_mapped_addr_for_endpoint_key(endpoint_id)
-    }
-
-    /// Add addresses for an endpoint to the magic socket's addresbook.
-    #[instrument(skip_all)]
-    pub(crate) fn add_endpoint_addr(
->>>>>>> bfc6ba0b
+    pub(crate) async fn add_endpoint_addr(
         &self,
         mut addr: EndpointAddr,
         source: endpoint_map::Source,
@@ -532,32 +462,20 @@
         let mut pruned: usize = 0;
         for my_addr in self.direct_addrs.sockaddrs() {
             if addr.direct_addresses.remove(&my_addr) {
-<<<<<<< HEAD
                 warn!(
-                    node_id = %addr.node_id.fmt_short(),
+                    node_id = %addr.endpoint_id.fmt_short(),
                     %my_addr,
                     %source,
                     "not adding our addr for node",
                 );
-=======
-                warn!( endpoint_id=%addr.endpoint_id.fmt_short(), %my_addr, %source, "not adding our addr for endpoint");
->>>>>>> bfc6ba0b
                 pruned += 1;
             }
         }
         if !addr.is_empty() {
-<<<<<<< HEAD
-            // Add addr to the internal NodeMap
-            self.node_map.add_node_addr(addr.clone(), source).await;
-
-            // // Add paths to the existing connections
-            // self.add_paths(addr);
-
-=======
-            let have_ipv6 = self.ipv6_reported.load(Ordering::Relaxed);
+            // Add addr to the internal EndpointMap
             self.endpoint_map
-                .add_endpoint_addr(addr, source, have_ipv6, &self.metrics.magicsock);
->>>>>>> bfc6ba0b
+                .add_endpoint_addr(addr.clone(), source)
+                .await;
             Ok(())
         } else if pruned != 0 {
             Err(EmptyPrunedSnafu { pruned }.build())
@@ -573,11 +491,6 @@
     pub(super) fn store_direct_addresses(&self, addrs: BTreeSet<DirectAddr>) {
         let updated = self.direct_addrs.update(addrs);
         if updated {
-<<<<<<< HEAD
-=======
-            self.endpoint_map
-                .on_direct_addr_discovered(self.direct_addrs.sockaddrs());
->>>>>>> bfc6ba0b
             self.publish_my_addr();
         }
     }
@@ -641,7 +554,6 @@
         }
     }
 
-<<<<<<< HEAD
     /// Process datagrams received from all the transports.
     ///
     /// All the `bufs` and `metas` should have initialized packets in them.
@@ -650,99 +562,6 @@
     /// DISCO packets, processing them inside the magic socket.
     ///
     /// [`MultipathMappedAddr`]: mapped_addrs::MultipathMappedAddr
-=======
-    /// Searches the `endpoint_map` to determine the current transports to be used.
-    #[instrument(skip_all)]
-    fn prepare_send(
-        &self,
-        udp_sender: &UdpSender,
-        transmit: &quinn_udp::Transmit,
-    ) -> io::Result<SmallVec<[transports::Addr; 3]>> {
-        self.metrics
-            .magicsock
-            .send_data
-            .inc_by(transmit.contents.len() as _);
-
-        if self.is_closed() {
-            self.metrics
-                .magicsock
-                .send_data_network_down
-                .inc_by(transmit.contents.len() as _);
-            return Err(io::Error::new(
-                io::ErrorKind::NotConnected,
-                "connection closed",
-            ));
-        }
-
-        let mut active_paths = SmallVec::<[_; 3]>::new();
-
-        match MappedAddr::from(transmit.destination) {
-            MappedAddr::None(dest) => {
-                error!(%dest, "Cannot convert to a mapped address.");
-            }
-            MappedAddr::EndpointId(dest) => {
-                trace!(
-                    dst = %dest,
-                    src = ?transmit.src_ip,
-                    len = %transmit.contents.len(),
-                    "sending",
-                );
-
-                // Get the endpoint's relay address and best direct address, as well
-                // as any pings that need to be sent for hole-punching purposes.
-                match self.endpoint_map.get_send_addrs(
-                    dest,
-                    self.ipv6_reported.load(Ordering::Relaxed),
-                    &self.metrics.magicsock,
-                ) {
-                    Some((endpoint_id, udp_addr, relay_url, ping_actions)) => {
-                        if !ping_actions.is_empty() {
-                            self.try_send_ping_actions(udp_sender, ping_actions).ok();
-                        }
-                        if let Some(addr) = udp_addr {
-                            active_paths.push(transports::Addr::from(addr));
-                        }
-                        if let Some(url) = relay_url {
-                            active_paths.push(transports::Addr::Relay(url, endpoint_id));
-                        }
-                    }
-                    None => {
-                        error!(%dest, "no EndpointState for mapped address");
-                    }
-                }
-            }
-            #[cfg(not(wasm_browser))]
-            MappedAddr::Ip(dest) => {
-                trace!(
-                    dst = %dest,
-                    src = ?transmit.src_ip,
-                    len = %transmit.contents.len(),
-                    "sending",
-                );
-
-                // Check if this is a known IpMappedAddr, and if so, send over UDP
-                // Get the socket addr
-                match self.ip_mapped_addrs.get_ip_addr(&dest) {
-                    Some(addr) => {
-                        active_paths.push(transports::Addr::from(addr));
-                    }
-                    None => {
-                        error!(%dest, "unknown mapped address");
-                    }
-                }
-            }
-        }
-
-        Ok(active_paths)
-    }
-
-    /// Process datagrams received from UDP sockets.
-    ///
-    /// All the `bufs` and `metas` should have initialized packets in them.
-    ///
-    /// This fixes up the datagrams to use the correct [`EndpointIdMappedAddr`] and extracts DISCO
-    /// packets, processing them inside the magic socket.
->>>>>>> bfc6ba0b
     fn process_datagrams(
         &self,
         bufs: &mut [io::IoSliceMut<'_>],
@@ -842,66 +661,15 @@
                         panic!("cannot use IP based addressing in the browser");
                     }
                     #[cfg(not(wasm_browser))]
-<<<<<<< HEAD
                     transports::Addr::Ip(_addr) => {
                         quic_packets_total += quic_datagram_count;
                     }
                     transports::Addr::Relay(src_url, src_node) => {
                         let mapped_addr = self
-                            .node_map
+                            .endpoint_map
                             .relay_mapped_addrs
                             .get(&(src_url.clone(), *src_node));
                         quinn_meta.addr = mapped_addr.private_socket_addr();
-=======
-                    transports::Addr::Ip(addr) => {
-                        // UDP
-
-                        // Update the EndpointMap and remap RecvMeta to the EndpointIdMappedAddr.
-                        match self.endpoint_map.receive_udp(*addr) {
-                            None => {
-                                // Check if this address is mapped to an IpMappedAddr
-                                if let Some(ip_mapped_addr) =
-                                    self.ip_mapped_addrs.get_mapped_addr(addr)
-                                {
-                                    trace!(
-                                        src = %addr,
-                                        count = %quic_datagram_count,
-                                        len = quinn_meta.len,
-                                        "UDP recv QUIC address discovery packets",
-                                    );
-                                    quic_packets_total += quic_datagram_count;
-                                    quinn_meta.addr = ip_mapped_addr.private_socket_addr();
-                                } else {
-                                    warn!(
-                                        src = %addr,
-                                        count = %quic_datagram_count,
-                                        len = quinn_meta.len,
-                                        "UDP recv quic packets: no endpoint state found, skipping",
-                                    );
-                                    // If we have no endpoint state for the from addr, set len to 0 to make
-                                    // quinn skip the buf completely.
-                                    quinn_meta.len = 0;
-                                }
-                            }
-                            Some((endpoint_id, quic_mapped_addr)) => {
-                                trace!(
-                                    src = %addr,
-                                    endpoint = %endpoint_id.fmt_short(),
-                                    count = %quic_datagram_count,
-                                    len = quinn_meta.len,
-                                    "UDP recv quic packets",
-                                );
-                                quic_packets_total += quic_datagram_count;
-                                quinn_meta.addr = quic_mapped_addr.private_socket_addr();
-                            }
-                        }
-                    }
-                    transports::Addr::Relay(src_url, src_endpoint) => {
-                        // Relay
-                        let quic_mapped_addr =
-                            self.endpoint_map.receive_relay(src_url, *src_endpoint);
-                        quinn_meta.addr = quic_mapped_addr.private_socket_addr();
->>>>>>> bfc6ba0b
                     }
                 }
             } else {
@@ -972,195 +740,16 @@
         match dm {
             disco::Message::Ping(ping) => {
                 self.metrics.magicsock.recv_disco_ping.inc();
-                self.node_map.handle_ping(ping, sender, src.clone());
+                self.endpoint_map.handle_ping(ping, sender, src.clone());
             }
             disco::Message::Pong(pong) => {
                 self.metrics.magicsock.recv_disco_pong.inc();
-<<<<<<< HEAD
-                self.node_map.handle_pong(pong, sender, src.clone());
+                self.endpoint_map.handle_pong(pong, sender, src.clone());
             }
             disco::Message::CallMeMaybe(cm) => {
                 self.metrics.magicsock.recv_disco_call_me_maybe.inc();
-                self.node_map.handle_call_me_maybe(cm, sender, src.clone());
-=======
                 self.endpoint_map
-                    .handle_pong(sender, src, pong, &self.metrics.magicsock);
-            }
-            disco::Message::CallMeMaybe(cm) => {
-                self.metrics.magicsock.recv_disco_call_me_maybe.inc();
-                match src {
-                    transports::Addr::Relay(url, _) => {
-                        event!(
-                            target: "iroh::_events::call-me-maybe::recv",
-                            Level::DEBUG,
-                            remote_endpoint = %sender.fmt_short(),
-                            via = ?url,
-                            their_addrs = ?cm.my_numbers,
-                        );
-                    }
-                    _ => {
-                        warn!("call-me-maybe packets should only come via relay");
-                        return;
-                    }
-                }
-                let ping_actions =
-                    self.endpoint_map
-                        .handle_call_me_maybe(sender, cm, &self.metrics.magicsock);
-                for action in ping_actions {
-                    match action {
-                        PingAction::SendCallMeMaybe { .. } => {
-                            warn!("Unexpected CallMeMaybe as response of handling a CallMeMaybe");
-                        }
-                        PingAction::SendPing(ping) => {
-                            self.send_ping_queued(ping);
-                        }
-                    }
-                }
-            }
-        }
-        trace!("disco message handled");
-    }
-
-    /// Handle a ping message.
-    fn handle_ping(&self, dm: disco::Ping, sender: EndpointId, src: &transports::Addr) {
-        // Insert the ping into the endpoint map, and return whether a ping with this tx_id was already
-        // received.
-        let addr: SendAddr = src.clone().into();
-        let handled = self
-            .endpoint_map
-            .handle_ping(sender, addr.clone(), dm.tx_id);
-        match handled.role {
-            PingRole::Duplicate => {
-                debug!(?src, tx = %HEXLOWER.encode(&dm.tx_id), "received ping: path already confirmed, skip");
-                return;
-            }
-            PingRole::LikelyHeartbeat => {}
-            PingRole::NewPath => {
-                debug!(?src, tx = %HEXLOWER.encode(&dm.tx_id), "received ping: new path");
-            }
-            PingRole::Activate => {
-                debug!(?src, tx = %HEXLOWER.encode(&dm.tx_id), "received ping: path active");
-            }
-        }
-
-        // Send a pong.
-        debug!(tx = %HEXLOWER.encode(&dm.tx_id), %addr, dstkey = %sender.fmt_short(),
-               "sending pong");
-        let pong = disco::Message::Pong(disco::Pong {
-            tx_id: dm.tx_id,
-            ping_observed_addr: addr.clone(),
-        });
-        event!(
-            target: "iroh::_events::pong::sent",
-            Level::DEBUG,
-            remote_endpoint = %sender.fmt_short(),
-            dst = ?addr,
-            txn = ?dm.tx_id,
-        );
-
-        if !self.disco.try_send(addr.clone(), sender, pong) {
-            warn!(%addr, "failed to queue pong");
-        }
-
-        if let Some(ping) = handled.needs_ping_back {
-            debug!(
-                %addr,
-                dstkey = %sender.fmt_short(),
-                "sending direct ping back",
-            );
-            self.send_ping_queued(ping);
-        }
-    }
-
-    fn send_ping_queued(&self, ping: SendPing) {
-        let SendPing {
-            id,
-            dst,
-            dst_endpoint,
-            tx_id,
-            purpose,
-        } = ping;
-        let msg = disco::Message::Ping(disco::Ping {
-            tx_id,
-            endpoint_key: self.public_key,
-        });
-        let sent = self.disco.try_send(dst.clone(), dst_endpoint, msg);
-        if sent {
-            let msg_sender = self.actor_sender.clone();
-            trace!(%dst, tx = %HEXLOWER.encode(&tx_id), ?purpose, "ping sent (queued)");
-            self.endpoint_map
-                .notify_ping_sent(id, dst, tx_id, purpose, msg_sender);
-        } else {
-            warn!(dst = ?dst, tx = %HEXLOWER.encode(&tx_id), ?purpose, "failed to send ping: queues full");
-        }
-    }
-
-    /// Send the given ping actions out.
-    async fn send_ping_actions(&self, sender: &UdpSender, msgs: Vec<PingAction>) -> io::Result<()> {
-        for msg in msgs {
-            // Abort sending as soon as we know we are shutting down.
-            if self.is_closing() || self.is_closed() {
-                return Ok(());
-            }
-            match msg {
-                PingAction::SendCallMeMaybe {
-                    relay_url,
-                    dst_endpoint,
-                } => {
-                    // Sends the call-me-maybe DISCO message, queuing if addresses are too stale.
-                    //
-                    // To send the call-me-maybe message, we need to know our current direct addresses.  If
-                    // this information is too stale, the call-me-maybe is queued while a net_report run is
-                    // scheduled.  Once this run finishes, the call-me-maybe will be sent.
-                    match self.direct_addrs.fresh_enough() {
-                        Ok(()) => {
-                            let msg = disco::Message::CallMeMaybe(
-                                self.direct_addrs.to_call_me_maybe_message(),
-                            );
-                            if !self.disco.try_send(
-                                SendAddr::Relay(relay_url.clone()),
-                                dst_endpoint,
-                                msg.clone(),
-                            ) {
-                                warn!(dstkey = %dst_endpoint.fmt_short(), %relay_url, "relay channel full, dropping call-me-maybe");
-                            } else {
-                                debug!(dstkey = %dst_endpoint.fmt_short(), %relay_url, "call-me-maybe sent");
-                            }
-                        }
-                        Err(last_refresh_ago) => {
-                            debug!(
-                                ?last_refresh_ago,
-                                "want call-me-maybe but direct addrs stale; queuing after restun",
-                            );
-                            self.actor_sender
-                                .try_send(ActorMessage::ScheduleDirectAddrUpdate(
-                                    UpdateReason::RefreshForPeering,
-                                    Some((dst_endpoint, relay_url)),
-                                ))
-                                .ok();
-                        }
-                    }
-                }
-                PingAction::SendPing(SendPing {
-                    id,
-                    dst,
-                    dst_endpoint,
-                    tx_id,
-                    purpose,
-                }) => {
-                    let msg = disco::Message::Ping(disco::Ping {
-                        tx_id,
-                        endpoint_key: self.public_key,
-                    });
-
-                    self.send_disco_message(sender, dst.clone(), dst_endpoint, msg)
-                        .await?;
-                    debug!(%dst, tx = %HEXLOWER.encode(&tx_id), ?purpose, "ping sent");
-                    let msg_sender = self.actor_sender.clone();
-                    self.endpoint_map
-                        .notify_ping_sent(id, dst, tx_id, purpose, msg_sender);
-                }
->>>>>>> bfc6ba0b
+                    .handle_call_me_maybe(cm, sender, src.clone());
             }
         }
     }
@@ -1208,121 +797,6 @@
             }
         }
     }
-<<<<<<< HEAD
-=======
-    /// Tries to send out the given ping actions out.
-    fn try_send_ping_actions(&self, sender: &UdpSender, msgs: Vec<PingAction>) -> io::Result<()> {
-        for msg in msgs {
-            // Abort sending as soon as we know we are shutting down.
-            if self.is_closing() || self.is_closed() {
-                return Ok(());
-            }
-            match msg {
-                PingAction::SendCallMeMaybe {
-                    relay_url,
-                    dst_endpoint,
-                } => {
-                    // Sends the call-me-maybe DISCO message, queuing if addresses are too stale.
-                    //
-                    // To send the call-me-maybe message, we need to know our current direct addresses.  If
-                    // this information is too stale, the call-me-maybe is queued while a net_report run is
-                    // scheduled.  Once this run finishes, the call-me-maybe will be sent.
-                    match self.direct_addrs.fresh_enough() {
-                        Ok(()) => {
-                            let msg = disco::Message::CallMeMaybe(
-                                self.direct_addrs.to_call_me_maybe_message(),
-                            );
-                            if !self.disco.try_send(
-                                SendAddr::Relay(relay_url.clone()),
-                                dst_endpoint,
-                                msg.clone(),
-                            ) {
-                                warn!(dstkey = %dst_endpoint.fmt_short(), %relay_url, "relay channel full, dropping call-me-maybe");
-                            } else {
-                                debug!(dstkey = %dst_endpoint.fmt_short(), %relay_url, "call-me-maybe sent");
-                            }
-                        }
-                        Err(last_refresh_ago) => {
-                            debug!(
-                                ?last_refresh_ago,
-                                "want call-me-maybe but direct addrs stale; queuing after restun",
-                            );
-                            self.actor_sender
-                                .try_send(ActorMessage::ScheduleDirectAddrUpdate(
-                                    UpdateReason::RefreshForPeering,
-                                    Some((dst_endpoint, relay_url)),
-                                ))
-                                .ok();
-                        }
-                    }
-                }
-                PingAction::SendPing(SendPing {
-                    id,
-                    dst,
-                    dst_endpoint,
-                    tx_id,
-                    purpose,
-                }) => {
-                    let msg = disco::Message::Ping(disco::Ping {
-                        tx_id,
-                        endpoint_key: self.public_key,
-                    });
-
-                    self.try_send_disco_message(sender, dst.clone(), dst_endpoint, msg)?;
-                    debug!(%dst, tx = %HEXLOWER.encode(&tx_id), ?purpose, "ping sent");
-                    let msg_sender = self.actor_sender.clone();
-                    self.endpoint_map
-                        .notify_ping_sent(id, dst, tx_id, purpose, msg_sender);
-                }
-            }
-        }
-        Ok(())
-    }
-
-    /// Tries to send out a disco message.
-    fn try_send_disco_message(
-        &self,
-        sender: &UdpSender,
-        dst: SendAddr,
-        dst_key: PublicKey,
-        msg: disco::Message,
-    ) -> io::Result<()> {
-        let dst = match dst {
-            SendAddr::Udp(addr) => transports::Addr::Ip(addr),
-            SendAddr::Relay(url) => transports::Addr::Relay(url, dst_key),
-        };
-
-        trace!(?dst, %msg, "send disco message (UDP)");
-        if self.is_closed() {
-            return Err(io::Error::new(
-                io::ErrorKind::NotConnected,
-                "connection closed",
-            ));
-        }
-
-        let pkt = self.disco.encode_and_seal(self.public_key, dst_key, &msg);
-
-        let transmit = transports::Transmit {
-            contents: &pkt,
-            ecn: None,
-            segment_size: None,
-        };
-
-        let dst2 = dst.clone();
-        match sender.inner_try_send(&dst2, None, &transmit) {
-            Ok(()) => {
-                trace!(?dst, %msg, "sent disco message");
-                self.metrics.magicsock.sent_disco_udp.inc();
-                disco_message_sent(&msg, &self.metrics.magicsock);
-                Ok(())
-            }
-            Err(err) => {
-                warn!(?dst, ?msg, ?err, "failed to send disco message");
-                Err(err)
-            }
-        }
-    }
->>>>>>> bfc6ba0b
 
     /// Publishes our address to a discovery service, if configured.
     ///
@@ -1346,35 +820,6 @@
     }
 }
 
-<<<<<<< HEAD
-=======
-#[derive(Clone, Debug)]
-enum MappedAddr {
-    EndpointId(EndpointIdMappedAddr),
-    #[cfg(not(wasm_browser))]
-    Ip(IpMappedAddr),
-    None(SocketAddr),
-}
-
-impl From<SocketAddr> for MappedAddr {
-    fn from(value: SocketAddr) -> Self {
-        match value.ip() {
-            IpAddr::V4(_) => MappedAddr::None(value),
-            IpAddr::V6(addr) => {
-                if let Ok(endpoint_id_mapped_addr) = EndpointIdMappedAddr::try_from(addr) {
-                    return MappedAddr::EndpointId(endpoint_id_mapped_addr);
-                }
-                #[cfg(not(wasm_browser))]
-                if let Ok(ip_mapped_addr) = IpMappedAddr::try_from(addr) {
-                    return MappedAddr::Ip(ip_mapped_addr);
-                }
-                MappedAddr::None(value)
-            }
-        }
-    }
-}
-
->>>>>>> bfc6ba0b
 /// Manages currently running direct addr discovery, aka net_report runs.
 ///
 /// Invariants:
@@ -1578,20 +1023,6 @@
 
         let (actor_sender, actor_receiver) = mpsc::channel(256);
 
-<<<<<<< HEAD
-=======
-        let ipv6_reported = false;
-
-        // load the endpoint data
-        let endpoint_map = EndpointMap::load_from_vec(
-            Vec::new(),
-            #[cfg(any(test, feature = "test-utils"))]
-            path_selection,
-            ipv6_reported,
-            &metrics.magicsock,
-        );
-
->>>>>>> bfc6ba0b
         let my_relay = Watchable::new(None);
         let ipv6_reported = Arc::new(AtomicBool::new(false));
 
@@ -1619,9 +1050,9 @@
         let direct_addrs = DiscoveredDirectAddrs::default();
         let (disco, disco_receiver) = DiscoState::new(&secret_key);
 
-        let node_map = {
+        let endpoint_map = {
             let sender = transports.create_sender();
-            NodeMap::new(
+            EndpointMap::new(
                 secret_key.public(),
                 #[cfg(any(test, feature = "test-utils"))]
                 path_selection,
@@ -1639,12 +1070,7 @@
             disco,
             actor_sender: actor_sender.clone(),
             ipv6_reported,
-<<<<<<< HEAD
-            node_map,
-=======
             endpoint_map,
-            ip_mapped_addrs: ip_mapped_addrs.clone(),
->>>>>>> bfc6ba0b
             discovery,
             relay_map: relay_map.clone(),
             discovery_user_data: RwLock::new(discovery_user_data),
@@ -1847,15 +1273,10 @@
 
 #[derive(Debug, Clone)]
 struct DiscoState {
-<<<<<<< HEAD
-    /// The NodeId/PublicKey of this node.
-    this_node_id: NodeId,
-    /// Encryption key for this node.
+    /// The EndpointId/PublikeKey of this node.
+    this_id: EndpointId,
+    /// Encryption key for this endpoint.
     secret_encryption_key: Arc<crypto_box::SecretKey>,
-=======
-    /// Encryption key for this endpoint.
-    secret_encryption_key: crypto_box::SecretKey,
->>>>>>> bfc6ba0b
     /// The state for an active DiscoKey.
     secrets: Arc<Mutex<HashMap<PublicKey, SharedSecret>>>,
     /// Disco (ping) queue
@@ -1866,13 +1287,13 @@
     fn new(
         secret_key: &SecretKey,
     ) -> (Self, mpsc::Receiver<(SendAddr, PublicKey, disco::Message)>) {
-        let this_node_id = secret_key.public();
+        let this_id = secret_key.public();
         let secret_encryption_key = secret_ed_box(secret_key);
         let (disco_sender, disco_receiver) = mpsc::channel(256);
 
         (
             Self {
-                this_node_id,
+                this_id,
                 secret_encryption_key: Arc::new(secret_encryption_key),
                 secrets: Default::default(),
                 sender: disco_sender,
@@ -1881,35 +1302,23 @@
         )
     }
 
-    fn try_send(&self, dst: SendAddr, endpoint_id: PublicKey, msg: disco::Message) -> bool {
-        self.sender.try_send((dst, endpoint_id, msg)).is_ok()
-    }
-
-<<<<<<< HEAD
-    fn encode_and_seal(&self, other_node_id: NodeId, msg: &disco::Message) -> Bytes {
+    fn try_send(&self, dst: SendAddr, dst_key: PublicKey, msg: disco::Message) -> bool {
+        self.sender.try_send((dst, dst_key, msg)).is_ok()
+    }
+
+    fn encode_and_seal(&self, other_key: PublicKey, msg: &disco::Message) -> Bytes {
         let mut seal = msg.as_bytes();
-        self.get_secret(other_node_id, |secret| secret.seal(&mut seal));
-        disco::encode_message(&self.this_node_id, seal).into()
-=======
-    fn encode_and_seal(
-        &self,
-        this_endpoint_id: EndpointId,
-        other_endpoint_id: EndpointId,
-        msg: &disco::Message,
-    ) -> Bytes {
-        let mut seal = msg.as_bytes();
-        self.get_secret(other_endpoint_id, |secret| secret.seal(&mut seal));
-        disco::encode_message(&this_endpoint_id, seal).into()
->>>>>>> bfc6ba0b
+        self.get_secret(other_key, |secret| secret.seal(&mut seal));
+        disco::encode_message(&self.this_id, seal).into()
     }
 
     fn unseal_and_decode(
         &self,
-        endpoint_id: PublicKey,
+        endpoint_key: PublicKey,
         sealed_box: &[u8],
     ) -> Result<disco::Message, DiscoBoxError> {
         let mut sealed_box = sealed_box.to_vec();
-        self.get_secret(endpoint_id, |secret| secret.open(&mut sealed_box))
+        self.get_secret(endpoint_key, |secret| secret.open(&mut sealed_box))
             .context(OpenSnafu)?;
         disco::Message::from_bytes(&sealed_box).context(ParseSnafu)
     }
@@ -1951,10 +1360,6 @@
 #[derive(Debug)]
 enum ActorMessage {
     NetworkChange,
-<<<<<<< HEAD
-=======
-    ScheduleDirectAddrUpdate(UpdateReason, Option<(EndpointId, RelayUrl)>),
->>>>>>> bfc6ba0b
     RelayMapChange,
     #[cfg(test)]
     ForceNetworkChange(bool),
@@ -2143,25 +1548,6 @@
                     #[cfg(wasm_browser)]
                     let _unused_in_browsers = change;
                 },
-<<<<<<< HEAD
-=======
-                _ = direct_addr_heartbeat_timer_tick => {
-                    #[cfg(not(wasm_browser))]
-                    {
-                        trace!(
-                            "tick: direct addr heartbeat {} direct addrs",
-                            self.msock.endpoint_map.endpoint_count(),
-                        );
-                        self.msock.metrics.magicsock.actor_tick_direct_addr_heartbeat.inc();
-                        // TODO: this might trigger too many packets at once, pace this
-
-                        self.msock.endpoint_map.prune_inactive();
-                        let have_v6 = self.netmon_watcher.clone().get().have_v6;
-                        let msgs = self.msock.endpoint_map.endpoints_stayin_alive(have_v6);
-                        self.handle_ping_actions(&sender, msgs).await;
-                    }
-                }
->>>>>>> bfc6ba0b
                 state = self.netmon_watcher.updated() => {
                     let Ok(state) = state else {
                         trace!("tick: link change receiver closed");
@@ -2219,30 +1605,9 @@
     /// Returns `true` if it was a shutdown.
     async fn handle_actor_message(&mut self, msg: ActorMessage) {
         match msg {
-<<<<<<< HEAD
             ActorMessage::NetworkChange => {
                 self.network_monitor.network_change().await.ok();
             }
-=======
-            ActorMessage::EndpointPingExpired(id, txid) => {
-                self.msock.endpoint_map.notify_ping_timeout(
-                    id,
-                    txid,
-                    &self.msock.metrics.magicsock,
-                );
-            }
-            ActorMessage::NetworkChange => {
-                self.network_monitor.network_change().await.ok();
-            }
-            ActorMessage::ScheduleDirectAddrUpdate(why, data) => {
-                if let Some((endpoint, url)) = data {
-                    self.pending_call_me_maybes.insert(endpoint, url);
-                }
-                let state = self.netmon_watcher.get();
-                self.direct_addr_update_state
-                    .schedule_run(why, state.into());
-            }
->>>>>>> bfc6ba0b
             ActorMessage::RelayMapChange => {
                 self.handle_relay_map_change();
             }
@@ -2428,18 +1793,6 @@
         #[cfg(not(wasm_browser))]
         self.update_direct_addresses(report.as_ref());
     }
-<<<<<<< HEAD
-=======
-
-    /// Resets the preferred address for all endpoints.
-    /// This is called when connectivity changes enough that we no longer trust the old routes.
-    #[instrument(skip_all)]
-    fn reset_endpoint_states(&mut self) {
-        self.msock
-            .endpoint_map
-            .reset_endpoint_states(&self.msock.metrics.magicsock)
-    }
->>>>>>> bfc6ba0b
 }
 
 fn new_re_stun_timer(initial_delay: bool) -> time::Interval {
@@ -2525,92 +1878,6 @@
     }
 }
 
-<<<<<<< HEAD
-=======
-/// The fake address used by the QUIC layer to address an endpoint.
-///
-/// You can consider this as nothing more than a lookup key for an endpoint the [`MagicSock`] knows
-/// about.
-///
-/// [`MagicSock`] can reach an endpoint by several real socket addresses, or maybe even via the relay
-/// endpoint.  The QUIC layer however needs to address an endpoint by a stable [`SocketAddr`] so
-/// that normal socket APIs can function.  Thus when a new endpoint is introduced to a [`MagicSock`]
-/// it is given a new fake address.  This is the type of that address.
-///
-/// It is but a newtype.  And in our QUIC-facing socket APIs like [`AsyncUdpSocket`] it
-/// comes in as the inner [`Ipv6Addr`], in those interfaces we have to be careful to do
-/// the conversion to this type.
-#[derive(Debug, Copy, Clone, PartialEq, Eq, Hash)]
-pub(crate) struct EndpointIdMappedAddr(Ipv6Addr);
-
-/// Can occur when converting a [`SocketAddr`] to an [`EndpointIdMappedAddr`]
-#[derive(Debug, Snafu)]
-#[snafu(display("Failed to convert"))]
-pub struct EndpointIdMappedAddrError;
-
-/// Counter to always generate unique addresses for [`EndpointIdMappedAddr`].
-static ENDPOINT_ID_ADDR_COUNTER: AtomicU64 = AtomicU64::new(1);
-
-impl EndpointIdMappedAddr {
-    /// The Prefix/L of our Unique Local Addresses.
-    const ADDR_PREFIXL: u8 = 0xfd;
-    /// The Global ID used in our Unique Local Addresses.
-    const ADDR_GLOBAL_ID: [u8; 5] = [21, 7, 10, 81, 11];
-    /// The Subnet ID used in our Unique Local Addresses.
-    const ADDR_SUBNET: [u8; 2] = [0; 2];
-
-    /// The dummy port used for all [`EndpointIdMappedAddr`]s.
-    const ENDPOINT_ID_MAPPED_PORT: u16 = 12345;
-
-    /// Generates a globally unique fake UDP address.
-    ///
-    /// This generates and IPv6 Unique Local Address according to RFC 4193.
-    pub(crate) fn generate() -> Self {
-        let mut addr = [0u8; 16];
-        addr[0] = Self::ADDR_PREFIXL;
-        addr[1..6].copy_from_slice(&Self::ADDR_GLOBAL_ID);
-        addr[6..8].copy_from_slice(&Self::ADDR_SUBNET);
-
-        let counter = ENDPOINT_ID_ADDR_COUNTER.fetch_add(1, Ordering::Relaxed);
-        addr[8..16].copy_from_slice(&counter.to_be_bytes());
-
-        Self(Ipv6Addr::from(addr))
-    }
-
-    /// Returns a consistent [`SocketAddr`] for the [`EndpointIdMappedAddr`].
-    ///
-    /// This socket address does not have a routable IP address.
-    ///
-    /// This uses a made-up port number, since the port does not play a role in looking up
-    /// the endpoint in the [`EndpointMap`].  This socket address is only to be used to pass into
-    /// Quinn.
-    pub(crate) fn private_socket_addr(&self) -> SocketAddr {
-        SocketAddr::new(IpAddr::from(self.0), Self::ENDPOINT_ID_MAPPED_PORT)
-    }
-}
-
-impl TryFrom<Ipv6Addr> for EndpointIdMappedAddr {
-    type Error = EndpointIdMappedAddrError;
-
-    fn try_from(value: Ipv6Addr) -> Result<Self, Self::Error> {
-        let octets = value.octets();
-        if octets[0] == Self::ADDR_PREFIXL
-            && octets[1..6] == Self::ADDR_GLOBAL_ID
-            && octets[6..8] == Self::ADDR_SUBNET
-        {
-            return Ok(Self(value));
-        }
-        Err(EndpointIdMappedAddrError)
-    }
-}
-
-impl std::fmt::Display for EndpointIdMappedAddr {
-    fn fmt(&self, f: &mut std::fmt::Formatter) -> std::fmt::Result {
-        write!(f, "EndpointIdMappedAddr({})", self.0)
-    }
-}
-
->>>>>>> bfc6ba0b
 fn disco_message_sent(msg: &disco::Message, metrics: &MagicsockMetrics) {
     match msg {
         disco::Message::Ping(_) => {
@@ -2629,14 +1896,10 @@
 ///
 /// Direct addresses are UDP socket addresses on which an iroh endpoint could potentially be
 /// contacted.  These can come from various sources depending on the network topology of the
-<<<<<<< HEAD
-/// iroh node, see [`DirectAddrType`] for the several kinds of sources.
+/// iroh endpoint, see [`DirectAddrType`] for the several kinds of sources.
 ///
 /// This is essentially a combination of our local addresses combined with any reflexive
 /// transport addresses we disovered using QAD.
-=======
-/// iroh endpoint, see [`DirectAddrType`] for the several kinds of sources.
->>>>>>> bfc6ba0b
 #[derive(Debug, Clone, PartialEq, Eq, Hash, PartialOrd, Ord)]
 pub struct DirectAddr {
     /// The address.
@@ -2691,13 +1954,8 @@
     use std::{sync::Arc, time::Duration};
 
     use data_encoding::HEXLOWER;
-<<<<<<< HEAD
-    use iroh_base::{NodeAddr, NodeId};
+    use iroh_base::{EndpointAddr, EndpointId};
     use n0_future::{MergeBounded, StreamExt, time};
-=======
-    use iroh_base::{EndpointAddr, EndpointId, PublicKey};
-    use n0_future::{StreamExt, time};
->>>>>>> bfc6ba0b
     use n0_snafu::{Result, ResultExt};
     use n0_watcher::Watcher;
     use quinn::ServerConfig;
@@ -2706,22 +1964,13 @@
     use tracing::{Instrument, error, info, info_span, instrument};
     use tracing_test::traced_test;
 
-<<<<<<< HEAD
-    use super::{NodeIdMappedAddr, Options, mapped_addrs::MappedAddr, node_map::Source};
-=======
-    use super::{EndpointIdMappedAddr, Options};
->>>>>>> bfc6ba0b
+    use super::{EndpointIdMappedAddr, Options, endpoint_map::Source, mapped_addrs::MappedAddr};
     use crate::{
         Endpoint, RelayMap, RelayMode, SecretKey,
         discovery::static_provider::StaticProvider,
         dns::DnsResolver,
-<<<<<<< HEAD
         endpoint::PathSelection,
         magicsock::{Handle, MagicSock},
-=======
-        endpoint::{PathSelection, Source},
-        magicsock::{Handle, MagicSock, endpoint_map},
->>>>>>> bfc6ba0b
         tls::{self, DEFAULT_MAX_TLS_TICKETS},
     };
 
@@ -2758,142 +2007,8 @@
         server_config
     }
 
-<<<<<<< HEAD
-    #[instrument(skip_all, fields(me = %ep.node_id().fmt_short()))]
+    #[instrument(skip_all, fields(me = %ep.id().fmt_short()))]
     async fn echo_receiver(ep: Endpoint, loss: ExpectedLoss) -> Result {
-=======
-    impl MagicSock {
-        #[track_caller]
-        pub fn add_test_addr(&self, endpoint_addr: EndpointAddr) {
-            self.add_endpoint_addr(
-                endpoint_addr,
-                Source::NamedApp {
-                    name: "test".into(),
-                },
-            )
-            .unwrap()
-        }
-    }
-
-    /// Magicsock plus wrappers for sending packets
-    #[derive(Clone)]
-    struct MagicStack {
-        secret_key: SecretKey,
-        endpoint: Endpoint,
-    }
-
-    impl MagicStack {
-        async fn new<R: CryptoRng + ?Sized>(rng: &mut R, relay_mode: RelayMode) -> Self {
-            let secret_key = SecretKey::generate(rng);
-
-            let mut transport_config = quinn::TransportConfig::default();
-            transport_config.max_idle_timeout(Some(Duration::from_secs(10).try_into().unwrap()));
-
-            let endpoint = Endpoint::builder()
-                .secret_key(secret_key.clone())
-                .transport_config(transport_config)
-                .relay_mode(relay_mode)
-                .alpns(vec![ALPN.to_vec()])
-                .bind()
-                .await
-                .unwrap();
-
-            Self {
-                secret_key,
-                endpoint,
-            }
-        }
-
-        fn tracked_endpoints(&self) -> Vec<PublicKey> {
-            self.endpoint
-                .magic_sock()
-                .list_remote_infos()
-                .into_iter()
-                .map(|ep| ep.endpoint_id)
-                .collect()
-        }
-
-        fn public(&self) -> PublicKey {
-            self.secret_key.public()
-        }
-    }
-
-    /// Monitors endpoint changes and plumbs things together.
-    ///
-    /// This is a way of connecting endpoints without a relay server.  Whenever the local
-    /// endpoints of a magic endpoint change this address is added to the other magic
-    /// sockets.  This function will await until the endpoints are connected the first time
-    /// before returning.
-    ///
-    /// When the returned drop guard is dropped, the tasks doing this updating are stopped.
-    #[instrument(skip_all)]
-    async fn mesh_stacks(stacks: Vec<MagicStack>) -> Result<JoinSet<()>> {
-        /// Registers endpoint addresses of an endpoint to all other endpoints.
-        fn update_direct_addrs(
-            stacks: &[MagicStack],
-            my_idx: usize,
-            new_addrs: BTreeSet<SocketAddr>,
-        ) {
-            let me = &stacks[my_idx];
-            for (i, m) in stacks.iter().enumerate() {
-                if i == my_idx {
-                    continue;
-                }
-
-                let addr = EndpointAddr {
-                    endpoint_id: me.public(),
-                    relay_url: None,
-                    direct_addresses: new_addrs.clone(),
-                };
-                m.endpoint.magic_sock().add_test_addr(addr);
-            }
-        }
-
-        // For each endpoint, start a task which monitors its local endpoints and registers them
-        // with the other endpoints as local endpoints become known.
-        let mut tasks = JoinSet::new();
-        for (my_idx, m) in stacks.iter().enumerate() {
-            let m = m.clone();
-            let stacks = stacks.clone();
-            tasks.spawn(async move {
-                let me = m.endpoint.id().fmt_short();
-                let mut stream = m.endpoint.watch_addr().stream();
-                while let Some(addr) = stream.next().await {
-                    info!(%me, "conn{} endpoints update: {:?}", my_idx + 1, addr.direct_addresses);
-                    update_direct_addrs(&stacks, my_idx, addr.direct_addresses);
-                }
-            });
-        }
-
-        // Wait for all endpoints to be registered with each other.
-        time::timeout(Duration::from_secs(10), async move {
-            let all_endpoint_ids: Vec<_> = stacks.iter().map(|ms| ms.endpoint.id()).collect();
-            loop {
-                let mut ready = Vec::with_capacity(stacks.len());
-                for ms in stacks.iter() {
-                    let endpoints = ms.tracked_endpoints();
-                    let my_endpoint_id = ms.endpoint.id();
-                    let all_endpoints_meshed = all_endpoint_ids
-                        .iter()
-                        .filter(|endpoint_id| **endpoint_id != my_endpoint_id)
-                        .all(|endpoint_id| endpoints.contains(endpoint_id));
-                    ready.push(all_endpoints_meshed);
-                }
-                if ready.iter().all(|meshed| *meshed) {
-                    break;
-                }
-                time::sleep(Duration::from_millis(200)).await;
-            }
-        })
-        .await
-        .context("timeout")?;
-        info!("all endpoints meshed");
-        Ok(tasks)
-    }
-
-    #[instrument(skip_all, fields(me = %ep.endpoint.id().fmt_short()))]
-    async fn echo_receiver(ep: MagicStack, loss: ExpectedLoss) -> Result {
->>>>>>> bfc6ba0b
         info!("accepting conn");
         let conn = ep.accept().await.expect("no conn");
 
@@ -2937,24 +2052,16 @@
         Ok(())
     }
 
-<<<<<<< HEAD
-    #[instrument(skip_all, fields(me = %ep.node_id().fmt_short()))]
-    async fn echo_sender(ep: Endpoint, dest_id: NodeId, msg: &[u8], loss: ExpectedLoss) -> Result {
-        info!("connecting to {}", dest_id.fmt_short());
-        let dest = NodeAddr::new(dest_id);
-        let conn = ep.connect(dest, ALPN).await?;
-=======
-    #[instrument(skip_all, fields(me = %ep.endpoint.id().fmt_short()))]
+    #[instrument(skip_all, fields(me = %ep.id().fmt_short()))]
     async fn echo_sender(
-        ep: MagicStack,
-        dest_id: PublicKey,
+        ep: Endpoint,
+        dest_id: EndpointId,
         msg: &[u8],
         loss: ExpectedLoss,
     ) -> Result {
         info!("connecting to {}", dest_id.fmt_short());
         let dest = EndpointAddr::new(dest_id);
-        let conn = ep.endpoint.connect(dest, ALPN).await?;
->>>>>>> bfc6ba0b
+        let conn = ep.connect(dest, ALPN).await?;
 
         info!("opening bi");
         let (mut send_bi, mut recv_bi) = conn.open_bi().await.context("open bi")?;
@@ -3010,15 +2117,9 @@
         payload: &[u8],
         loss: ExpectedLoss,
     ) {
-<<<<<<< HEAD
-        let send_node_id = sender.node_id();
-        let recv_node_id = receiver.node_id();
-        info!("\nroundtrip: {send_node_id:#} -> {recv_node_id:#}");
-=======
-        let send_endpoint_id = sender.endpoint.id();
-        let recv_endpoint_id = receiver.endpoint.id();
+        let send_endpoint_id = sender.id();
+        let recv_endpoint_id = receiver.id();
         info!("\nroundtrip: {send_endpoint_id:#} -> {recv_endpoint_id:#}");
->>>>>>> bfc6ba0b
 
         let receiver_task = tokio::spawn(echo_receiver(receiver, loss));
         let sender_res = echo_sender(sender, recv_endpoint_id, payload, loss).await;
@@ -3070,16 +2171,16 @@
             .bind()
             .await
             .unwrap();
-        discovery.add_node_info(ep1.node_addr());
-        discovery.add_node_info(ep2.node_addr());
-
-        let ep1_addr_stream = ep1.watch_node_addr().stream();
-        let ep2_addr_stream = ep2.watch_node_addr().stream();
+        discovery.add_endpoint_info(ep1.addr());
+        discovery.add_endpoint_info(ep2.addr());
+
+        let ep1_addr_stream = ep1.watch_addr().stream();
+        let ep2_addr_stream = ep2.watch_addr().stream();
         let mut addr_stream = MergeBounded::from_iter([ep1_addr_stream, ep2_addr_stream]);
         let task = tokio::spawn(async move {
             loop {
                 while let Some(addr) = addr_stream.next().await {
-                    discovery.add_node_info(addr);
+                    discovery.add_endpoint_info(addr);
                 }
             }
         });
@@ -3143,11 +2244,7 @@
         }));
 
         println!("first conn!");
-<<<<<<< HEAD
-        let conn = m1.connect(m2.node_addr(), ALPN).await?;
-=======
-        let conn = m1.endpoint.connect(m2.endpoint.addr(), ALPN).await?;
->>>>>>> bfc6ba0b
+        let conn = m1.connect(m2.addr(), ALPN).await?;
         println!("Closing first conn");
         conn.close(0u32.into(), b"bye lolz");
         conn.closed().await;
@@ -3469,11 +2566,7 @@
             )
             .await
             .unwrap();
-<<<<<<< HEAD
-        let addr = msock_1.get_node_mapped_addr(node_id_2);
-=======
-        let addr = msock_1.get_mapping_addr(endpoint_id_2).unwrap();
->>>>>>> bfc6ba0b
+        let addr = msock_1.get_endpoint_mapped_addr(endpoint_id_2);
         let res = tokio::time::timeout(
             Duration::from_secs(10),
             magicsock_connect(
@@ -3530,13 +2623,12 @@
         });
         let _accept_task = AbortOnDropHandle::new(accept_task);
 
-<<<<<<< HEAD
-        // Add an empty entry in the NodeMap of ep_1
+        // Add an empty entry in the EndpointMap of ep_1
         msock_1
-            .node_map
-            .add_node_addr(
-                NodeAddr {
-                    node_id: node_id_2,
+            .endpoint_map
+            .add_endpoint_addr(
+                EndpointAddr {
+                    endpoint_id: endpoint_id_2,
                     relay_url: None,
                     direct_addresses: Default::default(),
                 },
@@ -3545,24 +2637,7 @@
                 },
             )
             .await;
-
-        let addr_2 = msock_1.get_node_mapped_addr(node_id_2);
-=======
-        // Add an empty entry in the EndpointMap of ep_1
-        msock_1.endpoint_map.add_endpoint_addr(
-            EndpointAddr {
-                endpoint_id: endpoint_id_2,
-                relay_url: None,
-                direct_addresses: Default::default(),
-            },
-            Source::NamedApp {
-                name: "test".into(),
-            },
-            true,
-            &msock_1.metrics.magicsock,
-        );
-        let addr_2 = msock_1.get_mapping_addr(endpoint_id_2).unwrap();
->>>>>>> bfc6ba0b
+        let addr_2 = msock_1.get_endpoint_mapped_addr(endpoint_id_2);
 
         // Set a low max_idle_timeout so quinn gives up on this quickly and our test does
         // not take forever.  You need to check the log output to verify this is really
@@ -3588,11 +2663,11 @@
         info!("first connect timed out as expected");
 
         // Provide correct addressing information
-<<<<<<< HEAD
         msock_1
-            .add_node_addr(
-                NodeAddr {
-                    node_id: node_id_2,
+            .endpoint_map
+            .add_endpoint_addr(
+                EndpointAddr {
+                    endpoint_id: endpoint_id_2,
                     relay_url: None,
                     direct_addresses: msock_2
                         .direct_addresses()
@@ -3605,27 +2680,7 @@
                     name: "test".into(),
                 },
             )
-            .await
-            .unwrap();
-=======
-        msock_1.endpoint_map.add_endpoint_addr(
-            EndpointAddr {
-                endpoint_id: endpoint_id_2,
-                relay_url: None,
-                direct_addresses: msock_2
-                    .direct_addresses()
-                    .get()
-                    .into_iter()
-                    .map(|x| x.addr)
-                    .collect(),
-            },
-            Source::NamedApp {
-                name: "test".into(),
-            },
-            true,
-            &msock_1.metrics.magicsock,
-        );
->>>>>>> bfc6ba0b
+            .await;
 
         // We can now connect
         tokio::time::timeout(Duration::from_secs(10), async move {
@@ -3651,70 +2706,4 @@
         // TODO: could remove the addresses again, send, add it back and see it recover.
         // But we don't have that much private access to the EndpointMap.  This will do for now.
     }
-<<<<<<< HEAD
-=======
-
-    #[tokio::test]
-    async fn test_add_endpoint_addr() -> Result {
-        let mut rng = rand_chacha::ChaCha8Rng::seed_from_u64(0u64);
-        let stack = MagicStack::new(&mut rng, RelayMode::Default).await;
-
-        assert_eq!(stack.endpoint.magic_sock().endpoint_map.endpoint_count(), 0);
-
-        // Empty
-        let empty_addr = EndpointAddr {
-            endpoint_id: SecretKey::generate(&mut rng).public(),
-            relay_url: None,
-            direct_addresses: Default::default(),
-        };
-        let err = stack
-            .endpoint
-            .magic_sock()
-            .add_endpoint_addr(empty_addr, endpoint_map::Source::App)
-            .unwrap_err();
-        assert!(
-            err.to_string()
-                .to_lowercase()
-                .contains("empty addressing info")
-        );
-
-        // relay url only
-        let addr = EndpointAddr {
-            endpoint_id: SecretKey::generate(&mut rng).public(),
-            relay_url: Some("http://my-relay.com".parse().unwrap()),
-            direct_addresses: Default::default(),
-        };
-        stack
-            .endpoint
-            .magic_sock()
-            .add_endpoint_addr(addr, endpoint_map::Source::App)?;
-        assert_eq!(stack.endpoint.magic_sock().endpoint_map.endpoint_count(), 1);
-
-        // addrs only
-        let addr = EndpointAddr {
-            endpoint_id: SecretKey::generate(&mut rng).public(),
-            relay_url: None,
-            direct_addresses: ["127.0.0.1:1234".parse().unwrap()].into_iter().collect(),
-        };
-        stack
-            .endpoint
-            .magic_sock()
-            .add_endpoint_addr(addr, endpoint_map::Source::App)?;
-        assert_eq!(stack.endpoint.magic_sock().endpoint_map.endpoint_count(), 2);
-
-        // both
-        let addr = EndpointAddr {
-            endpoint_id: SecretKey::generate(&mut rng).public(),
-            relay_url: Some("http://my-relay.com".parse().unwrap()),
-            direct_addresses: ["127.0.0.1:1234".parse().unwrap()].into_iter().collect(),
-        };
-        stack
-            .endpoint
-            .magic_sock()
-            .add_endpoint_addr(addr, endpoint_map::Source::App)?;
-        assert_eq!(stack.endpoint.magic_sock().endpoint_map.endpoint_count(), 3);
-
-        Ok(())
-    }
->>>>>>> bfc6ba0b
 }