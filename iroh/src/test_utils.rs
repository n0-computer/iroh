//! Internal utilities to support testing.
use std::net::Ipv4Addr;

pub use dns_and_pkarr_servers::DnsPkarrServer;
use iroh_base::RelayUrl;
use iroh_relay::{
    server::{
        AccessConfig, CertConfig, QuicConfig, RelayConfig, Server, ServerConfig, SpawnError,
        StunConfig, TlsConfig,
    },
    RelayMap, RelayNode, RelayQuicConfig,
};
use tokio::sync::oneshot;

use crate::defaults::DEFAULT_STUN_PORT;

/// A drop guard to clean up test infrastructure.
///
/// After dropping the test infrastructure will asynchronously shutdown and release its
/// resources.
// Nightly sees the sender as dead code currently, but we only rely on Drop of the
// sender.
#[derive(Debug)]
#[allow(dead_code)]
pub struct CleanupDropGuard(pub(crate) oneshot::Sender<()>);

/// Runs a relay server with STUN and QUIC enabled suitable for tests.
///
/// The returned `Url` is the url of the relay server in the returned [`RelayMap`].
/// When dropped, the returned [`Server`] does will stop running.
pub async fn run_relay_server() -> Result<(RelayMap, RelayUrl, Server), SpawnError> {
    run_relay_server_with(
        Some(StunConfig {
            bind_addr: (Ipv4Addr::LOCALHOST, 0).into(),
        }),
        true,
    )
    .await
}

/// Runs a relay server with STUN enabled suitable for tests.
///
/// The returned `Url` is the url of the relay server in the returned [`RelayMap`].
/// When dropped, the returned [`Server`] does will stop running.
pub async fn run_relay_server_with_stun() -> Result<(RelayMap, RelayUrl, Server), SpawnError> {
    run_relay_server_with(
        Some(StunConfig {
            bind_addr: (Ipv4Addr::LOCALHOST, 0).into(),
        }),
        false,
    )
    .await
}

/// Runs a relay server.
///
/// `stun` can be set to `None` to disable stun, or set to `Some` `StunConfig`,
/// to enable stun on a specific socket.
///
/// If `quic` is set to `true`, it will make the appropriate [`QuicConfig`] from the generated tls certificates and run the quic server at a random free port.
///
///
/// The return value is similar to [`run_relay_server`].
pub async fn run_relay_server_with(
    stun: Option<StunConfig>,
    quic: bool,
) -> Result<(RelayMap, RelayUrl, Server), SpawnError> {
    let (certs, server_config) = iroh_relay::server::testing::self_signed_tls_certs_and_config();

    let tls = TlsConfig {
        cert: CertConfig::<(), ()>::Manual { certs },
        https_bind_addr: (Ipv4Addr::LOCALHOST, 0).into(),
        quic_bind_addr: (Ipv4Addr::LOCALHOST, 0).into(),
        server_config,
    };
    let quic = if quic {
        Some(QuicConfig {
            server_config: tls.server_config.clone(),
            bind_addr: tls.quic_bind_addr,
        })
    } else {
        None
    };
    let config = ServerConfig {
        relay: Some(RelayConfig {
            http_bind_addr: (Ipv4Addr::LOCALHOST, 0).into(),
            tls: Some(tls),
            limits: Default::default(),
            key_cache_capacity: Some(1024),
            access: AccessConfig::Everyone,
        }),
        quic,
        stun,
        #[cfg(feature = "metrics")]
        metrics_addr: None,
    };
    let server = Server::spawn(config).await?;
    let url: RelayUrl = format!("https://{}", server.https_addr().expect("configured"))
        .parse()
        .expect("invalid relay url");

    let quic = server
        .quic_addr()
        .map(|addr| RelayQuicConfig { port: addr.port() });
    let n: RelayMap = RelayNode {
        url: url.clone(),
        stun_only: false,
        stun_port: server.stun_addr().map_or(DEFAULT_STUN_PORT, |s| s.port()),
        quic,
<<<<<<< HEAD
    }]);
    Ok((m, url, server))
=======
    }
    .into();
    Ok((n, url, server))
>>>>>>> 31895bf0
}

pub(crate) mod dns_and_pkarr_servers {
    use std::{net::SocketAddr, time::Duration};

    use iroh_base::{NodeId, SecretKey};
    use url::Url;

    use super::CleanupDropGuard;
    use crate::{
        discovery::{dns::DnsDiscovery, pkarr::PkarrPublisher, ConcurrentDiscovery},
        dns::DnsResolver,
        test_utils::{
            dns_server::run_dns_server, pkarr_dns_state::State, pkarr_relay::run_pkarr_relay,
        },
    };

    /// Handle and drop guard for test DNS and Pkarr servers.
    ///
    /// Once the struct is dropped the servers will shut down.
    #[derive(Debug)]
    pub struct DnsPkarrServer {
        /// The node origin domain.
        pub node_origin: String,
        /// The shared state of the DNS and Pkarr servers.
        state: State,
        /// The socket address of the DNS server.
        pub nameserver: SocketAddr,
        /// The HTTP URL of the Pkarr server.
        pub pkarr_url: Url,
        _dns_drop_guard: CleanupDropGuard,
        _pkarr_drop_guard: CleanupDropGuard,
    }

    impl DnsPkarrServer {
        /// Run DNS and Pkarr servers on localhost.
        pub async fn run() -> std::io::Result<Self> {
            Self::run_with_origin("dns.iroh.test".to_string()).await
        }

        /// Run DNS and Pkarr servers on localhost with the specified `node_origin` domain.
        pub async fn run_with_origin(node_origin: String) -> std::io::Result<Self> {
            let state = State::new(node_origin.clone());
            let (nameserver, dns_drop_guard) = run_dns_server(state.clone()).await?;
            let (pkarr_url, pkarr_drop_guard) = run_pkarr_relay(state.clone()).await?;
            Ok(Self {
                node_origin,
                nameserver,
                pkarr_url,
                state,
                _dns_drop_guard: dns_drop_guard,
                _pkarr_drop_guard: pkarr_drop_guard,
            })
        }

        /// Create a [`ConcurrentDiscovery`] with [`DnsDiscovery`] and [`PkarrPublisher`]
        /// configured to use the test servers.
        pub fn discovery(&self, secret_key: SecretKey) -> Box<ConcurrentDiscovery> {
            Box::new(ConcurrentDiscovery::from_services(vec![
                // Enable DNS discovery by default
                Box::new(DnsDiscovery::new(self.node_origin.clone())),
                // Enable pkarr publishing by default
                Box::new(PkarrPublisher::new(secret_key, self.pkarr_url.clone())),
            ]))
        }

        /// Create a [`DnsResolver`] configured to use the test DNS server.
        pub fn dns_resolver(&self) -> DnsResolver {
            DnsResolver::with_nameserver(self.nameserver)
        }

        /// Wait until a Pkarr announce for a node is published to the server.
        ///
        /// If `timeout` elapses an error is returned.
        pub async fn on_node(&self, node_id: &NodeId, timeout: Duration) -> std::io::Result<()> {
            self.state.on_node(node_id, timeout).await
        }
    }
}

pub(crate) mod dns_server {
    use std::{
        future::Future,
        net::{Ipv4Addr, SocketAddr},
    };

    use hickory_resolver::proto::{
        op::{header::MessageType, Message},
        serialize::binary::BinDecodable,
    };
    use n0_future::future::Boxed as BoxFuture;
    use tokio::{net::UdpSocket, sync::oneshot};
    use tracing::{debug, error, warn};

    use super::CleanupDropGuard;

    /// Trait used by [`run_dns_server`] for answering DNS queries.
    pub trait QueryHandler: Send + Sync + 'static {
        fn resolve(
            &self,
            query: &Message,
            reply: &mut Message,
        ) -> impl Future<Output = std::io::Result<()>> + Send;
    }

    pub type QueryHandlerFunction = Box<
        dyn Fn(&Message, &mut Message) -> BoxFuture<std::io::Result<()>> + Send + Sync + 'static,
    >;

    impl QueryHandler for QueryHandlerFunction {
        fn resolve(
            &self,
            query: &Message,
            reply: &mut Message,
        ) -> impl Future<Output = std::io::Result<()>> + Send {
            (self)(query, reply)
        }
    }

    /// Run a DNS server.
    ///
    /// Must pass a [`QueryHandler`] that answers queries.
    pub async fn run_dns_server(
        resolver: impl QueryHandler,
    ) -> std::io::Result<(SocketAddr, CleanupDropGuard)> {
        let bind_addr = SocketAddr::from((Ipv4Addr::LOCALHOST, 0));
        let socket = UdpSocket::bind(bind_addr).await?;
        let bound_addr = socket.local_addr()?;
        let s = TestDnsServer { socket, resolver };
        let (tx, mut rx) = oneshot::channel();
        tokio::task::spawn(async move {
            tokio::select! {
                _ = &mut rx => {
                    debug!("shutting down dns server");
                }
                res = s.run() => {
                    if let Err(e) = res {
                        error!("error running dns server {e:?}");
                    }
                }
            }
        });
        Ok((bound_addr, CleanupDropGuard(tx)))
    }

    struct TestDnsServer<R> {
        resolver: R,
        socket: UdpSocket,
    }

    impl<R: QueryHandler> TestDnsServer<R> {
        async fn run(self) -> std::io::Result<()> {
            let mut buf = [0; 1450];
            loop {
                let res = self.socket.recv_from(&mut buf).await;
                let (len, from) = res?;
                if let Err(err) = self.handle_datagram(from, &buf[..len]).await {
                    warn!(?err, %from, "failed to handle incoming datagram");
                }
            }
        }

        async fn handle_datagram(&self, from: SocketAddr, buf: &[u8]) -> std::io::Result<()> {
            let packet = Message::from_bytes(buf)?;
            debug!(queries = ?packet.queries(), %from, "received query");
            let mut reply = packet.clone();
            reply.set_message_type(MessageType::Response);
            self.resolver.resolve(&packet, &mut reply).await?;
            debug!(?reply, %from, "send reply");
            let buf = reply.to_vec()?;
            let len = self.socket.send_to(&buf, from).await?;
            assert_eq!(len, buf.len(), "failed to send complete packet");
            Ok(())
        }
    }
}

pub(crate) mod pkarr_relay {
    use std::{
        future::IntoFuture,
        net::{Ipv4Addr, SocketAddr},
    };

    use axum::{
        extract::{Path, State},
        response::IntoResponse,
        routing::put,
        Router,
    };
    use bytes::Bytes;
    use tokio::sync::oneshot;
    use tracing::{debug, error, warn};
    use url::Url;

    use super::CleanupDropGuard;
    use crate::test_utils::pkarr_dns_state::State as AppState;

    pub async fn run_pkarr_relay(state: AppState) -> std::io::Result<(Url, CleanupDropGuard)> {
        let bind_addr = SocketAddr::from((Ipv4Addr::LOCALHOST, 0));
        let app = Router::new()
            .route("/pkarr/{key}", put(pkarr_put))
            .with_state(state);
        let listener = tokio::net::TcpListener::bind(bind_addr).await?;
        let bound_addr = listener.local_addr()?;
        let url: Url = format!("http://{bound_addr}/pkarr")
            .parse()
            .expect("valid url");

        let (tx, mut rx) = oneshot::channel();
        tokio::spawn(async move {
            let serve = axum::serve(listener, app);
            tokio::select! {
                _ = &mut rx => {
                    debug!("shutting down pkarr server");
                }
                res = serve.into_future() => {
                    if let Err(e) = res {
                        error!("pkarr server error: {e:?}");
                    }
                }
            }
        });
        Ok((url, CleanupDropGuard(tx)))
    }

    async fn pkarr_put(
        State(state): State<AppState>,
        Path(key): Path<String>,
        body: Bytes,
    ) -> Result<impl IntoResponse, AppError> {
        let key = pkarr::PublicKey::try_from(key.as_str()).map_err(std::io::Error::other)?;
        let signed_packet =
            pkarr::SignedPacket::from_relay_payload(&key, &body).map_err(std::io::Error::other)?;
        let _updated = state.upsert(signed_packet)?;
        Ok(http::StatusCode::NO_CONTENT)
    }

    #[derive(Debug)]
    struct AppError(std::io::Error);
    impl<T: Into<std::io::Error>> From<T> for AppError {
        fn from(value: T) -> Self {
            Self(value.into())
        }
    }
    impl IntoResponse for AppError {
        fn into_response(self) -> axum::response::Response {
            warn!(err = ?self, "request failed");
            (http::StatusCode::INTERNAL_SERVER_ERROR, self.0.to_string()).into_response()
        }
    }
}

pub(crate) mod pkarr_dns_state {
    use std::{
        collections::{hash_map, HashMap},
        future::Future,
        sync::{Arc, Mutex},
        time::Duration,
    };

    use iroh_base::NodeId;
    use iroh_relay::node_info::{NodeIdExt, NodeInfo, IROH_TXT_NAME};
    use pkarr::SignedPacket;

    use crate::test_utils::dns_server::QueryHandler;

    #[derive(Debug, Clone)]
    pub struct State {
        packets: Arc<Mutex<HashMap<NodeId, SignedPacket>>>,
        origin: String,
        notify: Arc<tokio::sync::Notify>,
    }

    impl State {
        pub fn new(origin: String) -> Self {
            Self {
                packets: Default::default(),
                origin,
                notify: Arc::new(tokio::sync::Notify::new()),
            }
        }

        pub fn on_update(&self) -> tokio::sync::futures::Notified<'_> {
            self.notify.notified()
        }

        pub async fn on_node(&self, node: &NodeId, timeout: Duration) -> std::io::Result<()> {
            let timeout = tokio::time::sleep(timeout);
            tokio::pin!(timeout);
            while self.get(node, |p| p.is_none()) {
                tokio::select! {
                    _ = &mut timeout => return Err(std::io::Error::other("timeout")),
                    _ = self.on_update() => {}
                }
            }
            Ok(())
        }

        pub fn upsert(&self, signed_packet: SignedPacket) -> std::io::Result<bool> {
            let node_id = NodeId::from_bytes(&signed_packet.public_key().to_bytes())
                .map_err(std::io::Error::other)?;
            let mut map = self.packets.lock().expect("poisoned");
            let updated = match map.entry(node_id) {
                hash_map::Entry::Vacant(e) => {
                    e.insert(signed_packet);
                    true
                }
                hash_map::Entry::Occupied(mut e) => {
                    if signed_packet.more_recent_than(e.get()) {
                        e.insert(signed_packet);
                        true
                    } else {
                        false
                    }
                }
            };
            if updated {
                self.notify.notify_waiters();
            }
            Ok(updated)
        }

        /// Returns a mutex guard, do not hold over await points
        pub fn get<F, T>(&self, node_id: &NodeId, cb: F) -> T
        where
            F: FnOnce(Option<&mut SignedPacket>) -> T,
        {
            let mut map = self.packets.lock().expect("poisoned");
            let packet = map.get_mut(node_id);
            cb(packet)
        }

        pub fn resolve_dns(
            &self,
            query: &hickory_resolver::proto::op::Message,
            reply: &mut hickory_resolver::proto::op::Message,
            ttl: u32,
        ) -> std::io::Result<()> {
            for query in query.queries() {
                let domain_name = query.name().to_string();
                let Some(node_id) = node_id_from_domain_name(&domain_name) else {
                    continue;
                };

                self.get(&node_id, |packet| {
                    if let Some(packet) = packet {
                        let node_info = NodeInfo::from_pkarr_signed_packet(packet)
                            .map_err(std::io::Error::other)?;
                        for record in node_info_to_hickory_records(&node_info, &self.origin, ttl) {
                            reply.add_answer(record);
                        }
                    }
                    Ok::<_, std::io::Error>(())
                })?;
            }
            Ok(())
        }
    }

    impl QueryHandler for State {
        fn resolve(
            &self,
            query: &hickory_resolver::proto::op::Message,
            reply: &mut hickory_resolver::proto::op::Message,
        ) -> impl Future<Output = std::io::Result<()>> + Send {
            const TTL: u32 = 30;
            let res = self.resolve_dns(query, reply, TTL);
            std::future::ready(res)
        }
    }

    /// Parses a [`NodeId`] from a DNS domain name.
    ///
    /// Splits the domain name into labels on each dot. Expects the first label to be
    /// [`IROH_TXT_NAME`] and the second label to be a z32 encoded [`NodeId`]. Ignores
    /// subsequent labels.
    ///
    /// Returns a [`NodeId`] if parsed successfully, otherwise `None`.
    fn node_id_from_domain_name(name: &str) -> Option<NodeId> {
        let mut labels = name.split(".");
        let label = labels.next()?;
        if label != IROH_TXT_NAME {
            return None;
        }
        let label = labels.next()?;
        let node_id = NodeId::from_z32(label).ok()?;
        Some(node_id)
    }

    /// Converts a [`NodeInfo`]into a [`hickory_resolver::proto::rr::Record`] DNS record.
    fn node_info_to_hickory_records(
        node_info: &NodeInfo,
        origin: &str,
        ttl: u32,
    ) -> impl Iterator<Item = hickory_resolver::proto::rr::Record> + 'static {
        let txt_strings = node_info.to_txt_strings();
        let records = to_hickory_records(txt_strings, node_info.node_id, origin, ttl);
        records.collect::<Vec<_>>().into_iter()
    }

    /// Converts to a list of [`hickory_resolver::proto::rr::Record`] resource records.
    fn to_hickory_records(
        txt_strings: Vec<String>,
        node_id: NodeId,
        origin: &str,
        ttl: u32,
    ) -> impl Iterator<Item = hickory_resolver::proto::rr::Record> + '_ {
        use hickory_resolver::proto::rr;
        let name = format!("{}.{}.{}", IROH_TXT_NAME, node_id.to_z32(), origin);
        let name = rr::Name::from_utf8(name).expect("invalid name");
        txt_strings.into_iter().map(move |s| {
            let txt = rr::rdata::TXT::new(vec![s]);
            let rdata = rr::RData::TXT(txt);
            rr::Record::from_rdata(name.clone(), ttl, rdata)
        })
    }

    #[cfg(test)]
    mod tests {
        use iroh_base::NodeId;
        use n0_snafu::TestResult;

        #[test]
        fn test_node_id_from_domain_name() -> TestResult {
            let name = "_iroh.dgjpkxyn3zyrk3zfads5duwdgbqpkwbjxfj4yt7rezidr3fijccy.dns.iroh.link.";
            let node_id = super::node_id_from_domain_name(name);
            let expected: NodeId =
                "1992d53c02cdc04566e5c0edb1ce83305cd550297953a047a445ea3264b54b18".parse()?;
            assert_eq!(node_id, Some(expected));
            Ok(())
        }
    }
}<|MERGE_RESOLUTION|>--- conflicted
+++ resolved
@@ -107,14 +107,9 @@
         stun_only: false,
         stun_port: server.stun_addr().map_or(DEFAULT_STUN_PORT, |s| s.port()),
         quic,
-<<<<<<< HEAD
-    }]);
-    Ok((m, url, server))
-=======
     }
     .into();
     Ok((n, url, server))
->>>>>>> 31895bf0
 }
 
 pub(crate) mod dns_and_pkarr_servers {
