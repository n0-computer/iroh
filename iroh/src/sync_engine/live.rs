--- conflicted
+++ resolved
@@ -1,9 +1,5 @@
 use std::{
-<<<<<<< HEAD
-    collections::HashMap,
-=======
     collections::{HashMap, HashSet},
->>>>>>> b24a31c4
     sync::{atomic::AtomicU64, Arc},
     time::SystemTime,
 };
@@ -25,11 +21,7 @@
     net::{Event, Gossip},
     proto::TopicId,
 };
-<<<<<<< HEAD
-use iroh_net::{key::PublicKey, MagicEndpoint, NodeAddr};
-=======
 use iroh_net::{key::PublicKey, MagicEndpoint, PeerAddr};
->>>>>>> b24a31c4
 use iroh_sync::{
     net::{
         connect_and_sync, handle_connection, AbortReason, AcceptError, AcceptOutcome, ConnectError,
@@ -81,14 +73,6 @@
         s: sync::oneshot::Sender<Option<LiveStatus>>,
     },
     StartSync {
-<<<<<<< HEAD
-        replica: Replica<S::Instance>,
-        peers: Vec<NodeAddr>,
-    },
-    JoinPeers {
-        namespace: NamespaceId,
-        peers: Vec<NodeAddr>,
-=======
         namespace: NamespaceId,
         peers: Vec<PeerAddr>,
         reply: sync::oneshot::Sender<anyhow::Result<()>>,
@@ -96,7 +80,6 @@
     JoinPeers {
         namespace: NamespaceId,
         peers: Vec<PeerAddr>,
->>>>>>> b24a31c4
     },
     StopSync {
         namespace: NamespaceId,
@@ -241,16 +224,8 @@
 
     /// Start to sync a document with a set of peers, also joining the gossip swarm for that
     /// document.
-<<<<<<< HEAD
-    pub async fn start_sync(
-        &self,
-        replica: Replica<S::Instance>,
-        peers: Vec<NodeAddr>,
-    ) -> Result<()> {
-=======
     pub async fn start_sync(&self, namespace: NamespaceId, peers: Vec<PeerAddr>) -> Result<()> {
         let (reply, reply_rx) = oneshot::channel();
->>>>>>> b24a31c4
         self.to_actor_tx
             .send(ToActor::<S>::StartSync {
                 namespace,
@@ -263,11 +238,7 @@
     }
 
     /// Join and sync with a set of peers for a document that is already syncing.
-<<<<<<< HEAD
-    pub async fn join_peers(&self, namespace: NamespaceId, peers: Vec<NodeAddr>) -> Result<()> {
-=======
     pub async fn join_peers(&self, namespace: NamespaceId, peers: Vec<PeerAddr>) -> Result<()> {
->>>>>>> b24a31c4
         self.to_actor_tx
             .send(ToActor::<S>::JoinPeers { namespace, peers })
             .await?;
@@ -548,13 +519,6 @@
             let endpoint = self.endpoint.clone();
             let replica = replica.clone();
             async move {
-<<<<<<< HEAD
-                debug!("init sync with {peer}");
-                // TODO: Make sure that the peer is dialable.
-                let res = connect_and_sync::<S>(&endpoint, &replica, NodeAddr::new(peer)).await;
-                debug!("synced with {peer}: {res:?}");
-                (topic, peer, res)
-=======
                 debug!(?peer, ?namespace, ?reason, "sync[dial]: start");
                 let fut = connect_and_sync::<S>(&endpoint, &replica, PeerAddr::new(peer));
                 let res = tokio::select! {
@@ -563,7 +527,6 @@
                     res = fut => res
                 };
                 (namespace, peer, reason, res)
->>>>>>> b24a31c4
             }
             .boxed()
         };
@@ -682,19 +645,6 @@
 
     async fn join_peers(
         &mut self,
-<<<<<<< HEAD
-        namespace: &NamespaceId,
-        peers: Vec<NodeAddr>,
-    ) -> anyhow::Result<()> {
-        let topic = TopicId::from_bytes(*namespace.as_bytes());
-        let peer_ids: Vec<PublicKey> = peers.iter().map(|p| p.node_id).collect();
-
-        // add addresses of initial peers to our endpoint address book
-        for addr in peers {
-            let peer = addr.node_id;
-            if let Err(err) = self.endpoint.add_known_addr(addr).await {
-                warn!(?peer, "failed to add known addrs: {err:?}");
-=======
         namespace: NamespaceId,
         peers: Vec<PeerAddr>,
     ) -> anyhow::Result<()> {
@@ -705,7 +655,6 @@
             let peer_id = peer.peer_id;
             if let Err(err) = self.endpoint.add_peer_addr(peer).await {
                 warn!(peer = ?peer_id, "failed to add known addrs: {err:?}");
->>>>>>> b24a31c4
             }
         }
 
@@ -731,20 +680,6 @@
 
     async fn on_sync_via_connect_finished(
         &mut self,
-<<<<<<< HEAD
-        replica: Replica<S::Instance>,
-        peers: Vec<NodeAddr>,
-    ) -> Result<()> {
-        let namespace = replica.namespace();
-        let topic = TopicId::from_bytes(*namespace.as_bytes());
-        if let std::collections::hash_map::Entry::Vacant(e) = self.replicas.entry(topic) {
-            // setup replica insert notifications.
-            let events = replica
-                .subscribe()
-                .ok_or_else(|| anyhow::anyhow!("trying to subscribe twice to the same replica"))?;
-            self.replicas_subscription.push(events.into_stream());
-            e.insert(replica);
-=======
         namespace: NamespaceId,
         peer: PublicKey,
         reason: SyncReason,
@@ -776,7 +711,6 @@
                 self.on_sync_finished(namespace, peer, Origin::Connect(reason), Ok(()))
                     .await;
             }
->>>>>>> b24a31c4
         }
     }
 
