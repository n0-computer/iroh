--- conflicted
+++ resolved
@@ -565,11 +565,7 @@
     use tracing_test::traced_test;
 
     use super::*;
-<<<<<<< HEAD
-    use crate::{watcher::Watcher as _, RelayMode};
-=======
-    use crate::{endpoint::ConnectOptions, RelayMode};
->>>>>>> a62a2bd2
+    use crate::{endpoint::ConnectOptions, watcher::Watcher as _, RelayMode};
 
     type InfoStore = HashMap<NodeId, (NodeData, u64)>;
 
@@ -742,16 +738,14 @@
         };
         let ep1_addr = NodeAddr::new(ep1.node_id());
         // wait for out address to be updated and thus published at least once
-<<<<<<< HEAD
-        ep1.node_addr().initialized().await?;
-        let _conn = ep2.connect(ep1_addr, TEST_ALPN).await?;
-=======
-        ep1.node_addr().await.context("waiting for NodeAddr")?;
+        ep1.node_addr()
+            .initialized()
+            .await
+            .context("waiting for NodeAddr")?;
         let _conn = ep2
             .connect(ep1_addr, TEST_ALPN)
             .await
             .context("connecting")?;
->>>>>>> a62a2bd2
         Ok(())
     }
 
@@ -779,13 +773,8 @@
             new_endpoint(secret, disco).await
         };
         // wait for out address to be updated and thus published at least once
-<<<<<<< HEAD
         ep1.node_addr().initialized().await?;
-        let _conn = ep2.connect(ep1_addr, TEST_ALPN).await?;
-=======
-        ep1.node_addr().await?;
         let _conn = ep2.connect(ep1.node_id(), TEST_ALPN).await?;
->>>>>>> a62a2bd2
         Ok(())
     }
 
@@ -806,11 +795,7 @@
             new_endpoint(secret, disco).await
         };
         // wait for out address to be updated and thus published at least once
-<<<<<<< HEAD
         ep1.node_addr().initialized().await?;
-        let res = ep2.connect(ep1_addr, TEST_ALPN).await;
-=======
-        ep1.node_addr().await?;
 
         // 10x faster test via a 3s idle timeout instead of the 30s default
         let mut config = TransportConfig::default();
@@ -822,7 +807,6 @@
             .connect_with_opts(ep1.node_id(), TEST_ALPN, opts)
             .await? // -> Connecting works
             .await; // -> Connection is expected to fail
->>>>>>> a62a2bd2
         assert!(res.is_err());
         Ok(())
     }
@@ -872,7 +856,7 @@
         let mut stream = ep1.discovery_stream();
 
         // wait for ep2 node addr to be updated and connect from ep1 -> discovery via resolve
-        ep2.node_addr().await?;
+        ep2.node_addr().initialized().await?;
         let _ = ep1.connect(ep2.node_id(), TEST_ALPN).await?;
 
         let item = tokio::time::timeout(Duration::from_secs(1), stream.next())
