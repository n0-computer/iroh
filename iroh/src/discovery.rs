--- conflicted
+++ resolved
@@ -125,7 +125,7 @@
 #[cfg(not(wasm_browser))]
 use crate::dns::DnsResolver;
 pub use crate::node_info::{NodeData, NodeInfo, ParseError, UserData};
-use crate::{Endpoint, SecretKey};
+use crate::{Endpoint, SecretKey, magicsock::node_map::Source};
 
 #[cfg(not(wasm_browser))]
 pub mod dns;
@@ -617,17 +617,11 @@
                         continue;
                     }
                     debug!(%provenance, addr = ?node_addr, "new address found");
-<<<<<<< HEAD
-                    ep.add_node_addr_with_source(node_addr, provenance)
-                        .await
-                        .ok();
-=======
-                    let source = crate::magicsock::Source::Discovery {
+                    let source = Source::Discovery {
                         name: provenance.to_string(),
                     };
-                    ep.add_node_addr(node_addr, source).ok();
-
->>>>>>> b2a55bfd
+                    ep.add_node_addr(node_addr, source).await.ok();
+
                     if let Some(tx) = on_first_tx.take() {
                         tx.send(Ok(())).ok();
                     }
