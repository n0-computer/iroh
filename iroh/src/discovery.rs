//! Node address discovery.
//!
//! To connect to an iroh node a [`NodeAddr`] is needed, which may contain a
//! [`RelayUrl`] or one or more *direct addresses* in addition to the [`NodeId`].
//!
//! Since there is a conversion from [`NodeId`] to [`NodeAddr`], you can also use
//! connect directly with a [`NodeId`].
//!
//! For this to work however, the endpoint has to get the addressing  information by
//! other means.
//!
//! Node discovery is an automated system for an [`Endpoint`] to retrieve this addressing
//! information.  Each iroh node will automatically publish their own addressing
//! information.  Usually this means publishing which [`RelayUrl`] to use for their
//! [`NodeId`], but they could also publish their direct addresses.
//!
//! The [`Discovery`] trait is used to define node discovery.  This allows multiple
//! implementations to co-exist because there are many possible ways to implement this.
//! Each [`Endpoint`] can use the discovery mechanisms most suitable to the application.
//! The [`Builder::add_discovery`] method is used to add a discovery mechanism to an
//! [`Endpoint`].
//!
//! Some generally useful discovery implementations are provided:
//!
//! - [`StaticProvider`] which allows application to add and remove out-of-band addressing
//!   information.
//!
//! - The [`DnsDiscovery`] which performs lookups via the standard DNS systems.  To publish
//!   to this DNS server a [`PkarrPublisher`] is needed.  [Number 0] runs a public instance
//!   of a [`PkarrPublisher`] with attached DNS server which is globally available and a
//!   reliable default choice.
//!
//! - The [`PkarrResolver`] which can perform lookups from designated [pkarr relay servers]
//!   using HTTP.
//!
//! - [`MdnsDiscovery`]: mdns::MdnsDiscovery which uses the crate `swarm-discovery`, an
//!   opinionated mDNS implementation, to discover nodes on the local network.
//!
//! - The [`DhtDiscovery`] also uses the [`pkarr`] system but can also publish and lookup
//!   records to/from the Mainline DHT.
//!
//! To use multiple discovery systems simultaneously you can call [`Builder::add_discovery`].
//! This will use [`ConcurrentDiscovery`] under the hood, which performs lookups to all
//! discovery systems at the same time.
//!
//! [`Builder::add_discovery`] takes any type that implements [`IntoDiscovery`]. You can
//! implement that trait on a builder struct if your discovery service needs information
//! from the endpoint it is mounted on. During endpoint construction, your discovery service
//! is built by calling [`IntoDiscovery::into_discovery`], passing a [`DiscoveryContext`] to your
//! builder. The [`DiscoveryContext`] gives access to the endpoint's secret key and DNS resolver.
//!
//! If your discovery service does not need any information from its endpoint, you can
//! pass the discovery service directly to [`Builder::add_discovery`]: All types that
//! implement [`Discovery`] also have a blanket implementation of [`IntoDiscovery`].
//!
//! # Examples
//!
//! A very common setup is to enable DNS discovery, which needs to be done in two parts as a
//! [`PkarrPublisher`] and [`DnsDiscovery`]:
//!
//! ```no_run
//! use iroh::{
//!     Endpoint, SecretKey,
//!     discovery::{dns::DnsDiscovery, pkarr::PkarrPublisher},
//! };
//!
//! # async fn wrapper() -> n0_snafu::Result<()> {
//! let ep = Endpoint::builder()
//!     .add_discovery(PkarrPublisher::n0_dns())
//!     .add_discovery(DnsDiscovery::n0_dns())
//!     .bind()
//!     .await?;
//! # Ok(())
//! # }
//! ```
//!
//! To also enable [`MdnsDiscovery`] it can be added as another service.
//!
//! ```no_run
//! #[cfg(feature = "discovery-local-network")]
//! # {
//! # use iroh::{
//! #    discovery::{dns::DnsDiscovery, pkarr::PkarrPublisher, mdns::MdnsDiscovery},
//! #    Endpoint, SecretKey,
//! # };
//! #
//! # async fn wrapper() -> n0_snafu::Result<()> {
//! let ep = Endpoint::builder()
//!     .add_discovery(PkarrPublisher::n0_dns())
//!     .add_discovery(DnsDiscovery::n0_dns())
//!     .add_discovery(MdnsDiscovery::builder())
//!     .bind()
//!     .await?;
//! # Ok(())
//! # }
//! # }
//! ```
//!
//! [`NodeAddr`]: iroh_base::NodeAddr
//! [`RelayUrl`]: crate::RelayUrl
//! [`Builder::add_discovery`]: crate::endpoint::Builder::add_discovery
//! [`DnsDiscovery`]: dns::DnsDiscovery
//! [Number 0]: https://n0.computer
//! [`PkarrResolver`]: pkarr::PkarrResolver
//! [`PkarrPublisher`]: pkarr::PkarrPublisher
//! [`DhtDiscovery`]: pkarr::dht::DhtDiscovery
//! [pkarr relay servers]: https://pkarr.org/#servers
//! [`MdnsDiscovery`]: mdns::MdnsDiscovery
//! [`StaticProvider`]: static_provider::StaticProvider

use std::sync::{Arc, RwLock};

use iroh_base::{NodeAddr, NodeId};
use n0_future::{
    boxed::BoxStream,
    stream::StreamExt,
    task::{self, AbortOnDropHandle},
    time::{self, Duration},
};
use nested_enum_utils::common_fields;
use snafu::{IntoError, Snafu, ensure};
use tokio::sync::oneshot;
use tracing::{Instrument, debug, error_span, warn};

#[cfg(not(wasm_browser))]
use crate::dns::DnsResolver;
pub use crate::node_info::{NodeData, NodeInfo, ParseError, UserData};
use crate::{Endpoint, SecretKey};

#[cfg(not(wasm_browser))]
pub mod dns;

#[cfg(feature = "discovery-local-network")]
pub mod mdns;
pub mod pkarr;
pub mod static_provider;

/// Trait for structs that can be converted into [`Discovery`].
///
/// This trait is implemented on builders for discovery services. Any type that implements this
/// trait can be added as a discovery service in [`Builder::add_discovery`].
///
/// Any type that implements [`Discovery`] also implements [`IntoDiscovery`].
///
/// Iroh uses this trait to allow configuring the set of discovery services on the endpoint
/// builder, while providing the discovery services access to information about the endpoint
/// creation via the [`DiscoveryContext`] parameter to [`IntoDiscovery::into_discovery`].
///
/// [`Builder::add_discovery`]: crate::endpoint::Builder::add_discovery
pub trait IntoDiscovery: Send + Sync + std::fmt::Debug + 'static {
    /// Turns this discovery builder into a ready-to-use discovery service.
    ///
    /// The [`DiscoveryContext`] contains information about the [`Endpoint`] onto which this
    /// discovery service is being added. It can be used by discovery services that need
    /// a DNS resolver, or the endpoint's secret key to sign messages.
    ///
    /// If an error is returned, building the endpoint will fail with this error.
    fn into_discovery(
        self,
        context: &DiscoveryContext,
    ) -> Result<impl Discovery, IntoDiscoveryError>;
}

/// Blanket no-op impl of `IntoDiscovery` for `T: Discovery`.
impl<T: Discovery> IntoDiscovery for T {
    fn into_discovery(
        self,
        _context: &DiscoveryContext,
    ) -> Result<impl Discovery, IntoDiscoveryError> {
        Ok(self)
    }
}

/// Non-public dyn-compatible version of [`IntoDiscovery`], used in [`crate::endpoint::Builder`].
pub(crate) trait DynIntoDiscovery: Send + Sync + std::fmt::Debug + 'static {
    /// See [`IntoDiscovery::into_discovery`]
    fn into_discovery(
        self: Box<Self>,
        context: &DiscoveryContext,
    ) -> Result<Box<dyn Discovery>, IntoDiscoveryError>;
}

impl<T: IntoDiscovery> DynIntoDiscovery for T {
    fn into_discovery(
        self: Box<Self>,
        context: &DiscoveryContext,
    ) -> Result<Box<dyn Discovery>, IntoDiscoveryError> {
        let disco: Box<dyn Discovery> = Box::new(IntoDiscovery::into_discovery(*self, context)?);
        Ok(disco)
    }
}

/// Context about the [`Endpoint`] for discovery services.
#[derive(Debug)]
pub struct DiscoveryContext<'a> {
    #[cfg(not(wasm_browser))]
    pub(crate) dns_resolver: &'a DnsResolver,
    pub(crate) secret_key: &'a SecretKey,
}

impl DiscoveryContext<'_> {
    /// Returns the [`NodeId`] of the endpoint.
    pub fn node_id(&self) -> NodeId {
        self.secret_key.public()
    }

    /// Returns the [`SecretKey`] of the endpoint.
    pub fn secret_key(&self) -> &SecretKey {
        self.secret_key
    }

    /// Returns the [`DnsResolver`] used by the endpoint.
    #[cfg(not(wasm_browser))]
    pub fn dns_resolver(&self) -> &DnsResolver {
        self.dns_resolver
    }
}

/// IntoDiscovery errors
#[common_fields({
    backtrace: Option<snafu::Backtrace>,
    #[snafu(implicit)]
    span_trace: n0_snafu::SpanTrace,
})]
#[allow(missing_docs)]
#[derive(Debug, Snafu)]
#[non_exhaustive]
#[snafu(module)]
pub enum IntoDiscoveryError {
    #[snafu(display("Service '{provenance}' error"))]
    User {
        provenance: &'static str,
        source: Box<dyn std::error::Error + Send + Sync + 'static>,
    },
}

impl IntoDiscoveryError {
    /// Creates a new user error from an arbitrary error type.
    pub fn from_err<T: std::error::Error + Send + Sync + 'static>(
        provenance: &'static str,
        source: T,
    ) -> Self {
        into_discovery_error::UserSnafu { provenance }.into_error(Box::new(source))
    }

    /// Creates a new user error from an arbitrary boxed error type.
    pub fn from_err_box(
        provenance: &'static str,
        source: Box<dyn std::error::Error + Send + Sync + 'static>,
    ) -> Self {
        into_discovery_error::UserSnafu { provenance }.into_error(source)
    }
}

/// Discovery errors
#[common_fields({
    backtrace: Option<snafu::Backtrace>,
    #[snafu(implicit)]
    span_trace: n0_snafu::SpanTrace,
})]
#[allow(missing_docs)]
#[derive(Debug, Snafu)]
#[non_exhaustive]
pub enum DiscoveryError {
    #[snafu(display("No discovery service configured"))]
    NoServiceConfigured {},
    #[snafu(display("Discovery produced no results for {}", node_id.fmt_short()))]
    NoResults { node_id: NodeId },
    #[snafu(display("Service '{provenance}' error"))]
    User {
        provenance: &'static str,
        source: Box<dyn std::error::Error + Send + Sync + 'static>,
    },
}

impl DiscoveryError {
    /// Creates a new user error from an arbitrary error type.
    pub fn from_err<T: std::error::Error + Send + Sync + 'static>(
        provenance: &'static str,
        source: T,
    ) -> Self {
        UserSnafu { provenance }.into_error(Box::new(source))
    }

    /// Creates a new user error from an arbitrary boxed error type.
    pub fn from_err_box(
        provenance: &'static str,
        source: Box<dyn std::error::Error + Send + Sync + 'static>,
    ) -> Self {
        UserSnafu { provenance }.into_error(source)
    }
}

/// Node discovery for [`super::Endpoint`].
///
/// This trait defines publishing and resolving addressing information for a [`NodeId`].
/// This enables connecting to other nodes with only knowing the [`NodeId`], by using this
/// [`Discovery`] system to look up the actual addressing information.  It is common for
/// implementations to require each node to publish their own information before it can be
/// looked up by other nodes.
///
/// The published addressing information can include both a [`RelayUrl`] and/or direct
/// addresses. See [`NodeData`] for details.
///
/// To allow for discovery, the [`super::Endpoint`] will call `publish` whenever
/// discovery information changes. If a discovery mechanism requires a periodic
/// refresh, it should start its own task.
///
/// [`RelayUrl`]: crate::RelayUrl
pub trait Discovery: std::fmt::Debug + Send + Sync + 'static {
    /// Publishes the given [`NodeData`] to the discovery mechanism.
    ///
    /// This is fire and forget, since the [`Endpoint`] can not wait for successful
    /// publishing. If publishing is async, the implementation should start it's own task.
    ///
    /// This will be called from a tokio task, so it is safe to spawn new tasks.
    /// These tasks will be run on the runtime of the [`super::Endpoint`].
    fn publish(&self, _data: &NodeData) {}

    /// Resolves the [`DiscoveryItem`] for the given [`NodeId`].
    ///
    /// Once the returned [`BoxStream`] is dropped, the service should stop any pending
    /// work.
    fn resolve(
        &self,
        _node_id: NodeId,
    ) -> Option<BoxStream<Result<DiscoveryItem, DiscoveryError>>> {
        None
    }
}

impl<T: Discovery> Discovery for Arc<T> {}

/// Node discovery results from [`Discovery`] services.
///
/// This is the item in the streams returned from [`Discovery::resolve`].
/// It contains the [`NodeData`] about the discovered node,
/// and some additional metadata about the discovery.
///
/// This struct derefs to [`NodeData`], so you can access the methods from [`NodeData`]
/// directly from [`DiscoveryItem`].
#[derive(Debug, Clone, Eq, PartialEq)]
pub struct DiscoveryItem {
    /// The node info for the node, as discovered by the the discovery service.
    node_info: NodeInfo,
    /// A static string to identify the discovery source.
    ///
    /// Should be uniform per discovery service.
    provenance: &'static str,
    /// Optional timestamp when this node address info was last updated.
    ///
    /// Must be microseconds since the unix epoch.
    // TODO(ramfox): this is currently unused. As we develop more `DiscoveryService`s, we may discover that we do not need this. It is only truly relevant when comparing `relay_urls`, since we can attempt to dial any number of socket addresses, but expect each node to have one "home relay" that we will attempt to contact them on. This means we would need some way to determine which relay url to choose between, if more than one relay url is reported.
    last_updated: Option<u64>,
}

impl DiscoveryItem {
    /// Creates a new [`DiscoveryItem`] from a [`NodeInfo`].
    pub fn new(node_info: NodeInfo, provenance: &'static str, last_updated: Option<u64>) -> Self {
        Self {
            node_info,
            provenance,
            last_updated,
        }
    }

    /// Returns the node id of the discovered node.
    pub fn node_id(&self) -> NodeId {
        self.node_info.node_id
    }

    /// Returns the [`NodeInfo`] for the discovered node.
    pub fn node_info(&self) -> &NodeInfo {
        &self.node_info
    }

    /// Returns the provenance of this discovery item.
    ///
    /// The provenance is a static string which identifies the discovery service that produced
    /// this discovery item.
    pub fn provenance(&self) -> &'static str {
        self.provenance
    }

    /// Returns the optional timestamp when this node info was last updated.
    ///
    /// The value is microseconds since the unix epoch.
    pub fn last_updated(&self) -> Option<u64> {
        self.last_updated
    }

    /// Converts into a [`NodeAddr`] by cloning the needed fields.
    pub fn to_node_addr(&self) -> NodeAddr {
        self.node_info.to_node_addr()
    }

    /// Converts into a [`NodeAddr`] without cloning.
    pub fn into_node_addr(self) -> NodeAddr {
        self.node_info.into_node_addr()
    }

    /// Returns any user-defined data.
    pub fn user_data(&self) -> Option<UserData> {
        self.node_info().data.user_data().cloned()
    }
}

impl std::ops::Deref for DiscoveryItem {
    type Target = NodeData;
    fn deref(&self) -> &Self::Target {
        &self.node_info.data
    }
}

impl From<DiscoveryItem> for NodeInfo {
    fn from(item: DiscoveryItem) -> Self {
        item.node_info
    }
}

/// A discovery service that combines multiple discovery sources.
///
/// The discovery services will resolve concurrently.
#[derive(Debug, Default, Clone)]
pub struct ConcurrentDiscovery {
    services: Arc<RwLock<Vec<Box<dyn Discovery>>>>,
}

impl ConcurrentDiscovery {
    /// Creates an empty [`ConcurrentDiscovery`].
    pub fn empty() -> Self {
        Self::default()
    }

    /// Creates a new [`ConcurrentDiscovery`].
    pub fn from_services(services: Vec<Box<dyn Discovery>>) -> Self {
        Self {
            services: Arc::new(RwLock::new(services)),
        }
    }

    /// Adds a [`Discovery`] service.
    pub fn add(&self, service: impl Discovery + 'static) {
        self.services
            .write()
            .expect("poisoned")
            .push(Box::new(service));
    }

    /// Is there any services configured?
    pub fn is_empty(&self) -> bool {
        self.services.read().expect("poisoned").is_empty()
    }

    /// How many services are configured
    pub fn len(&self) -> usize {
        self.services.read().expect("poisoned").len()
    }
}

impl<T> From<T> for ConcurrentDiscovery
where
    T: IntoIterator<Item = Box<dyn Discovery>>,
{
    fn from(iter: T) -> Self {
        let services = iter.into_iter().collect::<Vec<_>>();
        Self {
            services: Arc::new(RwLock::new(services)),
        }
    }
}

impl Discovery for ConcurrentDiscovery {
    fn publish(&self, data: &NodeData) {
        let services = self.services.read().expect("poisoned");
        for service in &*services {
            service.publish(data);
        }
    }

    fn resolve(&self, node_id: NodeId) -> Option<BoxStream<Result<DiscoveryItem, DiscoveryError>>> {
        let services = self.services.read().expect("poisoned");
        let streams = services
            .iter()
            .filter_map(|service| service.resolve(node_id));

        let streams = n0_future::MergeBounded::from_iter(streams);
        Some(Box::pin(streams))
    }
}

/// Maximum duration since the last control or data message received from an endpoint to make us
/// start a discovery task.
const MAX_AGE: Duration = Duration::from_secs(10);

/// A wrapper around a tokio task which runs a node discovery.
pub(super) struct DiscoveryTask {
    on_first_rx: oneshot::Receiver<Result<(), DiscoveryError>>,
    _task: AbortOnDropHandle<()>,
}

impl DiscoveryTask {
    /// Starts a discovery task.
    pub(super) fn start(ep: Endpoint, node_id: NodeId) -> Result<Self, DiscoveryError> {
        ensure!(!ep.discovery().is_empty(), NoServiceConfiguredSnafu);
        let (on_first_tx, on_first_rx) = oneshot::channel();
        let me = ep.node_id();
        let task = task::spawn(
            async move { Self::run(ep, node_id, on_first_tx).await }.instrument(
                error_span!("discovery", me = %me.fmt_short(), node = %node_id.fmt_short()),
            ),
        );
        Ok(Self {
            _task: AbortOnDropHandle::new(task),
            on_first_rx,
        })
    }

    /// Starts a discovery task after a delay and only if no path to the node was recently active.
    ///
    /// This returns `None` if we received data or control messages from the remote endpoint
    /// recently enough. If not it returns a [`DiscoveryTask`].
    ///
    /// If `delay` is set, the [`DiscoveryTask`] will first wait for `delay` and then check again
    /// if we recently received messages from remote endpoint. If true, the task will abort.
    /// Otherwise, or if no `delay` is set, the discovery will be started.
    pub(super) fn maybe_start_after_delay(
        ep: &Endpoint,
        node_id: NodeId,
        delay: Option<Duration>,
    ) -> Result<Option<Self>, DiscoveryError> {
        // If discovery is not needed, don't even spawn a task.
        if !ep.needs_discovery(node_id, MAX_AGE) {
            return Ok(None);
        }
        ensure!(!ep.discovery().is_empty(), NoServiceConfiguredSnafu);
        let (on_first_tx, on_first_rx) = oneshot::channel();
        let ep = ep.clone();
        let me = ep.node_id();
        let task = task::spawn(
            async move {
                // If delay is set, wait and recheck if discovery is needed. If not, early-exit.
                if let Some(delay) = delay {
                    time::sleep(delay).await;
                    if !ep.needs_discovery(node_id, MAX_AGE) {
                        debug!("no discovery needed, abort");
                        on_first_tx.send(Ok(())).ok();
                        return;
                    }
                }
                Self::run(ep, node_id, on_first_tx).await
            }
            .instrument(
                error_span!("discovery", me = %me.fmt_short(), node = %node_id.fmt_short()),
            ),
        );
        Ok(Some(Self {
            _task: AbortOnDropHandle::new(task),
            on_first_rx,
        }))
    }

    /// Waits until the discovery task produced at least one result.
    pub(super) async fn first_arrived(&mut self) -> Result<(), DiscoveryError> {
        let fut = &mut self.on_first_rx;
        fut.await.expect("sender dropped")?;
        Ok(())
    }

    fn create_stream(
        ep: &Endpoint,
        node_id: NodeId,
    ) -> Result<BoxStream<Result<DiscoveryItem, DiscoveryError>>, DiscoveryError> {
        ensure!(!ep.discovery().is_empty(), NoServiceConfiguredSnafu);
        let stream = ep
            .discovery()
            .resolve(node_id)
            .ok_or(NoResultsSnafu { node_id }.build())?;
        Ok(stream)
    }

    async fn run(
        ep: Endpoint,
        node_id: NodeId,
        on_first_tx: oneshot::Sender<Result<(), DiscoveryError>>,
    ) {
        let mut stream = match Self::create_stream(&ep, node_id) {
            Ok(stream) => stream,
            Err(err) => {
                on_first_tx.send(Err(err)).ok();
                return;
            }
        };
        let mut on_first_tx = Some(on_first_tx);
        debug!("starting");
        loop {
            match stream.next().await {
                Some(Ok(r)) => {
                    let provenance = r.provenance;
                    let node_addr = r.to_node_addr();
                    if node_addr.is_empty() {
                        debug!(%provenance, "empty address found");
                        continue;
                    }
                    debug!(%provenance, addr = ?node_addr, "new address found");
<<<<<<< HEAD
                    ep.add_node_addr_with_source(node_addr, provenance)
                        .await
                        .ok();
=======
                    ep.add_node_addr_with_source(node_addr, provenance).ok();

>>>>>>> 0ffadef0
                    if let Some(tx) = on_first_tx.take() {
                        tx.send(Ok(())).ok();
                    }
                }
                Some(Err(err)) => {
                    warn!(?err, "discovery service produced error");
                    break;
                }
                None => break,
            }
        }
        if let Some(tx) = on_first_tx.take() {
            tx.send(Err(NoResultsSnafu { node_id }.build())).ok();
        }
    }
}

#[cfg(test)]
mod tests {
    use std::{
        collections::{BTreeSet, HashMap},
        net::SocketAddr,
        sync::{Arc, Mutex},
        time::SystemTime,
    };

    use iroh_base::{NodeAddr, SecretKey};
    use n0_snafu::{Error, Result, ResultExt};
    use n0_watcher::Watcher as _;
    use quinn::{IdleTimeout, TransportConfig};
    use rand::Rng;
    use tokio_util::task::AbortOnDropHandle;
    use tracing_test::traced_test;

    use super::*;
    use crate::{Endpoint, RelayMode, endpoint::ConnectOptions};

    type InfoStore = HashMap<NodeId, (NodeData, u64)>;

    #[derive(Debug, Clone, Default)]
    struct TestDiscoveryShared {
        nodes: Arc<Mutex<InfoStore>>,
    }

    impl TestDiscoveryShared {
        pub fn create_discovery(&self, node_id: NodeId) -> TestDiscovery {
            TestDiscovery {
                node_id,
                shared: self.clone(),
                publish: true,
                resolve_wrong: false,
                delay: Duration::from_millis(200),
            }
        }

        pub fn create_lying_discovery(&self, node_id: NodeId) -> TestDiscovery {
            TestDiscovery {
                node_id,
                shared: self.clone(),
                publish: false,
                resolve_wrong: true,
                delay: Duration::from_millis(100),
            }
        }
    }

    #[derive(Debug)]
    struct TestDiscovery {
        node_id: NodeId,
        shared: TestDiscoveryShared,
        publish: bool,
        resolve_wrong: bool,
        delay: Duration,
    }

    impl Discovery for TestDiscovery {
        fn publish(&self, data: &NodeData) {
            if !self.publish {
                return;
            }
            let now = system_time_now();
            self.shared
                .nodes
                .lock()
                .unwrap()
                .insert(self.node_id, (data.clone(), now));
        }

        fn resolve(
            &self,
            node_id: NodeId,
        ) -> Option<BoxStream<Result<DiscoveryItem, DiscoveryError>>> {
            let addr_info = if self.resolve_wrong {
                let ts = system_time_now() - 100_000;
                let port: u16 = rand::thread_rng().gen_range(10_000..20_000);
                // "240.0.0.0/4" is reserved and unreachable
                let addr: SocketAddr = format!("240.0.0.1:{port}").parse().unwrap();
                let data = NodeData::new(None, BTreeSet::from([addr]));
                Some((data, ts))
            } else {
                self.shared.nodes.lock().unwrap().get(&node_id).cloned()
            };
            let stream = match addr_info {
                Some((data, ts)) => {
                    let item = DiscoveryItem::new(
                        NodeInfo::from_parts(node_id, data),
                        "test-disco",
                        Some(ts),
                    );
                    let delay = self.delay;
                    let fut = async move {
                        time::sleep(delay).await;
                        tracing::debug!("resolve: {} = {item:?}", node_id.fmt_short());
                        Ok(item)
                    };
                    n0_future::stream::once_future(fut).boxed()
                }
                None => n0_future::stream::empty().boxed(),
            };
            Some(stream)
        }
    }

    #[derive(Debug, Clone)]
    struct EmptyDiscovery;

    impl Discovery for EmptyDiscovery {
        fn publish(&self, _data: &NodeData) {}

        fn resolve(
            &self,
            _node_id: NodeId,
        ) -> Option<BoxStream<Result<DiscoveryItem, DiscoveryError>>> {
            Some(n0_future::stream::empty().boxed())
        }
    }

    const TEST_ALPN: &[u8] = b"n0/iroh/test";

    /// This is a smoke test for our discovery mechanism.
    #[tokio::test]
    #[traced_test]
    async fn endpoint_discovery_simple_shared() -> Result {
        let disco_shared = TestDiscoveryShared::default();
        let (ep1, _guard1) = {
            let secret = SecretKey::generate(rand::thread_rng());
            let disco = disco_shared.create_discovery(secret.public());
            new_endpoint(secret, disco).await
        };
        let (ep2, _guard2) = {
            let secret = SecretKey::generate(rand::thread_rng());
            let disco = disco_shared.create_discovery(secret.public());
            new_endpoint(secret, disco).await
        };
        let ep1_addr = NodeAddr::new(ep1.node_id());
        // wait for our address to be updated and thus published at least once
        ep1.node_addr().initialized().await;
        let _conn = ep2.connect(ep1_addr, TEST_ALPN).await?;
        Ok(())
    }

    /// This test adds an empty discovery which provides no addresses.
    #[tokio::test]
    #[traced_test]
    async fn endpoint_discovery_combined_with_empty() -> Result {
        let disco_shared = TestDiscoveryShared::default();
        let (ep1, _guard1) = {
            let secret = SecretKey::generate(rand::thread_rng());
            let disco = disco_shared.create_discovery(secret.public());
            new_endpoint(secret, disco).await
        };
        let (ep2, _guard2) = {
            let secret = SecretKey::generate(rand::thread_rng());
            let disco1 = EmptyDiscovery;
            let disco2 = disco_shared.create_discovery(secret.public());
            let disco = ConcurrentDiscovery::empty();
            disco.add(disco1);
            disco.add(disco2);
            new_endpoint(secret, disco).await
        };
        let ep1_addr = NodeAddr::new(ep1.node_id());
        // wait for out address to be updated and thus published at least once
        ep1.node_addr().initialized().await;
        let _conn = ep2
            .connect(ep1_addr, TEST_ALPN)
            .await
            .context("connecting")?;
        Ok(())
    }

    /// This test adds a "lying" discovery which provides a wrong address.
    /// This is to make sure that as long as one of the discoveries returns a working address, we
    /// will connect successfully.
    #[tokio::test]
    #[traced_test]
    async fn endpoint_discovery_combined_with_empty_and_wrong() -> Result {
        let disco_shared = TestDiscoveryShared::default();
        let (ep1, _guard1) = {
            let secret = SecretKey::generate(rand::thread_rng());
            let disco = disco_shared.create_discovery(secret.public());
            new_endpoint(secret, disco).await
        };
        let (ep2, _guard2) = {
            let secret = SecretKey::generate(rand::thread_rng());
            let disco1 = EmptyDiscovery;
            let disco2 = disco_shared.create_lying_discovery(secret.public());
            let disco3 = disco_shared.create_discovery(secret.public());
            let disco = ConcurrentDiscovery::empty();
            disco.add(disco1);
            disco.add(disco2);
            disco.add(disco3);
            new_endpoint(secret, disco).await
        };
        // wait for out address to be updated and thus published at least once
        ep1.node_addr().initialized().await;
        let _conn = ep2.connect(ep1.node_id(), TEST_ALPN).await?;
        Ok(())
    }

    /// This test only has the "lying" discovery. It is here to make sure that this actually fails.
    #[tokio::test]
    #[traced_test]
    async fn endpoint_discovery_combined_wrong_only() -> Result {
        let disco_shared = TestDiscoveryShared::default();
        let (ep1, _guard1) = {
            let secret = SecretKey::generate(rand::thread_rng());
            let disco = disco_shared.create_discovery(secret.public());
            new_endpoint(secret, disco).await
        };
        let (ep2, _guard2) = {
            let secret = SecretKey::generate(rand::thread_rng());
            let disco1 = disco_shared.create_lying_discovery(secret.public());
            let disco = ConcurrentDiscovery::from_services(vec![Box::new(disco1)]);
            new_endpoint(secret, disco).await
        };
        // wait for out address to be updated and thus published at least once
        ep1.node_addr().initialized().await;

        // 10x faster test via a 3s idle timeout instead of the 30s default
        let mut config = TransportConfig::default();
        config.keep_alive_interval(Some(Duration::from_secs(1)));
        config.max_idle_timeout(Some(IdleTimeout::try_from(Duration::from_secs(3)).unwrap()));
        let opts = ConnectOptions::new().with_transport_config(Arc::new(config));

        let res = ep2
            .connect_with_opts(ep1.node_id(), TEST_ALPN, opts)
            .await? // -> Connecting works
            .await; // -> Connection is expected to fail
        assert!(res.is_err());
        Ok(())
    }

    /// This test first adds a wrong address manually (e.g. from an outdated&node_id ticket).
    /// Connect should still succeed because the discovery service will be invoked (after a delay).
    #[tokio::test]
    #[traced_test]
    async fn endpoint_discovery_with_wrong_existing_addr() -> Result {
        let disco_shared = TestDiscoveryShared::default();
        let (ep1, _guard1) = {
            let secret = SecretKey::generate(rand::thread_rng());
            let disco = disco_shared.create_discovery(secret.public());
            new_endpoint(secret, disco).await
        };
        let (ep2, _guard2) = {
            let secret = SecretKey::generate(rand::thread_rng());
            let disco = disco_shared.create_discovery(secret.public());
            new_endpoint(secret, disco).await
        };
        // wait for out address to be updated and thus published at least once
        ep1.node_addr().initialized().await;
        let ep1_wrong_addr = NodeAddr {
            node_id: ep1.node_id(),
            relay_url: None,
            direct_addresses: BTreeSet::from(["240.0.0.1:1000".parse().unwrap()]),
        };
        let _conn = ep2.connect(ep1_wrong_addr, TEST_ALPN).await?;
        Ok(())
    }

    async fn new_endpoint(
        secret: SecretKey,
        disco: impl IntoDiscovery + 'static,
    ) -> (Endpoint, AbortOnDropHandle<Result<()>>) {
        let ep = Endpoint::builder()
            .secret_key(secret)
            .discovery(disco)
            .relay_mode(RelayMode::Disabled)
            .alpns(vec![TEST_ALPN.to_vec()])
            .bind()
            .await
            .unwrap();

        let handle = tokio::spawn({
            let ep = ep.clone();
            async move {
                // Keep connections alive until the task is dropped.
                let mut connections = Vec::new();
                // we skip accept() errors, they can be caused by retransmits
                while let Some(connecting) = ep.accept().await.and_then(|inc| inc.accept().ok()) {
                    // Just accept incoming connections, but don't do anything with them.
                    let conn = connecting.await.context("connecting")?;
                    connections.push(conn);
                }

                Ok::<_, Error>(())
            }
        });

        (ep, AbortOnDropHandle::new(handle))
    }

    fn system_time_now() -> u64 {
        SystemTime::now()
            .duration_since(SystemTime::UNIX_EPOCH)
            .expect("time drift")
            .as_micros() as u64
    }
}

/// This module contains end-to-end tests for DNS node discovery.
///
/// The tests run a minimal test DNS server to resolve against, and a minimal pkarr relay to
/// publish to. The DNS and pkarr servers share their state.
#[cfg(test)]
mod test_dns_pkarr {
    use iroh_base::{NodeAddr, SecretKey};
    use iroh_relay::{RelayMap, node_info::UserData};
    use n0_future::time::Duration;
    use n0_snafu::{Error, Result, ResultExt};
    use tokio_util::task::AbortOnDropHandle;
    use tracing_test::traced_test;

    use crate::{
        Endpoint, RelayMode,
        discovery::{NodeData, pkarr::PkarrPublisher},
        dns::DnsResolver,
        node_info::NodeInfo,
        test_utils::{
            DnsPkarrServer, dns_server::run_dns_server, pkarr_dns_state::State, run_relay_server,
        },
    };

    const PUBLISH_TIMEOUT: Duration = Duration::from_secs(10);

    #[tokio::test]
    #[traced_test]
    async fn dns_resolve() -> Result<()> {
        let origin = "testdns.example".to_string();
        let state = State::new(origin.clone());
        let (nameserver, _dns_drop_guard) = run_dns_server(state.clone())
            .await
            .context("Running DNS server")?;

        let secret_key = SecretKey::generate(rand::thread_rng());
        let node_info = NodeInfo::new(secret_key.public())
            .with_relay_url(Some("https://relay.example".parse().unwrap()));
        let signed_packet = node_info.to_pkarr_signed_packet(&secret_key, 30)?;
        state
            .upsert(signed_packet)
            .context("update and insert signed packet")?;

        let resolver = DnsResolver::with_nameserver(nameserver);
        let resolved = resolver
            .lookup_node_by_id(&node_info.node_id, &origin)
            .await?;

        assert_eq!(resolved, node_info);

        Ok(())
    }

    #[tokio::test]
    #[traced_test]
    async fn pkarr_publish_dns_resolve() -> Result<()> {
        let origin = "testdns.example".to_string();

        let dns_pkarr_server = DnsPkarrServer::run_with_origin(origin.clone())
            .await
            .context("DnsPkarrServer")?;

        let secret_key = SecretKey::generate(rand::thread_rng());
        let node_id = secret_key.public();

        let relay_url = Some("https://relay.example".parse().unwrap());

        let resolver = DnsResolver::with_nameserver(dns_pkarr_server.nameserver);
        let publisher =
            PkarrPublisher::builder(dns_pkarr_server.pkarr_url.clone()).build(secret_key);
        let user_data: UserData = "foobar".parse().unwrap();
        let data = NodeData::new(relay_url.clone(), Default::default())
            .with_user_data(Some(user_data.clone()));
        // does not block, update happens in background task
        publisher.update_node_data(&data);
        // wait until our shared state received the update from pkarr publishing
        dns_pkarr_server
            .on_node(&node_id, PUBLISH_TIMEOUT)
            .await
            .context("wait for on node update")?;
        let resolved = resolver.lookup_node_by_id(&node_id, &origin).await?;
        println!("resolved {resolved:?}");

        let expected_addr = NodeAddr {
            node_id,
            relay_url,
            direct_addresses: Default::default(),
        };

        assert_eq!(resolved.to_node_addr(), expected_addr);
        assert_eq!(resolved.user_data(), Some(&user_data));
        Ok(())
    }

    const TEST_ALPN: &[u8] = b"TEST";

    #[tokio::test]
    #[traced_test]
    async fn pkarr_publish_dns_discover() -> Result<()> {
        let dns_pkarr_server = DnsPkarrServer::run().await.context("DnsPkarrServer run")?;
        let (relay_map, _relay_url, _relay_guard) = run_relay_server().await?;

        let (ep1, _guard1) = ep_with_discovery(&relay_map, &dns_pkarr_server).await?;
        let (ep2, _guard2) = ep_with_discovery(&relay_map, &dns_pkarr_server).await?;

        // wait until our shared state received the update from pkarr publishing
        dns_pkarr_server
            .on_node(&ep1.node_id(), PUBLISH_TIMEOUT)
            .await
            .context("wait for on node update")?;

        // we connect only by node id!
        let _conn = ep2.connect(ep1.node_id(), TEST_ALPN).await?;
        Ok(())
    }

    async fn ep_with_discovery(
        relay_map: &RelayMap,
        dns_pkarr_server: &DnsPkarrServer,
    ) -> Result<(Endpoint, AbortOnDropHandle<Result<()>>)> {
        let secret_key = SecretKey::generate(rand::thread_rng());
        let ep = Endpoint::builder()
            .relay_mode(RelayMode::Custom(relay_map.clone()))
            .insecure_skip_relay_cert_verify(true)
            .secret_key(secret_key.clone())
            .alpns(vec![TEST_ALPN.to_vec()])
            .dns_resolver(dns_pkarr_server.dns_resolver())
            .discovery(dns_pkarr_server.discovery(secret_key))
            .bind()
            .await?;

        let handle = tokio::spawn({
            let ep = ep.clone();
            async move {
                // we skip accept() errors, they can be caused by retransmits
                while let Some(connecting) = ep.accept().await.and_then(|inc| inc.accept().ok()) {
                    let _conn = connecting.await.context("connecting")?;
                    // Just accept incoming connections, but don't do anything with them.
                }

                Ok::<_, Error>(())
            }
        });

        Ok((ep, AbortOnDropHandle::new(handle)))
    }
}<|MERGE_RESOLUTION|>--- conflicted
+++ resolved
@@ -603,14 +603,9 @@
                         continue;
                     }
                     debug!(%provenance, addr = ?node_addr, "new address found");
-<<<<<<< HEAD
                     ep.add_node_addr_with_source(node_addr, provenance)
                         .await
                         .ok();
-=======
-                    ep.add_node_addr_with_source(node_addr, provenance).ok();
-
->>>>>>> 0ffadef0
                     if let Some(tx) = on_first_tx.take() {
                         tx.send(Ok(())).ok();
                     }
