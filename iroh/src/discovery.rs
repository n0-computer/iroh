--- conflicted
+++ resolved
@@ -63,16 +63,7 @@
 //!     Endpoint, SecretKey,
 //! };
 //!
-<<<<<<< HEAD
-//! # async fn wrapper() -> anyhow::Result<()> {
-=======
 //! # async fn wrapper() -> n0_snafu::Result<()> {
-//! let secret_key = SecretKey::generate(rand::rngs::OsRng);
-//! let discovery = ConcurrentDiscovery::from_services(vec![
-//!     Box::new(PkarrPublisher::n0_dns(secret_key.clone())),
-//!     Box::new(DnsDiscovery::n0_dns()),
-//! ]);
->>>>>>> 136b8550
 //! let ep = Endpoint::builder()
 //!     .add_discovery(PkarrPublisher::n0_dns())
 //!     .add_discovery(DnsDiscovery::n0_dns())
@@ -92,25 +83,14 @@
 //! #    Endpoint, SecretKey,
 //! # };
 //! #
-<<<<<<< HEAD
-//! # async fn wrapper() -> anyhow::Result<()> {
+//! # async fn wrapper() -> n0_snafu::Result<()> {
 //! let ep = Endpoint::builder()
 //!     .add_discovery(PkarrPublisher::n0_dns())
 //!     .add_discovery(DnsDiscovery::n0_dns())
 //!     .add_discovery(MdnsDiscovery::builder())
 //!     .bind()
 //!     .await?;
-=======
-//! # async fn wrapper() -> n0_snafu::Result<()> {
-//! # let secret_key = SecretKey::generate(rand::rngs::OsRng);
-//! let discovery = ConcurrentDiscovery::from_services(vec![
-//!     Box::new(PkarrPublisher::n0_dns(secret_key.clone())),
-//!     Box::new(DnsDiscovery::n0_dns()),
-//!     Box::new(MdnsDiscovery::new(secret_key.public())?),
-//! ]);
->>>>>>> 136b8550
 //! # Ok(())
-//! # }
 //! # }
 //! ```
 //!
@@ -153,7 +133,6 @@
 pub mod pkarr;
 pub mod static_provider;
 
-<<<<<<< HEAD
 /// Trait for structs that can be converted into [`Discovery`].
 ///
 /// This trait is implemented on builders for discovery services. Any type that implements this
@@ -170,12 +149,12 @@
     /// from here.
     ///
     /// If an error is returned, building the endpoint will fail with this error.
-    fn into_discovery(self, endpoint: &Endpoint) -> Result<impl Discovery>;
+    fn into_discovery(self, endpoint: &Endpoint) -> Result<impl Discovery, IntoDiscoveryError>;
 }
 
 /// Blanket no-op impl of `IntoDiscovery` for `T: Discovery`.
 impl<T: Discovery> IntoDiscovery for T {
-    fn into_discovery(self, _endpoint: &Endpoint) -> Result<impl Discovery> {
+    fn into_discovery(self, _endpoint: &Endpoint) -> Result<impl Discovery, IntoDiscoveryError> {
         Ok(self)
     }
 }
@@ -183,14 +162,58 @@
 /// Non-public dyn-compatible version of [`IntoDiscovery`], used in [`crate::endpoint::Builder`].
 pub(crate) trait DynIntoDiscovery: Send + Sync + 'static {
     /// See [`IntoDiscovery::into_discovery`]
-    fn into_discovery(self: Box<Self>, endpoint: &Endpoint) -> Result<Box<dyn Discovery>>;
+    fn into_discovery(
+        self: Box<Self>,
+        endpoint: &Endpoint,
+    ) -> Result<Box<dyn Discovery>, IntoDiscoveryError>;
 }
 
 impl<T: IntoDiscovery> DynIntoDiscovery for T {
-    fn into_discovery(self: Box<Self>, endpoint: &Endpoint) -> Result<Box<dyn Discovery>> {
+    fn into_discovery(
+        self: Box<Self>,
+        endpoint: &Endpoint,
+    ) -> Result<Box<dyn Discovery>, IntoDiscoveryError> {
         let disco: Box<dyn Discovery> = Box::new(IntoDiscovery::into_discovery(*self, endpoint)?);
         Ok(disco)
-=======
+    }
+}
+
+/// IntoDiscovery errors
+#[common_fields({
+    backtrace: Option<snafu::Backtrace>,
+    #[snafu(implicit)]
+    span_trace: n0_snafu::SpanTrace,
+})]
+#[allow(missing_docs)]
+#[derive(Debug, Snafu)]
+#[non_exhaustive]
+#[snafu(module)]
+pub enum IntoDiscoveryError {
+    #[snafu(display("Service '{provenance}' error"))]
+    User {
+        provenance: &'static str,
+        source: Box<dyn std::error::Error + Send + Sync + 'static>,
+    },
+}
+
+impl IntoDiscoveryError {
+    /// Creates a new user error from an arbitrary error type.
+    pub fn from_err<T: std::error::Error + Send + Sync + 'static>(
+        provenance: &'static str,
+        source: T,
+    ) -> Self {
+        into_discovery_error::UserSnafu { provenance }.into_error(Box::new(source))
+    }
+
+    /// Creates a new user error from an arbitrary boxed error type.
+    pub fn from_err_box(
+        provenance: &'static str,
+        source: Box<dyn std::error::Error + Send + Sync + 'static>,
+    ) -> Self {
+        into_discovery_error::UserSnafu { provenance }.into_error(source)
+    }
+}
+
 /// Discovery errors
 #[common_fields({
     backtrace: Option<snafu::Backtrace>,
@@ -239,7 +262,6 @@
         source: Box<dyn std::error::Error + Send + Sync + 'static>,
     ) -> Self {
         UserSnafu { provenance }.into_error(source)
->>>>>>> 136b8550
     }
 }
 
@@ -273,15 +295,10 @@
     ///
     /// Once the returned [`BoxStream`] is dropped, the service should stop any pending
     /// work.
-<<<<<<< HEAD
-    fn resolve(&self, _node_id: NodeId) -> Option<BoxStream<Result<DiscoveryItem>>> {
-=======
     fn resolve(
         &self,
-        _endpoint: Endpoint,
         _node_id: NodeId,
     ) -> Option<BoxStream<Result<DiscoveryItem, DiscoveryError>>> {
->>>>>>> 136b8550
         None
     }
 
@@ -443,15 +460,7 @@
         }
     }
 
-<<<<<<< HEAD
-    fn resolve(&self, node_id: NodeId) -> Option<BoxStream<Result<DiscoveryItem>>> {
-=======
-    fn resolve(
-        &self,
-        endpoint: Endpoint,
-        node_id: NodeId,
-    ) -> Option<BoxStream<Result<DiscoveryItem, DiscoveryError>>> {
->>>>>>> 136b8550
+    fn resolve(&self, node_id: NodeId) -> Option<BoxStream<Result<DiscoveryItem, DiscoveryError>>> {
         let streams = self
             .services
             .iter()
@@ -558,13 +567,8 @@
     ) -> Result<BoxStream<Result<DiscoveryItem, DiscoveryError>>, DiscoveryError> {
         let discovery = ep.discovery().ok_or(NoServiceConfiguredSnafu.build())?;
         let stream = discovery
-<<<<<<< HEAD
             .resolve(node_id)
-            .ok_or_else(|| anyhow!("No discovery service can resolve node {node_id}",))?;
-=======
-            .resolve(ep.clone(), node_id)
             .ok_or(NodeIdSnafu { node_id }.build())?;
->>>>>>> 136b8550
         Ok(stream)
     }
 
@@ -689,10 +693,6 @@
         time::SystemTime,
     };
 
-<<<<<<< HEAD
-    use anyhow::{Context, Result};
-=======
->>>>>>> 136b8550
     use iroh_base::{NodeAddr, SecretKey};
     use n0_snafu::{Error, Result, ResultExt};
     use quinn::{IdleTimeout, TransportConfig};
@@ -768,15 +768,10 @@
                 .insert(self.node_id, (data.clone(), now));
         }
 
-<<<<<<< HEAD
-        fn resolve(&self, node_id: NodeId) -> Option<BoxStream<Result<DiscoveryItem>>> {
-=======
         fn resolve(
             &self,
-            endpoint: Endpoint,
             node_id: NodeId,
         ) -> Option<BoxStream<Result<DiscoveryItem, DiscoveryError>>> {
->>>>>>> 136b8550
             let addr_info = if self.resolve_wrong {
                 let ts = system_time_now() - 100_000;
                 let port: u16 = rand::thread_rng().gen_range(10_000..20_000);
@@ -821,15 +816,10 @@
     impl Discovery for EmptyDiscovery {
         fn publish(&self, _data: &NodeData) {}
 
-<<<<<<< HEAD
-        fn resolve(&self, _node_id: NodeId) -> Option<BoxStream<Result<DiscoveryItem>>> {
-=======
         fn resolve(
             &self,
-            _endpoint: Endpoint,
             _node_id: NodeId,
         ) -> Option<BoxStream<Result<DiscoveryItem, DiscoveryError>>> {
->>>>>>> 136b8550
             Some(n0_future::stream::empty().boxed())
         }
     }
@@ -839,11 +829,7 @@
     /// This is a smoke test for our discovery mechanism.
     #[tokio::test]
     #[traced_test]
-<<<<<<< HEAD
-    async fn endpoint_discovery_simple_shared() -> Result<()> {
-=======
     async fn endpoint_discovery_simple_shared() -> Result {
->>>>>>> 136b8550
         let disco_shared = TestDiscoveryShared::default();
         let (ep1, _guard1) = {
             let secret = SecretKey::generate(rand::thread_rng());
@@ -865,11 +851,7 @@
     /// This test adds an empty discovery which provides no addresses.
     #[tokio::test]
     #[traced_test]
-<<<<<<< HEAD
-    async fn endpoint_discovery_combined_with_empty() -> Result<()> {
-=======
     async fn endpoint_discovery_combined_with_empty() -> Result {
->>>>>>> 136b8550
         let disco_shared = TestDiscoveryShared::default();
         let (ep1, _guard1) = {
             let secret = SecretKey::generate(rand::thread_rng());
@@ -903,11 +885,7 @@
     /// will connect successfully.
     #[tokio::test]
     #[traced_test]
-<<<<<<< HEAD
-    async fn endpoint_discovery_combined_with_empty_and_wrong() -> Result<()> {
-=======
     async fn endpoint_discovery_combined_with_empty_and_wrong() -> Result {
->>>>>>> 136b8550
         let disco_shared = TestDiscoveryShared::default();
         let (ep1, _guard1) = {
             let secret = SecretKey::generate(rand::thread_rng());
@@ -934,11 +912,7 @@
     /// This test only has the "lying" discovery. It is here to make sure that this actually fails.
     #[tokio::test]
     #[traced_test]
-<<<<<<< HEAD
-    async fn endpoint_discovery_combined_wrong_only() -> Result<()> {
-=======
     async fn endpoint_discovery_combined_wrong_only() -> Result {
->>>>>>> 136b8550
         let disco_shared = TestDiscoveryShared::default();
         let (ep1, _guard1) = {
             let secret = SecretKey::generate(rand::thread_rng());
@@ -972,11 +946,7 @@
     /// Connect should still succeed because the discovery service will be invoked (after a delay).
     #[tokio::test]
     #[traced_test]
-<<<<<<< HEAD
-    async fn endpoint_discovery_with_wrong_existing_addr() -> Result<()> {
-=======
     async fn endpoint_discovery_with_wrong_existing_addr() -> Result {
->>>>>>> 136b8550
         let disco_shared = TestDiscoveryShared::default();
         let (ep1, _guard1) = {
             let secret = SecretKey::generate(rand::thread_rng());
@@ -1001,11 +971,7 @@
 
     #[tokio::test]
     #[traced_test]
-<<<<<<< HEAD
-    async fn endpoint_discovery_watch() -> Result<()> {
-=======
     async fn endpoint_discovery_watch() -> Result {
->>>>>>> 136b8550
         let disco_shared = TestDiscoveryShared::default();
         let (ep1, _guard1) = {
             let secret = SecretKey::generate(rand::thread_rng());
@@ -1051,11 +1017,7 @@
 
     async fn new_endpoint(
         secret: SecretKey,
-<<<<<<< HEAD
         disco: impl IntoDiscovery + 'static,
-=======
-        disco: impl Discovery + 'static,
->>>>>>> 136b8550
     ) -> (Endpoint, AbortOnDropHandle<Result<()>>) {
         let ep = Endpoint::builder()
             .secret_key(secret)
@@ -1091,24 +1053,6 @@
             .expect("time drift")
             .as_micros() as u64
     }
-<<<<<<< HEAD
-=======
-
-    #[tokio::test]
-    async fn test_arc_discovery() -> Result {
-        let discovery = Arc::new(EmptyDiscovery);
-
-        let _ep = Endpoint::builder()
-            .add_discovery({
-                let discovery = discovery.clone();
-                move |_| Some(discovery)
-            })
-            .bind()
-            .await?;
-
-        Ok(())
-    }
->>>>>>> 136b8550
 }
 
 /// This module contains end-to-end tests for DNS node discovery.
