--- conflicted
+++ resolved
@@ -617,11 +617,8 @@
     };
 
     use iroh_base::{NodeAddr, SecretKey};
-<<<<<<< HEAD
+    use n0_snafu::{Error, Result, ResultExt};
     use n0_watcher::Watcher as _;
-=======
-    use n0_snafu::{Error, Result, ResultExt};
->>>>>>> 75eae87c
     use quinn::{IdleTimeout, TransportConfig};
     use rand::Rng;
     use tokio_util::task::AbortOnDropHandle;
