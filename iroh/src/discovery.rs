--- conflicted
+++ resolved
@@ -649,13 +649,8 @@
         time::SystemTime,
     };
 
-<<<<<<< HEAD
-    use iroh_base::{EndpointAddr, SecretKey};
+    use iroh_base::{EndpointAddr, SecretKey, TransportAddr};
     use n0_error::{AnyError as Error, Result, StdResultExt};
-=======
-    use iroh_base::{EndpointAddr, SecretKey, TransportAddr};
-    use n0_snafu::{Error, Result, ResultExt};
->>>>>>> 45e1f489
     use quinn::{IdleTimeout, TransportConfig};
     use rand::{CryptoRng, Rng, SeedableRng};
     use tokio_util::task::AbortOnDropHandle;
