//! Node address discovery.
//!
//! To connect to an iroh node a [`NodeAddr`] is needed, which may contain a
//! [`RelayUrl`] or one or more *direct addresses* in addition to the [`NodeId`].
//!
//! Since there is a conversion from [`NodeId`] to [`NodeAddr`], you can also use
//! connect directly with a [`NodeId`].
//!
//! For this to work however, the endpoint has to get the addressing  information by
//! other means.  This can be done by manually calling [`Endpoint::add_node_addr`],
//! but that still requires knowing the other addressing information.
//!
//! Node discovery is an automated system for an [`Endpoint`] to retrieve this addressing
//! information.  Each iroh node will automatically publish their own addressing
//! information.  Usually this means publishing which [`RelayUrl`] to use for their
//! [`NodeId`], but they could also publish their direct addresses.
//!
//! The [`Discovery`] trait is used to define node discovery.  This allows multiple
//! implementations to co-exist because there are many possible ways to implement this.
//! Each [`Endpoint`] can use the discovery mechanisms most suitable to the application.
//! The [`Builder::discovery`] method is used to add a discovery mechanism to an
//! [`Endpoint`].
//!
//! Some generally useful discovery implementations are provided:
//!
//! - [`StaticProvider`] which allows application to add and remove out-of-band addressing
//!   information.
//!
//! - The [`DnsDiscovery`] which performs lookups via the standard DNS systems.  To publish
//!   to this DNS server a [`PkarrPublisher`] is needed.  [Number 0] runs a public instance
//!   of a [`PkarrPublisher`] with attached DNS server which is globally available and a
//!   reliable default choice.
//!
//! - The [`PkarrResolver`] which can perform lookups from designated [pkarr relay servers]
//!   using HTTP.
//!
//! - [`LocalSwarmDiscovery`]: local_swarm_discovery::LocalSwarmDiscovery which is an mDNS
//!   implementation.
//!
//! - The [`DhtDiscovery`] also uses the [`pkarr`] system but can also publish and lookup
//!   records to/from the Mainline DHT.
//!
//! To use multiple discovery systems simultaneously use [`ConcurrentDiscovery`] which will
//! perform lookups to all discovery systems at the same time.
//!
//! # Examples
//!
//! A very common setup is to enable DNS discovery, which needs to be done in two parts as a
//! [`PkarrPublisher`] and [`DnsDiscovery`]:
//!
//! ```no_run
//! use iroh::{
//!     discovery::{dns::DnsDiscovery, pkarr::PkarrPublisher, ConcurrentDiscovery},
//!     Endpoint, SecretKey,
//! };
//!
//! # async fn wrapper() -> anyhow::Result<()> {
//! let secret_key = SecretKey::generate(rand::rngs::OsRng);
//! let discovery = ConcurrentDiscovery::from_services(vec![
//!     Box::new(PkarrPublisher::n0_dns(secret_key.clone())),
//!     Box::new(DnsDiscovery::n0_dns()),
//! ]);
//! let ep = Endpoint::builder()
//!     .secret_key(secret_key)
//!     .discovery(Box::new(discovery))
//!     .bind()
//!     .await?;
//! # Ok(())
//! # }
//! ```
//!
//! To also enable [`LocalSwarmDiscovery`] it can be added as another service in the
//! [`ConcurrentDiscovery`]:
//!
//! ```no_run
//! # #[cfg(feature = "discovery-local-network")]
//! # {
//! # use iroh::discovery::dns::DnsDiscovery;
//! # use iroh::discovery::local_swarm_discovery::LocalSwarmDiscovery;
//! # use iroh::discovery::pkarr::PkarrPublisher;
//! # use iroh::discovery::ConcurrentDiscovery;
//! # use iroh::SecretKey;
//! #
//! # async fn wrapper() -> anyhow::Result<()> {
//! # let secret_key = SecretKey::generate(rand::rngs::OsRng);
//! let discovery = ConcurrentDiscovery::from_services(vec![
//!     Box::new(PkarrPublisher::n0_dns(secret_key.clone())),
//!     Box::new(DnsDiscovery::n0_dns()),
//!     Box::new(LocalSwarmDiscovery::new(secret_key.public())?),
//! ]);
//! # Ok(())
//! # }
//! # }
//! ```
//!
//! [`NodeAddr`]: iroh_base::NodeAddr
//! [`RelayUrl`]: crate::RelayUrl
//! [`Builder::discovery`]: crate::endpoint::Builder::discovery
//! [`DnsDiscovery`]: dns::DnsDiscovery
//! [Number 0]: https://n0.computer
//! [`PkarrResolver`]: pkarr::PkarrResolver
//! [`PkarrPublisher`]: pkarr::PkarrPublisher
//! [`DhtDiscovery`]: pkarr::dht::DhtDiscovery
//! [pkarr relay servers]: https://pkarr.org/#servers
//! [`LocalSwarmDiscovery`]: local_swarm_discovery::LocalSwarmDiscovery
//! [`StaticProvider`]: static_provider::StaticProvider

use std::sync::Arc;

use anyhow::{anyhow, ensure, Result};
use iroh_base::{NodeAddr, NodeId};
<<<<<<< HEAD
=======
pub use iroh_relay::dns::node_info::{NodeData, NodeInfo, UserData};
>>>>>>> ac78cf2c
use n0_future::{
    boxed::BoxStream,
    stream::StreamExt,
    task::{self, AbortOnDropHandle},
    time::{self, Duration},
    Stream, TryStreamExt,
};
use tokio::sync::oneshot;
use tracing::{debug, error_span, warn, Instrument};

pub use crate::node_info::{NodeData, NodeInfo};
use crate::Endpoint;

#[cfg(not(wasm_browser))]
pub mod dns;

#[cfg(feature = "discovery-local-network")]
pub mod local_swarm_discovery;
pub mod pkarr;
pub mod static_provider;

/// Node discovery for [`super::Endpoint`].
///
/// This trait defines publishing and resolving addressing information for a [`NodeId`].
/// This enables connecting to other nodes with only knowing the [`NodeId`], by using this
/// [`Discovery`] system to look up the actual addressing information.  It is common for
/// implementations to require each node to publish their own information before it can be
/// looked up by other nodes.
///
/// The published addressing information can include both a [`RelayUrl`] and/or direct
/// addresses. See [`NodeData`] for details.
///
/// To allow for discovery, the [`super::Endpoint`] will call `publish` whenever
/// discovery information changes. If a discovery mechanism requires a periodic
/// refresh, it should start its own task.
///
/// [`RelayUrl`]: crate::RelayUrl
pub trait Discovery: std::fmt::Debug + Send + Sync {
    /// Publishes the given [`NodeData`] to the discovery mechanism.
    ///
    /// This is fire and forget, since the [`Endpoint`] can not wait for successful
    /// publishing. If publishing is async, the implementation should start it's own task.
    ///
    /// This will be called from a tokio task, so it is safe to spawn new tasks.
    /// These tasks will be run on the runtime of the [`super::Endpoint`].
    fn publish(&self, _data: &NodeData) {}

    /// Resolves the [`DiscoveryItem`] for the given [`NodeId`].
    ///
    /// Once the returned [`BoxStream`] is dropped, the service should stop any pending
    /// work.
    fn resolve(
        &self,
        _endpoint: Endpoint,
        _node_id: NodeId,
    ) -> Option<BoxStream<Result<DiscoveryItem>>> {
        None
    }

    /// Subscribe to all addresses that get *passively* discovered.
    ///
    /// An implementation may choose to defer emitting passively discovered nodes
    /// until the stream is actually polled. To avoid missing discovered nodes,
    /// poll the stream as soon as possible.
    ///
    /// If you do not regularly poll the stream, you may miss discovered nodes.
    ///
    /// Any discovery systems that only discover when explicitly resolving a
    /// specific [`NodeId`] do not need to implement this method. Any nodes or
    /// addresses that are discovered by calling `resolve` should NOT be added
    /// to the `subscribe` stream.
    ///
    /// Discovery systems that are capable of receiving information about [`NodeId`]s
    /// and their addressing information without explicitly calling `resolve`, i.e.,
    /// systems that do "passive" discovery, should implement this method. If
    /// `subscribe` is called multiple times, the passively discovered addresses
    /// should be sent on all streams.
    ///
    /// The [`crate::endpoint::Endpoint`] will `subscribe` to the discovery system
    /// and add the discovered addresses to the internal address book as they arrive
    /// on this stream.
    fn subscribe(&self) -> Option<BoxStream<DiscoveryItem>> {
        None
    }
}

impl<T: Discovery> Discovery for Arc<T> {}

/// Node discovery results from [`Discovery`] services.
///
/// This is the item in the streams returned from [`Discovery::resolve`] and
/// [`Discovery::subscribe`]. It contains the [`NodeData`] about the discovered node,
/// and some additional metadata about the discovery.
///
/// This struct derefs to [`NodeData`], so you can access the methods from [`NodeData`]
/// directly from [`DiscoveryItem`].
#[derive(Debug, Clone)]
pub struct DiscoveryItem {
    /// The node info for the node, as discovered by the the discovery service.
    node_info: NodeInfo,
    /// A static string to identify the discovery source.
    ///
    /// Should be uniform per discovery service.
    provenance: &'static str,
    /// Optional timestamp when this node address info was last updated.
    ///
    /// Must be microseconds since the unix epoch.
    // TODO(ramfox): this is currently unused. As we develop more `DiscoveryService`s, we may discover that we do not need this. It is only truly relevant when comparing `relay_urls`, since we can attempt to dial any number of socket addresses, but expect each node to have one "home relay" that we will attempt to contact them on. This means we would need some way to determine which relay url to choose between, if more than one relay url is reported.
    last_updated: Option<u64>,
}

impl DiscoveryItem {
    /// Creates a new [`DiscoveryItem`] from a [`NodeInfo`].
    pub fn new(node_info: NodeInfo, provenance: &'static str, last_updated: Option<u64>) -> Self {
        Self {
            node_info,
            provenance,
            last_updated,
        }
    }

    /// Returns the node id of the discovered node.
    pub fn node_id(&self) -> NodeId {
        self.node_info.node_id
    }

    /// Returns the [`NodeInfo`] for the discovered node.
    pub fn node_info(&self) -> &NodeInfo {
        &self.node_info
    }

    /// Returns the provenance of this discovery item.
    ///
    /// The provenance is a static string which identifies the discovery service that produced
    /// this discovery item.
    pub fn provenance(&self) -> &'static str {
        self.provenance
    }

    /// Returns the optional timestamp when this node info was last updated.
    ///
    /// The value is microseconds since the unix epoch.
    pub fn last_updated(&self) -> Option<u64> {
        self.last_updated
    }

    /// Converts into a [`NodeAddr`] by cloning the needed fields.
    pub fn to_node_addr(&self) -> NodeAddr {
        self.node_info.to_node_addr()
    }

    /// Converts into a [`NodeAddr`] without cloning.
    pub fn into_node_addr(self) -> NodeAddr {
        self.node_info.into_node_addr()
    }
}

impl std::ops::Deref for DiscoveryItem {
    type Target = NodeData;
    fn deref(&self) -> &Self::Target {
        &self.node_info.data
    }
}

impl From<DiscoveryItem> for NodeInfo {
    fn from(item: DiscoveryItem) -> Self {
        item.node_info
    }
}

/// A discovery service that combines multiple discovery sources.
///
/// The discovery services will resolve concurrently.
#[derive(Debug, Default)]
pub struct ConcurrentDiscovery {
    services: Vec<Box<dyn Discovery>>,
}

impl ConcurrentDiscovery {
    /// Creates an empty [`ConcurrentDiscovery`].
    pub fn empty() -> Self {
        Self::default()
    }

    /// Creates a new [`ConcurrentDiscovery`].
    pub fn from_services(services: Vec<Box<dyn Discovery>>) -> Self {
        Self { services }
    }

    /// Adds a [`Discovery`] service.
    pub fn add(&mut self, service: impl Discovery + 'static) {
        self.services.push(Box::new(service));
    }
}

impl<T> From<T> for ConcurrentDiscovery
where
    T: IntoIterator<Item = Box<dyn Discovery>>,
{
    fn from(iter: T) -> Self {
        let services = iter.into_iter().collect::<Vec<_>>();
        Self { services }
    }
}

impl Discovery for ConcurrentDiscovery {
    fn publish(&self, data: &NodeData) {
        for service in &self.services {
            service.publish(data);
        }
    }

    fn resolve(
        &self,
        endpoint: Endpoint,
        node_id: NodeId,
    ) -> Option<BoxStream<Result<DiscoveryItem>>> {
        let streams = self
            .services
            .iter()
            .filter_map(|service| service.resolve(endpoint.clone(), node_id));

        let streams = n0_future::MergeBounded::from_iter(streams);
        Some(Box::pin(streams))
    }

    fn subscribe(&self) -> Option<BoxStream<DiscoveryItem>> {
        let mut streams = vec![];
        for service in self.services.iter() {
            if let Some(stream) = service.subscribe() {
                streams.push(stream)
            }
        }

        let streams = n0_future::MergeBounded::from_iter(streams);
        Some(Box::pin(streams))
    }
}

/// Maximum duration since the last control or data message received from an endpoint to make us
/// start a discovery task.
const MAX_AGE: Duration = Duration::from_secs(10);

/// A wrapper around a tokio task which runs a node discovery.
pub(super) struct DiscoveryTask {
    on_first_rx: oneshot::Receiver<Result<()>>,
    _task: AbortOnDropHandle<()>,
}

impl DiscoveryTask {
    /// Starts a discovery task.
    pub(super) fn start(ep: Endpoint, node_id: NodeId) -> Result<Self> {
        ensure!(ep.discovery().is_some(), "No discovery services configured");
        let (on_first_tx, on_first_rx) = oneshot::channel();
        let me = ep.node_id();
        let task = task::spawn(
            async move { Self::run(ep, node_id, on_first_tx).await }.instrument(
                error_span!("discovery", me = %me.fmt_short(), node = %node_id.fmt_short()),
            ),
        );
        Ok(Self {
            _task: AbortOnDropHandle::new(task),
            on_first_rx,
        })
    }

    /// Starts a discovery task after a delay and only if no path to the node was recently active.
    ///
    /// This returns `None` if we received data or control messages from the remote endpoint
    /// recently enough. If not it returns a [`DiscoveryTask`].
    ///
    /// If `delay` is set, the [`DiscoveryTask`] will first wait for `delay` and then check again
    /// if we recently received messages from remote endpoint. If true, the task will abort.
    /// Otherwise, or if no `delay` is set, the discovery will be started.
    pub(super) fn maybe_start_after_delay(
        ep: &Endpoint,
        node_id: NodeId,
        delay: Option<Duration>,
    ) -> Result<Option<Self>> {
        // If discovery is not needed, don't even spawn a task.
        if !Self::needs_discovery(ep, node_id) {
            return Ok(None);
        }
        ensure!(ep.discovery().is_some(), "No discovery services configured");
        let (on_first_tx, on_first_rx) = oneshot::channel();
        let ep = ep.clone();
        let me = ep.node_id();
        let task = task::spawn(
            async move {
                // If delay is set, wait and recheck if discovery is needed. If not, early-exit.
                if let Some(delay) = delay {
                    time::sleep(delay).await;
                    if !Self::needs_discovery(&ep, node_id) {
                        debug!("no discovery needed, abort");
                        on_first_tx.send(Ok(())).ok();
                        return;
                    }
                }
                Self::run(ep, node_id, on_first_tx).await
            }
            .instrument(
                error_span!("discovery", me = %me.fmt_short(), node = %node_id.fmt_short()),
            ),
        );
        Ok(Some(Self {
            _task: AbortOnDropHandle::new(task),
            on_first_rx,
        }))
    }

    /// Waits until the discovery task produced at least one result.
    pub(super) async fn first_arrived(&mut self) -> Result<()> {
        let fut = &mut self.on_first_rx;
        fut.await??;
        Ok(())
    }

    fn create_stream(ep: &Endpoint, node_id: NodeId) -> Result<BoxStream<Result<DiscoveryItem>>> {
        let discovery = ep
            .discovery()
            .ok_or_else(|| anyhow!("No discovery service configured"))?;
        let stream = discovery
            .resolve(ep.clone(), node_id)
            .ok_or_else(|| anyhow!("No discovery service can resolve node {node_id}",))?;
        Ok(stream)
    }

    /// We need discovery if we have no paths to the node, or if the paths we do have
    /// have timed out.
    fn needs_discovery(ep: &Endpoint, node_id: NodeId) -> bool {
        match ep.remote_info(node_id) {
            // No info means no path to node -> start discovery.
            None => true,
            Some(info) => {
                match (
                    info.last_received(),
                    info.relay_url.as_ref().and_then(|r| r.last_alive),
                ) {
                    // No path to node -> start discovery.
                    (None, None) => true,
                    // If we haven't received on direct addresses or the relay for MAX_AGE,
                    // start discovery.
                    (Some(elapsed), Some(elapsed_relay)) => {
                        elapsed > MAX_AGE && elapsed_relay > MAX_AGE
                    }
                    (Some(elapsed), _) | (_, Some(elapsed)) => elapsed > MAX_AGE,
                }
            }
        }
    }

    async fn run(ep: Endpoint, node_id: NodeId, on_first_tx: oneshot::Sender<Result<()>>) {
        let mut stream = match Self::create_stream(&ep, node_id) {
            Ok(stream) => stream,
            Err(err) => {
                on_first_tx.send(Err(err)).ok();
                return;
            }
        };
        let mut on_first_tx = Some(on_first_tx);
        debug!("starting");
        loop {
            match stream.next().await {
                Some(Ok(r)) => {
                    let provenance = r.provenance;
                    let node_addr = r.to_node_addr();
                    if node_addr.is_empty() {
                        debug!(%provenance, "empty address found");
                        continue;
                    }
                    debug!(%provenance, addr = ?node_addr, "new address found");
                    ep.add_node_addr_with_source(node_addr, provenance).ok();
                    if let Some(tx) = on_first_tx.take() {
                        tx.send(Ok(())).ok();
                    }
                    // Send the discovery item to the subscribers of the discovery broadcast stream.
                    ep.discovery_subscribers().send(r);
                }
                Some(Err(err)) => {
                    warn!(?err, "discovery service produced error");
                    break;
                }
                None => break,
            }
        }
        if let Some(tx) = on_first_tx.take() {
            let err = anyhow!("Discovery produced no results for {}", node_id.fmt_short());
            tx.send(Err(err)).ok();
        }
    }
}

/// Error returned when a discovery watch stream lagged too far behind.
///
/// The stream returned from [`Endpoint::discovery_stream`] yields this error
/// if the loop in which the stream is processed cannot keep up with the emitted
/// discovery events. Attempting to read the next item from the channel afterwards
/// will return the oldest [`DiscoveryItem`] that is still retained.
///
/// Includes the number of skipped messages.
#[derive(Debug, thiserror::Error)]
#[error("channel lagged by {0}")]
pub struct Lagged(pub u64);

#[derive(Clone, Debug)]
pub(super) struct DiscoverySubscribers {
    inner: tokio::sync::broadcast::Sender<DiscoveryItem>,
}

impl DiscoverySubscribers {
    pub(crate) fn new() -> Self {
        // TODO: Make capacity configurable from the endpoint builder?
        // This is the maximum number of [`DiscoveryItem`]s held by the channel if
        // subscribers are stalled.
        const CAPACITY: usize = 128;
        Self {
            inner: tokio::sync::broadcast::Sender::new(CAPACITY),
        }
    }

    pub(crate) fn subscribe(&self) -> impl Stream<Item = Result<DiscoveryItem, Lagged>> {
        use tokio_stream::wrappers::{errors::BroadcastStreamRecvError, BroadcastStream};
        let recv = self.inner.subscribe();
        BroadcastStream::new(recv).map_err(|BroadcastStreamRecvError::Lagged(n)| Lagged(n))
    }

    pub(crate) fn send(&self, item: DiscoveryItem) {
        // `broadcast::Sender::send` returns an error if the channel has no subscribers,
        // which we don't care about.
        self.inner.send(item).ok();
    }
}

#[cfg(test)]
mod tests {
    use std::{
        collections::{BTreeSet, HashMap},
        net::SocketAddr,
        sync::{Arc, Mutex},
        time::SystemTime,
    };

    use anyhow::Context;
    use iroh_base::{NodeAddr, SecretKey};
    use quinn::{IdleTimeout, TransportConfig};
    use rand::Rng;
    use testresult::TestResult;
    use tokio_util::task::AbortOnDropHandle;
    use tracing_test::traced_test;

    use super::*;
    use crate::{endpoint::ConnectOptions, RelayMode};

    type InfoStore = HashMap<NodeId, (NodeData, u64)>;

    #[derive(Debug, Clone)]
    struct TestDiscoveryShared {
        nodes: Arc<Mutex<InfoStore>>,
        watchers: tokio::sync::broadcast::Sender<DiscoveryItem>,
    }

    impl Default for TestDiscoveryShared {
        fn default() -> Self {
            Self {
                nodes: Default::default(),
                watchers: tokio::sync::broadcast::Sender::new(1024),
            }
        }
    }

    impl TestDiscoveryShared {
        pub fn create_discovery(&self, node_id: NodeId) -> TestDiscovery {
            TestDiscovery {
                node_id,
                shared: self.clone(),
                publish: true,
                resolve_wrong: false,
                delay: Duration::from_millis(200),
            }
        }

        pub fn create_lying_discovery(&self, node_id: NodeId) -> TestDiscovery {
            TestDiscovery {
                node_id,
                shared: self.clone(),
                publish: false,
                resolve_wrong: true,
                delay: Duration::from_millis(100),
            }
        }

        pub fn send_passive(&self, item: DiscoveryItem) {
            self.watchers.send(item).ok();
        }
    }

    #[derive(Debug)]
    struct TestDiscovery {
        node_id: NodeId,
        shared: TestDiscoveryShared,
        publish: bool,
        resolve_wrong: bool,
        delay: Duration,
    }

    impl Discovery for TestDiscovery {
        fn publish(&self, data: &NodeData) {
            if !self.publish {
                return;
            }
            let now = system_time_now();
            self.shared
                .nodes
                .lock()
                .unwrap()
                .insert(self.node_id, (data.clone(), now));
        }

        fn resolve(
            &self,
            endpoint: Endpoint,
            node_id: NodeId,
        ) -> Option<BoxStream<Result<DiscoveryItem>>> {
            let addr_info = if self.resolve_wrong {
                let ts = system_time_now() - 100_000;
                let port: u16 = rand::thread_rng().gen_range(10_000..20_000);
                // "240.0.0.0/4" is reserved and unreachable
                let addr: SocketAddr = format!("240.0.0.1:{port}").parse().unwrap();
                let data = NodeData::new(None, BTreeSet::from([addr]));
                Some((data, ts))
            } else {
                self.shared.nodes.lock().unwrap().get(&node_id).cloned()
            };
            let stream = match addr_info {
                Some((data, ts)) => {
                    let item = DiscoveryItem::new(
                        NodeInfo::from_parts(node_id, data),
                        "test-disco",
                        Some(ts),
                    );
                    let delay = self.delay;
                    let fut = async move {
                        time::sleep(delay).await;
                        tracing::debug!(
                            "resolve on {}: {} = {item:?}",
                            endpoint.node_id().fmt_short(),
                            node_id.fmt_short()
                        );
                        Ok(item)
                    };
                    n0_future::stream::once_future(fut).boxed()
                }
                None => n0_future::stream::empty().boxed(),
            };
            Some(stream)
        }

        fn subscribe(&self) -> Option<BoxStream<DiscoveryItem>> {
            let recv = self.shared.watchers.subscribe();
            let stream =
                tokio_stream::wrappers::BroadcastStream::new(recv).filter_map(|item| item.ok());
            Some(Box::pin(stream))
        }
    }

    #[derive(Debug)]
    struct EmptyDiscovery;
    impl Discovery for EmptyDiscovery {
        fn publish(&self, _data: &NodeData) {}

        fn resolve(
            &self,
            _endpoint: Endpoint,
            _node_id: NodeId,
        ) -> Option<BoxStream<Result<DiscoveryItem>>> {
            Some(n0_future::stream::empty().boxed())
        }
    }

    const TEST_ALPN: &[u8] = b"n0/iroh/test";

    /// This is a smoke test for our discovery mechanism.
    #[tokio::test]
    #[traced_test]
    async fn endpoint_discovery_simple_shared() -> anyhow::Result<()> {
        let disco_shared = TestDiscoveryShared::default();
        let (ep1, _guard1) = {
            let secret = SecretKey::generate(rand::thread_rng());
            let disco = disco_shared.create_discovery(secret.public());
            new_endpoint(secret, disco).await
        };
        let (ep2, _guard2) = {
            let secret = SecretKey::generate(rand::thread_rng());
            let disco = disco_shared.create_discovery(secret.public());
            new_endpoint(secret, disco).await
        };
        let ep1_addr = NodeAddr::new(ep1.node_id());
        // wait for our address to be updated and thus published at least once
        ep1.node_addr().await?;
        let _conn = ep2.connect(ep1_addr, TEST_ALPN).await?;
        Ok(())
    }

    /// This test adds an empty discovery which provides no addresses.
    #[tokio::test]
    #[traced_test]
    async fn endpoint_discovery_combined_with_empty() -> anyhow::Result<()> {
        let disco_shared = TestDiscoveryShared::default();
        let (ep1, _guard1) = {
            let secret = SecretKey::generate(rand::thread_rng());
            let disco = disco_shared.create_discovery(secret.public());
            new_endpoint(secret, disco).await
        };
        let (ep2, _guard2) = {
            let secret = SecretKey::generate(rand::thread_rng());
            let disco1 = EmptyDiscovery;
            let disco2 = disco_shared.create_discovery(secret.public());
            let mut disco = ConcurrentDiscovery::empty();
            disco.add(disco1);
            disco.add(disco2);
            new_endpoint(secret, disco).await
        };
        let ep1_addr = NodeAddr::new(ep1.node_id());
        // wait for out address to be updated and thus published at least once
        ep1.node_addr().await.context("waiting for NodeAddr")?;
        let _conn = ep2
            .connect(ep1_addr, TEST_ALPN)
            .await
            .context("connecting")?;
        Ok(())
    }

    /// This test adds a "lying" discovery which provides a wrong address.
    /// This is to make sure that as long as one of the discoveries returns a working address, we
    /// will connect successfully.
    #[tokio::test]
    #[traced_test]
    async fn endpoint_discovery_combined_with_empty_and_wrong() -> anyhow::Result<()> {
        let disco_shared = TestDiscoveryShared::default();
        let (ep1, _guard1) = {
            let secret = SecretKey::generate(rand::thread_rng());
            let disco = disco_shared.create_discovery(secret.public());
            new_endpoint(secret, disco).await
        };
        let (ep2, _guard2) = {
            let secret = SecretKey::generate(rand::thread_rng());
            let disco1 = EmptyDiscovery;
            let disco2 = disco_shared.create_lying_discovery(secret.public());
            let disco3 = disco_shared.create_discovery(secret.public());
            let mut disco = ConcurrentDiscovery::empty();
            disco.add(disco1);
            disco.add(disco2);
            disco.add(disco3);
            new_endpoint(secret, disco).await
        };
        // wait for out address to be updated and thus published at least once
        ep1.node_addr().await?;
        let _conn = ep2.connect(ep1.node_id(), TEST_ALPN).await?;
        Ok(())
    }

    /// This test only has the "lying" discovery. It is here to make sure that this actually fails.
    #[tokio::test]
    #[traced_test]
    async fn endpoint_discovery_combined_wrong_only() -> anyhow::Result<()> {
        let disco_shared = TestDiscoveryShared::default();
        let (ep1, _guard1) = {
            let secret = SecretKey::generate(rand::thread_rng());
            let disco = disco_shared.create_discovery(secret.public());
            new_endpoint(secret, disco).await
        };
        let (ep2, _guard2) = {
            let secret = SecretKey::generate(rand::thread_rng());
            let disco1 = disco_shared.create_lying_discovery(secret.public());
            let disco = ConcurrentDiscovery::from_services(vec![Box::new(disco1)]);
            new_endpoint(secret, disco).await
        };
        // wait for out address to be updated and thus published at least once
        ep1.node_addr().await?;

        // 10x faster test via a 3s idle timeout instead of the 30s default
        let mut config = TransportConfig::default();
        config.keep_alive_interval(Some(Duration::from_secs(1)));
        config.max_idle_timeout(Some(IdleTimeout::try_from(Duration::from_secs(3))?));
        let opts = ConnectOptions::new().with_transport_config(Arc::new(config));

        let res = ep2
            .connect_with_opts(ep1.node_id(), TEST_ALPN, opts)
            .await? // -> Connecting works
            .await; // -> Connection is expected to fail
        assert!(res.is_err());
        Ok(())
    }

    /// This test first adds a wrong address manually (e.g. from an outdated&node_id ticket).
    /// Connect should still succeed because the discovery service will be invoked (after a delay).
    #[tokio::test]
    #[traced_test]
    async fn endpoint_discovery_with_wrong_existing_addr() -> anyhow::Result<()> {
        let disco_shared = TestDiscoveryShared::default();
        let (ep1, _guard1) = {
            let secret = SecretKey::generate(rand::thread_rng());
            let disco = disco_shared.create_discovery(secret.public());
            new_endpoint(secret, disco).await
        };
        let (ep2, _guard2) = {
            let secret = SecretKey::generate(rand::thread_rng());
            let disco = disco_shared.create_discovery(secret.public());
            new_endpoint(secret, disco).await
        };
        // wait for out address to be updated and thus published at least once
        ep1.node_addr().await?;
        let ep1_wrong_addr = NodeAddr {
            node_id: ep1.node_id(),
            relay_url: None,
            direct_addresses: BTreeSet::from(["240.0.0.1:1000".parse().unwrap()]),
        };
        let _conn = ep2.connect(ep1_wrong_addr, TEST_ALPN).await?;
        Ok(())
    }

    #[tokio::test]
    #[traced_test]
    async fn endpoint_discovery_watch() -> anyhow::Result<()> {
        let disco_shared = TestDiscoveryShared::default();
        let (ep1, _guard1) = {
            let secret = SecretKey::generate(rand::thread_rng());
            let disco = disco_shared.create_discovery(secret.public());
            new_endpoint(secret, disco).await
        };
        let (ep2, _guard2) = {
            let secret = SecretKey::generate(rand::thread_rng());
            let disco = disco_shared.create_discovery(secret.public());
            new_endpoint(secret, disco).await
        };

        let mut stream = ep1.discovery_stream();

        // wait for ep2 node addr to be updated and connect from ep1 -> discovery via resolve
        ep2.node_addr().await?;
        let _ = ep1.connect(ep2.node_id(), TEST_ALPN).await?;

        let item = tokio::time::timeout(Duration::from_secs(1), stream.next())
            .await
            .expect("timeout")
            .expect("stream closed")
            .expect("stream lagged");
        assert_eq!(item.node_id(), ep2.node_id());
        assert_eq!(item.provenance(), "test-disco");

        // inject item into discovery passively
        let passive_node_id = SecretKey::generate(rand::thread_rng()).public();
        let node_info = NodeInfo::new(passive_node_id);
        let passive_item = DiscoveryItem::new(node_info, "test-disco-passive", None);
        disco_shared.send_passive(passive_item.clone());

        let item = tokio::time::timeout(Duration::from_secs(1), stream.next())
            .await
            .expect("timeout")
            .expect("stream closed")
            .expect("stream lagged");
        assert_eq!(item.node_id(), passive_node_id);
        assert_eq!(item.provenance(), "test-disco-passive");

        Ok(())
    }

    async fn new_endpoint(
        secret: SecretKey,
        disco: impl Discovery + 'static,
    ) -> (Endpoint, AbortOnDropHandle<anyhow::Result<()>>) {
        let ep = Endpoint::builder()
            .secret_key(secret)
            .discovery(Box::new(disco))
            .relay_mode(RelayMode::Disabled)
            .alpns(vec![TEST_ALPN.to_vec()])
            .bind()
            .await
            .unwrap();

        let handle = tokio::spawn({
            let ep = ep.clone();
            async move {
                // Keep connections alive until the task is dropped.
                let mut connections = Vec::new();
                // we skip accept() errors, they can be caused by retransmits
                while let Some(connecting) = ep.accept().await.and_then(|inc| inc.accept().ok()) {
                    // Just accept incoming connections, but don't do anything with them.
                    let conn = connecting.await?;
                    connections.push(conn);
                }

                anyhow::Ok(())
            }
        });

        (ep, AbortOnDropHandle::new(handle))
    }

    fn system_time_now() -> u64 {
        SystemTime::now()
            .duration_since(SystemTime::UNIX_EPOCH)
            .expect("time drift")
            .as_micros() as u64
    }

    #[tokio::test]
    async fn test_arc_discovery() -> TestResult {
        let discovery = Arc::new(EmptyDiscovery);

        let _ep = Endpoint::builder()
            .add_discovery({
                let discovery = discovery.clone();
                move |_| Some(discovery)
            })
            .bind()
            .await?;

        Ok(())
    }
}

/// This module contains end-to-end tests for DNS node discovery.
///
/// The tests run a minimal test DNS server to resolve against, and a minimal pkarr relay to
/// publish to. The DNS and pkarr servers share their state.
#[cfg(test)]
mod test_dns_pkarr {
    use anyhow::Result;
    use iroh_base::{NodeAddr, SecretKey};
    use iroh_relay::{dns::node_info::UserData, RelayMap};
    use n0_future::time::Duration;
    use tokio_util::task::AbortOnDropHandle;
    use tracing_test::traced_test;

    use crate::{
        discovery::{pkarr::PkarrPublisher, NodeData},
        dns::DnsResolver,
        node_info::NodeInfo,
        test_utils::{
            dns_server::run_dns_server, pkarr_dns_state::State, run_relay_server, DnsPkarrServer,
        },
        Endpoint, RelayMode,
    };

    const PUBLISH_TIMEOUT: Duration = Duration::from_secs(10);

    #[tokio::test]
    #[traced_test]
    async fn dns_resolve() -> Result<()> {
        let origin = "testdns.example".to_string();
        let state = State::new(origin.clone());
        let (nameserver, _dns_drop_guard) = run_dns_server(state.clone()).await?;

        let secret_key = SecretKey::generate(rand::thread_rng());
        let node_info = NodeInfo::new(secret_key.public())
            .with_relay_url(Some("https://relay.example".parse().unwrap()));
        let signed_packet = node_info.to_pkarr_signed_packet(&secret_key, 30)?;
        state.upsert(signed_packet)?;

        let resolver = DnsResolver::with_nameserver(nameserver);
        let resolved = resolver
            .lookup_node_by_id(&node_info.node_id, &origin)
            .await?;

        assert_eq!(resolved, node_info);

        Ok(())
    }

    #[tokio::test]
    #[traced_test]
    async fn pkarr_publish_dns_resolve() -> Result<()> {
        let origin = "testdns.example".to_string();

        let dns_pkarr_server = DnsPkarrServer::run_with_origin(origin.clone()).await?;

        let secret_key = SecretKey::generate(rand::thread_rng());
        let node_id = secret_key.public();

        let relay_url = Some("https://relay.example".parse().unwrap());

        let resolver = DnsResolver::with_nameserver(dns_pkarr_server.nameserver);
        let publisher = PkarrPublisher::new(secret_key, dns_pkarr_server.pkarr_url.clone());
        let user_data: UserData = "foobar".parse().unwrap();
        let data = NodeData::new(relay_url.clone(), Default::default())
            .with_user_data(Some(user_data.clone()));
        // does not block, update happens in background task
        publisher.update_node_data(&data);
        // wait until our shared state received the update from pkarr publishing
        dns_pkarr_server.on_node(&node_id, PUBLISH_TIMEOUT).await?;
        let resolved = resolver.lookup_node_by_id(&node_id, &origin).await?;
        println!("resolved {resolved:?}");

        let expected_addr = NodeAddr {
            node_id,
            relay_url,
            direct_addresses: Default::default(),
        };

        assert_eq!(resolved.to_node_addr(), expected_addr);
        assert_eq!(resolved.user_data(), Some(&user_data));
        Ok(())
    }

    const TEST_ALPN: &[u8] = b"TEST";

    #[tokio::test]
    #[traced_test]
    async fn pkarr_publish_dns_discover() -> Result<()> {
        let dns_pkarr_server = DnsPkarrServer::run().await?;
        let (relay_map, _relay_url, _relay_guard) = run_relay_server().await?;

        let (ep1, _guard1) = ep_with_discovery(&relay_map, &dns_pkarr_server).await?;
        let (ep2, _guard2) = ep_with_discovery(&relay_map, &dns_pkarr_server).await?;

        // wait until our shared state received the update from pkarr publishing
        dns_pkarr_server
            .on_node(&ep1.node_id(), PUBLISH_TIMEOUT)
            .await?;

        // we connect only by node id!
        let res = ep2.connect(ep1.node_id(), TEST_ALPN).await;
        assert!(res.is_ok(), "connection established");
        Ok(())
    }

    async fn ep_with_discovery(
        relay_map: &RelayMap,
        dns_pkarr_server: &DnsPkarrServer,
    ) -> Result<(Endpoint, AbortOnDropHandle<Result<()>>)> {
        let secret_key = SecretKey::generate(rand::thread_rng());
        let ep = Endpoint::builder()
            .relay_mode(RelayMode::Custom(relay_map.clone()))
            .insecure_skip_relay_cert_verify(true)
            .secret_key(secret_key.clone())
            .alpns(vec![TEST_ALPN.to_vec()])
            .dns_resolver(dns_pkarr_server.dns_resolver())
            .discovery(dns_pkarr_server.discovery(secret_key))
            .bind()
            .await?;

        let handle = tokio::spawn({
            let ep = ep.clone();
            async move {
                // we skip accept() errors, they can be caused by retransmits
                while let Some(connecting) = ep.accept().await.and_then(|inc| inc.accept().ok()) {
                    let _conn = connecting.await?;
                    // Just accept incoming connections, but don't do anything with them.
                }

                anyhow::Ok(())
            }
        });

        Ok((ep, AbortOnDropHandle::new(handle)))
    }
}<|MERGE_RESOLUTION|>--- conflicted
+++ resolved
@@ -109,10 +109,6 @@
 
 use anyhow::{anyhow, ensure, Result};
 use iroh_base::{NodeAddr, NodeId};
-<<<<<<< HEAD
-=======
-pub use iroh_relay::dns::node_info::{NodeData, NodeInfo, UserData};
->>>>>>> ac78cf2c
 use n0_future::{
     boxed::BoxStream,
     stream::StreamExt,
@@ -123,7 +119,7 @@
 use tokio::sync::oneshot;
 use tracing::{debug, error_span, warn, Instrument};
 
-pub use crate::node_info::{NodeData, NodeInfo};
+pub use crate::node_info::{NodeData, NodeInfo, UserData};
 use crate::Endpoint;
 
 #[cfg(not(wasm_browser))]
