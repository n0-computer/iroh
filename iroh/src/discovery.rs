--- conflicted
+++ resolved
@@ -124,13 +124,8 @@
 
 #[cfg(not(wasm_browser))]
 use crate::dns::DnsResolver;
-<<<<<<< HEAD
-pub use crate::node_info::{NodeData, NodeInfo, ParseError, UserData};
-use crate::{Endpoint, SecretKey, magicsock::node_map::Source};
-=======
 pub use crate::endpoint_info::{EndpointData, EndpointInfo, ParseError, UserData};
-use crate::{Endpoint, SecretKey};
->>>>>>> bfc6ba0b
+use crate::{Endpoint, SecretKey, magicsock::endpoint_map::Source};
 
 #[cfg(not(wasm_browser))]
 pub mod dns;
@@ -533,15 +528,7 @@
     }
 }
 
-<<<<<<< HEAD
 /// A wrapper around a tokio task which runs a node discovery.
-=======
-/// Maximum duration since the last control or data message received from an endpoint to make us
-/// start a discovery task.
-const MAX_AGE: Duration = Duration::from_secs(10);
-
-/// A wrapper around a tokio task which runs an endpoint discovery.
->>>>>>> bfc6ba0b
 pub(super) struct DiscoveryTask {
     on_first_rx: oneshot::Receiver<Result<(), DiscoveryError>>,
     _task: AbortOnDropHandle<()>,
@@ -574,41 +561,18 @@
     /// Otherwise, or if no `delay` is set, the discovery will be started.
     pub(super) fn start_after_delay(
         ep: &Endpoint,
-<<<<<<< HEAD
-        node_id: NodeId,
+        endpoint_id: EndpointId,
         delay: Duration,
     ) -> Result<Option<Self>, DiscoveryError> {
         // If discovery is not needed, don't even spawn a task.
-=======
-        endpoint_id: EndpointId,
-        delay: Option<Duration>,
-    ) -> Result<Option<Self>, DiscoveryError> {
-        // If discovery is not needed, don't even spawn a task.
-        if !ep.needs_discovery(endpoint_id, MAX_AGE) {
-            return Ok(None);
-        }
->>>>>>> bfc6ba0b
         ensure!(!ep.discovery().is_empty(), NoServiceConfiguredSnafu);
         let (on_first_tx, on_first_rx) = oneshot::channel();
         let ep = ep.clone();
         let me = ep.id();
         let task = task::spawn(
             async move {
-<<<<<<< HEAD
                 time::sleep(delay).await;
-                Self::run(ep, node_id, on_first_tx).await
-=======
-                // If delay is set, wait and recheck if discovery is needed. If not, early-exit.
-                if let Some(delay) = delay {
-                    time::sleep(delay).await;
-                    if !ep.needs_discovery(endpoint_id, MAX_AGE) {
-                        debug!("no discovery needed, abort");
-                        on_first_tx.send(Ok(())).ok();
-                        return;
-                    }
-                }
                 Self::run(ep, endpoint_id, on_first_tx).await
->>>>>>> bfc6ba0b
             }
             .instrument(
                 error_span!("discovery", me = %me.fmt_short(), endpoint = %endpoint_id.fmt_short()),
@@ -662,19 +626,11 @@
                         debug!(%provenance, "empty address found");
                         continue;
                     }
-<<<<<<< HEAD
-                    debug!(%provenance, addr = ?node_addr, "new address found");
+                    debug!(%provenance, addr = ?endpoint_addr, "new address found");
                     let source = Source::Discovery {
                         name: provenance.to_string(),
                     };
-                    ep.add_node_addr(node_addr, source).await.ok();
-=======
-                    debug!(%provenance, addr = ?endpoint_addr, "new address found");
-                    let source = crate::magicsock::Source::Discovery {
-                        name: provenance.to_string(),
-                    };
-                    ep.add_endpoint_addr(endpoint_addr, source).ok();
->>>>>>> bfc6ba0b
+                    ep.add_endpoint_addr(endpoint_addr, source).await.ok();
 
                     if let Some(tx) = on_first_tx.take() {
                         tx.send(Ok(())).ok();
