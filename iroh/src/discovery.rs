//! Node address discovery.
//!
//! To connect to an iroh node a [`NodeAddr`] is needed, which may contain a
//! [`RelayUrl`] or one or more *direct addresses* in addition to the [`NodeId`].
//!
//! Since there is a conversion from [`NodeId`] to [`NodeAddr`], you can also use
//! connect directly with a [`NodeId`].
//!
//! For this to work however, the endpoint has to get the addressing  information by
//! other means.  This can be done by manually calling [`Endpoint::add_node_addr`],
//! but that still requires knowing the other addressing information.
//!
//! Node discovery is an automated system for an [`Endpoint`] to retrieve this addressing
//! information.  Each iroh node will automatically publish their own addressing
//! information.  Usually this means publishing which [`RelayUrl`] to use for their
//! [`NodeId`], but they could also publish their direct addresses.
//!
//! The [`Discovery`] trait is used to define node discovery.  This allows multiple
//! implementations to co-exist because there are many possible ways to implement this.
//! Each [`Endpoint`] can use the discovery mechanisms most suitable to the application.
//! The [`Builder::add_discovery`] method is used to add a discovery mechanism to an
//! [`Endpoint`].
//!
//! Some generally useful discovery implementations are provided:
//!
//! - [`StaticProvider`] which allows application to add and remove out-of-band addressing
//!   information.
//!
//! - The [`DnsDiscovery`] which performs lookups via the standard DNS systems.  To publish
//!   to this DNS server a [`PkarrPublisher`] is needed.  [Number 0] runs a public instance
//!   of a [`PkarrPublisher`] with attached DNS server which is globally available and a
//!   reliable default choice.
//!
//! - The [`PkarrResolver`] which can perform lookups from designated [pkarr relay servers]
//!   using HTTP.
//!
//! - [`MdnsDiscovery`]: mdns::MdnsDiscovery which uses the crate `swarm-discovery`, an
//!   opinionated mDNS implementation, to discover nodes on the local network.
//!
//! - The [`DhtDiscovery`] also uses the [`pkarr`] system but can also publish and lookup
//!   records to/from the Mainline DHT.
//!
//! To use multiple discovery systems simultaneously you can call [`Builder::add_discovery`].
//! This will use [`ConcurrentDiscovery`] under the hood, which performs lookups to all
//! discovery systems at the same time.
//!
//! [`Builder::add_discovery`] takes any type that implements [`IntoDiscovery`]. You can
//! implement that trait on a builder struct if your discovery service needs information
//! from the endpoint it is mounted on. During endpoint construction, your discovery service
//! is built by calling [`IntoDiscovery::into_discovery`], passing a [`DiscoveryContext`] to your
//! builder. The [`DiscoveryContext`] gives access to the endpoint's secret key and DNS resolver.
//!
//! If your discovery service does not need any information from its endpoint, you can
//! pass the discovery service directly to [`Builder::add_discovery`]: All types that
//! implement [`Discovery`] also have a blanket implementation of [`IntoDiscovery`].
//!
//! # Examples
//!
//! A very common setup is to enable DNS discovery, which needs to be done in two parts as a
//! [`PkarrPublisher`] and [`DnsDiscovery`]:
//!
//! ```no_run
//! use iroh::{
//!     discovery::{dns::DnsDiscovery, pkarr::PkarrPublisher},
//!     Endpoint, SecretKey,
//! };
//!
//! # async fn wrapper() -> n0_snafu::Result<()> {
//! let ep = Endpoint::builder()
//!     .add_discovery(PkarrPublisher::n0_dns())
//!     .add_discovery(DnsDiscovery::n0_dns())
//!     .bind()
//!     .await?;
//! # Ok(())
//! # }
//! ```
//!
//! To also enable [`MdnsDiscovery`] it can be added as another service.
//!
//! ```no_run
//! #[cfg(feature = "discovery-local-network")]
//! # {
//! # use iroh::{
//! #    discovery::{dns::DnsDiscovery, pkarr::PkarrPublisher, mdns::MdnsDiscovery},
//! #    Endpoint, SecretKey,
//! # };
//! #
//! # async fn wrapper() -> n0_snafu::Result<()> {
//! let ep = Endpoint::builder()
//!     .add_discovery(PkarrPublisher::n0_dns())
//!     .add_discovery(DnsDiscovery::n0_dns())
//!     .add_discovery(MdnsDiscovery::builder())
//!     .bind()
//!     .await?;
//! # Ok(())
//! # }
//! # }
//! ```
//!
//! [`NodeAddr`]: iroh_base::NodeAddr
//! [`RelayUrl`]: crate::RelayUrl
//! [`Builder::add_discovery`]: crate::endpoint::Builder::add_discovery
//! [`DnsDiscovery`]: dns::DnsDiscovery
//! [Number 0]: https://n0.computer
//! [`PkarrResolver`]: pkarr::PkarrResolver
//! [`PkarrPublisher`]: pkarr::PkarrPublisher
//! [`DhtDiscovery`]: pkarr::dht::DhtDiscovery
//! [pkarr relay servers]: https://pkarr.org/#servers
//! [`MdnsDiscovery`]: mdns::MdnsDiscovery
//! [`StaticProvider`]: static_provider::StaticProvider

use std::sync::Arc;

use iroh_base::{NodeAddr, NodeId};
use n0_future::{
    boxed::BoxStream,
    stream::StreamExt,
    task::{self, AbortOnDropHandle},
    time::{self, Duration},
    Stream, TryStreamExt,
};
use nested_enum_utils::common_fields;
use snafu::{ensure, IntoError, Snafu};
use tokio::sync::oneshot;
use tracing::{debug, error_span, warn, Instrument};

#[cfg(not(wasm_browser))]
use crate::dns::DnsResolver;
pub use crate::node_info::{NodeData, NodeInfo, ParseError, UserData};
use crate::{Endpoint, SecretKey};

#[cfg(not(wasm_browser))]
pub mod dns;

#[cfg(feature = "discovery-local-network")]
pub mod mdns;
pub mod pkarr;
pub mod static_provider;

/// Trait for structs that can be converted into [`Discovery`].
///
/// This trait is implemented on builders for discovery services. Any type that implements this
/// trait can be added as a discovery service in [`Builder::add_discovery`].
///
/// Any type that implements [`Discovery`] also implements [`IntoDiscovery`].
///
/// Iroh uses this trait to allow configuring the set of discovery services on the endpoint
/// builder, while providing the discovery services access to information about the endpoint
/// creation via the [`DiscoveryContext`] parameter to [`IntoDiscovery::into_discovery`].
///
/// [`Builder::add_discovery`]: crate::endpoint::Builder::add_discovery
pub trait IntoDiscovery: Send + Sync + std::fmt::Debug + 'static {
    /// Turns this discovery builder into a ready-to-use discovery service.
    ///
    /// The [`DiscoveryContext`] contains information about the [`Endpoint`] onto which this
    /// discovery service is being added. It can be used by discovery services that need
    /// a DNS resolver, or the endpoint's secret key to sign messages.
    ///
    /// If an error is returned, building the endpoint will fail with this error.
    fn into_discovery(
        self,
        context: &DiscoveryContext,
    ) -> Result<impl Discovery, IntoDiscoveryError>;
}

/// Blanket no-op impl of `IntoDiscovery` for `T: Discovery`.
impl<T: Discovery> IntoDiscovery for T {
    fn into_discovery(
        self,
        _context: &DiscoveryContext,
    ) -> Result<impl Discovery, IntoDiscoveryError> {
        Ok(self)
    }
}

/// Non-public dyn-compatible version of [`IntoDiscovery`], used in [`crate::endpoint::Builder`].
pub(crate) trait DynIntoDiscovery: Send + Sync + std::fmt::Debug + 'static {
    /// See [`IntoDiscovery::into_discovery`]
    fn into_discovery(
        self: Box<Self>,
        context: &DiscoveryContext,
    ) -> Result<Box<dyn Discovery>, IntoDiscoveryError>;
}

impl<T: IntoDiscovery> DynIntoDiscovery for T {
    fn into_discovery(
        self: Box<Self>,
        context: &DiscoveryContext,
    ) -> Result<Box<dyn Discovery>, IntoDiscoveryError> {
        let disco: Box<dyn Discovery> = Box::new(IntoDiscovery::into_discovery(*self, context)?);
        Ok(disco)
    }
}

/// Context about the [`Endpoint`] for discovery services.
#[derive(Debug)]
pub struct DiscoveryContext<'a> {
    #[cfg(not(wasm_browser))]
    pub(crate) dns_resolver: &'a DnsResolver,
    pub(crate) secret_key: &'a SecretKey,
}

impl<'a> DiscoveryContext<'a> {
    /// Returns the [`NodeId`] of the endpoint.
    pub fn node_id(&self) -> NodeId {
        self.secret_key.public()
    }

    /// Returns the [`SecretKey`] of the endpoint.
    pub fn secret_key(&self) -> &SecretKey {
        self.secret_key
    }

    /// Returns the [`DnsResolver`] used by the endpoint.
    #[cfg(not(wasm_browser))]
    pub fn dns_resolver(&self) -> &DnsResolver {
        self.dns_resolver
    }
}

/// IntoDiscovery errors
#[common_fields({
    backtrace: Option<snafu::Backtrace>,
    #[snafu(implicit)]
    span_trace: n0_snafu::SpanTrace,
})]
#[allow(missing_docs)]
#[derive(Debug, Snafu)]
#[non_exhaustive]
#[snafu(module)]
pub enum IntoDiscoveryError {
    #[snafu(display("Service '{provenance}' error"))]
    User {
        provenance: &'static str,
        source: Box<dyn std::error::Error + Send + Sync + 'static>,
    },
}

impl IntoDiscoveryError {
    /// Creates a new user error from an arbitrary error type.
    pub fn from_err<T: std::error::Error + Send + Sync + 'static>(
        provenance: &'static str,
        source: T,
    ) -> Self {
        into_discovery_error::UserSnafu { provenance }.into_error(Box::new(source))
    }

    /// Creates a new user error from an arbitrary boxed error type.
    pub fn from_err_box(
        provenance: &'static str,
        source: Box<dyn std::error::Error + Send + Sync + 'static>,
    ) -> Self {
        into_discovery_error::UserSnafu { provenance }.into_error(source)
    }
}

/// Discovery errors
#[common_fields({
    backtrace: Option<snafu::Backtrace>,
    #[snafu(implicit)]
    span_trace: n0_snafu::SpanTrace,
})]
#[allow(missing_docs)]
#[derive(Debug, Snafu)]
#[non_exhaustive]
pub enum DiscoveryError {
    #[snafu(display("No discovery service configured"))]
    NoServiceConfigured {},
    #[snafu(display("Discovery produced no results for {}", node_id.fmt_short()))]
    NoResults { node_id: NodeId },
    #[snafu(display("Service '{provenance}' error"))]
    User {
        provenance: &'static str,
        source: Box<dyn std::error::Error + Send + Sync + 'static>,
    },
}

impl DiscoveryError {
    /// Creates a new user error from an arbitrary error type.
    pub fn from_err<T: std::error::Error + Send + Sync + 'static>(
        provenance: &'static str,
        source: T,
    ) -> Self {
        UserSnafu { provenance }.into_error(Box::new(source))
    }

    /// Creates a new user error from an arbitrary boxed error type.
    pub fn from_err_box(
        provenance: &'static str,
        source: Box<dyn std::error::Error + Send + Sync + 'static>,
    ) -> Self {
        UserSnafu { provenance }.into_error(source)
    }
}

/// Node discovery for [`super::Endpoint`].
///
/// This trait defines publishing and resolving addressing information for a [`NodeId`].
/// This enables connecting to other nodes with only knowing the [`NodeId`], by using this
/// [`Discovery`] system to look up the actual addressing information.  It is common for
/// implementations to require each node to publish their own information before it can be
/// looked up by other nodes.
///
/// The published addressing information can include both a [`RelayUrl`] and/or direct
/// addresses. See [`NodeData`] for details.
///
/// To allow for discovery, the [`super::Endpoint`] will call `publish` whenever
/// discovery information changes. If a discovery mechanism requires a periodic
/// refresh, it should start its own task.
///
/// [`RelayUrl`]: crate::RelayUrl
pub trait Discovery: std::fmt::Debug + Send + Sync + 'static {
    /// Publishes the given [`NodeData`] to the discovery mechanism.
    ///
    /// This is fire and forget, since the [`Endpoint`] can not wait for successful
    /// publishing. If publishing is async, the implementation should start it's own task.
    ///
    /// This will be called from a tokio task, so it is safe to spawn new tasks.
    /// These tasks will be run on the runtime of the [`super::Endpoint`].
    fn publish(&self, _data: &NodeData) {}

    /// Resolves the [`DiscoveryItem`] for the given [`NodeId`].
    ///
    /// Once the returned [`BoxStream`] is dropped, the service should stop any pending
    /// work.
    fn resolve(
        &self,
        _node_id: NodeId,
    ) -> Option<BoxStream<Result<DiscoveryItem, DiscoveryError>>> {
        None
    }

    /// Subscribe to all addresses that get *passively* discovered.
    ///
    /// An implementation may choose to defer emitting passively discovered nodes
    /// until the stream is actually polled. To avoid missing discovered nodes,
    /// poll the stream as soon as possible.
    ///
    /// If you do not regularly poll the stream, you may miss discovered nodes.
    ///
    /// Any discovery systems that only discover when explicitly resolving a
    /// specific [`NodeId`] do not need to implement this method. Any nodes or
    /// addresses that are discovered by calling `resolve` should NOT be added
    /// to the `subscribe` stream.
    ///
    /// Discovery systems that are capable of receiving information about [`NodeId`]s
    /// and their addressing information without explicitly calling `resolve`, i.e.,
    /// systems that do "passive" discovery, should implement this method. If
    /// `subscribe` is called multiple times, the passively discovered addresses
    /// should be sent on all streams.
    ///
    /// The [`crate::endpoint::Endpoint`] will `subscribe` to the discovery system
    /// and add the discovered addresses to the internal address book as they arrive
    /// on this stream.
    fn subscribe(&self) -> Option<BoxStream<DiscoveryItem>> {
        None
    }
}

impl<T: Discovery> Discovery for Arc<T> {}

/// Node discovery results from [`Discovery`] services.
///
/// This is the item in the streams returned from [`Discovery::resolve`] and
/// [`Discovery::subscribe`]. It contains the [`NodeData`] about the discovered node,
/// and some additional metadata about the discovery.
///
/// This struct derefs to [`NodeData`], so you can access the methods from [`NodeData`]
/// directly from [`DiscoveryItem`].
#[derive(Debug, Clone)]
pub struct DiscoveryItem {
    /// The node info for the node, as discovered by the the discovery service.
    node_info: NodeInfo,
    /// A static string to identify the discovery source.
    ///
    /// Should be uniform per discovery service.
    provenance: &'static str,
    /// Optional timestamp when this node address info was last updated.
    ///
    /// Must be microseconds since the unix epoch.
    // TODO(ramfox): this is currently unused. As we develop more `DiscoveryService`s, we may discover that we do not need this. It is only truly relevant when comparing `relay_urls`, since we can attempt to dial any number of socket addresses, but expect each node to have one "home relay" that we will attempt to contact them on. This means we would need some way to determine which relay url to choose between, if more than one relay url is reported.
    last_updated: Option<u64>,
}

impl DiscoveryItem {
    /// Creates a new [`DiscoveryItem`] from a [`NodeInfo`].
    pub fn new(node_info: NodeInfo, provenance: &'static str, last_updated: Option<u64>) -> Self {
        Self {
            node_info,
            provenance,
            last_updated,
        }
    }

    /// Returns the node id of the discovered node.
    pub fn node_id(&self) -> NodeId {
        self.node_info.node_id
    }

    /// Returns the [`NodeInfo`] for the discovered node.
    pub fn node_info(&self) -> &NodeInfo {
        &self.node_info
    }

    /// Returns the provenance of this discovery item.
    ///
    /// The provenance is a static string which identifies the discovery service that produced
    /// this discovery item.
    pub fn provenance(&self) -> &'static str {
        self.provenance
    }

    /// Returns the optional timestamp when this node info was last updated.
    ///
    /// The value is microseconds since the unix epoch.
    pub fn last_updated(&self) -> Option<u64> {
        self.last_updated
    }

    /// Converts into a [`NodeAddr`] by cloning the needed fields.
    pub fn to_node_addr(&self) -> NodeAddr {
        self.node_info.to_node_addr()
    }

    /// Converts into a [`NodeAddr`] without cloning.
    pub fn into_node_addr(self) -> NodeAddr {
        self.node_info.into_node_addr()
    }

    /// Returns any user-defined data.
    pub fn user_data(&self) -> Option<UserData> {
        self.node_info().data.user_data().cloned()
    }
}

impl std::ops::Deref for DiscoveryItem {
    type Target = NodeData;
    fn deref(&self) -> &Self::Target {
        &self.node_info.data
    }
}

impl From<DiscoveryItem> for NodeInfo {
    fn from(item: DiscoveryItem) -> Self {
        item.node_info
    }
}

/// A discovery service that combines multiple discovery sources.
///
/// The discovery services will resolve concurrently.
#[derive(Debug, Default)]
pub struct ConcurrentDiscovery {
    services: Vec<Box<dyn Discovery>>,
}

impl ConcurrentDiscovery {
    /// Creates an empty [`ConcurrentDiscovery`].
    pub fn empty() -> Self {
        Self::default()
    }

    /// Creates a new [`ConcurrentDiscovery`].
    pub fn from_services(services: Vec<Box<dyn Discovery>>) -> Self {
        Self { services }
    }

    /// Adds a [`Discovery`] service.
    pub fn add(&mut self, service: impl Discovery + 'static) {
        self.services.push(Box::new(service));
    }
}

impl<T> From<T> for ConcurrentDiscovery
where
    T: IntoIterator<Item = Box<dyn Discovery>>,
{
    fn from(iter: T) -> Self {
        let services = iter.into_iter().collect::<Vec<_>>();
        Self { services }
    }
}

impl Discovery for ConcurrentDiscovery {
    fn publish(&self, data: &NodeData) {
        for service in &self.services {
            service.publish(data);
        }
    }

    fn resolve(&self, node_id: NodeId) -> Option<BoxStream<Result<DiscoveryItem, DiscoveryError>>> {
        let streams = self
            .services
            .iter()
            .filter_map(|service| service.resolve(node_id));

        let streams = n0_future::MergeBounded::from_iter(streams);
        Some(Box::pin(streams))
    }

    fn subscribe(&self) -> Option<BoxStream<DiscoveryItem>> {
        let mut streams = vec![];
        for service in self.services.iter() {
            if let Some(stream) = service.subscribe() {
                streams.push(stream)
            }
        }

        let streams = n0_future::MergeBounded::from_iter(streams);
        Some(Box::pin(streams))
    }
}

/// Maximum duration since the last control or data message received from an endpoint to make us
/// start a discovery task.
const MAX_AGE: Duration = Duration::from_secs(10);

/// A wrapper around a tokio task which runs a node discovery.
pub(super) struct DiscoveryTask {
    on_first_rx: oneshot::Receiver<Result<(), DiscoveryError>>,
    _task: AbortOnDropHandle<()>,
}

impl DiscoveryTask {
    /// Starts a discovery task.
    pub(super) fn start(ep: Endpoint, node_id: NodeId) -> Result<Self, DiscoveryError> {
        ensure!(ep.discovery().is_some(), NoServiceConfiguredSnafu);
        let (on_first_tx, on_first_rx) = oneshot::channel();
        let me = ep.node_id();
        let task = task::spawn(
            async move { Self::run(ep, node_id, on_first_tx).await }.instrument(
                error_span!("discovery", me = %me.fmt_short(), node = %node_id.fmt_short()),
            ),
        );
        Ok(Self {
            _task: AbortOnDropHandle::new(task),
            on_first_rx,
        })
    }

    /// Starts a discovery task after a delay and only if no path to the node was recently active.
    ///
    /// This returns `None` if we received data or control messages from the remote endpoint
    /// recently enough. If not it returns a [`DiscoveryTask`].
    ///
    /// If `delay` is set, the [`DiscoveryTask`] will first wait for `delay` and then check again
    /// if we recently received messages from remote endpoint. If true, the task will abort.
    /// Otherwise, or if no `delay` is set, the discovery will be started.
    pub(super) fn maybe_start_after_delay(
        ep: &Endpoint,
        node_id: NodeId,
        delay: Option<Duration>,
    ) -> Result<Option<Self>, DiscoveryError> {
        // If discovery is not needed, don't even spawn a task.
        if !Self::needs_discovery(ep, node_id) {
            return Ok(None);
        }
        ensure!(ep.discovery().is_some(), NoServiceConfiguredSnafu);
        let (on_first_tx, on_first_rx) = oneshot::channel();
        let ep = ep.clone();
        let me = ep.node_id();
        let task = task::spawn(
            async move {
                // If delay is set, wait and recheck if discovery is needed. If not, early-exit.
                if let Some(delay) = delay {
                    time::sleep(delay).await;
                    if !Self::needs_discovery(&ep, node_id) {
                        debug!("no discovery needed, abort");
                        on_first_tx.send(Ok(())).ok();
                        return;
                    }
                }
                Self::run(ep, node_id, on_first_tx).await
            }
            .instrument(
                error_span!("discovery", me = %me.fmt_short(), node = %node_id.fmt_short()),
            ),
        );
        Ok(Some(Self {
            _task: AbortOnDropHandle::new(task),
            on_first_rx,
        }))
    }

    /// Waits until the discovery task produced at least one result.
    pub(super) async fn first_arrived(&mut self) -> Result<(), DiscoveryError> {
        let fut = &mut self.on_first_rx;
        fut.await.expect("sender dropped")?;
        Ok(())
    }

    fn create_stream(
        ep: &Endpoint,
        node_id: NodeId,
    ) -> Result<BoxStream<Result<DiscoveryItem, DiscoveryError>>, DiscoveryError> {
        let discovery = ep.discovery().ok_or(NoServiceConfiguredSnafu.build())?;
        let stream = discovery
<<<<<<< HEAD
            .resolve(node_id)
            .ok_or(NodeIdSnafu { node_id }.build())?;
=======
            .resolve(ep.clone(), node_id)
            .ok_or(NoResultsSnafu { node_id }.build())?;
>>>>>>> aebbc727
        Ok(stream)
    }

    /// We need discovery if we have no paths to the node, or if the paths we do have
    /// have timed out.
    fn needs_discovery(ep: &Endpoint, node_id: NodeId) -> bool {
        match ep.remote_info(node_id) {
            // No info means no path to node -> start discovery.
            None => true,
            Some(info) => {
                match (
                    info.last_received(),
                    info.relay_url.as_ref().and_then(|r| r.last_alive),
                ) {
                    // No path to node -> start discovery.
                    (None, None) => true,
                    // If we haven't received on direct addresses or the relay for MAX_AGE,
                    // start discovery.
                    (Some(elapsed), Some(elapsed_relay)) => {
                        elapsed > MAX_AGE && elapsed_relay > MAX_AGE
                    }
                    (Some(elapsed), _) | (_, Some(elapsed)) => elapsed > MAX_AGE,
                }
            }
        }
    }

    async fn run(
        ep: Endpoint,
        node_id: NodeId,
        on_first_tx: oneshot::Sender<Result<(), DiscoveryError>>,
    ) {
        let mut stream = match Self::create_stream(&ep, node_id) {
            Ok(stream) => stream,
            Err(err) => {
                on_first_tx.send(Err(err)).ok();
                return;
            }
        };
        let mut on_first_tx = Some(on_first_tx);
        debug!("starting");
        loop {
            match stream.next().await {
                Some(Ok(r)) => {
                    let provenance = r.provenance;
                    let node_addr = r.to_node_addr();
                    if node_addr.is_empty() {
                        debug!(%provenance, "empty address found");
                        continue;
                    }
                    debug!(%provenance, addr = ?node_addr, "new address found");
                    ep.add_node_addr_with_source(node_addr, provenance).ok();
                    if let Some(tx) = on_first_tx.take() {
                        tx.send(Ok(())).ok();
                    }
                    // Send the discovery item to the subscribers of the discovery broadcast stream.
                    ep.discovery_subscribers().send(r);
                }
                Some(Err(err)) => {
                    warn!(?err, "discovery service produced error");
                    break;
                }
                None => break,
            }
        }
        if let Some(tx) = on_first_tx.take() {
            tx.send(Err(NoResultsSnafu { node_id }.build())).ok();
        }
    }
}

/// Error returned when a discovery watch stream lagged too far behind.
///
/// The stream returned from [`Endpoint::discovery_stream`] yields this error
/// if the loop in which the stream is processed cannot keep up with the emitted
/// discovery events. Attempting to read the next item from the channel afterwards
/// will return the oldest [`DiscoveryItem`] that is still retained.
///
/// Includes the number of skipped messages.
#[derive(Debug, Snafu)]
#[snafu(display("channel lagged by {val}"))]
pub struct Lagged {
    /// The number of skipped messages
    pub val: u64,
}

#[derive(Clone, Debug)]
pub(super) struct DiscoverySubscribers {
    inner: tokio::sync::broadcast::Sender<DiscoveryItem>,
}

impl DiscoverySubscribers {
    pub(crate) fn new() -> Self {
        // TODO: Make capacity configurable from the endpoint builder?
        // This is the maximum number of [`DiscoveryItem`]s held by the channel if
        // subscribers are stalled.
        const CAPACITY: usize = 128;
        Self {
            inner: tokio::sync::broadcast::Sender::new(CAPACITY),
        }
    }

    pub(crate) fn subscribe(&self) -> impl Stream<Item = Result<DiscoveryItem, Lagged>> {
        use tokio_stream::wrappers::{errors::BroadcastStreamRecvError, BroadcastStream};
        let recv = self.inner.subscribe();
        BroadcastStream::new(recv).map_err(|BroadcastStreamRecvError::Lagged(n)| Lagged { val: n })
    }

    pub(crate) fn send(&self, item: DiscoveryItem) {
        // `broadcast::Sender::send` returns an error if the channel has no subscribers,
        // which we don't care about.
        self.inner.send(item).ok();
    }
}

#[cfg(test)]
mod tests {
    use std::{
        collections::{BTreeSet, HashMap},
        net::SocketAddr,
        sync::{Arc, Mutex},
        time::SystemTime,
    };

    use iroh_base::{NodeAddr, SecretKey};
    use n0_snafu::{Error, Result, ResultExt};
    use n0_watcher::Watcher as _;
    use quinn::{IdleTimeout, TransportConfig};
    use rand::Rng;
    use tokio_util::task::AbortOnDropHandle;
    use tracing_test::traced_test;

    use super::*;
<<<<<<< HEAD
    use crate::{endpoint::ConnectOptions, watcher::Watcher as _, Endpoint, RelayMode};
=======
    use crate::{endpoint::ConnectOptions, RelayMode};
>>>>>>> aebbc727

    type InfoStore = HashMap<NodeId, (NodeData, u64)>;

    #[derive(Debug, Clone)]
    struct TestDiscoveryShared {
        nodes: Arc<Mutex<InfoStore>>,
        watchers: tokio::sync::broadcast::Sender<DiscoveryItem>,
    }

    impl Default for TestDiscoveryShared {
        fn default() -> Self {
            Self {
                nodes: Default::default(),
                watchers: tokio::sync::broadcast::Sender::new(1024),
            }
        }
    }

    impl TestDiscoveryShared {
        pub fn create_discovery(&self, node_id: NodeId) -> TestDiscovery {
            TestDiscovery {
                node_id,
                shared: self.clone(),
                publish: true,
                resolve_wrong: false,
                delay: Duration::from_millis(200),
            }
        }

        pub fn create_lying_discovery(&self, node_id: NodeId) -> TestDiscovery {
            TestDiscovery {
                node_id,
                shared: self.clone(),
                publish: false,
                resolve_wrong: true,
                delay: Duration::from_millis(100),
            }
        }

        pub fn send_passive(&self, item: DiscoveryItem) {
            self.watchers.send(item).ok();
        }
    }

    #[derive(Debug)]
    struct TestDiscovery {
        node_id: NodeId,
        shared: TestDiscoveryShared,
        publish: bool,
        resolve_wrong: bool,
        delay: Duration,
    }

    impl Discovery for TestDiscovery {
        fn publish(&self, data: &NodeData) {
            if !self.publish {
                return;
            }
            let now = system_time_now();
            self.shared
                .nodes
                .lock()
                .unwrap()
                .insert(self.node_id, (data.clone(), now));
        }

        fn resolve(
            &self,
            node_id: NodeId,
        ) -> Option<BoxStream<Result<DiscoveryItem, DiscoveryError>>> {
            let addr_info = if self.resolve_wrong {
                let ts = system_time_now() - 100_000;
                let port: u16 = rand::thread_rng().gen_range(10_000..20_000);
                // "240.0.0.0/4" is reserved and unreachable
                let addr: SocketAddr = format!("240.0.0.1:{port}").parse().unwrap();
                let data = NodeData::new(None, BTreeSet::from([addr]));
                Some((data, ts))
            } else {
                self.shared.nodes.lock().unwrap().get(&node_id).cloned()
            };
            let stream = match addr_info {
                Some((data, ts)) => {
                    let item = DiscoveryItem::new(
                        NodeInfo::from_parts(node_id, data),
                        "test-disco",
                        Some(ts),
                    );
                    let delay = self.delay;
                    let fut = async move {
                        time::sleep(delay).await;
                        tracing::debug!("resolve: {} = {item:?}", node_id.fmt_short());
                        Ok(item)
                    };
                    n0_future::stream::once_future(fut).boxed()
                }
                None => n0_future::stream::empty().boxed(),
            };
            Some(stream)
        }

        fn subscribe(&self) -> Option<BoxStream<DiscoveryItem>> {
            let recv = self.shared.watchers.subscribe();
            let stream =
                tokio_stream::wrappers::BroadcastStream::new(recv).filter_map(|item| item.ok());
            Some(Box::pin(stream))
        }
    }

    #[derive(Debug, Clone)]
    struct EmptyDiscovery;

    impl Discovery for EmptyDiscovery {
        fn publish(&self, _data: &NodeData) {}

        fn resolve(
            &self,
            _node_id: NodeId,
        ) -> Option<BoxStream<Result<DiscoveryItem, DiscoveryError>>> {
            Some(n0_future::stream::empty().boxed())
        }
    }

    const TEST_ALPN: &[u8] = b"n0/iroh/test";

    /// This is a smoke test for our discovery mechanism.
    #[tokio::test]
    #[traced_test]
    async fn endpoint_discovery_simple_shared() -> Result {
        let disco_shared = TestDiscoveryShared::default();
        let (ep1, _guard1) = {
            let secret = SecretKey::generate(rand::thread_rng());
            let disco = disco_shared.create_discovery(secret.public());
            new_endpoint(secret, disco).await
        };
        let (ep2, _guard2) = {
            let secret = SecretKey::generate(rand::thread_rng());
            let disco = disco_shared.create_discovery(secret.public());
            new_endpoint(secret, disco).await
        };
        let ep1_addr = NodeAddr::new(ep1.node_id());
        // wait for our address to be updated and thus published at least once
        ep1.node_addr().initialized().await?;
        let _conn = ep2.connect(ep1_addr, TEST_ALPN).await?;
        Ok(())
    }

    /// This test adds an empty discovery which provides no addresses.
    #[tokio::test]
    #[traced_test]
    async fn endpoint_discovery_combined_with_empty() -> Result {
        let disco_shared = TestDiscoveryShared::default();
        let (ep1, _guard1) = {
            let secret = SecretKey::generate(rand::thread_rng());
            let disco = disco_shared.create_discovery(secret.public());
            new_endpoint(secret, disco).await
        };
        let (ep2, _guard2) = {
            let secret = SecretKey::generate(rand::thread_rng());
            let disco1 = EmptyDiscovery;
            let disco2 = disco_shared.create_discovery(secret.public());
            let mut disco = ConcurrentDiscovery::empty();
            disco.add(disco1);
            disco.add(disco2);
            new_endpoint(secret, disco).await
        };
        let ep1_addr = NodeAddr::new(ep1.node_id());
        // wait for out address to be updated and thus published at least once
        ep1.node_addr()
            .initialized()
            .await
            .context("waiting for NodeAddr")?;
        let _conn = ep2
            .connect(ep1_addr, TEST_ALPN)
            .await
            .context("connecting")?;
        Ok(())
    }

    /// This test adds a "lying" discovery which provides a wrong address.
    /// This is to make sure that as long as one of the discoveries returns a working address, we
    /// will connect successfully.
    #[tokio::test]
    #[traced_test]
    async fn endpoint_discovery_combined_with_empty_and_wrong() -> Result {
        let disco_shared = TestDiscoveryShared::default();
        let (ep1, _guard1) = {
            let secret = SecretKey::generate(rand::thread_rng());
            let disco = disco_shared.create_discovery(secret.public());
            new_endpoint(secret, disco).await
        };
        let (ep2, _guard2) = {
            let secret = SecretKey::generate(rand::thread_rng());
            let disco1 = EmptyDiscovery;
            let disco2 = disco_shared.create_lying_discovery(secret.public());
            let disco3 = disco_shared.create_discovery(secret.public());
            let mut disco = ConcurrentDiscovery::empty();
            disco.add(disco1);
            disco.add(disco2);
            disco.add(disco3);
            new_endpoint(secret, disco).await
        };
        // wait for out address to be updated and thus published at least once
        ep1.node_addr().initialized().await?;
        let _conn = ep2.connect(ep1.node_id(), TEST_ALPN).await?;
        Ok(())
    }

    /// This test only has the "lying" discovery. It is here to make sure that this actually fails.
    #[tokio::test]
    #[traced_test]
    async fn endpoint_discovery_combined_wrong_only() -> Result {
        let disco_shared = TestDiscoveryShared::default();
        let (ep1, _guard1) = {
            let secret = SecretKey::generate(rand::thread_rng());
            let disco = disco_shared.create_discovery(secret.public());
            new_endpoint(secret, disco).await
        };
        let (ep2, _guard2) = {
            let secret = SecretKey::generate(rand::thread_rng());
            let disco1 = disco_shared.create_lying_discovery(secret.public());
            let disco = ConcurrentDiscovery::from_services(vec![Box::new(disco1)]);
            new_endpoint(secret, disco).await
        };
        // wait for out address to be updated and thus published at least once
        ep1.node_addr().initialized().await?;

        // 10x faster test via a 3s idle timeout instead of the 30s default
        let mut config = TransportConfig::default();
        config.keep_alive_interval(Some(Duration::from_secs(1)));
        config.max_idle_timeout(Some(IdleTimeout::try_from(Duration::from_secs(3)).unwrap()));
        let opts = ConnectOptions::new().with_transport_config(Arc::new(config));

        let res = ep2
            .connect_with_opts(ep1.node_id(), TEST_ALPN, opts)
            .await? // -> Connecting works
            .await; // -> Connection is expected to fail
        assert!(res.is_err());
        Ok(())
    }

    /// This test first adds a wrong address manually (e.g. from an outdated&node_id ticket).
    /// Connect should still succeed because the discovery service will be invoked (after a delay).
    #[tokio::test]
    #[traced_test]
    async fn endpoint_discovery_with_wrong_existing_addr() -> Result {
        let disco_shared = TestDiscoveryShared::default();
        let (ep1, _guard1) = {
            let secret = SecretKey::generate(rand::thread_rng());
            let disco = disco_shared.create_discovery(secret.public());
            new_endpoint(secret, disco).await
        };
        let (ep2, _guard2) = {
            let secret = SecretKey::generate(rand::thread_rng());
            let disco = disco_shared.create_discovery(secret.public());
            new_endpoint(secret, disco).await
        };
        // wait for out address to be updated and thus published at least once
        ep1.node_addr().initialized().await?;
        let ep1_wrong_addr = NodeAddr {
            node_id: ep1.node_id(),
            relay_url: None,
            direct_addresses: BTreeSet::from(["240.0.0.1:1000".parse().unwrap()]),
        };
        let _conn = ep2.connect(ep1_wrong_addr, TEST_ALPN).await?;
        Ok(())
    }

    #[tokio::test]
    #[traced_test]
    async fn endpoint_discovery_watch() -> Result {
        let disco_shared = TestDiscoveryShared::default();
        let (ep1, _guard1) = {
            let secret = SecretKey::generate(rand::thread_rng());
            let disco = disco_shared.create_discovery(secret.public());
            new_endpoint(secret, disco).await
        };
        let (ep2, _guard2) = {
            let secret = SecretKey::generate(rand::thread_rng());
            let disco = disco_shared.create_discovery(secret.public());
            new_endpoint(secret, disco).await
        };

        let mut stream = ep1.discovery_stream();

        // wait for ep2 node addr to be updated and connect from ep1 -> discovery via resolve
        ep2.node_addr().initialized().await?;
        let _ = ep1.connect(ep2.node_id(), TEST_ALPN).await?;

        let item = tokio::time::timeout(Duration::from_secs(1), stream.next())
            .await
            .expect("timeout")
            .expect("stream closed")
            .expect("stream lagged");
        assert_eq!(item.node_id(), ep2.node_id());
        assert_eq!(item.provenance(), "test-disco");

        // inject item into discovery passively
        let passive_node_id = SecretKey::generate(rand::thread_rng()).public();
        let node_info = NodeInfo::new(passive_node_id);
        let passive_item = DiscoveryItem::new(node_info, "test-disco-passive", None);
        disco_shared.send_passive(passive_item.clone());

        let item = tokio::time::timeout(Duration::from_secs(1), stream.next())
            .await
            .expect("timeout")
            .expect("stream closed")
            .expect("stream lagged");
        assert_eq!(item.node_id(), passive_node_id);
        assert_eq!(item.provenance(), "test-disco-passive");

        Ok(())
    }

    async fn new_endpoint(
        secret: SecretKey,
        disco: impl IntoDiscovery + 'static,
    ) -> (Endpoint, AbortOnDropHandle<Result<()>>) {
        let ep = Endpoint::builder()
            .secret_key(secret)
            .discovery(disco)
            .relay_mode(RelayMode::Disabled)
            .alpns(vec![TEST_ALPN.to_vec()])
            .bind()
            .await
            .unwrap();

        let handle = tokio::spawn({
            let ep = ep.clone();
            async move {
                // Keep connections alive until the task is dropped.
                let mut connections = Vec::new();
                // we skip accept() errors, they can be caused by retransmits
                while let Some(connecting) = ep.accept().await.and_then(|inc| inc.accept().ok()) {
                    // Just accept incoming connections, but don't do anything with them.
                    let conn = connecting.await.context("connecting")?;
                    connections.push(conn);
                }

                Ok::<_, Error>(())
            }
        });

        (ep, AbortOnDropHandle::new(handle))
    }

    fn system_time_now() -> u64 {
        SystemTime::now()
            .duration_since(SystemTime::UNIX_EPOCH)
            .expect("time drift")
            .as_micros() as u64
    }
}

/// This module contains end-to-end tests for DNS node discovery.
///
/// The tests run a minimal test DNS server to resolve against, and a minimal pkarr relay to
/// publish to. The DNS and pkarr servers share their state.
#[cfg(test)]
mod test_dns_pkarr {
    use iroh_base::{NodeAddr, SecretKey};
    use iroh_relay::{node_info::UserData, RelayMap};
    use n0_future::time::Duration;
    use n0_snafu::{Error, Result, ResultExt};
    use tokio_util::task::AbortOnDropHandle;
    use tracing_test::traced_test;

    use crate::{
        discovery::{pkarr::PkarrPublisher, NodeData},
        dns::DnsResolver,
        node_info::NodeInfo,
        test_utils::{
            dns_server::run_dns_server, pkarr_dns_state::State, run_relay_server, DnsPkarrServer,
        },
        Endpoint, RelayMode,
    };

    const PUBLISH_TIMEOUT: Duration = Duration::from_secs(10);

    #[tokio::test]
    #[traced_test]
    async fn dns_resolve() -> Result<()> {
        let origin = "testdns.example".to_string();
        let state = State::new(origin.clone());
        let (nameserver, _dns_drop_guard) = run_dns_server(state.clone())
            .await
            .context("Running DNS server")?;

        let secret_key = SecretKey::generate(rand::thread_rng());
        let node_info = NodeInfo::new(secret_key.public())
            .with_relay_url(Some("https://relay.example".parse().unwrap()));
        let signed_packet = node_info.to_pkarr_signed_packet(&secret_key, 30)?;
        state
            .upsert(signed_packet)
            .context("update and insert signed packet")?;

        let resolver = DnsResolver::with_nameserver(nameserver);
        let resolved = resolver
            .lookup_node_by_id(&node_info.node_id, &origin)
            .await?;

        assert_eq!(resolved, node_info);

        Ok(())
    }

    #[tokio::test]
    #[traced_test]
    async fn pkarr_publish_dns_resolve() -> Result<()> {
        let origin = "testdns.example".to_string();

        let dns_pkarr_server = DnsPkarrServer::run_with_origin(origin.clone())
            .await
            .context("DnsPkarrServer")?;

        let secret_key = SecretKey::generate(rand::thread_rng());
        let node_id = secret_key.public();

        let relay_url = Some("https://relay.example".parse().unwrap());

        let resolver = DnsResolver::with_nameserver(dns_pkarr_server.nameserver);
        let publisher =
            PkarrPublisher::builder(dns_pkarr_server.pkarr_url.clone()).build(secret_key);
        let user_data: UserData = "foobar".parse().unwrap();
        let data = NodeData::new(relay_url.clone(), Default::default())
            .with_user_data(Some(user_data.clone()));
        // does not block, update happens in background task
        publisher.update_node_data(&data);
        // wait until our shared state received the update from pkarr publishing
        dns_pkarr_server
            .on_node(&node_id, PUBLISH_TIMEOUT)
            .await
            .context("wait for on node update")?;
        let resolved = resolver.lookup_node_by_id(&node_id, &origin).await?;
        println!("resolved {resolved:?}");

        let expected_addr = NodeAddr {
            node_id,
            relay_url,
            direct_addresses: Default::default(),
        };

        assert_eq!(resolved.to_node_addr(), expected_addr);
        assert_eq!(resolved.user_data(), Some(&user_data));
        Ok(())
    }

    const TEST_ALPN: &[u8] = b"TEST";

    #[tokio::test]
    #[traced_test]
    async fn pkarr_publish_dns_discover() -> Result<()> {
        let dns_pkarr_server = DnsPkarrServer::run().await.context("DnsPkarrServer run")?;
        let (relay_map, _relay_url, _relay_guard) = run_relay_server().await?;

        let (ep1, _guard1) = ep_with_discovery(&relay_map, &dns_pkarr_server).await?;
        let (ep2, _guard2) = ep_with_discovery(&relay_map, &dns_pkarr_server).await?;

        // wait until our shared state received the update from pkarr publishing
        dns_pkarr_server
            .on_node(&ep1.node_id(), PUBLISH_TIMEOUT)
            .await
            .context("wait for on node update")?;

        // we connect only by node id!
        let _conn = ep2.connect(ep1.node_id(), TEST_ALPN).await?;
        Ok(())
    }

    async fn ep_with_discovery(
        relay_map: &RelayMap,
        dns_pkarr_server: &DnsPkarrServer,
    ) -> Result<(Endpoint, AbortOnDropHandle<Result<()>>)> {
        let secret_key = SecretKey::generate(rand::thread_rng());
        let ep = Endpoint::builder()
            .relay_mode(RelayMode::Custom(relay_map.clone()))
            .insecure_skip_relay_cert_verify(true)
            .secret_key(secret_key.clone())
            .alpns(vec![TEST_ALPN.to_vec()])
            .dns_resolver(dns_pkarr_server.dns_resolver())
            .discovery(dns_pkarr_server.discovery(secret_key))
            .bind()
            .await?;

        let handle = tokio::spawn({
            let ep = ep.clone();
            async move {
                // we skip accept() errors, they can be caused by retransmits
                while let Some(connecting) = ep.accept().await.and_then(|inc| inc.accept().ok()) {
                    let _conn = connecting.await.context("connecting")?;
                    // Just accept incoming connections, but don't do anything with them.
                }

                Ok::<_, Error>(())
            }
        });

        Ok((ep, AbortOnDropHandle::new(handle)))
    }
}<|MERGE_RESOLUTION|>--- conflicted
+++ resolved
@@ -595,13 +595,8 @@
     ) -> Result<BoxStream<Result<DiscoveryItem, DiscoveryError>>, DiscoveryError> {
         let discovery = ep.discovery().ok_or(NoServiceConfiguredSnafu.build())?;
         let stream = discovery
-<<<<<<< HEAD
             .resolve(node_id)
-            .ok_or(NodeIdSnafu { node_id }.build())?;
-=======
-            .resolve(ep.clone(), node_id)
             .ok_or(NoResultsSnafu { node_id }.build())?;
->>>>>>> aebbc727
         Ok(stream)
     }
 
@@ -735,11 +730,7 @@
     use tracing_test::traced_test;
 
     use super::*;
-<<<<<<< HEAD
-    use crate::{endpoint::ConnectOptions, watcher::Watcher as _, Endpoint, RelayMode};
-=======
-    use crate::{endpoint::ConnectOptions, RelayMode};
->>>>>>> aebbc727
+    use crate::{endpoint::ConnectOptions, Endpoint, RelayMode};
 
     type InfoStore = HashMap<NodeId, (NodeData, u64)>;
 
