//! The [`Connection`] wraps a `quinn::Connection`.
//!
//! The [`Connection`] is how you send data to and receive data from the remote endpoint.
//!
//! There are many transitions states between attempting to start a connection and
//! receiving a cryptographically secure connection.
//!
//! The main items in this module are:
//!
//! - [`Connection`] to create streams to talk to a remote endpoint.
//! - [`Connecting`] for operating on connections that haven't finished their handshake yet.
//! - [`Incoming`] to accept or reject an incoming connection.
//! - [`OutgoingZeroRttConnection`] to attempt to send 0-RTT data before the cryptographic
//!   handshake has completed.
//! - [`IncomingZeroRttConnection`] to attempt to read 0-RTT or send 0.5-RTT data before the cryptographic
//!   handshake has completed.
//!
//! [module docs]: crate
use std::{
    any::Any,
    future::{Future, IntoFuture},
    net::{IpAddr, SocketAddr},
    pin::Pin,
    sync::Arc,
    task::Poll,
};

use ed25519_dalek::{VerifyingKey, pkcs8::DecodePublicKey};
use futures_util::{FutureExt, future::Shared};
use iroh_base::EndpointId;
use n0_error::{e, stack_error};
use n0_future::{TryFutureExt, future::Boxed as BoxFuture, time::Duration};
use n0_watcher::Watcher;
use pin_project::pin_project;
use quinn::{
    AcceptBi, AcceptUni, ConnectionError, ConnectionStats, OpenBi, OpenUni, ReadDatagram,
    RetryError, SendDatagramError, ServerConfig, VarInt,
};
use tracing::warn;

use crate::{
    Endpoint,
    magicsock::{
        RemoteStateActorStoppedError,
        remote_map::{PathInfoList, PathsWatcher},
    },
};

/// Future produced by [`Endpoint::accept`].
#[derive(derive_more::Debug)]
#[pin_project]
pub struct Accept<'a> {
    #[pin]
    #[debug("quinn::Accept")]
    pub(crate) inner: quinn::Accept<'a>,
    pub(crate) ep: Endpoint,
}

impl Future for Accept<'_> {
    type Output = Option<Incoming>;

    fn poll(self: Pin<&mut Self>, cx: &mut std::task::Context<'_>) -> Poll<Self::Output> {
        let this = self.project();
        match this.inner.poll(cx) {
            Poll::Pending => Poll::Pending,
            Poll::Ready(None) => Poll::Ready(None),
            Poll::Ready(Some(inner)) => Poll::Ready(Some(Incoming {
                inner,
                ep: this.ep.clone(),
            })),
        }
    }
}

/// An incoming connection for which the server has not yet begun its parts of the
/// handshake.
#[derive(Debug)]
pub struct Incoming {
    inner: quinn::Incoming,
    ep: Endpoint,
}

impl Incoming {
    /// Attempts to accept this incoming connection (an error may still occur).
    ///
    /// Errors occurring here are likely not caused by the application or remote.  The QUIC
    /// connection listens on a normal UDP socket and any reachable network endpoint can
    /// send datagrams to it, solicited or not.  Even if the first few bytes look like a
    /// QUIC packet, it might not even be a QUIC packet that is being received.
    ///
    /// Thus it is common to simply log the errors here and accept them as something which
    /// can happen.
    pub fn accept(self) -> Result<Accepting, ConnectionError> {
        self.inner
            .accept()
            .map(|conn| Accepting::new(conn, self.ep))
    }

    /// Accepts this incoming connection using a custom configuration.
    ///
    /// See [`accept()`] for more details.
    ///
    /// [`accept()`]: Incoming::accept
    pub fn accept_with(
        self,
        server_config: Arc<ServerConfig>,
    ) -> Result<Accepting, ConnectionError> {
        self.inner
            .accept_with(server_config)
            .map(|conn| Accepting::new(conn, self.ep))
    }

    /// Rejects this incoming connection attempt.
    pub fn refuse(self) {
        self.inner.refuse()
    }

    /// Responds with a retry packet.
    ///
    /// This requires the client to retry with address validation.
    ///
    /// Errors if `remote_address_validated()` is true.
    #[allow(clippy::result_large_err)]
    pub fn retry(self) -> Result<(), RetryError> {
        self.inner.retry()
    }

    /// Ignores this incoming connection attempt, not sending any packet in response.
    pub fn ignore(self) {
        self.inner.ignore()
    }

    /// Returns the local IP address which was used when the peer established the
    /// connection.
    pub fn local_ip(&self) -> Option<IpAddr> {
        self.inner.local_ip()
    }

    /// Returns the peer's UDP address.
    pub fn remote_address(&self) -> SocketAddr {
        self.inner.remote_address()
    }

    /// Whether the socket address that is initiating this connection has been validated.
    ///
    /// This means that the sender of the initial packet has proved that they can receive
    /// traffic sent to `self.remote_address()`.
    pub fn remote_address_validated(&self) -> bool {
        self.inner.remote_address_validated()
    }
}

impl IntoFuture for Incoming {
    type Output = Result<Connection, ConnectingError>;
    type IntoFuture = IncomingFuture;

    fn into_future(self) -> Self::IntoFuture {
        IncomingFuture(Box::pin(async move {
            let quinn_conn = self.inner.into_future().await?;
            let conn = conn_from_quinn_conn(quinn_conn, &self.ep)?.await?;
            Ok(conn)
        }))
    }
}

/// Adaptor to let [`Incoming`] be `await`ed like a [`Connecting`].
#[derive(derive_more::Debug)]
#[debug("IncomingFuture")]
pub struct IncomingFuture(BoxFuture<Result<Connection, ConnectingError>>);

impl Future for IncomingFuture {
    type Output = Result<Connection, ConnectingError>;

    fn poll(mut self: Pin<&mut Self>, cx: &mut std::task::Context<'_>) -> Poll<Self::Output> {
        self.0.poll_unpin(cx)
    }
}

/// Extracts the ALPN protocol from the peer's handshake data.
fn alpn_from_quinn_conn(conn: &quinn::Connection) -> Option<Vec<u8>> {
    let data = conn.handshake_data()?;
    match data.downcast::<quinn::crypto::rustls::HandshakeData>() {
        Ok(data) => data.protocol,
        Err(_) => None,
    }
}

async fn alpn_from_quinn_connecting(conn: &mut quinn::Connecting) -> Result<Vec<u8>, AlpnError> {
    let data = conn.handshake_data().await?;
    match data.downcast::<quinn::crypto::rustls::HandshakeData>() {
        Ok(data) => match data.protocol {
            Some(protocol) => Ok(protocol),
            None => Err(e!(AlpnError::Unavailable)),
        },
        Err(_) => Err(e!(AlpnError::UnknownHandshake)),
    }
}

#[stack_error(add_meta, derive, from_sources)]
#[allow(missing_docs)]
#[non_exhaustive]
#[derive(Clone)]
pub enum AuthenticationError {
    #[error(transparent)]
    RemoteId { source: RemoteEndpointIdError },
    #[error("no ALPN provided")]
    NoAlpn {},
}

/// Converts a `quinn::Connection` to a `Connection`.
///
/// Returns an error if there was a connection error, the handshake data has not completed
/// or if the remote did not set an ALPN.
///
<<<<<<< HEAD
/// Otherwise returns a future that completes once the connection has been registered with the
/// magicsock. This future can return an [`RemoteStateActorStoppedError`], which will only be
/// emitted if the endpoint is closing.
///
/// The returned future is `'static`, so it can be stored without being lifetime-bound on `&ep`.
fn conn_from_quinn_conn(
    conn: quinn::Connection,
    ep: &Endpoint,
) -> Result<
    impl Future<Output = Result<Connection, RemoteStateActorStoppedError>> + Send + 'static,
    ConnectingError,
> {
    let info = match static_info_from_conn(&conn) {
        Ok(val) => val,
        Err(auth_err) => {
            // If the authentication error raced with a connection error, the connection
            // error wins.
            if let Some(conn_err) = conn.close_reason() {
                return Err(e!(ConnectingError::ConnectionError { source: conn_err }));
            } else {
                return Err(e!(ConnectingError::HandshakeFailure { source: auth_err }));
            }
        }
    };

    // Register this connection with the magicsock.
    let fut = ep
        .msock
        .register_connection(info.endpoint_id, conn.weak_handle());
    Ok(async move {
        let paths = fut.await?;
        Ok(Connection {
            data: HandshakeCompletedData { info, paths },
            inner: conn,
        })
=======
/// Returns a [`AuthenticationError`] if the handshake data has
/// not completed, or if no alpn was set by the remote node.
fn conn_from_quinn_conn(conn: quinn::Connection) -> Result<Connection, AuthenticationError> {
    if let Some(reason) = conn.close_reason() {
        return Err(e!(AuthenticationError::ConnectionError { source: reason }));
    }
    Ok(Connection {
        info: HandshakeCompletedData {
            endpoint_id: remote_id_from_quinn_conn(&conn)?,
            alpn: alpn_from_quinn_conn(&conn).ok_or_else(|| e!(AuthenticationError::NoAlpn))?,
        },
        inner: conn,
>>>>>>> 5809a566
    })
}

fn static_info_from_conn(conn: &quinn::Connection) -> Result<StaticInfo, AuthenticationError> {
    let endpoint_id = remote_id_from_quinn_conn(conn)?;
    let alpn = alpn_from_quinn_conn(conn).ok_or_else(|| e!(AuthenticationError::NoAlpn))?;
    Ok(StaticInfo { endpoint_id, alpn })
}

/// Returns the [`EndpointId`] from the peer's TLS certificate.
///
/// The [`PublicKey`] of an endpoint is also known as an [`EndpointId`].  This [`PublicKey`] is
/// included in the TLS certificate presented during the handshake when connecting.
/// This function allows you to get the [`EndpointId`] of the remote endpoint of this
/// connection.
///
/// [`PublicKey`]: iroh_base::PublicKey
fn remote_id_from_quinn_conn(
    conn: &quinn::Connection,
) -> Result<EndpointId, RemoteEndpointIdError> {
    let data = conn.peer_identity();
    match data {
        None => {
            warn!("no peer certificate found");
            Err(RemoteEndpointIdError::new())
        }
        Some(data) => match data.downcast::<Vec<rustls::pki_types::CertificateDer>>() {
            Ok(certs) => {
                if certs.len() != 1 {
                    warn!(
                        "expected a single peer certificate, but {} found",
                        certs.len()
                    );
                    return Err(RemoteEndpointIdError::new());
                }

                let peer_id = EndpointId::from_verifying_key(
                    VerifyingKey::from_public_key_der(&certs[0])
                        .map_err(|_| RemoteEndpointIdError::new())?,
                );

                Ok(peer_id)
            }
            Err(err) => {
                warn!("invalid peer certificate: {:?}", err);
                Err(RemoteEndpointIdError::new())
            }
        },
    }
}

/// An outgoing connection in progress.
///
/// This future resolves to a [`Connection`] once the handshake completes.
#[derive(derive_more::Debug)]
pub struct Connecting {
    inner: quinn::Connecting,
    /// Future to register the connection with the magicsock.
    ///
    /// This is set and polled after `inner` completes. We are using an option instead of an enum
    /// because we need infallible access to `inner` in some methods.
    #[debug("{}", register_with_magicsock.as_ref().map(|_| "Some(RegisterWithMagicsockFut)").unwrap_or("None"))]
    register_with_magicsock: Option<RegisterWithMagicsockFut>,
    ep: Endpoint,
    /// `Some(remote_id)` if this is an outgoing connection, `None` if this is an incoming conn
    remote_endpoint_id: EndpointId,
}

type RegisterWithMagicsockFut = BoxFuture<Result<Connection, RemoteStateActorStoppedError>>;

/// In-progress connection attempt future
#[derive(derive_more::Debug)]
pub struct Accepting {
    inner: quinn::Connecting,
    /// Future to register the connection with the magicsock.
    ///
    /// This is set and polled after `inner` completes. We are using an option instead of an enum
    /// because we need infallible access to `inner` in some methods.
    #[debug("{}", register_with_magicsock.as_ref().map(|_| "Some(RegisterWithMagicsockFut)").unwrap_or("None"))]
    register_with_magicsock: Option<RegisterWithMagicsockFut>,
    ep: Endpoint,
}

#[stack_error(add_meta, derive, from_sources)]
#[allow(missing_docs)]
#[non_exhaustive]
pub enum AlpnError {
    #[error(transparent)]
    ConnectionError {
        #[error(std_err)]
        source: ConnectionError,
    },
    #[error("No ALPN available")]
    Unavailable,
    #[error("Unknown handshake type")]
    UnknownHandshake,
}

#[stack_error(add_meta, derive, from_sources)]
#[allow(missing_docs)]
#[non_exhaustive]
#[derive(Clone)]
#[allow(private_interfaces)]
pub enum ConnectingError {
    #[error(transparent)]
    ConnectionError {
        #[error(std_err)]
        source: ConnectionError,
    },
    #[error("Failure finalizing the handshake")]
    HandshakeFailure { source: AuthenticationError },
    #[error("internal consistency error")]
    InternalConsistencyError {
        /// Private source type, cannot be created publicly.
        source: RemoteStateActorStoppedError,
    },
}

impl Connecting {
    pub(crate) fn new(
        inner: quinn::Connecting,
        ep: Endpoint,
        remote_endpoint_id: EndpointId,
    ) -> Self {
        Self {
            inner,
            ep,
            remote_endpoint_id,
            register_with_magicsock: None,
        }
    }

    /// Converts this [`Connecting`] into a 0-RTT connection at the cost of weakened security.
    ///
    /// If 0-RTT can be attempted, returns a [`OutgoingZeroRttConnection`], which represents
    /// outgoing 0-RTT connection.
    ///
    /// If the 0-RTT cannot even be attempted, returns back the same [`Connecting`] without
    /// changes. You can still `.await` this [`Connecting`] to get a normal [`Connection`].
    ///
    /// The [`OutgoingZeroRttConnection`] will attempt to resume a previous TLS session. However,
    /// **the remote endpoint may actually _reject_ the 0-RTT data--yet still accept
    /// the connection attempt in general**, once the handshake has completed.
    ///
    /// This possibility of whether the 0-RTT data was accepted or rejected is conveyed
    /// through the [`ZeroRttStatus`] after calling [`OutgoingZeroRttConnection::handshake_completed`].
    /// When the handshake completes, it returns [`ZeroRttStatus::Accepted`] if the 0-RTT data
    /// was accepted and [`ZeroRttStatus::Rejected`] if it was rejected. If it was rejected, the
    /// existence of any streams opened and application data sent prior to the handshake
    /// completing will not be conveyed to the remote application, and local operations on them
    /// will return `ZeroRttRejected` errors.
    ///
    /// A server may reject 0-RTT data at its discretion, but accepting 0-RTT data requires the
    /// relevant resumption state to be stored in the server, which servers may limit or lose for
    /// various reasons including not persisting resumption state across server restarts.
    ///
    /// ## Security
    ///
    /// This enables transmission of 0-RTT data, which is vulnerable to replay attacks, and
    /// should therefore never invoke non-idempotent operations.
    ///
    /// You can use [`RecvStream::is_0rtt`] to check whether a stream has been opened in 0-RTT
    /// and thus whether parts of the stream are operating under this reduced security level.
    ///
    /// See also documentation for [`Accepting::into_0rtt`].
    ///
    /// [`RecvStream::is_0rtt`]: quinn::RecvStream::is_0rtt
    #[allow(clippy::result_large_err)]
    pub fn into_0rtt(self) -> Result<OutgoingZeroRttConnection, Connecting> {
        match self.inner.into_0rtt() {
<<<<<<< HEAD
            Ok((quinn_conn, zrtt_accepted)) => {
                let accepted: BoxFuture<_> = Box::pin({
                    let quinn_conn = quinn_conn.clone();
                    async move {
                        let accepted = zrtt_accepted.await;
                        let conn = conn_from_quinn_conn(quinn_conn, &self.ep)?.await?;
                        Ok(match accepted {
                            true => ZeroRttStatus::Accepted(conn),
                            false => ZeroRttStatus::Rejected(conn),
                        })
                    }
                });
                let accepted = accepted.shared();
                Ok(Connection {
                    inner: quinn_conn,
                    data: OutgoingZeroRttData { accepted },
=======
            Ok((inner, zrtt_accepted)) => {
                let accepted = ZeroRttAccepted {
                    inner: zrtt_accepted,
                    _discovery_drop_guard: self._discovery_drop_guard,
                }
                .shared();
                // This call is why `self.remote_endpoint_id` was introduced.
                // When we `Connecting::into_0rtt`, then we don't yet have `handshake_data`
                // in our `Connection`, thus `try_send_rtt_msg` won't be able to pick up
                // `Connection::remote_endpoint_id`.
                // Instead, we provide `self.remote_endpoint_id` here - we know it in advance,
                // after all.
                try_send_rtt_msg(&inner, &self.ep, self.remote_endpoint_id);
                Ok(Connection {
                    info: OutgoingZeroRttData { accepted },
                    inner,
>>>>>>> 5809a566
                })
            }
            Err(inner) => Err(Self { inner, ..self }),
        }
    }

    /// Parameters negotiated during the handshake
    pub async fn handshake_data(&mut self) -> Result<Box<dyn Any>, ConnectionError> {
        self.inner.handshake_data().await
    }

    /// Extracts the ALPN protocol from the peer's handshake data.
    pub async fn alpn(&mut self) -> Result<Vec<u8>, AlpnError> {
        alpn_from_quinn_connecting(&mut self.inner).await
    }

    /// Returns the [`EndpointId`] of the endpoint that this connection attempt tries to connect to.
    pub fn remote_id(&self) -> EndpointId {
        self.remote_endpoint_id
    }
}

impl Future for Connecting {
    type Output = Result<Connection, ConnectingError>;

    fn poll(mut self: Pin<&mut Self>, cx: &mut std::task::Context<'_>) -> Poll<Self::Output> {
        loop {
            if let Some(fut) = &mut self.register_with_magicsock {
                return fut.poll_unpin(cx).map_err(Into::into);
            } else {
                let quinn_conn = std::task::ready!(self.inner.poll_unpin(cx)?);
                let fut = conn_from_quinn_conn(quinn_conn, &self.ep)?;
                self.register_with_magicsock = Some(Box::pin(fut.err_into()));
            }
        }
    }
}

impl Accepting {
    pub(crate) fn new(inner: quinn::Connecting, ep: Endpoint) -> Self {
        Self {
            inner,
            ep,
            register_with_magicsock: None,
        }
    }

    /// Converts this [`Accepting`] into a 0-RTT or 0.5-RTT connection at the cost of weakened
    /// security.
    ///
    /// Returns a [`IncomingZeroRttConnection`], which represents an incoming 0-RTT or 0.5-RTT connection.
    ///
    /// If the connection was initiated with 0-RTT by the remote endpoint, the local endpoint
    /// might accept the 0-RTT attempt, allowing the local endpoint to receive application streams
    /// and data before the handshake finishes.
    ///
    /// Otherwise this will enable 0.5-RTT, allowing the [`IncomingZeroRttConnection`] to open streams and send
    /// data before the handshake finishes.
    ///
    /// ## Security
    ///
    /// Transmitted 0-RTT data from the client is vulnerable to replay attacks, and should
    /// therefore never invoke non-idempotent operations.
    ///
    /// Transmission of 0.5-RTT data from the server may be sent before TLS client authentication
    /// has occurred, and should therefore not be used to send data for which client
    /// authentication is required.
    ///
    /// You can use [`RecvStream::is_0rtt`] to check whether a stream has been opened in 0-RTT
    /// and thus whether parts of the stream are operating under this reduced security level.
    ///
    /// See also documentation for [`Connecting::into_0rtt`].
    ///
    /// [`RecvStream::is_0rtt`]: quinn::RecvStream::is_0rtt
    pub fn into_0rtt(self) -> IncomingZeroRttConnection {
        let (quinn_conn, zrtt_accepted) = self
            .inner
            .into_0rtt()
            .expect("incoming connections can always be converted to 0-RTT");
<<<<<<< HEAD
        let accepted: BoxFuture<_> = Box::pin({
            let quinn_conn = quinn_conn.clone();
            async move {
                zrtt_accepted.await;
                let conn = conn_from_quinn_conn(quinn_conn, &self.ep)?.await?;
                Ok(conn)
            }
        });
        let accepted = accepted.shared();
        IncomingZeroRttConnection {
            inner: quinn_conn,
            data: IncomingZeroRttData { accepted },
=======
        let accepted = ZeroRttAccepted {
            inner: accepted,
            _discovery_drop_guard: None,
        }
        .shared();
        Connection {
            info: IncomingZeroRttData { accepted },
            inner,
>>>>>>> 5809a566
        }
    }

    /// Parameters negotiated during the handshake
    pub async fn handshake_data(&mut self) -> Result<Box<dyn Any>, ConnectionError> {
        self.inner.handshake_data().await
    }

    /// Extracts the ALPN protocol from the peer's handshake data.
    pub async fn alpn(&mut self) -> Result<Vec<u8>, AlpnError> {
        alpn_from_quinn_connecting(&mut self.inner).await
    }
}

impl Future for Accepting {
    type Output = Result<Connection, ConnectingError>;

    fn poll(mut self: Pin<&mut Self>, cx: &mut std::task::Context<'_>) -> Poll<Self::Output> {
        loop {
            if let Some(fut) = &mut self.register_with_magicsock {
                return fut.poll_unpin(cx).map_err(Into::into);
            } else {
                let quinn_conn = std::task::ready!(self.inner.poll_unpin(cx)?);
                match conn_from_quinn_conn(quinn_conn, &self.ep) {
                    Err(err) => return Poll::Ready(Err(err)),
                    Ok(fut) => self.register_with_magicsock = Some(Box::pin(fut.err_into())),
                };
            }
        }
    }
}

/// The client side of a 0-RTT connection.
///
/// This is created using [`Connecting::into_0rtt`].
///
/// Creating a `OutgoingZeroRttConnection` means that the endpoint is capable
/// of attempting a 0-RTT connection with the remote. The remote may still
/// reject the 0-RTT connection. In which case, any data sent before the
/// handshake has completed may need to be resent.
///
/// Look at the [`OutgoingZeroRttConnection::handshake_completed`] method for
/// more details.
pub type OutgoingZeroRttConnection = Connection<OutgoingZeroRtt>;

/// Returned from [`OutgoingZeroRttConnection::handshake_completed`].
#[derive(Debug, Clone)]
pub enum ZeroRttStatus {
    /// If the 0-RTT data was accepted, you can continue to use any streams
    /// that were created before the handshake was completed.
    Accepted(Connection),
    /// If the 0-RTT data was rejected, any streams that were created before
    /// the handshake was completed will error and any data that was
    /// previously sent on those streams will need to be resent.
    Rejected(Connection),
}

/// A QUIC connection on the server-side that can possibly accept 0-RTT data.
///
/// It is very similar to a `Connection`, but the `IncomingZeroRttConnection::remote_id`
/// and `IncomingZeroRttConnection::alpn` may not be set yet, since the handshake has
/// not necessarily occurred yet.
///
/// If the `IncomingZeroRttConnection` has rejected 0-RTT or does not have enough information
/// to accept 0-RTT, any received 0-RTT packets will simply be dropped before
/// reaching any receive streams.
///
/// Any streams that are created to send or receive data can continue to be used
/// even after the handshake has completed and we are no longer in a 0-RTT
/// situation.
///
/// Use the [`IncomingZeroRttConnection::handshake_completed`] method to get a [`Connection`] from a
/// `IncomingZeroRttConnection`. This waits until 0-RTT connection has completed
/// the handshake and can now confidently derive the ALPN and the
/// [`EndpointId`] of the remote endpoint.
pub type IncomingZeroRttConnection = Connection<IncomingZeroRtt>;

/// A QUIC connection.
///
/// If all references to a connection (including every clone of the Connection handle,
/// streams of incoming streams, and the various stream types) have been dropped, then the
/// connection will be automatically closed with an error_code of 0 and an empty reason. You
/// can also close the connection explicitly by calling [`Connection::close`].
///
/// Closing the connection immediately abandons efforts to deliver data to the peer. Upon
/// receiving CONNECTION_CLOSE the peer may drop any stream data not yet delivered to the
/// application. [`Connection::close`] describes in more detail how to gracefully close a
/// connection without losing application data.
///
/// May be cloned to obtain another handle to the same connection.
<<<<<<< HEAD
#[derive(Debug, Clone)]
pub struct Connection<State: ConnectionState = HandshakeCompleted> {
    inner: quinn::Connection,
    /// State-specific information
    data: State::Data,
=======
#[derive(derive_more::Debug, Clone)]
pub struct Connection<State: ConnectionState = HandshakeCompleted> {
    inner: quinn::Connection,
    /// State-specific information
    info: State::Data,
>>>>>>> 5809a566
}

#[doc(hidden)]
#[derive(Debug, Clone)]
pub struct HandshakeCompletedData {
<<<<<<< HEAD
    info: StaticInfo,
    paths: PathsWatcher,
}

/// Static info from a completed TLS handshake.
#[derive(Debug, Clone)]
struct StaticInfo {
=======
>>>>>>> 5809a566
    endpoint_id: EndpointId,
    alpn: Vec<u8>,
}

#[doc(hidden)]
#[derive(Debug, Clone)]
pub struct IncomingZeroRttData {
<<<<<<< HEAD
    accepted: Shared<BoxFuture<Result<Connection, ConnectingError>>>,
=======
    accepted: Shared<ZeroRttAccepted>,
>>>>>>> 5809a566
}

#[doc(hidden)]
#[derive(Debug, Clone)]
pub struct OutgoingZeroRttData {
<<<<<<< HEAD
    accepted: Shared<BoxFuture<Result<ZeroRttStatus, ConnectingError>>>,
=======
    accepted: Shared<ZeroRttAccepted>,
>>>>>>> 5809a566
}

mod sealed {
    pub trait Sealed {}
}

/// Trait to track the state of a [`Connection`] at compile time.
pub trait ConnectionState: sealed::Sealed {
    /// State-specific data stored in the [`Connection`].
    type Data: std::fmt::Debug + Clone;
}

/// Marker type for a connection that has completed the handshake.
#[derive(Debug, Clone)]
pub struct HandshakeCompleted;

/// Marker type for a connection that is in the incoming 0-RTT state.
#[derive(Debug, Clone)]
pub struct IncomingZeroRtt;

/// Marker type for a connection that is in the outgoing 0-RTT state.
#[derive(Debug, Clone)]
pub struct OutgoingZeroRtt;

impl sealed::Sealed for HandshakeCompleted {}
impl ConnectionState for HandshakeCompleted {
    type Data = HandshakeCompletedData;
}
<<<<<<< HEAD

=======
>>>>>>> 5809a566
impl sealed::Sealed for IncomingZeroRtt {}
impl ConnectionState for IncomingZeroRtt {
    type Data = IncomingZeroRttData;
}
<<<<<<< HEAD

=======
>>>>>>> 5809a566
impl sealed::Sealed for OutgoingZeroRtt {}
impl ConnectionState for OutgoingZeroRtt {
    type Data = OutgoingZeroRttData;
}

#[allow(missing_docs)]
#[stack_error(add_meta, derive)]
#[error("Protocol error: no remote id available")]
<<<<<<< HEAD
#[derive(Clone)]
pub struct RemoteEndpointIdError;
=======
pub struct RemoteEndpointIdError;

impl<T: ConnectionState> Connection<T> {
    fn quinn_connection(&self) -> &quinn::Connection {
        &self.inner
    }
>>>>>>> 5809a566

impl<T: ConnectionState> Connection<T> {
    /// Initiates a new outgoing unidirectional stream.
    ///
    /// Streams are cheap and instantaneous to open unless blocked by flow control. As a
    /// consequence, the peer won’t be notified that a stream has been opened until the
    /// stream is actually used.
    #[inline]
    pub fn open_uni(&self) -> OpenUni<'_> {
        self.inner.open_uni()
    }

    /// Initiates a new outgoing bidirectional stream.
    ///
    /// Streams are cheap and instantaneous to open unless blocked by flow control. As a
    /// consequence, the peer won't be notified that a stream has been opened until the
    /// stream is actually used. Calling [`open_bi`] then waiting on the [`RecvStream`]
    /// without writing anything to [`SendStream`] will never succeed.
    ///
    /// [`open_bi`]: Connection::open_bi
    /// [`SendStream`]: quinn::SendStream
    /// [`RecvStream`]: quinn::RecvStream
    #[inline]
    pub fn open_bi(&self) -> OpenBi<'_> {
        self.inner.open_bi()
    }

    /// Accepts the next incoming uni-directional stream.
    #[inline]
    pub fn accept_uni(&self) -> AcceptUni<'_> {
        self.inner.accept_uni()
    }

    /// Accept the next incoming bidirectional stream.
    ///
    /// **Important Note**: The peer that calls [`open_bi`] must write to its [`SendStream`]
    /// before the peer `Connection` is able to accept the stream using
    /// `accept_bi()`. Calling [`open_bi`] then waiting on the [`RecvStream`] without
    /// writing anything to the connected [`SendStream`] will never succeed.
    ///
    /// [`open_bi`]: Connection::open_bi
    /// [`SendStream`]: quinn::SendStream
    /// [`RecvStream`]: quinn::RecvStream
    #[inline]
    pub fn accept_bi(&self) -> AcceptBi<'_> {
        self.inner.accept_bi()
    }

    /// Receives an application datagram.
    #[inline]
    pub fn read_datagram(&self) -> ReadDatagram<'_> {
        self.inner.read_datagram()
    }

    /// Wait for the connection to be closed for any reason.
    ///
    /// Despite the return type's name, closed connections are often not an error condition
    /// at the application layer. Cases that might be routine include
    /// [`ConnectionError::LocallyClosed`] and [`ConnectionError::ApplicationClosed`].
    #[inline]
    pub async fn closed(&self) -> ConnectionError {
        self.inner.closed().await
    }

    /// If the connection is closed, the reason why.
    ///
    /// Returns `None` if the connection is still open.
    #[inline]
    pub fn close_reason(&self) -> Option<ConnectionError> {
        self.inner.close_reason()
    }

    /// Closes the connection immediately.
    ///
    /// Pending operations will fail immediately with [`ConnectionError::LocallyClosed`]. No
    /// more data is sent to the peer and the peer may drop buffered data upon receiving the
    /// CONNECTION_CLOSE frame.
    ///
    /// `error_code` and `reason` are not interpreted, and are provided directly to the
    /// peer.
    ///
    /// `reason` will be truncated to fit in a single packet with overhead; to improve odds
    /// that it is preserved in full, it should be kept under 1KiB.
    ///
    /// # Gracefully closing a connection
    ///
    /// Only the peer last receiving application data can be certain that all data is
    /// delivered. The only reliable action it can then take is to close the connection,
    /// potentially with a custom error code. The delivery of the final CONNECTION_CLOSE
    /// frame is very likely if both endpoints stay online long enough, calling
    /// [`Endpoint::close`] will wait to provide sufficient time. Otherwise, the remote peer
    /// will time out the connection, provided that the idle timeout is not disabled.
    ///
    /// The sending side can not guarantee all stream data is delivered to the remote
    /// application. It only knows the data is delivered to the QUIC stack of the remote
    /// endpoint. Once the local side sends a CONNECTION_CLOSE frame in response to calling
    /// [`close`] the remote endpoint may drop any data it received but is as yet
    /// undelivered to the application, including data that was acknowledged as received to
    /// the local endpoint.
    ///
    /// [`close`]: Connection::close
    #[inline]
    pub fn close(&self, error_code: VarInt, reason: &[u8]) {
        self.inner.close(error_code, reason)
    }

    /// Transmits `data` as an unreliable, unordered application datagram.
    ///
    /// Application datagrams are a low-level primitive. They may be lost or delivered out
    /// of order, and `data` must both fit inside a single QUIC packet and be smaller than
    /// the maximum dictated by the peer.
    #[inline]
    pub fn send_datagram(&self, data: bytes::Bytes) -> Result<(), SendDatagramError> {
        self.inner.send_datagram(data)
    }

    // TODO: It seems `SendDatagram` is not yet exposed by quinn.  This has been fixed
    //       upstream and will be in the next release.
    // /// Transmits `data` as an unreliable, unordered application datagram
    // ///
    // /// Unlike [`send_datagram()`], this method will wait for buffer space during congestion
    // /// conditions, which effectively prioritizes old datagrams over new datagrams.
    // ///
    // /// See [`send_datagram()`] for details.
    // ///
    // /// [`send_datagram()`]: Connection::send_datagram
    // #[inline]
    // pub fn send_datagram_wait(&self, data: bytes::Bytes) -> SendDatagram<'_> {
    //     self.inner.send_datagram_wait(data)
    // }

    /// Computes the maximum size of datagrams that may be passed to [`send_datagram`].
    ///
    /// Returns `None` if datagrams are unsupported by the peer or disabled locally.
    ///
    /// This may change over the lifetime of a connection according to variation in the path
    /// MTU estimate. The peer can also enforce an arbitrarily small fixed limit, but if the
    /// peer's limit is large this is guaranteed to be a little over a kilobyte at minimum.
    ///
    /// Not necessarily the maximum size of received datagrams.
    ///
    /// [`send_datagram`]: Self::send_datagram
    #[inline]
    pub fn max_datagram_size(&self) -> Option<usize> {
        self.inner.max_datagram_size()
    }

    /// Bytes available in the outgoing datagram buffer.
    ///
    /// When greater than zero, calling [`send_datagram`] with a
    /// datagram of at most this size is guaranteed not to cause older datagrams to be
    /// dropped.
    ///
    /// [`send_datagram`]: Self::send_datagram
    #[inline]
    pub fn datagram_send_buffer_space(&self) -> usize {
        self.inner.datagram_send_buffer_space()
    }

    /// Current best estimate of this connection's latency (round-trip-time).
    #[inline]
    pub fn rtt(&self) -> Duration {
        self.inner.rtt()
    }

    /// Returns connection statistics.
    #[inline]
    pub fn stats(&self) -> ConnectionStats {
        self.inner.stats()
    }

    /// Current state of the congestion control algorithm, for debugging purposes.
    #[inline]
    pub fn congestion_state(&self) -> Box<dyn quinn_proto::congestion::Controller> {
        self.inner.congestion_state()
    }

    /// Parameters negotiated during the handshake.
    ///
    /// Guaranteed to return `Some` on fully established connections or after
    /// [`Connecting::handshake_data()`] succeeds. See that method's documentations for
    /// details on the returned value.
    ///
    /// [`Connection::handshake_data()`]: crate::endpoint::Connecting::handshake_data
    #[inline]
    pub fn handshake_data(&self) -> Option<Box<dyn Any>> {
        self.inner.handshake_data()
    }

    /// Cryptographic identity of the peer.
    ///
    /// The dynamic type returned is determined by the configured [`Session`]. For the
    /// default `rustls` session, the return value can be [`downcast`] to a
    /// <code>Vec<[rustls::pki_types::CertificateDer]></code>
    ///
    /// [`Session`]: quinn_proto::crypto::Session
    /// [`downcast`]: Box::downcast
    #[inline]
    pub fn peer_identity(&self) -> Option<Box<dyn Any>> {
        self.inner.peer_identity()
    }

    /// A stable identifier for this connection.
    ///
    /// Peer addresses and connection IDs can change, but this value will remain fixed for
    /// the lifetime of the connection.
    #[inline]
    pub fn stable_id(&self) -> usize {
        self.inner.stable_id()
    }

    /// Derives keying material from this connection's TLS session secrets.
    ///
    /// When both peers call this method with the same `label` and `context`
    /// arguments and `output` buffers of equal length, they will get the
    /// same sequence of bytes in `output`. These bytes are cryptographically
    /// strong and pseudorandom, and are suitable for use as keying material.
    ///
    /// See [RFC5705](https://tools.ietf.org/html/rfc5705) for more information.
    #[inline]
    pub fn export_keying_material(
        &self,
        output: &mut [u8],
        label: &[u8],
        context: &[u8],
    ) -> Result<(), quinn_proto::crypto::ExportKeyingMaterialError> {
        self.inner.export_keying_material(output, label, context)
    }

    /// Modifies the number of unidirectional streams that may be concurrently opened.
    ///
    /// No streams may be opened by the peer unless fewer than `count` are already
    /// open. Large `count`s increase both minimum and worst-case memory consumption.
    #[inline]
    pub fn set_max_concurrent_uni_streams(&self, count: VarInt) {
        self.inner.set_max_concurrent_uni_streams(count)
    }

    /// See [`quinn_proto::TransportConfig::receive_window`].
    #[inline]
    pub fn set_receive_window(&self, receive_window: VarInt) {
        self.inner.set_receive_window(receive_window)
    }

    /// Modifies the number of bidirectional streams that may be concurrently opened.
    ///
    /// No streams may be opened by the peer unless fewer than `count` are already
    /// open. Large `count`s increase both minimum and worst-case memory consumption.
    #[inline]
    pub fn set_max_concurrent_bi_streams(&self, count: VarInt) {
        self.inner.set_max_concurrent_bi_streams(count)
    }
}

impl Connection<HandshakeCompleted> {
    /// Extracts the ALPN protocol from the peer's handshake data.
    pub fn alpn(&self) -> &[u8] {
<<<<<<< HEAD
        &self.data.info.alpn
=======
        &self.info.alpn
>>>>>>> 5809a566
    }

    /// Returns the [`EndpointId`] from the peer's TLS certificate.
    ///
    /// The [`PublicKey`] of an endpoint is also known as an [`EndpointId`].  This [`PublicKey`] is
    /// included in the TLS certificate presented during the handshake when connecting.
    /// This function allows you to get the [`EndpointId`] of the remote endpoint of this
    /// connection.
    ///
    /// [`PublicKey`]: iroh_base::PublicKey
    pub fn remote_id(&self) -> EndpointId {
<<<<<<< HEAD
        self.data.info.endpoint_id
    }

    /// Returns a [`Watcher`] for the network paths of this connection.
    ///
    /// A connection can have several network paths to the remote endpoint, commonly there
    /// will be a path via the relay server and a holepunched path.
    ///
    /// The watcher is updated whenever a path is opened or closed, or when the path selected
    /// for transmission changes (see [`PathInfo::is_selected`]).
    ///
    /// The [`PathInfoList`] returned from the watcher contains a [`PathInfo`] for each
    /// transmission path.
    ///
    /// [`PathInfo::is_selected`]: crate::magicsock::PathInfo::is_selected
    /// [`PathInfo`]: crate::magicsock::PathInfo
    pub fn paths(&self) -> impl Watcher<Value = PathInfoList> + Unpin + Send + Sync + 'static {
        self.data.paths.clone()
=======
        self.info.endpoint_id
>>>>>>> 5809a566
    }
}

impl Connection<IncomingZeroRtt> {
    /// Extracts the ALPN protocol from the peer's handshake data.
    pub fn alpn(&self) -> Option<Vec<u8>> {
        alpn_from_quinn_conn(&self.inner)
    }

    /// Waits until the full handshake occurs and then returns a [`Connection`].
    ///
    /// This may fail with [`ConnectingError::ConnectionError`], if there was
    /// some general failure with the connection, such as a network timeout since
    /// we accepted the connection.
    ///
    /// This may fail with [`ConnectingError::HandshakeFailure`], if the other side
    /// doesn't use the right TLS authentication, which usually every iroh endpoint
    /// uses and requires.
    ///
    /// Thus, those errors should only occur if someone connects to you with a
    /// modified iroh endpoint or with a plain QUIC client.
<<<<<<< HEAD
    pub async fn handshake_completed(&self) -> Result<Connection, ConnectingError> {
        self.data.accepted.clone().await
=======
    pub async fn handshake_completed(self) -> Result<Connection, AuthenticationError> {
        let _ = self.info.accepted.clone().await;
        conn_from_quinn_conn(self.inner)
>>>>>>> 5809a566
    }
}

impl Connection<OutgoingZeroRtt> {
    /// Extracts the ALPN protocol from the peer's handshake data.
    pub fn alpn(&self) -> Option<Vec<u8>> {
        alpn_from_quinn_conn(&self.inner)
    }

    /// Waits until the full handshake occurs and returns a [`ZeroRttStatus`].
<<<<<<< HEAD
    ///
    /// If `ZeroRttStatus::Accepted` is returned, than any streams created before
    /// the handshake has completed can still be used.
    ///
=======
    ///
    /// If `ZeroRttStatus::Accepted` is returned, than any streams created before
    /// the handshake has completed can still be used.
    ///
>>>>>>> 5809a566
    /// If `ZeroRttStatus::Rejected` is returned, than any streams created before
    /// the handshake will error and any data sent should be re-sent on a
    /// new stream.
    ///
<<<<<<< HEAD
    /// This may fail with [`ConnectingError::ConnectionError`], if there was
    /// some general failure with the connection, such as a network timeout since
    /// we initiated the connection.
    ///
    /// This may fail with [`ConnectingError::HandshakeFailure`], if the other side
=======
    /// This may fail with [`AuthenticationError::ConnectionError`], if there was
    /// some general failure with the connection, such as a network timeout since
    /// we initiated the connection.
    ///
    /// This may fail with other [`AuthenticationError`]s, if the other side
>>>>>>> 5809a566
    /// doesn't use the right TLS authentication, which usually every iroh endpoint
    /// uses and requires.
    ///
    /// Thus, those errors should only occur if someone connects to you with a
    /// modified iroh endpoint or with a plain QUIC client.
<<<<<<< HEAD
    pub async fn handshake_completed(&self) -> Result<ZeroRttStatus, ConnectingError> {
        self.data.accepted.clone().await
=======
    pub async fn handshake_completed(&self) -> Result<ZeroRttStatus, AuthenticationError> {
        let accepted = self.info.accepted.clone().await;
        let conn = conn_from_quinn_conn(self.inner.clone())?;

        Ok(match accepted {
            true => ZeroRttStatus::Accepted(conn),
            false => ZeroRttStatus::Rejected(conn),
        })
    }
}

/// Try send a message to the rtt-actor.
///
/// If we can't notify the actor that will impact performance a little, but we can still
/// function.
fn try_send_rtt_msg(conn: &quinn::Connection, ep: &Endpoint, remote_id: EndpointId) {
    let Some(conn_type_changes) = ep.conn_type(remote_id) else {
        warn!(?conn, "failed to create conn_type stream");
        return;
    };
    let rtt_msg = RttMessage::NewConnection {
        connection: conn.weak_handle(),
        conn_type_changes: conn_type_changes.stream(),
        endpoint_id: remote_id,
    };
    if let Err(err) = ep.rtt_actor.msg_tx.try_send(rtt_msg) {
        warn!(?conn, "rtt-actor not reachable: {err:#}");
>>>>>>> 5809a566
    }
}

#[cfg(test)]
mod tests {
    use std::time::Duration;

    use iroh_base::{EndpointAddr, SecretKey};
    use n0_error::{Result, StackResultExt, StdResultExt};
    use n0_future::StreamExt;
    use n0_watcher::Watcher;
    use rand::SeedableRng;
    use tracing::{Instrument, error_span, info, info_span, trace_span};
    use tracing_test::traced_test;

    use super::Endpoint;
    use crate::{
        RelayMode,
        endpoint::{ConnectOptions, Incoming, PathInfo, PathInfoList, ZeroRttStatus},
        test_utils::run_relay_server,
    };

    const TEST_ALPN: &[u8] = b"n0/iroh/test";

    async fn spawn_0rtt_server(secret_key: SecretKey, log_span: tracing::Span) -> Result<Endpoint> {
        let server = Endpoint::empty_builder(RelayMode::Disabled)
            .secret_key(secret_key)
            .alpns(vec![TEST_ALPN.to_vec()])
            .bind()
            .instrument(log_span.clone())
            .await?;

        async fn handle_incoming(incoming: Incoming) -> Result {
            let accepting = incoming
                .accept()
                .std_context("Failed to accept incoming connection")?;

            // accept a possible 0-RTT connection
            let zrtt_conn = accepting.into_0rtt();

            let (mut send, mut recv) = zrtt_conn
                .accept_bi()
                .await
                .std_context("failed to accept bi stream")?;

            let data = recv
                .read_to_end(10_000_000)
                .await
                .std_context("Failed to read data")?;

            send.write_all(&data)
                .await
                .std_context("Failed to write data")?;
            send.finish().std_context("Failed to finish send")?;

            // Stay alive until the other side closes the connection.
            zrtt_conn.closed().await;
            Ok(())
        }

        // Gets aborted via the endpoint closing causing an `Err`
        // a simple echo server
        tokio::spawn({
            let server = server.clone();
            async move {
                tracing::trace!("Server accept loop started");
                while let Some(incoming) = server.accept().await {
                    tracing::trace!("Server received incoming connection");
                    // Handle connection errors gracefully instead of exiting the task
                    if let Err(e) = handle_incoming(incoming).await {
                        tracing::warn!("Failure while handling connection: {e:#}");
                    }
                    tracing::trace!("Connection closed, ready for next");
                }
                tracing::trace!("Server accept loop exiting");
                n0_error::Ok(())
            }
            .instrument(log_span)
        });

        Ok(server)
    }

    async fn connect_client_0rtt_expect_err(
        client: &Endpoint,
        server_addr: EndpointAddr,
    ) -> Result {
        let conn = client
            .connect_with_opts(server_addr, TEST_ALPN, ConnectOptions::new())
            .await?
            .into_0rtt()
            .expect_err("expected 0-RTT to fail")
            .await?;

        let (mut send, mut recv) = conn.open_bi().await.anyerr()?;
        send.write_all(b"hello").await.anyerr()?;
        send.finish().anyerr()?;
        let received = recv.read_to_end(1_000).await.anyerr()?;
        assert_eq!(&received, b"hello");
        conn.close(0u32.into(), b"thx");
        Ok(())
    }

    async fn connect_client_0rtt_expect_ok(
        client: &Endpoint,
        server_addr: EndpointAddr,
        expect_server_accepts: bool,
    ) -> Result {
        tracing::trace!(?server_addr, "Client connecting with 0-RTT");
        let zrtt_conn = client
            .connect_with_opts(server_addr, TEST_ALPN, ConnectOptions::new())
            .await
            .context("connect")?
            .into_0rtt()
            .ok()
            .context("into_0rtt")?;

        tracing::trace!("Client established 0-RTT connection");
        // This is how we send data in 0-RTT:
        let (mut send, mut recv) = zrtt_conn.open_bi().await.anyerr()?;
        send.write_all(b"hello").await.anyerr()?;
        send.finish().anyerr()?;
        tracing::trace!("Client sent 0-RTT data, waiting for server response");
        // When this resolves, we've gotten a response from the server about whether the 0-RTT data above was accepted:
        let zrtt_res = zrtt_conn.handshake_completed().await;
        tracing::trace!(?zrtt_res, "Server responded to 0-RTT");
        let zrtt_res = zrtt_res.context("handshake completed")?;
        let conn = match zrtt_res {
            ZeroRttStatus::Accepted(conn) => {
                assert!(expect_server_accepts);
                conn
            }
            ZeroRttStatus::Rejected(conn) => {
                assert!(!expect_server_accepts);
                // in this case we need to re-send data by re-creating the stream.
                let (mut send, r) = conn.open_bi().await.anyerr()?;
                send.write_all(b"hello").await.anyerr()?;
                send.finish().anyerr()?;
                recv = r;
                conn
            }
        };
        let received = recv.read_to_end(1_000).await.anyerr()?;
        assert_eq!(&received, b"hello");
        conn.close(0u32.into(), b"thx");
        Ok(())
    }

    #[tokio::test]
    #[traced_test]
    async fn test_0rtt() -> Result {
        let mut rng = rand_chacha::ChaCha8Rng::seed_from_u64(42);
        let client = Endpoint::empty_builder(RelayMode::Disabled).bind().await?;
        let server = spawn_0rtt_server(SecretKey::generate(&mut rng), info_span!("server")).await?;

        connect_client_0rtt_expect_err(&client, server.addr()).await?;
        // The second 0rtt attempt should work
        connect_client_0rtt_expect_ok(&client, server.addr(), true).await?;

        client.close().await;
        server.close().await;

        Ok(())
    }

    // We have this test, as this would've failed at some point.
    // This effectively tests that we correctly categorize the TLS session tickets we
    // receive into the respective "bucket" for the recipient.
    #[tokio::test]
    #[traced_test]
    async fn test_0rtt_non_consecutive() -> Result {
        let mut rng = rand_chacha::ChaCha8Rng::seed_from_u64(42);
        let client = Endpoint::empty_builder(RelayMode::Disabled).bind().await?;
        let server = spawn_0rtt_server(SecretKey::generate(&mut rng), info_span!("server")).await?;

        connect_client_0rtt_expect_err(&client, server.addr()).await?;

        // connecting with another endpoint should not interfere with our
        // TLS session ticket cache for the first endpoint:
        let another =
            spawn_0rtt_server(SecretKey::generate(&mut rng), info_span!("another")).await?;
        connect_client_0rtt_expect_err(&client, another.addr()).await?;
        another.close().await;

        connect_client_0rtt_expect_ok(&client, server.addr(), true).await?;

        client.close().await;
        server.close().await;

        Ok(())
    }

    // Test whether 0-RTT is possible after a restart:
    #[tokio::test]
    #[traced_test]
    async fn test_0rtt_after_server_restart() -> Result {
        let mut rng = rand_chacha::ChaCha8Rng::seed_from_u64(42);
        let client = Endpoint::empty_builder(RelayMode::Disabled)
            .bind()
            .instrument(info_span!("client"))
            .await?;
        let server_key = SecretKey::generate(&mut rng);
        let server = spawn_0rtt_server(server_key.clone(), info_span!("server-initial")).await?;

        connect_client_0rtt_expect_err(&client, server.addr())
            .instrument(trace_span!("connect1"))
            .await
            .context("client connect 1")?;
        connect_client_0rtt_expect_ok(&client, server.addr(), true)
            .instrument(trace_span!("connect2"))
            .await
            .context("client connect 2")?;

        // adds time to the test, but we need to ensure the server is fully closed before spawning the next one.
        server.close().await;

        let server = spawn_0rtt_server(server_key, info_span!("server-restart")).await?;

        // we expect the client to *believe* it can 0-RTT connect to the server (hence expect_ok),
        // but the server will reject the early data because it discarded necessary state
        // to decrypt it when restarting.
        connect_client_0rtt_expect_ok(&client, server.addr(), false)
            .instrument(trace_span!("connect3"))
            .await
            .context("client connect 3")?;

        tokio::join!(client.close(), server.close());
        Ok(())
    }

    #[tokio::test]
    #[traced_test]
    async fn test_paths_watcher() -> Result {
        const ALPN: &[u8] = b"test";
        let mut rng = rand_chacha::ChaCha8Rng::seed_from_u64(0u64);
        let (relay_map, _relay_map, _guard) = run_relay_server().await?;
        let server = Endpoint::empty_builder(RelayMode::Custom(relay_map.clone()))
            .secret_key(SecretKey::generate(&mut rng))
            .insecure_skip_relay_cert_verify(true)
            .alpns(vec![ALPN.to_vec()])
            .bind()
            .await?;

        let client = Endpoint::empty_builder(RelayMode::Custom(relay_map.clone()))
            .secret_key(SecretKey::generate(&mut rng))
            .insecure_skip_relay_cert_verify(true)
            .bind()
            .await?;

        server.online().await;
        let server_addr = server.addr();
        info!("server addr: {server_addr:?}");

        let (conn_client, conn_server) = tokio::join!(
            async { client.connect(server_addr, ALPN).await.unwrap() },
            async { server.accept().await.unwrap().await.unwrap() }
        );
        info!("connected");
        let mut paths_client = conn_client.paths().stream();
        let mut paths_server = conn_server.paths().stream();

        /// Advances the path stream until at least one IP and one relay paths are available.
        ///
        /// Panics if the path stream finishes before that happens.
        async fn wait_for_paths(
            stream: &mut n0_watcher::Stream<impl n0_watcher::Watcher<Value = PathInfoList> + Unpin>,
        ) {
            loop {
                let paths = stream.next().await.expect("paths stream ended");
                info!(?paths, "paths");
                if paths.len() >= 2
                    && paths.iter().any(PathInfo::is_relay)
                    && paths.iter().any(PathInfo::is_ip)
                {
                    info!("break");
                    return;
                }
            }
        }

        // Verify that both connections are notified of path changes and get an IP and a relay path.
        tokio::join!(
            async {
                tokio::time::timeout(Duration::from_secs(1), wait_for_paths(&mut paths_server))
                    .instrument(error_span!("paths-server"))
                    .await
                    .unwrap()
            },
            async {
                tokio::time::timeout(Duration::from_secs(1), wait_for_paths(&mut paths_client))
                    .instrument(error_span!("paths-client"))
                    .await
                    .unwrap()
            }
        );

        // Close the client connection.
        info!("close client conn");
        conn_client.close(0u32.into(), b"");

        // Verify that the path watch streams close.
        assert_eq!(
            tokio::time::timeout(Duration::from_secs(1), paths_client.next())
                .await
                .unwrap(),
            None
        );
        assert_eq!(
            tokio::time::timeout(Duration::from_secs(1), paths_server.next())
                .await
                .unwrap(),
            None
        );

        server.close().await;
        client.close().await;

        Ok(())
    }
}<|MERGE_RESOLUTION|>--- conflicted
+++ resolved
@@ -212,7 +212,6 @@
 /// Returns an error if there was a connection error, the handshake data has not completed
 /// or if the remote did not set an ALPN.
 ///
-<<<<<<< HEAD
 /// Otherwise returns a future that completes once the connection has been registered with the
 /// magicsock. This future can return an [`RemoteStateActorStoppedError`], which will only be
 /// emitted if the endpoint is closing.
@@ -248,20 +247,6 @@
             data: HandshakeCompletedData { info, paths },
             inner: conn,
         })
-=======
-/// Returns a [`AuthenticationError`] if the handshake data has
-/// not completed, or if no alpn was set by the remote node.
-fn conn_from_quinn_conn(conn: quinn::Connection) -> Result<Connection, AuthenticationError> {
-    if let Some(reason) = conn.close_reason() {
-        return Err(e!(AuthenticationError::ConnectionError { source: reason }));
-    }
-    Ok(Connection {
-        info: HandshakeCompletedData {
-            endpoint_id: remote_id_from_quinn_conn(&conn)?,
-            alpn: alpn_from_quinn_conn(&conn).ok_or_else(|| e!(AuthenticationError::NoAlpn))?,
-        },
-        inner: conn,
->>>>>>> 5809a566
     })
 }
 
@@ -432,7 +417,6 @@
     #[allow(clippy::result_large_err)]
     pub fn into_0rtt(self) -> Result<OutgoingZeroRttConnection, Connecting> {
         match self.inner.into_0rtt() {
-<<<<<<< HEAD
             Ok((quinn_conn, zrtt_accepted)) => {
                 let accepted: BoxFuture<_> = Box::pin({
                     let quinn_conn = quinn_conn.clone();
@@ -449,24 +433,6 @@
                 Ok(Connection {
                     inner: quinn_conn,
                     data: OutgoingZeroRttData { accepted },
-=======
-            Ok((inner, zrtt_accepted)) => {
-                let accepted = ZeroRttAccepted {
-                    inner: zrtt_accepted,
-                    _discovery_drop_guard: self._discovery_drop_guard,
-                }
-                .shared();
-                // This call is why `self.remote_endpoint_id` was introduced.
-                // When we `Connecting::into_0rtt`, then we don't yet have `handshake_data`
-                // in our `Connection`, thus `try_send_rtt_msg` won't be able to pick up
-                // `Connection::remote_endpoint_id`.
-                // Instead, we provide `self.remote_endpoint_id` here - we know it in advance,
-                // after all.
-                try_send_rtt_msg(&inner, &self.ep, self.remote_endpoint_id);
-                Ok(Connection {
-                    info: OutgoingZeroRttData { accepted },
-                    inner,
->>>>>>> 5809a566
                 })
             }
             Err(inner) => Err(Self { inner, ..self }),
@@ -546,29 +512,20 @@
             .inner
             .into_0rtt()
             .expect("incoming connections can always be converted to 0-RTT");
-<<<<<<< HEAD
+
         let accepted: BoxFuture<_> = Box::pin({
             let quinn_conn = quinn_conn.clone();
             async move {
-                zrtt_accepted.await;
+                let _ = zrtt_accepted.await;
                 let conn = conn_from_quinn_conn(quinn_conn, &self.ep)?.await?;
                 Ok(conn)
             }
         });
         let accepted = accepted.shared();
+
         IncomingZeroRttConnection {
             inner: quinn_conn,
             data: IncomingZeroRttData { accepted },
-=======
-        let accepted = ZeroRttAccepted {
-            inner: accepted,
-            _discovery_drop_guard: None,
-        }
-        .shared();
-        Connection {
-            info: IncomingZeroRttData { accepted },
-            inner,
->>>>>>> 5809a566
         }
     }
 
@@ -659,25 +616,16 @@
 /// connection without losing application data.
 ///
 /// May be cloned to obtain another handle to the same connection.
-<<<<<<< HEAD
 #[derive(Debug, Clone)]
 pub struct Connection<State: ConnectionState = HandshakeCompleted> {
     inner: quinn::Connection,
     /// State-specific information
     data: State::Data,
-=======
-#[derive(derive_more::Debug, Clone)]
-pub struct Connection<State: ConnectionState = HandshakeCompleted> {
-    inner: quinn::Connection,
-    /// State-specific information
-    info: State::Data,
->>>>>>> 5809a566
 }
 
 #[doc(hidden)]
 #[derive(Debug, Clone)]
 pub struct HandshakeCompletedData {
-<<<<<<< HEAD
     info: StaticInfo,
     paths: PathsWatcher,
 }
@@ -685,8 +633,6 @@
 /// Static info from a completed TLS handshake.
 #[derive(Debug, Clone)]
 struct StaticInfo {
-=======
->>>>>>> 5809a566
     endpoint_id: EndpointId,
     alpn: Vec<u8>,
 }
@@ -694,21 +640,13 @@
 #[doc(hidden)]
 #[derive(Debug, Clone)]
 pub struct IncomingZeroRttData {
-<<<<<<< HEAD
     accepted: Shared<BoxFuture<Result<Connection, ConnectingError>>>,
-=======
-    accepted: Shared<ZeroRttAccepted>,
->>>>>>> 5809a566
 }
 
 #[doc(hidden)]
 #[derive(Debug, Clone)]
 pub struct OutgoingZeroRttData {
-<<<<<<< HEAD
     accepted: Shared<BoxFuture<Result<ZeroRttStatus, ConnectingError>>>,
-=======
-    accepted: Shared<ZeroRttAccepted>,
->>>>>>> 5809a566
 }
 
 mod sealed {
@@ -737,18 +675,11 @@
 impl ConnectionState for HandshakeCompleted {
     type Data = HandshakeCompletedData;
 }
-<<<<<<< HEAD
-
-=======
->>>>>>> 5809a566
 impl sealed::Sealed for IncomingZeroRtt {}
 impl ConnectionState for IncomingZeroRtt {
     type Data = IncomingZeroRttData;
 }
-<<<<<<< HEAD
-
-=======
->>>>>>> 5809a566
+
 impl sealed::Sealed for OutgoingZeroRtt {}
 impl ConnectionState for OutgoingZeroRtt {
     type Data = OutgoingZeroRttData;
@@ -757,17 +688,8 @@
 #[allow(missing_docs)]
 #[stack_error(add_meta, derive)]
 #[error("Protocol error: no remote id available")]
-<<<<<<< HEAD
 #[derive(Clone)]
 pub struct RemoteEndpointIdError;
-=======
-pub struct RemoteEndpointIdError;
-
-impl<T: ConnectionState> Connection<T> {
-    fn quinn_connection(&self) -> &quinn::Connection {
-        &self.inner
-    }
->>>>>>> 5809a566
 
 impl<T: ConnectionState> Connection<T> {
     /// Initiates a new outgoing unidirectional stream.
@@ -1025,11 +947,7 @@
 impl Connection<HandshakeCompleted> {
     /// Extracts the ALPN protocol from the peer's handshake data.
     pub fn alpn(&self) -> &[u8] {
-<<<<<<< HEAD
         &self.data.info.alpn
-=======
-        &self.info.alpn
->>>>>>> 5809a566
     }
 
     /// Returns the [`EndpointId`] from the peer's TLS certificate.
@@ -1041,7 +959,6 @@
     ///
     /// [`PublicKey`]: iroh_base::PublicKey
     pub fn remote_id(&self) -> EndpointId {
-<<<<<<< HEAD
         self.data.info.endpoint_id
     }
 
@@ -1060,9 +977,6 @@
     /// [`PathInfo`]: crate::magicsock::PathInfo
     pub fn paths(&self) -> impl Watcher<Value = PathInfoList> + Unpin + Send + Sync + 'static {
         self.data.paths.clone()
-=======
-        self.info.endpoint_id
->>>>>>> 5809a566
     }
 }
 
@@ -1084,14 +998,8 @@
     ///
     /// Thus, those errors should only occur if someone connects to you with a
     /// modified iroh endpoint or with a plain QUIC client.
-<<<<<<< HEAD
     pub async fn handshake_completed(&self) -> Result<Connection, ConnectingError> {
         self.data.accepted.clone().await
-=======
-    pub async fn handshake_completed(self) -> Result<Connection, AuthenticationError> {
-        let _ = self.info.accepted.clone().await;
-        conn_from_quinn_conn(self.inner)
->>>>>>> 5809a566
     }
 }
 
@@ -1102,71 +1010,26 @@
     }
 
     /// Waits until the full handshake occurs and returns a [`ZeroRttStatus`].
-<<<<<<< HEAD
     ///
     /// If `ZeroRttStatus::Accepted` is returned, than any streams created before
     /// the handshake has completed can still be used.
     ///
-=======
-    ///
-    /// If `ZeroRttStatus::Accepted` is returned, than any streams created before
-    /// the handshake has completed can still be used.
-    ///
->>>>>>> 5809a566
     /// If `ZeroRttStatus::Rejected` is returned, than any streams created before
     /// the handshake will error and any data sent should be re-sent on a
     /// new stream.
     ///
-<<<<<<< HEAD
     /// This may fail with [`ConnectingError::ConnectionError`], if there was
     /// some general failure with the connection, such as a network timeout since
     /// we initiated the connection.
     ///
     /// This may fail with [`ConnectingError::HandshakeFailure`], if the other side
-=======
-    /// This may fail with [`AuthenticationError::ConnectionError`], if there was
-    /// some general failure with the connection, such as a network timeout since
-    /// we initiated the connection.
-    ///
-    /// This may fail with other [`AuthenticationError`]s, if the other side
->>>>>>> 5809a566
     /// doesn't use the right TLS authentication, which usually every iroh endpoint
     /// uses and requires.
     ///
     /// Thus, those errors should only occur if someone connects to you with a
     /// modified iroh endpoint or with a plain QUIC client.
-<<<<<<< HEAD
     pub async fn handshake_completed(&self) -> Result<ZeroRttStatus, ConnectingError> {
         self.data.accepted.clone().await
-=======
-    pub async fn handshake_completed(&self) -> Result<ZeroRttStatus, AuthenticationError> {
-        let accepted = self.info.accepted.clone().await;
-        let conn = conn_from_quinn_conn(self.inner.clone())?;
-
-        Ok(match accepted {
-            true => ZeroRttStatus::Accepted(conn),
-            false => ZeroRttStatus::Rejected(conn),
-        })
-    }
-}
-
-/// Try send a message to the rtt-actor.
-///
-/// If we can't notify the actor that will impact performance a little, but we can still
-/// function.
-fn try_send_rtt_msg(conn: &quinn::Connection, ep: &Endpoint, remote_id: EndpointId) {
-    let Some(conn_type_changes) = ep.conn_type(remote_id) else {
-        warn!(?conn, "failed to create conn_type stream");
-        return;
-    };
-    let rtt_msg = RttMessage::NewConnection {
-        connection: conn.weak_handle(),
-        conn_type_changes: conn_type_changes.stream(),
-        endpoint_id: remote_id,
-    };
-    if let Err(err) = ep.rtt_actor.msg_tx.try_send(rtt_msg) {
-        warn!(?conn, "rtt-actor not reachable: {err:#}");
->>>>>>> 5809a566
     }
 }
 
