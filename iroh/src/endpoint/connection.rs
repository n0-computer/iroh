--- conflicted
+++ resolved
@@ -206,30 +206,12 @@
     RemoteId { source: RemoteEndpointIdError },
     #[error("no ALPN provided")]
     NoAlpn {},
-<<<<<<< HEAD
-    #[error(transparent)]
-    ConnectionError {
-        #[error(std_err)]
-        source: ConnectionError,
-    },
-    #[error("Internal consistency error")]
-    InternalConsistencyError {
-        /// Private source type, cannot be accessed publicly.
-        source: EndpointStateActorStoppedError,
-    },
-=======
->>>>>>> 1f2db9ff
 }
 
 impl From<EndpointStateActorStoppedError> for ConnectingError {
     #[track_caller]
-<<<<<<< HEAD
-    fn from(value: EndpointStateActorStoppedError) -> Self {
-        AuthenticationError::from(value).into()
-=======
     fn from(_value: EndpointStateActorStoppedError) -> Self {
         e!(Self::InternalConsistencyError)
->>>>>>> 1f2db9ff
     }
 }
 
