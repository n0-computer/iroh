//! The [`Connection`] wraps a `quinn::Connection`.
//!
//! The [`Connection`] is how you send data to and receive data from the remote endpoint.
//!
//! There are many transitions states between attempting to start a connection and
//! receiving a cryptographically secure connection.
//!
//! The main items in this module are:
//!
//! - [`Connection`] to create streams to talk to a remote endpoint.
//! - [`Connecting`] for operating on connections that haven't finished their handshake yet.
//! - [`Incoming`] to accept or reject an incoming connection.
//! - [`OutgoingZeroRttConnection`] to attempt to send 0-RTT data before the cryptographic
//!   handshake has completed.
//! - [`IncomingZeroRttConnection`] to attempt to read 0-RTT or send 0.5-RTT data before the cryptographic
//!   handshake has completed.
//!
//! [module docs]: crate
use std::{
    any::Any,
    collections::HashMap,
    future::{Future, IntoFuture},
    net::{IpAddr, SocketAddr},
    pin::Pin,
    sync::Arc,
    task::Poll,
};

use ed25519_dalek::{VerifyingKey, pkcs8::DecodePublicKey};
use futures_util::{FutureExt, future::Shared};
use iroh_base::EndpointId;
use n0_error::{e, stack_error};
use n0_future::time::Duration;
use n0_watcher::{Watchable, Watcher};
use pin_project::pin_project;
use quinn::{
    AcceptBi, AcceptUni, ConnectionError, ConnectionStats, OpenBi, OpenUni, ReadDatagram,
    RetryError, SendDatagramError, ServerConfig, VarInt,
};
use quinn_proto::PathId;
use tracing::warn;

use crate::{
    Endpoint,
    discovery::DiscoveryTask,
    magicsock::{PathInfo, PathsInfo},
};

/// Future produced by [`Endpoint::accept`].
#[derive(derive_more::Debug)]
#[pin_project]
pub struct Accept<'a> {
    #[pin]
    #[debug("quinn::Accept")]
    pub(crate) inner: quinn::Accept<'a>,
    pub(crate) ep: Endpoint,
}

impl Future for Accept<'_> {
    type Output = Option<Incoming>;

    fn poll(self: Pin<&mut Self>, cx: &mut std::task::Context<'_>) -> Poll<Self::Output> {
        let this = self.project();
        match this.inner.poll(cx) {
            Poll::Pending => Poll::Pending,
            Poll::Ready(None) => Poll::Ready(None),
            Poll::Ready(Some(inner)) => Poll::Ready(Some(Incoming {
                inner,
                ep: this.ep.clone(),
            })),
        }
    }
}

/// An incoming connection for which the server has not yet begun its parts of the
/// handshake.
#[derive(Debug)]
pub struct Incoming {
    inner: quinn::Incoming,
    ep: Endpoint,
}

impl Incoming {
    /// Attempts to accept this incoming connection (an error may still occur).
    ///
    /// Errors occurring here are likely not caused by the application or remote.  The QUIC
    /// connection listens on a normal UDP socket and any reachable network endpoint can
    /// send datagrams to it, solicited or not.  Even if the first few bytes look like a
    /// QUIC packet, it might not even be a QUIC packet that is being received.
    ///
    /// Thus it is common to simply log the errors here and accept them as something which
    /// can happen.
    pub fn accept(self) -> Result<Accepting, ConnectionError> {
        self.inner
            .accept()
            .map(|conn| Accepting::new(conn, self.ep))
    }

    /// Accepts this incoming connection using a custom configuration.
    ///
    /// See [`accept()`] for more details.
    ///
    /// [`accept()`]: Incoming::accept
    pub fn accept_with(
        self,
        server_config: Arc<ServerConfig>,
    ) -> Result<Accepting, ConnectionError> {
        self.inner
            .accept_with(server_config)
            .map(|conn| Accepting::new(conn, self.ep))
    }

    /// Rejects this incoming connection attempt.
    pub fn refuse(self) {
        self.inner.refuse()
    }

    /// Responds with a retry packet.
    ///
    /// This requires the client to retry with address validation.
    ///
    /// Errors if `remote_address_validated()` is true.
    #[allow(clippy::result_large_err)]
    pub fn retry(self) -> Result<(), RetryError> {
        self.inner.retry()
    }

    /// Ignores this incoming connection attempt, not sending any packet in response.
    pub fn ignore(self) {
        self.inner.ignore()
    }

    /// Returns the local IP address which was used when the peer established the
    /// connection.
    pub fn local_ip(&self) -> Option<IpAddr> {
        self.inner.local_ip()
    }

    /// Returns the peer's UDP address.
    pub fn remote_address(&self) -> SocketAddr {
        self.inner.remote_address()
    }

    /// Whether the socket address that is initiating this connection has been validated.
    ///
    /// This means that the sender of the initial packet has proved that they can receive
    /// traffic sent to `self.remote_address()`.
    pub fn remote_address_validated(&self) -> bool {
        self.inner.remote_address_validated()
    }
}

impl IntoFuture for Incoming {
    type Output = Result<Connection, ConnectingError>;
    type IntoFuture = IncomingFuture;

    fn into_future(self) -> Self::IntoFuture {
        IncomingFuture {
            inner: self.inner.into_future(),
            ep: self.ep,
        }
    }
}

/// Adaptor to let [`Incoming`] be `await`ed like a [`Connecting`].
#[derive(Debug)]
#[pin_project]
pub struct IncomingFuture {
    #[pin]
    inner: quinn::IncomingFuture,
    ep: Endpoint,
}

impl Future for IncomingFuture {
    type Output = Result<Connection, ConnectingError>;

    fn poll(self: Pin<&mut Self>, cx: &mut std::task::Context<'_>) -> Poll<Self::Output> {
        let this = self.project();
        match this.inner.poll(cx) {
            Poll::Pending => Poll::Pending,
            Poll::Ready(Err(err)) => Poll::Ready(Err(err.into())),
            Poll::Ready(Ok(inner)) => {
                let conn = match conn_from_quinn_conn(inner, this.ep) {
                    Ok(conn) => conn,
                    Err(err) => return Poll::Ready(Err(err.into())),
                };
                Poll::Ready(Ok(conn))
            }
        }
    }
}
/// Extracts the ALPN protocol from the peer's handshake data.
fn alpn_from_quinn_conn(conn: &quinn::Connection) -> Option<Vec<u8>> {
    let data = conn.handshake_data()?;
    match data.downcast::<quinn::crypto::rustls::HandshakeData>() {
        Ok(data) => data.protocol,
        Err(_) => None,
    }
}

async fn alpn_from_quinn_connecting(conn: &mut quinn::Connecting) -> Result<Vec<u8>, AlpnError> {
    let data = conn.handshake_data().await?;
    match data.downcast::<quinn::crypto::rustls::HandshakeData>() {
        Ok(data) => match data.protocol {
            Some(protocol) => Ok(protocol),
            None => Err(e!(AlpnError::Unavailable)),
        },
        Err(_) => Err(e!(AlpnError::UnknownHandshake)),
    }
}

#[stack_error(add_meta, derive, from_sources)]
#[allow(missing_docs)]
#[non_exhaustive]
pub enum AuthenticationError {
    #[error(transparent)]
    RemoteId { source: RemoteEndpointIdError },
    #[error("no ALPN provided")]
    NoAlpn {},
    #[error(transparent)]
    ConnectionError {
        #[error(std_err)]
        source: ConnectionError,
    },
}

/// Converts a `quinn::Connection` to a `Connection`.
///
/// ## Errors
///
/// Returns a [`AuthenticationError`] if the handshake data has
/// not completed, or if no alpn was set by the remote node.
fn conn_from_quinn_conn(
    conn: quinn::Connection,
    ep: &Endpoint,
) -> Result<Connection, AuthenticationError> {
    if let Some(reason) = conn.close_reason() {
        return Err(e!(AuthenticationError::ConnectionError { source: reason }));
    }
    let remote_id = remote_id_from_quinn_conn(&conn)?;
    let alpn = alpn_from_quinn_conn(&conn).ok_or_else(|| e!(AuthenticationError::NoAlpn))?;
    let paths_info_watchable = init_paths_info_watcher(&conn, ep);
    let paths_info = paths_info_watchable.watch();
    // Register this connection with the magicsock.
    ep.msock
        .register_connection(remote_id, &conn, paths_info_watchable.clone());
    Ok(Connection {
        remote_id,
        alpn,
        inner: conn,
        paths_info,
    })
}

fn init_paths_info_watcher(conn: &quinn::Connection, ep: &Endpoint) -> Watchable<PathsInfo> {
    let mut paths_info = HashMap::with_capacity(5);
    if let Some(path0) = conn.path(PathId::ZERO) {
        // This all is supposed to be infallible, but anyway.
        if let Ok(remote) = path0.remote_address() {
            if let Some(remote) = ep.msock.endpoint_map.transport_addr_from_mapped(remote) {
                paths_info.insert(
                    remote.clone(),
                    PathInfo {
                        remote,
                        path_id: PathId::ZERO,
                    },
                );
            }
        }
    }
    n0_watcher::Watchable::new(paths_info)
}

/// Returns the [`EndpointId`] from the peer's TLS certificate.
///
/// The [`PublicKey`] of an endpoint is also known as an [`EndpointId`].  This [`PublicKey`] is
/// included in the TLS certificate presented during the handshake when connecting.
/// This function allows you to get the [`EndpointId`] of the remote endpoint of this
/// connection.
///
/// [`PublicKey`]: iroh_base::PublicKey
fn remote_id_from_quinn_conn(
    conn: &quinn::Connection,
) -> Result<EndpointId, RemoteEndpointIdError> {
    let data = conn.peer_identity();
    match data {
        None => {
            warn!("no peer certificate found");
            Err(RemoteEndpointIdError::new())
        }
        Some(data) => match data.downcast::<Vec<rustls::pki_types::CertificateDer>>() {
            Ok(certs) => {
                if certs.len() != 1 {
                    warn!(
                        "expected a single peer certificate, but {} found",
                        certs.len()
                    );
                    return Err(RemoteEndpointIdError::new());
                }

                let peer_id = EndpointId::from_verifying_key(
                    VerifyingKey::from_public_key_der(&certs[0])
                        .map_err(|_| RemoteEndpointIdError::new())?,
                );

                Ok(peer_id)
            }
            Err(err) => {
                warn!("invalid peer certificate: {:?}", err);
                Err(RemoteEndpointIdError::new())
            }
        },
    }
}

/// An outgoing connection in progress.
///
/// This future resolves to a [`Connection`] once the handshake completes.
#[derive(derive_more::Debug)]
#[pin_project]
pub struct Connecting {
    #[pin]
    inner: quinn::Connecting,
    ep: Endpoint,
    /// `Some(remote_id)` if this is an outgoing connection, `None` if this is an incoming conn
    remote_endpoint_id: EndpointId,
    /// We run discovery as long as we haven't established a connection yet.
    #[debug("Option<DiscoveryTask>")]
    _discovery_drop_guard: Option<DiscoveryTask>,
}

/// In-progress connection attempt future
#[derive(derive_more::Debug)]
#[pin_project]
pub struct Accepting {
    #[pin]
    inner: quinn::Connecting,
    ep: Endpoint,
}

#[stack_error(add_meta, derive, from_sources)]
#[allow(missing_docs)]
#[non_exhaustive]
pub enum AlpnError {
    #[error(transparent)]
    ConnectionError {
        #[error(std_err)]
        source: ConnectionError,
    },
    #[error("No ALPN available")]
    Unavailable,
    #[error("Unknown handshake type")]
    UnknownHandshake,
}

#[stack_error(add_meta, derive, from_sources)]
#[allow(missing_docs)]
#[non_exhaustive]
pub enum ConnectingError {
    #[error(transparent)]
    ConnectionError {
        #[error(std_err)]
        source: ConnectionError,
    },
    #[error("Failure finalizing the handshake")]
    HandshakeFailure { source: AuthenticationError },
}

impl Connecting {
    pub(crate) fn new(
        inner: quinn::Connecting,
        ep: Endpoint,
        remote_endpoint_id: EndpointId,
        _discovery_drop_guard: Option<DiscoveryTask>,
    ) -> Self {
        Self {
            inner,
            ep,
            remote_endpoint_id,
            _discovery_drop_guard,
        }
    }

    /// Converts this [`Connecting`] into a 0-RTT connection at the cost of weakened security.
    ///
    /// If 0-RTT can be attempted, returns a [`OutgoingZeroRttConnection`], which represents
    /// outgoing 0-RTT connection.
    ///
    /// If the 0-RTT cannot even be attempted, returns back the same [`Connecting`] without
    /// changes. You can still `.await` this [`Connecting`] to get a normal [`Connection`].
    ///
    /// The [`OutgoingZeroRttConnection`] will attempt to resume a previous TLS session. However,
    /// **the remote endpoint may actually _reject_ the 0-RTT data--yet still accept
    /// the connection attempt in general**, once the handshake has completed.
    ///
    /// This possibility of whether the 0-RTT data was accepted or rejected is conveyed
    /// through the [`ZeroRttStatus`] after calling [`OutgoingZeroRttConnection::handshake_completed`].
    /// When the handshake completes, it returns [`ZeroRttStatus::Accepted`] if the 0-RTT data
    /// was accepted and [`ZeroRttStatus::Rejected`] if it was rejected. If it was rejected, the
    /// existence of any streams opened and application data sent prior to the handshake
    /// completing will not be conveyed to the remote application, and local operations on them
    /// will return `ZeroRttRejected` errors.
    ///
    /// A server may reject 0-RTT data at its discretion, but accepting 0-RTT data requires the
    /// relevant resumption state to be stored in the server, which servers may limit or lose for
    /// various reasons including not persisting resumption state across server restarts.
    ///
    /// ## Security
    ///
    /// This enables transmission of 0-RTT data, which is vulnerable to replay attacks, and
    /// should therefore never invoke non-idempotent operations.
    ///
    /// You can use [`RecvStream::is_0rtt`] to check whether a stream has been opened in 0-RTT
    /// and thus whether parts of the stream are operating under this reduced security level.
    ///
    /// See also documentation for [`Accepting::into_0rtt`].
    ///
    /// [`RecvStream::is_0rtt`]: quinn::RecvStream::is_0rtt
    #[allow(clippy::result_large_err)]
    pub fn into_0rtt(self) -> Result<OutgoingZeroRttConnection, Connecting> {
        match self.inner.into_0rtt() {
            Ok((inner, zrtt_accepted)) => {
                // This call is why `self.remote_endpoint_id` was introduced.
                // When we `Connecting::into_0rtt`, then we don't yet have `handshake_data`
                // in our `Connection`, thus `we won't be able to pick up
                // `Connection::remote_endpoint_id`.
                // Instead, we provide `self.remote_endpoint_id` here - we know it in advance,
                // after all.
                Ok(OutgoingZeroRttConnection {
                    inner,
                    ep: self.ep,
                    accepted: ZeroRttAccepted {
                        inner: zrtt_accepted,
                        _discovery_drop_guard: self._discovery_drop_guard,
                    }
                    .shared(),
                })
            }
            Err(inner) => Err(Self {
                inner,
                ep: self.ep,
                remote_endpoint_id: self.remote_endpoint_id,
                _discovery_drop_guard: self._discovery_drop_guard,
            }),
        }
    }

    /// Parameters negotiated during the handshake
    pub async fn handshake_data(&mut self) -> Result<Box<dyn Any>, ConnectionError> {
        self.inner.handshake_data().await
    }

    /// Extracts the ALPN protocol from the peer's handshake data.
    pub async fn alpn(&mut self) -> Result<Vec<u8>, AlpnError> {
        alpn_from_quinn_connecting(&mut self.inner).await
    }

    /// Returns the [`EndpointId`] of the endpoint that this connection attempt tries to connect to.
    pub fn remote_id(&self) -> EndpointId {
        self.remote_endpoint_id
    }
}

impl Future for Connecting {
    type Output = Result<Connection, ConnectingError>;

    fn poll(self: Pin<&mut Self>, cx: &mut std::task::Context<'_>) -> Poll<Self::Output> {
        let this = self.project();
        match this.inner.poll(cx) {
            Poll::Pending => Poll::Pending,
            Poll::Ready(Err(err)) => Poll::Ready(Err(err.into())),
            Poll::Ready(Ok(inner)) => {
                let conn = match conn_from_quinn_conn(inner, this.ep) {
                    Ok(conn) => conn,
                    Err(err) => {
                        return Poll::Ready(Err(err.into()));
                    }
                };

                Poll::Ready(Ok(conn))
            }
        }
    }
}

impl Accepting {
    pub(crate) fn new(inner: quinn::Connecting, ep: Endpoint) -> Self {
        Self { inner, ep }
    }

    /// Converts this [`Accepting`] into a 0-RTT or 0.5-RTT connection at the cost of weakened
    /// security.
    ///
    /// Returns a [`IncomingZeroRttConnection`], which represents an incoming 0-RTT or 0.5-RTT connection.
    ///
    /// If the connection was initiated with 0-RTT by the remote endpoint, the local endpoint
    /// might accept the 0-RTT attempt, allowing the local endpoint to receive application streams
    /// and data before the handshake finishes.
    ///
    /// Otherwise this will enable 0.5-RTT, allowing the [`IncomingZeroRttConnection`] to open streams and send
    /// data before the handshake finishes.
    ///
    /// ## Security
    ///
    /// Transmitted 0-RTT data from the client is vulnerable to replay attacks, and should
    /// therefore never invoke non-idempotent operations.
    ///
    /// Transmission of 0.5-RTT data from the server may be sent before TLS client authentication
    /// has occurred, and should therefore not be used to send data for which client
    /// authentication is required.
    ///
    /// You can use [`RecvStream::is_0rtt`] to check whether a stream has been opened in 0-RTT
    /// and thus whether parts of the stream are operating under this reduced security level.
    ///
    /// See also documentation for [`Connecting::into_0rtt`].
    ///
    /// [`RecvStream::is_0rtt`]: quinn::RecvStream::is_0rtt
    pub fn into_0rtt(self) -> IncomingZeroRttConnection {
        let (inner, accepted) = self
            .inner
            .into_0rtt()
            .expect("incoming connections can always be converted to 0-RTT");
        IncomingZeroRttConnection {
            accepted: ZeroRttAccepted {
                inner: accepted,
                _discovery_drop_guard: None,
            },
            inner,
            ep: self.ep,
        }
    }

    /// Parameters negotiated during the handshake
    pub async fn handshake_data(&mut self) -> Result<Box<dyn Any>, ConnectionError> {
        self.inner.handshake_data().await
    }

    /// Extracts the ALPN protocol from the peer's handshake data.
    pub async fn alpn(&mut self) -> Result<Vec<u8>, AlpnError> {
        alpn_from_quinn_connecting(&mut self.inner).await
    }
}

impl Future for Accepting {
    type Output = Result<Connection, ConnectingError>;

    fn poll(self: Pin<&mut Self>, cx: &mut std::task::Context<'_>) -> Poll<Self::Output> {
        let this = self.project();
        match this.inner.poll(cx) {
            Poll::Pending => Poll::Pending,
            Poll::Ready(Err(err)) => Poll::Ready(Err(err.into())),
            Poll::Ready(Ok(inner)) => {
                let conn = match conn_from_quinn_conn(inner, this.ep) {
                    Ok(conn) => conn,
                    Err(err) => return Poll::Ready(Err(err.into())),
                };

                Poll::Ready(Ok(conn))
            }
        }
    }
}

/// Future that completes when a connection is fully established.
///
/// For clients, the resulting value indicates if 0-RTT was accepted. For servers, the resulting
/// value is meaningless.
#[derive(derive_more::Debug)]
#[debug("ZeroRttAccepted")]
struct ZeroRttAccepted {
    inner: quinn::ZeroRttAccepted,
    /// When we call `Connecting::into_0rtt`, we don't want to stop discovery, so we transfer the task
    /// to this future.
    /// When `quinn::ZeroRttAccepted` resolves, we've successfully received data from the remote.
    /// Thus, that's the right time to drop discovery to preserve the behaviour similar to
    /// `Connecting` -> `Connection` without 0-RTT.
    /// Should we eventually decide to keep the discovery task alive for the duration of the whole
    /// `Connection`, then this task should be transferred to the `Connection` instead of here.
    _discovery_drop_guard: Option<DiscoveryTask>,
}

impl Future for ZeroRttAccepted {
    type Output = bool;
    fn poll(mut self: Pin<&mut Self>, cx: &mut std::task::Context<'_>) -> Poll<Self::Output> {
        Pin::new(&mut self.inner).poll(cx)
    }
}

/// The client side of a 0-RTT connection.
///
/// This is created using [`Connecting::into_0rtt`].
///
/// Creating a `OutgoingZeroRttConnection` means that the endpoint is capable
/// of attempting a 0-RTT connection with the remote. The remote may still
/// reject the 0-RTT connection. In which case, any data sent before the
/// handshake has completed may need to be resent.
///
/// Look at the [`OutgoingZeroRttConnection::handshake_completed`] method for
/// more details.
#[derive(Debug, Clone)]
pub struct OutgoingZeroRttConnection {
    inner: quinn::Connection,
<<<<<<< HEAD
    accepted: ZeroRttAccepted,
    ep: Endpoint,
=======
    accepted: Shared<ZeroRttAccepted>,
>>>>>>> 9f00137c
}

/// Returned from [`OutgoingZeroRttConnection::handshake_completed`].
#[derive(Debug)]
pub enum ZeroRttStatus {
    /// If the 0-RTT data was accepted, you can continue to use any streams
    /// that were created before the handshake was completed.
    Accepted(Connection),
    /// If the 0-RTT data was rejected, any streams that were created before
    /// the handshake was completed will error and any data that was
    /// previously sent on those streams will need to be resent.
    Rejected(Connection),
}

impl OutgoingZeroRttConnection {
    /// Waits until the full handshake occurs and returns a [`ZeroRttStatus`].
    ///
    /// If `ZeroRttStatus::Accepted` is returned, than any streams created before
    /// the handshake has completed can still be used.
    ///
    /// If `ZeroRttStatus::Rejected` is returned, than any streams created before
    /// the handshake will error and any data sent should be re-sent on a
    /// new stream.
    ///
    /// This may fail with [`AuthenticationError::ConnectionError`], if there was
    /// some general failure with the connection, such as a network timeout since
    /// we initiated the connection.
    ///
    /// This may fail with other [`AuthenticationError`]s, if the other side
    /// doesn't use the right TLS authentication, which usually every iroh endpoint
    /// uses and requires.
    ///
    /// Thus, those errors should only occur if someone connects to you with a
    /// modified iroh endpoint or with a plain QUIC client.
<<<<<<< HEAD
    pub async fn handshake_completed(self) -> Result<ZeroRttStatus, AuthenticationError> {
        let accepted = self.accepted.await;
        let conn = conn_from_quinn_conn(self.inner, &self.ep)?;
=======
    pub async fn handshake_completed(&self) -> Result<ZeroRttStatus, AuthenticationError> {
        let accepted = self.accepted.clone().await;
        let conn = conn_from_quinn_conn(self.inner.clone())?;
>>>>>>> 9f00137c

        Ok(match accepted {
            true => ZeroRttStatus::Accepted(conn),
            false => ZeroRttStatus::Rejected(conn),
        })
    }

    /// Initiates a new outgoing unidirectional stream.
    ///
    /// Streams are cheap and instantaneous to open unless blocked by flow control. As a
    /// consequence, the peer won’t be notified that a stream has been opened until the
    /// stream is actually used.
    #[inline]
    pub fn open_uni(&self) -> OpenUni<'_> {
        self.inner.open_uni()
    }

    /// Initiates a new outgoing bidirectional stream.
    ///
    /// Streams are cheap and instantaneous to open unless blocked by flow control. As a
    /// consequence, the peer won't be notified that a stream has been opened until the
    /// stream is actually used. Calling [`open_bi`] then waiting on the [`RecvStream`]
    /// without writing anything to [`SendStream`] will never succeed.
    ///
    /// [`open_bi`]: Connection::open_bi
    /// [`SendStream`]: quinn::SendStream
    /// [`RecvStream`]: quinn::RecvStream
    #[inline]
    pub fn open_bi(&self) -> OpenBi<'_> {
        self.inner.open_bi()
    }

    /// Accepts the next incoming uni-directional stream.
    #[inline]
    pub fn accept_uni(&self) -> AcceptUni<'_> {
        self.inner.accept_uni()
    }

    /// Accept the next incoming bidirectional stream.
    ///
    /// **Important Note**: The peer that calls [`open_bi`] must write to its [`SendStream`]
    /// before the peer `Connection` is able to accept the stream using
    /// `accept_bi()`. Calling [`open_bi`] then waiting on the [`RecvStream`] without
    /// writing anything to the connected [`SendStream`] will never succeed.
    ///
    /// [`open_bi`]: Connection::open_bi
    /// [`SendStream`]: quinn::SendStream
    /// [`RecvStream`]: quinn::RecvStream
    #[inline]
    pub fn accept_bi(&self) -> AcceptBi<'_> {
        self.inner.accept_bi()
    }

    /// Receives an application datagram.
    #[inline]
    pub fn read_datagram(&self) -> ReadDatagram<'_> {
        self.inner.read_datagram()
    }

    /// Wait for the connection to be closed for any reason.
    ///
    /// Despite the return type's name, closed connections are often not an error condition
    /// at the application layer. Cases that might be routine include
    /// [`ConnectionError::LocallyClosed`] and [`ConnectionError::ApplicationClosed`].
    #[inline]
    pub async fn closed(&self) -> ConnectionError {
        self.inner.closed().await
    }

    /// If the connection is closed, the reason why.
    ///
    /// Returns `None` if the connection is still open.
    #[inline]
    pub fn close_reason(&self) -> Option<ConnectionError> {
        self.inner.close_reason()
    }

    /// Closes the connection immediately.
    ///
    /// Pending operations will fail immediately with [`ConnectionError::LocallyClosed`]. No
    /// more data is sent to the peer and the peer may drop buffered data upon receiving the
    /// CONNECTION_CLOSE frame.
    ///
    /// `error_code` and `reason` are not interpreted, and are provided directly to the
    /// peer.
    ///
    /// `reason` will be truncated to fit in a single packet with overhead; to improve odds
    /// that it is preserved in full, it should be kept under 1KiB.
    ///
    /// # Gracefully closing a connection
    ///
    /// Only the peer last receiving application data can be certain that all data is
    /// delivered. The only reliable action it can then take is to close the connection,
    /// potentially with a custom error code. The delivery of the final CONNECTION_CLOSE
    /// frame is very likely if both endpoints stay online long enough, calling
    /// [`Endpoint::close`] will wait to provide sufficient time. Otherwise, the remote peer
    /// will time out the connection, provided that the idle timeout is not disabled.
    ///
    /// The sending side can not guarantee all stream data is delivered to the remote
    /// application. It only knows the data is delivered to the QUIC stack of the remote
    /// endpoint. Once the local side sends a CONNECTION_CLOSE frame in response to calling
    /// [`close`] the remote endpoint may drop any data it received but is as yet
    /// undelivered to the application, including data that was acknowledged as received to
    /// the local endpoint.
    ///
    /// [`close`]: Connection::close
    #[inline]
    pub fn close(&self, error_code: VarInt, reason: &[u8]) {
        self.inner.close(error_code, reason)
    }

    /// Transmits `data` as an unreliable, unordered application datagram.
    ///
    /// Application datagrams are a low-level primitive. They may be lost or delivered out
    /// of order, and `data` must both fit inside a single QUIC packet and be smaller than
    /// the maximum dictated by the peer.
    #[inline]
    pub fn send_datagram(&self, data: bytes::Bytes) -> Result<(), SendDatagramError> {
        self.inner.send_datagram(data)
    }

    // TODO: It seems `SendDatagram` is not yet exposed by quinn.  This has been fixed
    //       upstream and will be in the next release.
    // /// Transmits `data` as an unreliable, unordered application datagram
    // ///
    // /// Unlike [`send_datagram()`], this method will wait for buffer space during congestion
    // /// conditions, which effectively prioritizes old datagrams over new datagrams.
    // ///
    // /// See [`send_datagram()`] for details.
    // ///
    // /// [`send_datagram()`]: Connection::send_datagram
    // #[inline]
    // pub fn send_datagram_wait(&self, data: bytes::Bytes) -> SendDatagram<'_> {
    //     self.inner.send_datagram_wait(data)
    // }

    /// Computes the maximum size of datagrams that may be passed to [`send_datagram`].
    ///
    /// Returns `None` if datagrams are unsupported by the peer or disabled locally.
    ///
    /// This may change over the lifetime of a connection according to variation in the path
    /// MTU estimate. The peer can also enforce an arbitrarily small fixed limit, but if the
    /// peer's limit is large this is guaranteed to be a little over a kilobyte at minimum.
    ///
    /// Not necessarily the maximum size of received datagrams.
    ///
    /// [`send_datagram`]: Self::send_datagram
    #[inline]
    pub fn max_datagram_size(&self) -> Option<usize> {
        self.inner.max_datagram_size()
    }

    /// Bytes available in the outgoing datagram buffer.
    ///
    /// When greater than zero, calling [`send_datagram`] with a
    /// datagram of at most this size is guaranteed not to cause older datagrams to be
    /// dropped.
    ///
    /// [`send_datagram`]: Self::send_datagram
    #[inline]
    pub fn datagram_send_buffer_space(&self) -> usize {
        self.inner.datagram_send_buffer_space()
    }

    /// Current best estimate of this connection's latency (round-trip-time).
    #[inline]
    pub fn rtt(&self) -> Duration {
        self.inner.rtt()
    }

    /// Returns connection statistics.
    #[inline]
    pub fn stats(&self) -> ConnectionStats {
        self.inner.stats()
    }

    /// Current state of the congestion control algorithm, for debugging purposes.
    #[inline]
    pub fn congestion_state(&self) -> Box<dyn quinn_proto::congestion::Controller> {
        self.inner.congestion_state()
    }

    /// Parameters negotiated during the handshake.
    ///
    /// Guaranteed to return `Some` on fully established connections or after
    /// [`Connecting::handshake_data()`] succeeds. See that method's documentations for
    /// details on the returned value.
    ///
    /// [`Connection::handshake_data()`]: crate::endpoint::Connecting::handshake_data
    #[inline]
    pub fn handshake_data(&self) -> Option<Box<dyn Any>> {
        self.inner.handshake_data()
    }

    /// Extracts the ALPN protocol from the peer's handshake data.
    pub fn alpn(&self) -> Option<Vec<u8>> {
        alpn_from_quinn_conn(&self.inner)
    }

    /// Cryptographic identity of the peer.
    ///
    /// The dynamic type returned is determined by the configured [`Session`]. For the
    /// default `rustls` session, the return value can be [`downcast`] to a
    /// <code>Vec<[rustls::pki_types::CertificateDer]></code>
    ///
    /// [`Session`]: quinn_proto::crypto::Session
    /// [`downcast`]: Box::downcast
    #[inline]
    pub fn peer_identity(&self) -> Option<Box<dyn Any>> {
        self.inner.peer_identity()
    }

    /// Returns the [`EndpointId`] from the peer's TLS certificate.
    ///
    /// The [`PublicKey`] of an endpoint is also known as an [`EndpointId`].  This [`PublicKey`] is
    /// included in the TLS certificate presented during the handshake when connecting.
    /// This function allows you to get the [`EndpointId`] of the remote endpoint of this
    /// connection.
    ///
    /// [`PublicKey`]: iroh_base::PublicKey
    pub fn remote_id(&self) -> Result<EndpointId, RemoteEndpointIdError> {
        remote_id_from_quinn_conn(&self.inner)
    }

    /// A stable identifier for this connection.
    ///
    /// Peer addresses and connection IDs can change, but this value will remain fixed for
    /// the lifetime of the connection.
    #[inline]
    pub fn stable_id(&self) -> usize {
        self.inner.stable_id()
    }

    /// Derives keying material from this connection's TLS session secrets.
    ///
    /// When both peers call this method with the same `label` and `context`
    /// arguments and `output` buffers of equal length, they will get the
    /// same sequence of bytes in `output`. These bytes are cryptographically
    /// strong and pseudorandom, and are suitable for use as keying material.
    ///
    /// See [RFC5705](https://tools.ietf.org/html/rfc5705) for more information.
    #[inline]
    pub fn export_keying_material(
        &self,
        output: &mut [u8],
        label: &[u8],
        context: &[u8],
    ) -> Result<(), quinn_proto::crypto::ExportKeyingMaterialError> {
        self.inner.export_keying_material(output, label, context)
    }

    /// Modifies the number of unidirectional streams that may be concurrently opened.
    ///
    /// No streams may be opened by the peer unless fewer than `count` are already
    /// open. Large `count`s increase both minimum and worst-case memory consumption.
    #[inline]
    pub fn set_max_concurrent_uni_streams(&self, count: VarInt) {
        self.inner.set_max_concurrent_uni_streams(count)
    }

    /// See [`quinn_proto::TransportConfig::receive_window`].
    #[inline]
    pub fn set_receive_window(&self, receive_window: VarInt) {
        self.inner.set_receive_window(receive_window)
    }

    /// Modifies the number of bidirectional streams that may be concurrently opened.
    ///
    /// No streams may be opened by the peer unless fewer than `count` are already
    /// open. Large `count`s increase both minimum and worst-case memory consumption.
    #[inline]
    pub fn set_max_concurrent_bi_streams(&self, count: VarInt) {
        self.inner.set_max_concurrent_bi_streams(count)
    }
}

/// A QUIC connection on the server-side that can possibly accept 0-RTT data.
///
/// It is very similar to a `Connection`, but the `IncomingZeroRttConnection::remote_id`
/// and `IncomingZeroRttConnection::alpn` may not be set yet, since the handshake has
/// not necessarily occurred yet.
///
/// If the `IncomingZeroRttConnection` has rejected 0-RTT or does not have enough information
/// to accept 0-RTT, any received 0-RTT packets will simply be dropped before
/// reaching any receive streams.
///
/// Any streams that are created to send or receive data can continue to be used
/// even after the handshake has completed and we are no longer in a 0-RTT
/// situation.
///
/// Use the [`IncomingZeroRttConnection::handshake_completed`] method to get a [`Connection`] from a
/// `IncomingZeroRttConnection`. This waits until 0-RTT connection has completed
/// the handshake and can now confidently derive the ALPN and the
/// [`EndpointId`] of the remote endpoint.
#[derive(Debug)]
pub struct IncomingZeroRttConnection {
    inner: quinn::Connection,
    accepted: ZeroRttAccepted,
    ep: Endpoint,
}

impl IncomingZeroRttConnection {
    /// Waits until the full handshake occurs and then returns a [`Connection`].
    ///
    /// This may fail with [`AuthenticationError::ConnectionError`], if there was
    /// some general failure with the connection, such as a network timeout since
    /// we accepted the connection.
    ///
    /// This may fail with other [`AuthenticationError`]s, if the other side
    /// doesn't use the right TLS authentication, which usually every iroh endpoint
    /// uses and requires.
    ///
    /// Thus, those errors should only occur if someone connects to you with a
    /// modified iroh endpoint or with a plain QUIC client.
    pub async fn handshake_completed(self) -> Result<Connection, AuthenticationError> {
        self.accepted.await;
        conn_from_quinn_conn(self.inner, &self.ep)
    }

    /// Initiates a new outgoing unidirectional stream.
    ///
    /// Streams are cheap and instantaneous to open unless blocked by flow control. As a
    /// consequence, the peer won’t be notified that a stream has been opened until the
    /// stream is actually used.
    #[inline]
    pub fn open_uni(&self) -> OpenUni<'_> {
        self.inner.open_uni()
    }

    /// Initiates a new outgoing bidirectional stream.
    ///
    /// Streams are cheap and instantaneous to open unless blocked by flow control. As a
    /// consequence, the peer won't be notified that a stream has been opened until the
    /// stream is actually used. Calling [`open_bi`] then waiting on the [`RecvStream`]
    /// without writing anything to [`SendStream`] will never succeed.
    ///
    /// [`open_bi`]: Connection::open_bi
    /// [`SendStream`]: quinn::SendStream
    /// [`RecvStream`]: quinn::RecvStream
    #[inline]
    pub fn open_bi(&self) -> OpenBi<'_> {
        self.inner.open_bi()
    }

    /// Accepts the next incoming uni-directional stream.
    #[inline]
    pub fn accept_uni(&self) -> AcceptUni<'_> {
        self.inner.accept_uni()
    }

    /// Accept the next incoming bidirectional stream.
    ///
    /// **Important Note**: The peer that calls [`open_bi`] must write to its [`SendStream`]
    /// before the peer `Connection` is able to accept the stream using
    /// `accept_bi()`. Calling [`open_bi`] then waiting on the [`RecvStream`] without
    /// writing anything to the connected [`SendStream`] will never succeed.
    ///
    /// [`open_bi`]: Connection::open_bi
    /// [`SendStream`]: quinn::SendStream
    /// [`RecvStream`]: quinn::RecvStream
    #[inline]
    pub fn accept_bi(&self) -> AcceptBi<'_> {
        self.inner.accept_bi()
    }

    /// Receives an application datagram.
    #[inline]
    pub fn read_datagram(&self) -> ReadDatagram<'_> {
        self.inner.read_datagram()
    }

    /// Wait for the connection to be closed for any reason.
    ///
    /// Despite the return type's name, closed connections are often not an error condition
    /// at the application layer. Cases that might be routine include
    /// [`ConnectionError::LocallyClosed`] and [`ConnectionError::ApplicationClosed`].
    #[inline]
    pub async fn closed(&self) -> ConnectionError {
        self.inner.closed().await
    }

    /// If the connection is closed, the reason why.
    ///
    /// Returns `None` if the connection is still open.
    #[inline]
    pub fn close_reason(&self) -> Option<ConnectionError> {
        self.inner.close_reason()
    }

    /// Closes the connection immediately.
    ///
    /// Pending operations will fail immediately with [`ConnectionError::LocallyClosed`]. No
    /// more data is sent to the peer and the peer may drop buffered data upon receiving the
    /// CONNECTION_CLOSE frame.
    ///
    /// `error_code` and `reason` are not interpreted, and are provided directly to the
    /// peer.
    ///
    /// `reason` will be truncated to fit in a single packet with overhead; to improve odds
    /// that it is preserved in full, it should be kept under 1KiB.
    ///
    /// # Gracefully closing a connection
    ///
    /// Only the peer last receiving application data can be certain that all data is
    /// delivered. The only reliable action it can then take is to close the connection,
    /// potentially with a custom error code. The delivery of the final CONNECTION_CLOSE
    /// frame is very likely if both endpoints stay online long enough, calling
    /// [`Endpoint::close`] will wait to provide sufficient time. Otherwise, the remote peer
    /// will time out the connection, provided that the idle timeout is not disabled.
    ///
    /// The sending side can not guarantee all stream data is delivered to the remote
    /// application. It only knows the data is delivered to the QUIC stack of the remote
    /// endpoint. Once the local side sends a CONNECTION_CLOSE frame in response to calling
    /// [`close`] the remote endpoint may drop any data it received but is as yet
    /// undelivered to the application, including data that was acknowledged as received to
    /// the local endpoint.
    ///
    /// [`close`]: Connection::close
    #[inline]
    pub fn close(&self, error_code: VarInt, reason: &[u8]) {
        self.inner.close(error_code, reason)
    }

    /// Transmits `data` as an unreliable, unordered application datagram.
    ///
    /// Application datagrams are a low-level primitive. They may be lost or delivered out
    /// of order, and `data` must both fit inside a single QUIC packet and be smaller than
    /// the maximum dictated by the peer.
    #[inline]
    pub fn send_datagram(&self, data: bytes::Bytes) -> Result<(), SendDatagramError> {
        self.inner.send_datagram(data)
    }

    // TODO: It seems `SendDatagram` is not yet exposed by quinn.  This has been fixed
    //       upstream and will be in the next release.
    // /// Transmits `data` as an unreliable, unordered application datagram
    // ///
    // /// Unlike [`send_datagram()`], this method will wait for buffer space during congestion
    // /// conditions, which effectively prioritizes old datagrams over new datagrams.
    // ///
    // /// See [`send_datagram()`] for details.
    // ///
    // /// [`send_datagram()`]: Connection::send_datagram
    // #[inline]
    // pub fn send_datagram_wait(&self, data: bytes::Bytes) -> SendDatagram<'_> {
    //     self.inner.send_datagram_wait(data)
    // }

    /// Computes the maximum size of datagrams that may be passed to [`send_datagram`].
    ///
    /// Returns `None` if datagrams are unsupported by the peer or disabled locally.
    ///
    /// This may change over the lifetime of a connection according to variation in the path
    /// MTU estimate. The peer can also enforce an arbitrarily small fixed limit, but if the
    /// peer's limit is large this is guaranteed to be a little over a kilobyte at minimum.
    ///
    /// Not necessarily the maximum size of received datagrams.
    ///
    /// [`send_datagram`]: Self::send_datagram
    #[inline]
    pub fn max_datagram_size(&self) -> Option<usize> {
        self.inner.max_datagram_size()
    }

    /// Bytes available in the outgoing datagram buffer.
    ///
    /// When greater than zero, calling [`send_datagram`] with a
    /// datagram of at most this size is guaranteed not to cause older datagrams to be
    /// dropped.
    ///
    /// [`send_datagram`]: Self::send_datagram
    #[inline]
    pub fn datagram_send_buffer_space(&self) -> usize {
        self.inner.datagram_send_buffer_space()
    }

    /// Current best estimate of this connection's latency (round-trip-time).
    #[inline]
    pub fn rtt(&self) -> Duration {
        self.inner.rtt()
    }

    /// Returns connection statistics.
    #[inline]
    pub fn stats(&self) -> ConnectionStats {
        self.inner.stats()
    }

    /// Current state of the congestion control algorithm, for debugging purposes.
    #[inline]
    pub fn congestion_state(&self) -> Box<dyn quinn_proto::congestion::Controller> {
        self.inner.congestion_state()
    }

    /// Parameters negotiated during the handshake.
    ///
    /// Guaranteed to return `Some` on fully established connections or after
    /// [`Connecting::handshake_data()`] succeeds. See that method's documentations for
    /// details on the returned value.
    ///
    /// [`Connection::handshake_data()`]: crate::endpoint::Connecting::handshake_data
    #[inline]
    pub fn handshake_data(&self) -> Option<Box<dyn Any>> {
        self.inner.handshake_data()
    }

    /// Extracts the ALPN protocol from the peer's handshake data.
    pub fn alpn(&self) -> Option<Vec<u8>> {
        alpn_from_quinn_conn(&self.inner)
    }

    /// Cryptographic identity of the peer.
    ///
    /// The dynamic type returned is determined by the configured [`Session`]. For the
    /// default `rustls` session, the return value can be [`downcast`] to a
    /// <code>Vec<[rustls::pki_types::CertificateDer]></code>
    ///
    /// [`Session`]: quinn_proto::crypto::Session
    /// [`downcast`]: Box::downcast
    #[inline]
    pub fn peer_identity(&self) -> Option<Box<dyn Any>> {
        self.inner.peer_identity()
    }

    /// Returns the [`EndpointId`] from the peer's TLS certificate.
    ///
    /// The [`PublicKey`] of an endpoint is also known as an [`EndpointId`].  This [`PublicKey`] is
    /// included in the TLS certificate presented during the handshake when connecting.
    /// This function allows you to get the [`EndpointId`] of the remote endpoint of this
    /// connection.
    ///
    /// [`PublicKey`]: iroh_base::PublicKey
    pub fn remote_id(&self) -> Result<EndpointId, RemoteEndpointIdError> {
        remote_id_from_quinn_conn(&self.inner)
    }

    /// A stable identifier for this connection.
    ///
    /// Peer addresses and connection IDs can change, but this value will remain fixed for
    /// the lifetime of the connection.
    #[inline]
    pub fn stable_id(&self) -> usize {
        self.inner.stable_id()
    }

    /// Derives keying material from this connection's TLS session secrets.
    ///
    /// When both peers call this method with the same `label` and `context`
    /// arguments and `output` buffers of equal length, they will get the
    /// same sequence of bytes in `output`. These bytes are cryptographically
    /// strong and pseudorandom, and are suitable for use as keying material.
    ///
    /// See [RFC5705](https://tools.ietf.org/html/rfc5705) for more information.
    #[inline]
    pub fn export_keying_material(
        &self,
        output: &mut [u8],
        label: &[u8],
        context: &[u8],
    ) -> Result<(), quinn_proto::crypto::ExportKeyingMaterialError> {
        self.inner.export_keying_material(output, label, context)
    }

    /// Modifies the number of unidirectional streams that may be concurrently opened.
    ///
    /// No streams may be opened by the peer unless fewer than `count` are already
    /// open. Large `count`s increase both minimum and worst-case memory consumption.
    #[inline]
    pub fn set_max_concurrent_uni_streams(&self, count: VarInt) {
        self.inner.set_max_concurrent_uni_streams(count)
    }

    /// See [`quinn_proto::TransportConfig::receive_window`].
    #[inline]
    pub fn set_receive_window(&self, receive_window: VarInt) {
        self.inner.set_receive_window(receive_window)
    }

    /// Modifies the number of bidirectional streams that may be concurrently opened.
    ///
    /// No streams may be opened by the peer unless fewer than `count` are already
    /// open. Large `count`s increase both minimum and worst-case memory consumption.
    #[inline]
    pub fn set_max_concurrent_bi_streams(&self, count: VarInt) {
        self.inner.set_max_concurrent_bi_streams(count)
    }
}

/// A QUIC connection.
///
/// If all references to a connection (including every clone of the Connection handle,
/// streams of incoming streams, and the various stream types) have been dropped, then the
/// connection will be automatically closed with an error_code of 0 and an empty reason. You
/// can also close the connection explicitly by calling [`Connection::close`].
///
/// Closing the connection immediately abandons efforts to deliver data to the peer. Upon
/// receiving CONNECTION_CLOSE the peer may drop any stream data not yet delivered to the
/// application. [`Connection::close`] describes in more detail how to gracefully close a
/// connection without losing application data.
///
/// May be cloned to obtain another handle to the same connection.
#[derive(derive_more::Debug, Clone)]
pub struct Connection {
    inner: quinn::Connection,
    remote_id: EndpointId,
    alpn: Vec<u8>,
    paths_info: n0_watcher::Direct<PathsInfo>,
}

#[allow(missing_docs)]
#[stack_error(add_meta, derive)]
#[error("Protocol error: no remote id available")]
pub struct RemoteEndpointIdError;

impl Connection {
    /// Initiates a new outgoing unidirectional stream.
    ///
    /// Streams are cheap and instantaneous to open unless blocked by flow control. As a
    /// consequence, the peer won’t be notified that a stream has been opened until the
    /// stream is actually used.
    #[inline]
    pub fn open_uni(&self) -> OpenUni<'_> {
        self.inner.open_uni()
    }

    /// Initiates a new outgoing bidirectional stream.
    ///
    /// Streams are cheap and instantaneous to open unless blocked by flow control. As a
    /// consequence, the peer won't be notified that a stream has been opened until the
    /// stream is actually used. Calling [`open_bi`] then waiting on the [`RecvStream`]
    /// without writing anything to [`SendStream`] will never succeed.
    ///
    /// [`open_bi`]: Connection::open_bi
    /// [`SendStream`]: quinn::SendStream
    /// [`RecvStream`]: quinn::RecvStream
    #[inline]
    pub fn open_bi(&self) -> OpenBi<'_> {
        self.inner.open_bi()
    }

    /// Accepts the next incoming uni-directional stream.
    #[inline]
    pub fn accept_uni(&self) -> AcceptUni<'_> {
        self.inner.accept_uni()
    }

    /// Accept the next incoming bidirectional stream.
    ///
    /// **Important Note**: The peer that calls [`open_bi`] must write to its [`SendStream`]
    /// before the peer `Connection` is able to accept the stream using
    /// `accept_bi()`. Calling [`open_bi`] then waiting on the [`RecvStream`] without
    /// writing anything to the connected [`SendStream`] will never succeed.
    ///
    /// [`open_bi`]: Connection::open_bi
    /// [`SendStream`]: quinn::SendStream
    /// [`RecvStream`]: quinn::RecvStream
    #[inline]
    pub fn accept_bi(&self) -> AcceptBi<'_> {
        self.inner.accept_bi()
    }

    /// Receives an application datagram.
    #[inline]
    pub fn read_datagram(&self) -> ReadDatagram<'_> {
        self.inner.read_datagram()
    }

    /// Wait for the connection to be closed for any reason.
    ///
    /// Despite the return type's name, closed connections are often not an error condition
    /// at the application layer. Cases that might be routine include
    /// [`ConnectionError::LocallyClosed`] and [`ConnectionError::ApplicationClosed`].
    #[inline]
    pub async fn closed(&self) -> ConnectionError {
        self.inner.closed().await
    }

    /// If the connection is closed, the reason why.
    ///
    /// Returns `None` if the connection is still open.
    #[inline]
    pub fn close_reason(&self) -> Option<ConnectionError> {
        self.inner.close_reason()
    }

    /// Closes the connection immediately.
    ///
    /// Pending operations will fail immediately with [`ConnectionError::LocallyClosed`]. No
    /// more data is sent to the peer and the peer may drop buffered data upon receiving the
    /// CONNECTION_CLOSE frame.
    ///
    /// `error_code` and `reason` are not interpreted, and are provided directly to the
    /// peer.
    ///
    /// `reason` will be truncated to fit in a single packet with overhead; to improve odds
    /// that it is preserved in full, it should be kept under 1KiB.
    ///
    /// # Gracefully closing a connection
    ///
    /// Only the peer last receiving application data can be certain that all data is
    /// delivered. The only reliable action it can then take is to close the connection,
    /// potentially with a custom error code. The delivery of the final CONNECTION_CLOSE
    /// frame is very likely if both endpoints stay online long enough, calling
    /// [`Endpoint::close`] will wait to provide sufficient time. Otherwise, the remote peer
    /// will time out the connection, provided that the idle timeout is not disabled.
    ///
    /// The sending side can not guarantee all stream data is delivered to the remote
    /// application. It only knows the data is delivered to the QUIC stack of the remote
    /// endpoint. Once the local side sends a CONNECTION_CLOSE frame in response to calling
    /// [`close`] the remote endpoint may drop any data it received but is as yet
    /// undelivered to the application, including data that was acknowledged as received to
    /// the local endpoint.
    ///
    /// [`close`]: Connection::close
    #[inline]
    pub fn close(&self, error_code: VarInt, reason: &[u8]) {
        self.inner.close(error_code, reason)
    }

    /// Transmits `data` as an unreliable, unordered application datagram.
    ///
    /// Application datagrams are a low-level primitive. They may be lost or delivered out
    /// of order, and `data` must both fit inside a single QUIC packet and be smaller than
    /// the maximum dictated by the peer.
    #[inline]
    pub fn send_datagram(&self, data: bytes::Bytes) -> Result<(), SendDatagramError> {
        self.inner.send_datagram(data)
    }

    // TODO: It seems `SendDatagram` is not yet exposed by quinn.  This has been fixed
    //       upstream and will be in the next release.
    // /// Transmits `data` as an unreliable, unordered application datagram
    // ///
    // /// Unlike [`send_datagram()`], this method will wait for buffer space during congestion
    // /// conditions, which effectively prioritizes old datagrams over new datagrams.
    // ///
    // /// See [`send_datagram()`] for details.
    // ///
    // /// [`send_datagram()`]: Connection::send_datagram
    // #[inline]
    // pub fn send_datagram_wait(&self, data: bytes::Bytes) -> SendDatagram<'_> {
    //     self.inner.send_datagram_wait(data)
    // }

    /// Computes the maximum size of datagrams that may be passed to [`send_datagram`].
    ///
    /// Returns `None` if datagrams are unsupported by the peer or disabled locally.
    ///
    /// This may change over the lifetime of a connection according to variation in the path
    /// MTU estimate. The peer can also enforce an arbitrarily small fixed limit, but if the
    /// peer's limit is large this is guaranteed to be a little over a kilobyte at minimum.
    ///
    /// Not necessarily the maximum size of received datagrams.
    ///
    /// [`send_datagram`]: Self::send_datagram
    #[inline]
    pub fn max_datagram_size(&self) -> Option<usize> {
        self.inner.max_datagram_size()
    }

    /// Bytes available in the outgoing datagram buffer.
    ///
    /// When greater than zero, calling [`send_datagram`] with a
    /// datagram of at most this size is guaranteed not to cause older datagrams to be
    /// dropped.
    ///
    /// [`send_datagram`]: Self::send_datagram
    #[inline]
    pub fn datagram_send_buffer_space(&self) -> usize {
        self.inner.datagram_send_buffer_space()
    }

    /// Current best estimate of this connection's latency (round-trip-time).
    #[inline]
    pub fn rtt(&self) -> Duration {
        self.inner.rtt()
    }

    /// Returns connection statistics.
    #[inline]
    pub fn stats(&self) -> ConnectionStats {
        self.inner.stats()
    }

    /// Current state of the congestion control algorithm, for debugging purposes.
    #[inline]
    pub fn congestion_state(&self) -> Box<dyn quinn_proto::congestion::Controller> {
        self.inner.congestion_state()
    }

    /// Parameters negotiated during the handshake.
    ///
    /// Guaranteed to return `Some` on fully established connections or after
    /// [`Connecting::handshake_data()`] succeeds. See that method's documentations for
    /// details on the returned value.
    ///
    /// [`Connection::handshake_data()`]: crate::endpoint::Connecting::handshake_data
    #[inline]
    pub fn handshake_data(&self) -> Option<Box<dyn Any>> {
        self.inner.handshake_data()
    }

    /// Extracts the ALPN protocol from the peer's handshake data.
    pub fn alpn(&self) -> &[u8] {
        &self.alpn
    }

    /// Cryptographic identity of the peer.
    ///
    /// The dynamic type returned is determined by the configured [`Session`]. For the
    /// default `rustls` session, the return value can be [`downcast`] to a
    /// <code>Vec<[rustls::pki_types::CertificateDer]></code>
    ///
    /// [`Session`]: quinn_proto::crypto::Session
    /// [`downcast`]: Box::downcast
    #[inline]
    pub fn peer_identity(&self) -> Option<Box<dyn Any>> {
        self.inner.peer_identity()
    }

    /// Returns the [`EndpointId`] from the peer's TLS certificate.
    ///
    /// The [`PublicKey`] of an endpoint is also known as an [`EndpointId`].  This [`PublicKey`] is
    /// included in the TLS certificate presented during the handshake when connecting.
    /// This function allows you to get the [`EndpointId`] of the remote endpoint of this
    /// connection.
    ///
    /// [`PublicKey`]: iroh_base::PublicKey
    pub fn remote_id(&self) -> EndpointId {
        self.remote_id
    }

    /// A stable identifier for this connection.
    ///
    /// Peer addresses and connection IDs can change, but this value will remain fixed for
    /// the lifetime of the connection.
    #[inline]
    pub fn stable_id(&self) -> usize {
        self.inner.stable_id()
    }

    /// Returns information about the network paths in use by this connection.
    ///
    /// A connection can have several network paths to the remote endpoint, commonly there
    /// will be a path via the relay server and a holepunched path.  This returns all the
    /// paths in use by this connection.
    pub fn paths_info(&self) -> impl Watcher<Value = PathsInfo> {
        self.paths_info.clone()
    }

    /// Derives keying material from this connection's TLS session secrets.
    ///
    /// When both peers call this method with the same `label` and `context`
    /// arguments and `output` buffers of equal length, they will get the
    /// same sequence of bytes in `output`. These bytes are cryptographically
    /// strong and pseudorandom, and are suitable for use as keying material.
    ///
    /// See [RFC5705](https://tools.ietf.org/html/rfc5705) for more information.
    #[inline]
    pub fn export_keying_material(
        &self,
        output: &mut [u8],
        label: &[u8],
        context: &[u8],
    ) -> Result<(), quinn_proto::crypto::ExportKeyingMaterialError> {
        self.inner.export_keying_material(output, label, context)
    }

    /// Modifies the number of unidirectional streams that may be concurrently opened.
    ///
    /// No streams may be opened by the peer unless fewer than `count` are already
    /// open. Large `count`s increase both minimum and worst-case memory consumption.
    #[inline]
    pub fn set_max_concurrent_uni_streams(&self, count: VarInt) {
        self.inner.set_max_concurrent_uni_streams(count)
    }

    /// See [`quinn_proto::TransportConfig::receive_window`].
    #[inline]
    pub fn set_receive_window(&self, receive_window: VarInt) {
        self.inner.set_receive_window(receive_window)
    }

    /// Modifies the number of bidirectional streams that may be concurrently opened.
    ///
    /// No streams may be opened by the peer unless fewer than `count` are already
    /// open. Large `count`s increase both minimum and worst-case memory consumption.
    #[inline]
    pub fn set_max_concurrent_bi_streams(&self, count: VarInt) {
        self.inner.set_max_concurrent_bi_streams(count)
    }
}

#[cfg(test)]
mod tests {
    use iroh_base::{EndpointAddr, SecretKey};
    use n0_error::{Result, StackResultExt, StdResultExt};
    use rand::SeedableRng;
    use tracing::{Instrument, info_span, trace_span};
    use tracing_test::traced_test;

    use super::Endpoint;
    use crate::{
        RelayMode,
        endpoint::{ConnectOptions, Incoming, ZeroRttStatus},
    };

    const TEST_ALPN: &[u8] = b"n0/iroh/test";

    async fn spawn_0rtt_server(secret_key: SecretKey, log_span: tracing::Span) -> Result<Endpoint> {
        let server = Endpoint::empty_builder(RelayMode::Disabled)
            .secret_key(secret_key)
            .alpns(vec![TEST_ALPN.to_vec()])
            .bind()
            .instrument(log_span.clone())
            .await?;

        async fn handle_incoming(incoming: Incoming) -> Result {
            let accepting = incoming
                .accept()
                .std_context("Failed to accept incoming connection")?;

            // accept a possible 0-RTT connection
            let zrtt_conn = accepting.into_0rtt();

            let (mut send, mut recv) = zrtt_conn
                .accept_bi()
                .await
                .std_context("failed to accept bi stream")?;

            let data = recv
                .read_to_end(10_000_000)
                .await
                .std_context("Failed to read data")?;

            send.write_all(&data)
                .await
                .std_context("Failed to write data")?;
            send.finish().std_context("Failed to finish send")?;

            // Stay alive until the other side closes the connection.
            zrtt_conn.closed().await;
            Ok(())
        }

        // Gets aborted via the endpoint closing causing an `Err`
        // a simple echo server
        tokio::spawn({
            let server = server.clone();
            async move {
                tracing::trace!("Server accept loop started");
                while let Some(incoming) = server.accept().await {
                    tracing::trace!("Server received incoming connection");
                    // Handle connection errors gracefully instead of exiting the task
                    if let Err(e) = handle_incoming(incoming).await {
                        tracing::warn!("Failure while handling connection: {e:#}");
                    }
                    tracing::trace!("Connection closed, ready for next");
                }
                tracing::trace!("Server accept loop exiting");
                n0_error::Ok(())
            }
            .instrument(log_span)
        });

        Ok(server)
    }

    async fn connect_client_0rtt_expect_err(
        client: &Endpoint,
        server_addr: EndpointAddr,
    ) -> Result {
        let conn = client
            .connect_with_opts(server_addr, TEST_ALPN, ConnectOptions::new())
            .await?
            .into_0rtt()
            .expect_err("expected 0-RTT to fail")
            .await?;

        let (mut send, mut recv) = conn.open_bi().await.anyerr()?;
        send.write_all(b"hello").await.anyerr()?;
        send.finish().anyerr()?;
        let received = recv.read_to_end(1_000).await.anyerr()?;
        assert_eq!(&received, b"hello");
        conn.close(0u32.into(), b"thx");
        Ok(())
    }

    async fn connect_client_0rtt_expect_ok(
        client: &Endpoint,
        server_addr: EndpointAddr,
        expect_server_accepts: bool,
    ) -> Result {
        tracing::trace!(?server_addr, "Client connecting with 0-RTT");
        let zrtt_conn = client
            .connect_with_opts(server_addr, TEST_ALPN, ConnectOptions::new())
            .await
            .context("connect")?
            .into_0rtt()
            .ok()
            .context("into_0rtt")?;

        tracing::trace!("Client established 0-RTT connection");
        // This is how we send data in 0-RTT:
        let (mut send, mut recv) = zrtt_conn.open_bi().await.anyerr()?;
        send.write_all(b"hello").await.anyerr()?;
        send.finish().anyerr()?;
        tracing::trace!("Client sent 0-RTT data, waiting for server response");
        // When this resolves, we've gotten a response from the server about whether the 0-RTT data above was accepted:
        let zrtt_res = zrtt_conn.handshake_completed().await;
        tracing::trace!(?zrtt_res, "Server responded to 0-RTT");
        let zrtt_res = zrtt_res.context("handshake completed")?;
        let conn = match zrtt_res {
            ZeroRttStatus::Accepted(conn) => {
                assert!(expect_server_accepts);
                conn
            }
            ZeroRttStatus::Rejected(conn) => {
                assert!(!expect_server_accepts);
                // in this case we need to re-send data by re-creating the stream.
                let (mut send, r) = conn.open_bi().await.anyerr()?;
                send.write_all(b"hello").await.anyerr()?;
                send.finish().anyerr()?;
                recv = r;
                conn
            }
        };
        let received = recv.read_to_end(1_000).await.anyerr()?;
        assert_eq!(&received, b"hello");
        conn.close(0u32.into(), b"thx");
        Ok(())
    }

    #[tokio::test]
    #[traced_test]
    async fn test_0rtt() -> Result {
        let mut rng = rand_chacha::ChaCha8Rng::seed_from_u64(42);
        let client = Endpoint::empty_builder(RelayMode::Disabled).bind().await?;
        let server = spawn_0rtt_server(SecretKey::generate(&mut rng), info_span!("server")).await?;

        connect_client_0rtt_expect_err(&client, server.addr()).await?;
        // The second 0rtt attempt should work
        connect_client_0rtt_expect_ok(&client, server.addr(), true).await?;

        client.close().await;
        server.close().await;

        Ok(())
    }

    // We have this test, as this would've failed at some point.
    // This effectively tests that we correctly categorize the TLS session tickets we
    // receive into the respective "bucket" for the recipient.
    #[tokio::test]
    #[traced_test]
    async fn test_0rtt_non_consecutive() -> Result {
        let mut rng = rand_chacha::ChaCha8Rng::seed_from_u64(42);
        let client = Endpoint::empty_builder(RelayMode::Disabled).bind().await?;
        let server = spawn_0rtt_server(SecretKey::generate(&mut rng), info_span!("server")).await?;

        connect_client_0rtt_expect_err(&client, server.addr()).await?;

        // connecting with another endpoint should not interfere with our
        // TLS session ticket cache for the first endpoint:
        let another =
            spawn_0rtt_server(SecretKey::generate(&mut rng), info_span!("another")).await?;
        connect_client_0rtt_expect_err(&client, another.addr()).await?;
        another.close().await;

        connect_client_0rtt_expect_ok(&client, server.addr(), true).await?;

        client.close().await;
        server.close().await;

        Ok(())
    }

    // Test whether 0-RTT is possible after a restart:
    #[tokio::test]
    #[traced_test]
    async fn test_0rtt_after_server_restart() -> Result {
        let mut rng = rand_chacha::ChaCha8Rng::seed_from_u64(42);
        let client = Endpoint::empty_builder(RelayMode::Disabled)
            .bind()
            .instrument(info_span!("client"))
            .await?;
        let server_key = SecretKey::generate(&mut rng);
        let server = spawn_0rtt_server(server_key.clone(), info_span!("server-initial")).await?;

        connect_client_0rtt_expect_err(&client, server.addr())
            .instrument(trace_span!("connect1"))
            .await
            .context("client connect 1")?;
        connect_client_0rtt_expect_ok(&client, server.addr(), true)
            .instrument(trace_span!("connect2"))
            .await
            .context("client connect 2")?;

        // adds time to the test, but we need to ensure the server is fully closed before spawning the next one.
        server.close().await;

        let server = spawn_0rtt_server(server_key, info_span!("server-restart")).await?;

        // we expect the client to *believe* it can 0-RTT connect to the server (hence expect_ok),
        // but the server will reject the early data because it discarded necessary state
        // to decrypt it when restarting.
        connect_client_0rtt_expect_ok(&client, server.addr(), false)
            .instrument(trace_span!("connect3"))
            .await
            .context("client connect 3")?;

        tokio::join!(client.close(), server.close());
        Ok(())
    }
}<|MERGE_RESOLUTION|>--- conflicted
+++ resolved
@@ -600,12 +600,8 @@
 #[derive(Debug, Clone)]
 pub struct OutgoingZeroRttConnection {
     inner: quinn::Connection,
-<<<<<<< HEAD
-    accepted: ZeroRttAccepted,
+    accepted: Shared<ZeroRttAccepted>,
     ep: Endpoint,
-=======
-    accepted: Shared<ZeroRttAccepted>,
->>>>>>> 9f00137c
 }
 
 /// Returned from [`OutgoingZeroRttConnection::handshake_completed`].
@@ -640,15 +636,9 @@
     ///
     /// Thus, those errors should only occur if someone connects to you with a
     /// modified iroh endpoint or with a plain QUIC client.
-<<<<<<< HEAD
     pub async fn handshake_completed(self) -> Result<ZeroRttStatus, AuthenticationError> {
-        let accepted = self.accepted.await;
-        let conn = conn_from_quinn_conn(self.inner, &self.ep)?;
-=======
-    pub async fn handshake_completed(&self) -> Result<ZeroRttStatus, AuthenticationError> {
         let accepted = self.accepted.clone().await;
-        let conn = conn_from_quinn_conn(self.inner.clone())?;
->>>>>>> 9f00137c
+        let conn = conn_from_quinn_conn(self.inner.clone(), &self.ep)?;
 
         Ok(match accepted {
             true => ZeroRttStatus::Accepted(conn),
