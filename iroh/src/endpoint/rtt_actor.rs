//! Actor which coordinates the congestion controller for the magic socket

use std::{pin::Pin, sync::Arc, task::Poll};

use iroh_base::NodeId;
use n0_future::{
    task::{self, AbortOnDropHandle},
    MergeUnbounded, Stream, StreamExt,
};
use tokio::sync::mpsc;
use tracing::{debug, info_span, Instrument};

use crate::{magicsock::ConnectionType, metrics::MagicsockMetrics, watcher};

#[derive(Debug)]
pub(super) struct RttHandle {
    // We should and some point use this to propagate panics and errors.
    pub(super) _handle: AbortOnDropHandle<()>,
    pub(super) msg_tx: mpsc::Sender<RttMessage>,
}

impl RttHandle {
    pub(super) fn new(metrics: Arc<MagicsockMetrics>) -> Self {
        let mut actor = RttActor {
            connection_events: Default::default(),
            metrics,
        };
        let (msg_tx, msg_rx) = mpsc::channel(16);
        let handle = task::spawn(
            async move {
                actor.run(msg_rx).await;
            }
            .instrument(info_span!("rtt-actor")),
        );
        Self {
            _handle: AbortOnDropHandle::new(handle),
            msg_tx,
        }
    }
}

/// Messages to send to the [`RttActor`].
#[derive(Debug)]
pub(super) enum RttMessage {
    /// Informs the [`RttActor`] of a new connection is should monitor.
    NewConnection {
        /// The connection.
        connection: quinn::WeakConnectionHandle,
        /// Path changes for this connection from the magic socket.
        conn_type_changes: watcher::Stream<watcher::Direct<ConnectionType>>,
        /// For reporting-only, the Node ID of this connection.
        node_id: NodeId,
    },
}

/// Actor to coordinate congestion controller state with magic socket state.
///
/// The magic socket can change the underlying network path, between two nodes.  If we can
/// inform the QUIC congestion controller of this event it will work much more efficiently.
#[derive(derive_more::Debug)]
struct RttActor {
    /// Stream of connection type changes.
<<<<<<< HEAD
    connection_events: stream_group::Keyed<watcher::Stream<watcher::Direct<ConnectionType>>>,
    /// References to the connections.
    ///
    /// These are weak references so not to keep the connections alive.  The key allows
    /// removing the corresponding stream from `conn_type_changes`.
    /// The boolean is an indiciator of whether this connection was direct before.
=======
    #[debug("MergeUnbounded<WatcherStream<ConnectionType>>")]
    connection_events: MergeUnbounded<MappedStream>,
    metrics: Arc<MagicsockMetrics>,
}

#[derive(Debug)]
struct MappedStream {
    stream: WatcherStream<ConnectionType>,
    node_id: NodeId,
    /// Reference to the connection.
    connection: quinn::WeakConnectionHandle,
    /// This an indiciator of whether this connection was direct before.
>>>>>>> a62a2bd2
    /// This helps establish metrics on number of connections that became direct.
    was_direct_before: bool,
}

struct ConnectionEvent {
    became_direct: bool,
}

impl Stream for MappedStream {
    type Item = ConnectionEvent;

    /// Performs the congestion controller reset for a magic socket path change.
    ///
    /// Regardless of which kind of path we are changed to, the congestion controller needs
    /// resetting.  Even when switching to mixed we should reset the state as e.g. switching
    /// from direct to mixed back to direct should be a rare exception and is a bug if this
    /// happens commonly.
    fn poll_next(
        mut self: Pin<&mut Self>,
        cx: &mut std::task::Context<'_>,
    ) -> Poll<Option<Self::Item>> {
        match Pin::new(&mut self.stream).poll_next(cx) {
            Poll::Ready(Some(new_conn_type)) => {
                let mut became_direct = false;
                if self.connection.network_path_changed() {
                    debug!(
                        node_id = %self.node_id.fmt_short(),
                        new_type = ?new_conn_type,
                        "Congestion controller state reset",
                    );
                    if !self.was_direct_before && matches!(new_conn_type, ConnectionType::Direct(_))
                    {
                        self.was_direct_before = true;
                        became_direct = true
                    }
                };
                Poll::Ready(Some(ConnectionEvent { became_direct }))
            }
            Poll::Ready(None) => Poll::Ready(None),
            Poll::Pending => Poll::Pending,
        }
    }
}

impl RttActor {
    /// Runs the actor main loop.
    ///
    /// The main loop will finish when the sender is dropped.
    async fn run(&mut self, mut msg_rx: mpsc::Receiver<RttMessage>) {
        loop {
            tokio::select! {
                biased;
                msg = msg_rx.recv() => {
                    match msg {
                        Some(msg) => self.handle_msg(msg),
                        None => break,
                    }
                }
                event = self.connection_events.next(), if !self.connection_events.is_empty() => {
                    if event.map(|e| e.became_direct).unwrap_or(false) {
                        self.metrics.connection_became_direct.inc();
                    }
                }
            }
        }
        debug!("rtt-actor finished");
    }

    /// Handle actor messages.
    fn handle_msg(&mut self, msg: RttMessage) {
        match msg {
            RttMessage::NewConnection {
                connection,
                conn_type_changes,
                node_id,
            } => {
                self.handle_new_connection(connection, conn_type_changes, node_id);
            }
        }
    }

    /// Handles the new connection message.
    fn handle_new_connection(
        &mut self,
        connection: quinn::WeakConnectionHandle,
        conn_type_changes: watcher::Stream<watcher::Direct<ConnectionType>>,
        node_id: NodeId,
    ) {
        self.connection_events.push(MappedStream {
            stream: conn_type_changes,
            connection,
            node_id,
            was_direct_before: false,
        });
        self.metrics.connection_handshake_success.inc();
    }
}<|MERGE_RESOLUTION|>--- conflicted
+++ resolved
@@ -60,14 +60,6 @@
 #[derive(derive_more::Debug)]
 struct RttActor {
     /// Stream of connection type changes.
-<<<<<<< HEAD
-    connection_events: stream_group::Keyed<watcher::Stream<watcher::Direct<ConnectionType>>>,
-    /// References to the connections.
-    ///
-    /// These are weak references so not to keep the connections alive.  The key allows
-    /// removing the corresponding stream from `conn_type_changes`.
-    /// The boolean is an indiciator of whether this connection was direct before.
-=======
     #[debug("MergeUnbounded<WatcherStream<ConnectionType>>")]
     connection_events: MergeUnbounded<MappedStream>,
     metrics: Arc<MagicsockMetrics>,
@@ -75,12 +67,11 @@
 
 #[derive(Debug)]
 struct MappedStream {
-    stream: WatcherStream<ConnectionType>,
+    stream: watcher::Stream<watcher::Direct<ConnectionType>>,
     node_id: NodeId,
     /// Reference to the connection.
     connection: quinn::WeakConnectionHandle,
     /// This an indiciator of whether this connection was direct before.
->>>>>>> a62a2bd2
     /// This helps establish metrics on number of connections that became direct.
     was_direct_before: bool,
 }
