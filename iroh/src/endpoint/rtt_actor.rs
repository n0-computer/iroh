--- conflicted
+++ resolved
@@ -10,11 +10,7 @@
 use tokio::sync::mpsc;
 use tracing::{debug, info_span, Instrument};
 
-<<<<<<< HEAD
-use crate::{magicsock::ConnectionType, metrics::MagicsockMetrics, watchable::DirectWatcherStream};
-=======
 use crate::{magicsock::ConnectionType, metrics::MagicsockMetrics, watcher};
->>>>>>> 79112552
 
 #[derive(Debug)]
 pub(super) struct RttHandle {
@@ -51,11 +47,7 @@
         /// The connection.
         connection: quinn::WeakConnectionHandle,
         /// Path changes for this connection from the magic socket.
-<<<<<<< HEAD
-        conn_type_changes: DirectWatcherStream<ConnectionType>,
-=======
         conn_type_changes: watcher::Stream<watcher::Direct<ConnectionType>>,
->>>>>>> 79112552
         /// For reporting-only, the Node ID of this connection.
         node_id: NodeId,
     },
@@ -75,11 +67,7 @@
 
 #[derive(Debug)]
 struct MappedStream {
-<<<<<<< HEAD
-    stream: DirectWatcherStream<ConnectionType>,
-=======
     stream: watcher::Stream<watcher::Direct<ConnectionType>>,
->>>>>>> 79112552
     node_id: NodeId,
     /// Reference to the connection.
     connection: quinn::WeakConnectionHandle,
@@ -169,11 +157,7 @@
     fn handle_new_connection(
         &mut self,
         connection: quinn::WeakConnectionHandle,
-<<<<<<< HEAD
-        conn_type_changes: DirectWatcherStream<ConnectionType>,
-=======
         conn_type_changes: watcher::Stream<watcher::Direct<ConnectionType>>,
->>>>>>> 79112552
         node_id: NodeId,
     ) {
         self.connection_events.push(MappedStream {
