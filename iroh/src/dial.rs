--- conflicted
+++ resolved
@@ -44,16 +44,7 @@
         .bind(0)
         .await?;
     endpoint
-<<<<<<< HEAD
-        .connect(opts.peer_id, alpn, &opts.addrs)
-=======
-        .connect(
-            opts.peer_id,
-            &iroh_bytes::protocol::ALPN,
-            opts.derp_region,
-            &opts.addrs,
-        )
->>>>>>> b2b60da1
+        .connect(opts.peer_id, alpn, opts.derp_region, &opts.addrs)
         .await
         .context("failed to connect to provider")
 }
