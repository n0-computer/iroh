--- conflicted
+++ resolved
@@ -105,18 +105,11 @@
 #[stack_error(derive, add_meta, from_sources, std_sources)]
 #[non_exhaustive]
 pub enum AcceptError {
-<<<<<<< HEAD
-    #[snafu(transparent)]
+    #[error(transparent)]
     Connecting {
         source: crate::endpoint::ConnectingError,
-        backtrace: Option<Backtrace>,
-        #[snafu(implicit)]
-        span_trace: n0_snafu::SpanTrace,
     },
-    #[snafu(transparent)]
-=======
     #[error(transparent)]
->>>>>>> 7b9c95b7
     Connection {
         source: crate::endpoint::ConnectionError,
     },
