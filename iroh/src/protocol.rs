--- conflicted
+++ resolved
@@ -3,13 +3,7 @@
 //! ## Example
 //!
 //! ```no_run
-<<<<<<< HEAD
-//! # use futures_lite::future::Boxed as BoxedFuture;
-//! # use iroh::{endpoint::{Connection, BindError}, protocol::{ProtocolHandler, Router, Error}, Endpoint, NodeAddr};
-=======
-//! # use anyhow::Result;
-//! # use iroh::{endpoint::Connection, protocol::{ProtocolHandler, Router}, Endpoint, NodeAddr};
->>>>>>> e36ac776
+//! # use iroh::{endpoint::{Connection, BindError}, protocol::{ProtocolHandler, Router, ProtocolError}, Endpoint, NodeAddr};
 //! #
 //! # async fn test_compile() -> Result<(), BindError> {
 //! let endpoint = Endpoint::builder().discovery_n0().bind().await?;
@@ -25,14 +19,8 @@
 //! struct Echo;
 //!
 //! impl ProtocolHandler for Echo {
-<<<<<<< HEAD
-//!     fn accept(&self, connection: Connection) -> BoxedFuture<Result<(), Error>> {
-//!         Box::pin(async move {
-//!             let (mut send, mut recv) = connection.accept_bi().await?;
-=======
-//!     async fn accept(&self, connection: Connection) -> Result<()> {
+//!     async fn accept(&self, connection: Connection) -> Result<(), ProtocolError> {
 //!         let (mut send, mut recv) = connection.accept_bi().await?;
->>>>>>> e36ac776
 //!
 //!         // Echo any bytes received back directly.
 //!         let bytes_sent = tokio::io::copy(&mut recv, &mut send).await?;
@@ -119,6 +107,9 @@
     },
     #[snafu(transparent)]
     RemoteNodeId { source: RemoteNodeIdError },
+    #[snafu(display("Not allowed."))]
+    NotAllowed {},
+
     #[snafu(transparent)]
     User {
         source: Box<dyn std::error::Error + Send + Sync + 'static>,
@@ -166,13 +157,8 @@
     fn on_connecting(
         &self,
         connecting: Connecting,
-<<<<<<< HEAD
-    ) -> BoxFuture<Result<Connection, ProtocolError>> {
-        Box::pin(async move {
-=======
-    ) -> impl Future<Output = Result<Connection>> + Send {
+    ) -> impl Future<Output = Result<Connection, ProtocolError>> + Send {
         async move {
->>>>>>> e36ac776
             let conn = connecting.await?;
             Ok(conn)
         }
@@ -187,11 +173,10 @@
     /// When [`Router::shutdown`] is called, no further connections will be accepted, and
     /// the futures returned by [`Self::accept`] will be aborted after the future returned
     /// from [`ProtocolHandler::shutdown`] completes.
-<<<<<<< HEAD
-    fn accept(&self, connection: Connection) -> BoxFuture<Result<(), ProtocolError>>;
-=======
-    fn accept(&self, connection: Connection) -> impl Future<Output = Result<()>> + Send;
->>>>>>> e36ac776
+    fn accept(
+        &self,
+        connection: Connection,
+    ) -> impl Future<Output = Result<(), ProtocolError>> + Send;
 
     /// Called when the router shuts down.
     ///
@@ -205,21 +190,12 @@
 }
 
 impl<T: ProtocolHandler> ProtocolHandler for Arc<T> {
-<<<<<<< HEAD
-    fn on_connecting(&self, conn: Connecting) -> BoxFuture<Result<Connection, ProtocolError>> {
-        self.as_ref().on_connecting(conn)
-    }
-
-    fn accept(&self, conn: Connection) -> BoxFuture<Result<(), ProtocolError>> {
-        self.as_ref().accept(conn)
-=======
-    async fn on_connecting(&self, conn: Connecting) -> Result<Connection> {
+    async fn on_connecting(&self, conn: Connecting) -> Result<Connection, ProtocolError> {
         self.as_ref().on_connecting(conn).await
     }
 
-    async fn accept(&self, conn: Connection) -> Result<()> {
+    async fn accept(&self, conn: Connection) -> Result<(), ProtocolError> {
         self.as_ref().accept(conn).await
->>>>>>> e36ac776
     }
 
     async fn shutdown(&self) {
@@ -228,19 +204,11 @@
 }
 
 impl<T: ProtocolHandler> ProtocolHandler for Box<T> {
-<<<<<<< HEAD
-    fn on_connecting(&self, conn: Connecting) -> BoxFuture<Result<Connection, ProtocolError>> {
-        self.as_ref().on_connecting(conn)
-    }
-
-    fn accept(&self, conn: Connection) -> BoxFuture<Result<(), ProtocolError>> {
-        self.as_ref().accept(conn)
-=======
-    async fn on_connecting(&self, conn: Connecting) -> Result<Connection> {
+    async fn on_connecting(&self, conn: Connecting) -> Result<Connection, ProtocolError> {
         self.as_ref().on_connecting(conn).await
     }
 
-    async fn accept(&self, conn: Connection) -> Result<()> {
+    async fn accept(&self, conn: Connection) -> Result<(), ProtocolError> {
         self.as_ref().accept(conn).await
     }
 
@@ -258,7 +226,7 @@
     fn on_connecting(
         &self,
         connecting: Connecting,
-    ) -> Pin<Box<dyn Future<Output = Result<Connection>> + Send + '_>> {
+    ) -> Pin<Box<dyn Future<Output = Result<Connection, ProtocolError>> + Send + '_>> {
         Box::pin(async move {
             let conn = connecting.await?;
             Ok(conn)
@@ -269,7 +237,7 @@
     fn accept(
         &self,
         connection: Connection,
-    ) -> Pin<Box<dyn Future<Output = Result<()>> + Send + '_>>;
+    ) -> Pin<Box<dyn Future<Output = Result<(), ProtocolError>> + Send + '_>>;
 
     /// See [`ProtocolHandler::shutdown`].
     fn shutdown(&self) -> Pin<Box<dyn Future<Output = ()> + Send + '_>> {
@@ -281,15 +249,14 @@
     fn accept(
         &self,
         connection: Connection,
-    ) -> Pin<Box<dyn Future<Output = Result<()>> + Send + '_>> {
+    ) -> Pin<Box<dyn Future<Output = Result<(), ProtocolError>> + Send + '_>> {
         Box::pin(<Self as ProtocolHandler>::accept(self, connection))
->>>>>>> e36ac776
     }
 
     fn on_connecting(
         &self,
         connecting: Connecting,
-    ) -> Pin<Box<dyn Future<Output = Result<Connection>> + Send + '_>> {
+    ) -> Pin<Box<dyn Future<Output = Result<Connection, ProtocolError>> + Send + '_>> {
         Box::pin(<Self as ProtocolHandler>::on_connecting(self, connecting))
     }
 
@@ -548,38 +515,22 @@
 }
 
 impl<P: ProtocolHandler + Clone> ProtocolHandler for AccessLimit<P> {
-<<<<<<< HEAD
-    fn on_connecting(&self, conn: Connecting) -> BoxFuture<Result<Connection, ProtocolError>> {
+    fn on_connecting(
+        &self,
+        conn: Connecting,
+    ) -> impl Future<Output = Result<Connection, ProtocolError>> + Send {
         self.proto.on_connecting(conn)
     }
 
-    fn accept(&self, conn: Connection) -> BoxFuture<Result<(), ProtocolError>> {
-        let this = self.clone();
-        Box::pin(async move {
-            let remote = conn.remote_node_id()?;
-            let is_allowed = (this.limiter)(remote);
-            if !is_allowed {
-                conn.close(0u32.into(), b"not allowed");
-                return Err(std::io::Error::other("not allowed").into());
-            }
-            this.proto.accept(conn).await?;
-            Ok::<_, ProtocolError>(())
-        })
-=======
-    fn on_connecting(&self, conn: Connecting) -> impl Future<Output = Result<Connection>> + Send {
-        self.proto.on_connecting(conn)
-    }
-
-    async fn accept(&self, conn: Connection) -> Result<()> {
+    async fn accept(&self, conn: Connection) -> Result<(), ProtocolError> {
         let remote = conn.remote_node_id()?;
         let is_allowed = (self.limiter)(remote);
         if !is_allowed {
             conn.close(0u32.into(), b"not allowed");
-            anyhow::bail!("not allowed");
+            return Err(NotAllowedSnafu.build());
         }
         self.proto.accept(conn).await?;
         Ok(())
->>>>>>> e36ac776
     }
 
     fn shutdown(&self) -> impl Future<Output = ()> + Send {
@@ -620,11 +571,7 @@
     const ECHO_ALPN: &[u8] = b"/iroh/echo/1";
 
     impl ProtocolHandler for Echo {
-<<<<<<< HEAD
-        fn accept(&self, connection: Connection) -> BoxFuture<Result<(), ProtocolError>> {
-=======
-        async fn accept(&self, connection: Connection) -> Result<()> {
->>>>>>> e36ac776
+        async fn accept(&self, connection: Connection) -> Result<(), ProtocolError> {
             println!("accepting echo");
             let (mut send, mut recv) = connection.accept_bi().await?;
 
@@ -671,18 +618,9 @@
         const TEST_ALPN: &[u8] = b"/iroh/test/1";
 
         impl ProtocolHandler for TestProtocol {
-<<<<<<< HEAD
-            fn accept(&self, connection: Connection) -> BoxFuture<Result<(), ProtocolError>> {
-                let this = self.clone();
-                Box::pin(async move {
-                    this.connections.lock().expect("poisoned").push(connection);
-                    Ok(())
-                })
-=======
-            async fn accept(&self, connection: Connection) -> Result<()> {
+            async fn accept(&self, connection: Connection) -> Result<(), ProtocolError> {
                 self.connections.lock().expect("poisoned").push(connection);
                 Ok(())
->>>>>>> e36ac776
             }
 
             async fn shutdown(&self) {
