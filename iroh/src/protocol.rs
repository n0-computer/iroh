//! Tools for spawning an accept loop that routes incoming requests to the right protocol.
//!
//! ## Example
//!
//! ```no_run
//! # use anyhow::Result;
//! # use n0_future::future::Boxed as BoxedFuture;
//! # use iroh::{endpoint::Connection, protocol::{ProtocolHandler, Router}, Endpoint, NodeAddr};
//! #
//! # async fn test_compile() -> Result<()> {
//! let endpoint = Endpoint::builder().discovery_n0().bind().await?;
//!
//! let router = Router::builder(endpoint)
//!     .accept(b"/my/alpn", Echo)
//!     .spawn();
//! # Ok(())
//! # }
//!
//! // The protocol definition:
//! #[derive(Debug, Clone)]
//! struct Echo;
//!
//! impl ProtocolHandler for Echo {
//!     fn accept(&self, connection: Connection) -> BoxedFuture<Result<()>> {
//!         Box::pin(async move {
//!             let (mut send, mut recv) = connection.accept_bi().await?;
//!
//!             // Echo any bytes received back directly.
//!             let bytes_sent = tokio::io::copy(&mut recv, &mut send).await?;
//!
//!             send.finish()?;
//!             connection.closed().await;
//!
//!             Ok(())
//!         })
//!     }
//! }
//! ```
use std::{collections::BTreeMap, sync::Arc};

use anyhow::Result;
use iroh_base::NodeId;
use n0_future::{
    boxed::BoxFuture,
    join_all,
    task::{self, AbortOnDropHandle, JoinSet},
};
use tokio::sync::Mutex;
use tokio_util::sync::CancellationToken;
use tracing::{error, info_span, trace, warn, Instrument};

use crate::{
    endpoint::{Connecting, Connection},
    Endpoint,
};

/// The built router.
///
/// Construct this using [`Router::builder`].
///
/// When dropped, this will abort listening the tasks, so make sure to store it.
///
/// Even with this abort-on-drop behaviour, it's recommended to call and await
/// [`Router::shutdown`] before ending the process.
///
/// As an example for graceful shutdown, e.g. for tests or CLI tools,
/// wait for [`tokio::signal::ctrl_c()`]:
///
/// ```no_run
/// # use std::sync::Arc;
/// # use anyhow::Result;
/// # use n0_future::future::Boxed as BoxedFuture;
/// # use iroh::{endpoint::Connecting, protocol::{ProtocolHandler, Router}, Endpoint, NodeAddr};
/// #
/// # async fn test_compile() -> Result<()> {
/// let endpoint = Endpoint::builder().discovery_n0().bind().await?;
///
/// let router = Router::builder(endpoint)
///     // .accept(&ALPN, <something>)
///     .spawn();
///
/// // wait until the user wants to
/// tokio::signal::ctrl_c().await?;
/// router.shutdown().await?;
/// # Ok(())
/// # }
/// ```
#[derive(Clone, Debug)]
pub struct Router {
    endpoint: Endpoint,
    // `Router` needs to be `Clone + Send`, and we need to `task.await` in its `shutdown()` impl.
    task: Arc<Mutex<Option<AbortOnDropHandle<()>>>>,
    cancel_token: CancellationToken,
}

/// Builder for creating a [`Router`] for accepting protocols.
#[derive(Debug)]
pub struct RouterBuilder {
    endpoint: Endpoint,
    protocols: ProtocolMap,
}

/// Handler for incoming connections.
///
/// A router accepts connections for arbitrary ALPN protocols.
///
/// With this trait, you can handle incoming connections for any protocol.
///
/// Implement this trait on a struct that should handle incoming connections.
/// The protocol handler must then be registered on the node for an ALPN protocol with
/// [`crate::protocol::RouterBuilder::accept`].
pub trait ProtocolHandler: Send + Sync + std::fmt::Debug + 'static {
    /// Optional interception point to handle the `Connecting` state.
    ///
    /// This enables accepting 0-RTT data from clients, among other things.
    fn on_connecting(&self, connecting: Connecting) -> BoxFuture<Result<Connection>> {
        Box::pin(async move {
            let conn = connecting.await?;
            Ok(conn)
        })
    }

    /// Handle an incoming connection.
    ///
    /// This runs on a freshly spawned tokio task so the returned future can be long-running.
    ///
    /// When [`Router::shutdown`] is called, no further connections will be accepted, and
    /// the futures returned by [`Self::accept`] will be aborted after the future returned
    /// from [`ProtocolHandler::shutdown`] completes.
    fn accept(&self, connection: Connection) -> BoxFuture<Result<()>>;

    /// Called when the router shuts down.
    ///
    /// This is called from [`Router::shutdown`]. The returned future is awaited before
    /// the router closes the endpoint.
    fn shutdown(&self) -> BoxFuture<()> {
        Box::pin(async move {})
    }
}

impl<T: ProtocolHandler> ProtocolHandler for Arc<T> {
    fn on_connecting(&self, conn: Connecting) -> BoxFuture<Result<Connection>> {
        self.as_ref().on_connecting(conn)
    }

    fn accept(&self, conn: Connection) -> BoxFuture<Result<()>> {
        self.as_ref().accept(conn)
    }

    fn shutdown(&self) -> BoxFuture<()> {
        self.as_ref().shutdown()
    }
}

impl<T: ProtocolHandler> ProtocolHandler for Box<T> {
    fn on_connecting(&self, conn: Connecting) -> BoxFuture<Result<Connection>> {
        self.as_ref().on_connecting(conn)
    }

    fn accept(&self, conn: Connection) -> BoxFuture<Result<()>> {
        self.as_ref().accept(conn)
    }

    fn shutdown(&self) -> BoxFuture<()> {
        self.as_ref().shutdown()
    }
}

/// A typed map of protocol handlers, mapping them from ALPNs.
#[derive(Debug, Default)]
pub(crate) struct ProtocolMap(BTreeMap<Vec<u8>, Box<dyn ProtocolHandler>>);

impl ProtocolMap {
    /// Returns the registered protocol handler for an ALPN as a [`Arc<dyn ProtocolHandler>`].
    pub(crate) fn get(&self, alpn: &[u8]) -> Option<&dyn ProtocolHandler> {
        self.0.get(alpn).map(|p| &**p)
    }

    /// Inserts a protocol handler.
    pub(crate) fn insert(&mut self, alpn: Vec<u8>, handler: Box<dyn ProtocolHandler>) {
        self.0.insert(alpn, handler);
    }

    /// Returns an iterator of all registered ALPN protocol identifiers.
    pub(crate) fn alpns(&self) -> impl Iterator<Item = &Vec<u8>> {
        self.0.keys()
    }

    /// Shuts down all protocol handlers.
    ///
    /// Calls and awaits [`ProtocolHandler::shutdown`] for all registered handlers concurrently.
    pub(crate) async fn shutdown(&self) {
        let handlers = self.0.values().map(|p| p.shutdown());
        join_all(handlers).await;
    }
}

impl Router {
    /// Creates a new [`Router`] using given [`Endpoint`].
    pub fn builder(endpoint: Endpoint) -> RouterBuilder {
        RouterBuilder::new(endpoint)
    }

    /// Returns the [`Endpoint`] stored in this router.
    pub fn endpoint(&self) -> &Endpoint {
        &self.endpoint
    }

    /// Checks if the router is already shutdown.
    pub fn is_shutdown(&self) -> bool {
        self.cancel_token.is_cancelled()
    }

    /// Shuts down the accept loop cleanly.
    ///
    /// When this function returns, all [`ProtocolHandler`]s will be shutdown and
    /// `Endpoint::close` will have been called.
    ///
    /// If already shutdown, it returns `Ok`.
    ///
    /// If some [`ProtocolHandler`] panicked in the accept loop, this will propagate
    /// that panic into the result here.
    pub async fn shutdown(&self) -> Result<()> {
        if self.is_shutdown() {
            return Ok(());
        }

        // Trigger shutdown of the main run task by activating the cancel token.
        self.cancel_token.cancel();

        // Wait for the main task to terminate.
        if let Some(task) = self.task.lock().await.take() {
            task.await?;
        }

        Ok(())
    }
}

impl RouterBuilder {
    /// Creates a new router builder using given [`Endpoint`].
    pub fn new(endpoint: Endpoint) -> Self {
        Self {
            endpoint,
            protocols: ProtocolMap::default(),
        }
    }

    /// Configures the router to accept the [`ProtocolHandler`] when receiving a connection
    /// with this `alpn`.
    pub fn accept<T: ProtocolHandler>(mut self, alpn: impl AsRef<[u8]>, handler: T) -> Self {
        let handler = Box::new(handler);
        self.protocols.insert(alpn.as_ref().to_vec(), handler);
        self
    }

    /// Returns the [`Endpoint`] of the node.
    pub fn endpoint(&self) -> &Endpoint {
        &self.endpoint
    }

    /// Spawns an accept loop and returns a handle to it encapsulated as the [`Router`].
    pub fn spawn(self) -> Router {
        // Update the endpoint with our alpns.
        let alpns = self
            .protocols
            .alpns()
            .map(|alpn| alpn.to_vec())
            .collect::<Vec<_>>();

        let protocols = Arc::new(self.protocols);
        self.endpoint.set_alpns(alpns);

        let mut join_set = JoinSet::new();
        let endpoint = self.endpoint.clone();

        // Our own shutdown works with a cancellation token.
        let cancel = CancellationToken::new();
        let cancel_token = cancel.clone();

        let run_loop_fut = async move {
            // Make sure to cancel the token, if this future ever exits.
            let _cancel_guard = cancel_token.clone().drop_guard();
            // We create a separate cancellation token to stop any `ProtocolHandler::accept` futures
            // that are still running after `ProtocolHandler::shutdown` was called.
            let handler_cancel_token = CancellationToken::new();

            loop {
                tokio::select! {
                    biased;
                    _ = cancel_token.cancelled() => {
                        break;
                    },
                    // handle task terminations and quit on panics.
                    Some(res) = join_set.join_next() => {
                        match res {
                            Err(outer) => {
                                if outer.is_panic() {
                                    error!("Task panicked: {outer:?}");
                                    break;
                                } else if outer.is_cancelled() {
                                    trace!("Task cancelled: {outer:?}");
                                } else {
                                    error!("Task failed: {outer:?}");
                                    break;
                                }
                            }
                            Ok(Some(())) => {
                                trace!("Task finished");
                            }
                            Ok(None) => {
                                trace!("Task cancelled");
                            }
                        }
                    },

                    // handle incoming p2p connections.
                    incoming = endpoint.accept() => {
                        let Some(incoming) = incoming else {
                            break; // Endpoint is closed.
                        };

                        let protocols = protocols.clone();
                        let token = handler_cancel_token.child_token();
                        join_set.spawn(async move {
                            token.run_until_cancelled(handle_connection(incoming, protocols)).await
                        }.instrument(info_span!("router.accept")));
                    },
                }
            }

            // We first shutdown the protocol handlers to give them a chance to close connections gracefully.
            protocols.shutdown().await;
            // We now cancel the remaining `ProtocolHandler::accept` futures.
            handler_cancel_token.cancel();
            // Now we close the endpoint. This will force-close all connections that are not yet closed.
            endpoint.close().await;
            // Finally, we abort the remaining accept tasks. This should be a noop because we already cancelled
            // the futures above.
            tracing::debug!("Shutting down remaining tasks");
            join_set.abort_all();
            while let Some(res) = join_set.join_next().await {
                match res {
                    Err(err) if err.is_panic() => error!("Task panicked: {err:?}"),
                    _ => {}
                }
            }
        };
        let task = task::spawn(run_loop_fut);
        let task = AbortOnDropHandle::new(task);

        Router {
            endpoint: self.endpoint,
            task: Arc::new(Mutex::new(Some(task))),
            cancel_token: cancel,
        }
    }
}

async fn handle_connection(incoming: crate::endpoint::Incoming, protocols: Arc<ProtocolMap>) {
    let mut connecting = match incoming.accept() {
        Ok(conn) => conn,
        Err(err) => {
            warn!("Ignoring connection: accepting failed: {err:#}");
            return;
        }
    };
    let alpn = match connecting.alpn().await {
        Ok(alpn) => alpn,
        Err(err) => {
            warn!("Ignoring connection: invalid handshake: {err:#}");
            return;
        }
    };
    let Some(handler) = protocols.get(&alpn) else {
        warn!("Ignoring connection: unsupported ALPN protocol");
        return;
    };
    match handler.on_connecting(connecting).await {
        Ok(connection) => {
            if let Err(err) = handler.accept(connection).await {
                warn!("Handling incoming connection ended with error: {err}");
            }
        }
        Err(err) => {
            warn!("Handling incoming connecting ended with error: {err}");
        }
    }
}

/// Wraps an existing protocol, limiting its access,
/// based on the provided function.
///
/// Any refused connection will be closed with an error code of `0` and reason `not allowed`.
#[derive(derive_more::Debug, Clone)]
pub struct AccessLimit<P: ProtocolHandler + Clone> {
    proto: P,
    #[debug("limiter")]
    limiter: Arc<dyn Fn(NodeId) -> bool + Send + Sync + 'static>,
}

impl<P: ProtocolHandler + Clone> AccessLimit<P> {
    /// Create a new `AccessLimit`.
    ///
    /// The function should return `true` for nodes that are allowed to
    /// connect, and `false` otherwise.
    pub fn new<F>(proto: P, limiter: F) -> Self
    where
        F: Fn(NodeId) -> bool + Send + Sync + 'static,
    {
        Self {
            proto,
            limiter: Arc::new(limiter),
        }
    }
}

impl<P: ProtocolHandler + Clone> ProtocolHandler for AccessLimit<P> {
    fn on_connecting(&self, conn: Connecting) -> BoxFuture<Result<Connection>> {
        self.proto.on_connecting(conn)
    }

    fn accept(&self, conn: Connection) -> BoxFuture<Result<()>> {
        let this = self.clone();
        Box::pin(async move {
            let remote = conn.remote_node_id()?;
            let is_allowed = (this.limiter)(remote);
            if !is_allowed {
                conn.close(0u32.into(), b"not allowed");
                anyhow::bail!("not allowed");
            }
            this.proto.accept(conn).await?;
            Ok(())
        })
    }

    fn shutdown(&self) -> BoxFuture<()> {
        self.proto.shutdown()
    }
}

#[cfg(test)]
mod tests {
<<<<<<< HEAD
    use n0_watcher::Watcher;
    use tracing_test::traced_test;

    use super::*;
=======
    use std::{sync::Mutex, time::Duration};

    use quinn::ApplicationClose;
    use testresult::TestResult;

    use super::*;
    use crate::{endpoint::ConnectionError, watcher::Watcher, RelayMode};
>>>>>>> da571c19

    #[tokio::test]
    async fn test_shutdown() -> Result<()> {
        let endpoint = Endpoint::builder().bind().await?;
        let router = Router::builder(endpoint.clone()).spawn();

        assert!(!router.is_shutdown());
        assert!(!endpoint.is_closed());

        router.shutdown().await?;

        assert!(router.is_shutdown());
        assert!(endpoint.is_closed());

        Ok(())
    }

    // The protocol definition:
    #[derive(Debug, Clone)]
    struct Echo;

    const ECHO_ALPN: &[u8] = b"/iroh/echo/1";

    impl ProtocolHandler for Echo {
        fn accept(&self, connection: Connection) -> BoxFuture<Result<()>> {
            println!("accepting echo");
            Box::pin(async move {
                let (mut send, mut recv) = connection.accept_bi().await?;

                // Echo any bytes received back directly.
                let _bytes_sent = tokio::io::copy(&mut recv, &mut send).await?;

                send.finish()?;
                connection.closed().await;

                Ok(())
            })
        }
    }
    #[tokio::test]
    #[traced_test]
    async fn test_limiter() -> Result<()> {
        let e1 = Endpoint::builder().bind().await?;
        // deny all access
        let proto = AccessLimit::new(Echo, |_node_id| false);
        let r1 = Router::builder(e1.clone()).accept(ECHO_ALPN, proto).spawn();

        let addr1 = r1.endpoint().node_addr().initialized().await?;

        let e2 = Endpoint::builder().bind().await?;

        println!("connecting");
        let conn = e2.connect(addr1, ECHO_ALPN).await?;

        let (_send, mut recv) = conn.open_bi().await?;
        let response = recv.read_to_end(1000).await.unwrap_err();
        assert!(format!("{:#?}", response).contains("not allowed"));

        r1.shutdown().await?;
        e2.close().await;

        Ok(())
    }

    #[tokio::test]
    async fn test_graceful_shutdown() -> TestResult {
        #[derive(Debug, Clone, Default)]
        struct TestProtocol {
            connections: Arc<Mutex<Vec<Connection>>>,
        }

        const TEST_ALPN: &[u8] = b"/iroh/test/1";

        impl ProtocolHandler for TestProtocol {
            fn accept(&self, connection: Connection) -> BoxFuture<Result<()>> {
                let this = self.clone();
                Box::pin(async move {
                    this.connections.lock().expect("poisoned").push(connection);
                    Ok(())
                })
            }

            fn shutdown(&self) -> BoxFuture<()> {
                let this = self.clone();
                Box::pin(async move {
                    tokio::time::sleep(Duration::from_millis(100)).await;
                    let mut connections = this.connections.lock().expect("poisoned");
                    for conn in connections.drain(..) {
                        conn.close(42u32.into(), b"shutdown");
                    }
                })
            }
        }

        let endpoint = Endpoint::builder()
            .relay_mode(RelayMode::Disabled)
            .bind()
            .await?;
        let router = Router::builder(endpoint)
            .accept(TEST_ALPN, TestProtocol::default())
            .spawn();
        let addr = router.endpoint().node_addr().initialized().await?;

        let endpoint2 = Endpoint::builder()
            .relay_mode(RelayMode::Disabled)
            .bind()
            .await?;
        let conn = endpoint2.connect(addr, TEST_ALPN).await?;

        router.shutdown().await?;

        let reason = conn.closed().await;
        assert_eq!(
            reason,
            ConnectionError::ApplicationClosed(ApplicationClose {
                error_code: 42u32.into(),
                reason: b"shutdown".to_vec().into()
            })
        );
        Ok(())
    }
}<|MERGE_RESOLUTION|>--- conflicted
+++ resolved
@@ -441,20 +441,15 @@
 
 #[cfg(test)]
 mod tests {
-<<<<<<< HEAD
+    use std::{sync::Mutex, time::Duration};
+
     use n0_watcher::Watcher;
-    use tracing_test::traced_test;
-
-    use super::*;
-=======
-    use std::{sync::Mutex, time::Duration};
-
     use quinn::ApplicationClose;
     use testresult::TestResult;
+    use tracing_test::traced_test;
 
     use super::*;
-    use crate::{endpoint::ConnectionError, watcher::Watcher, RelayMode};
->>>>>>> da571c19
+    use crate::{endpoint::ConnectionError, RelayMode};
 
     #[tokio::test]
     async fn test_shutdown() -> Result<()> {
@@ -494,6 +489,7 @@
             })
         }
     }
+
     #[tokio::test]
     #[traced_test]
     async fn test_limiter() -> Result<()> {
