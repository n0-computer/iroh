--- conflicted
+++ resolved
@@ -63,12 +63,8 @@
 ///
 /// ```no_run
 /// # use std::sync::Arc;
-<<<<<<< HEAD
-/// # use anyhow::Result;
-=======
 /// # use futures_lite::future::Boxed as BoxedFuture;
 /// # use n0_snafu::ResultExt;
->>>>>>> 75eae87c
 /// # use iroh::{endpoint::Connecting, protocol::{ProtocolHandler, Router}, Endpoint, NodeAddr};
 /// #
 /// # async fn test_compile() -> n0_snafu::Result<()> {
@@ -547,11 +543,8 @@
 mod tests {
     use std::{sync::Mutex, time::Duration};
 
-<<<<<<< HEAD
+    use n0_snafu::{Result, ResultExt};
     use n0_watcher::Watcher;
-=======
-    use n0_snafu::{Result, ResultExt};
->>>>>>> 75eae87c
     use quinn::ApplicationClose;
 
     use super::*;
@@ -595,17 +588,12 @@
     }
 
     #[tokio::test]
-<<<<<<< HEAD
-    async fn test_limiter() -> Result<()> {
+    async fn test_limiter() -> Result {
         // tracing_subscriber::fmt::try_init().ok();
         let e1 = Endpoint::builder()
             .relay_mode(RelayMode::Disabled)
             .bind()
             .await?;
-=======
-    async fn test_limiter() -> Result {
-        let e1 = Endpoint::builder().bind().await?;
->>>>>>> 75eae87c
         // deny all access
         let proto = AccessLimit::new(Echo, |_node_id| false);
         let r1 = Router::builder(e1.clone()).accept(ECHO_ALPN, proto).spawn();
@@ -673,12 +661,8 @@
         eprintln!("connecting to {:?}", addr);
         let conn = endpoint2.connect(addr, TEST_ALPN).await?;
 
-<<<<<<< HEAD
         eprintln!("starting shutdown");
-        router.shutdown().await?;
-=======
         router.shutdown().await.e()?;
->>>>>>> 75eae87c
 
         eprintln!("waiting for closed conn");
         let reason = conn.closed().await;
