--- conflicted
+++ resolved
@@ -161,17 +161,12 @@
 
     /// Handle an incoming connection.
     ///
-<<<<<<< HEAD
-    /// This runs on a freshly spawned tokio task so this can be long-running.
-    fn accept(&self, connection: Connection) -> BoxFuture<Result<(), Error>>;
-=======
     /// This runs on a freshly spawned tokio task so the returned future can be long-running.
     ///
     /// When [`Router::shutdown`] is called, no further connections will be accepted, and
     /// the futures returned by [`Self::accept`] will be aborted after the future returned
     /// from [`ProtocolHandler::shutdown`] completes.
-    fn accept(&self, connection: Connection) -> BoxFuture<Result<()>>;
->>>>>>> da571c19
+    fn accept(&self, connection: Connection) -> BoxFuture<Result<(), Error>>;
 
     /// Called when the router shuts down.
     ///
@@ -485,14 +480,10 @@
 
 #[cfg(test)]
 mod tests {
-<<<<<<< HEAD
     use n0_snafu::{TestResult, TestResultExt};
-=======
     use std::{sync::Mutex, time::Duration};
 
     use quinn::ApplicationClose;
-    use testresult::TestResult;
->>>>>>> da571c19
 
     use super::*;
     use crate::{endpoint::ConnectionError, watcher::Watcher, RelayMode};
