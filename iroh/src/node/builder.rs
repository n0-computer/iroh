--- conflicted
+++ resolved
@@ -40,17 +40,8 @@
 use super::{rpc_status::RpcStatus, IrohServerEndpoint, JoinErrToStr, Node, NodeInner};
 use crate::{
     client::RPC_ALPN,
-<<<<<<< HEAD
-    node::{
-        nodes_storage::load_node_addrs,
-        protocol::{BlobsProtocol, ProtocolMap},
-        ProtocolHandler,
-    },
-    rpc_protocol::{Request, Response, RpcService},
-=======
     node::nodes_storage::load_node_addrs,
     rpc_protocol::RpcService,
->>>>>>> fad3e24b
     util::{fs::load_secret_key, path::IrohPaths},
 };
 
@@ -961,7 +952,10 @@
 fn make_rpc_endpoint(
     secret_key: &SecretKey,
     mut rpc_addr: SocketAddr,
-) -> Result<(QuinnServerEndpoint<Request, Response>, u16)> {
+) -> Result<(
+    QuinnServerEndpoint<crate::rpc_protocol::Request, crate::rpc_protocol::Response>,
+    u16,
+)> {
     let mut transport_config = quinn::TransportConfig::default();
     transport_config
         .max_concurrent_bidi_streams(MAX_RPC_STREAMS.into())
