use std::{
    net::{Ipv4Addr, SocketAddr, SocketAddrV4},
    path::{Path, PathBuf},
    sync::Arc,
    time::Duration,
};

use anyhow::{Context, Result};
use futures_lite::StreamExt;
use iroh_base::key::SecretKey;
use iroh_blobs::{
    downloader::Downloader,
    store::{Map, Store as BaoStore},
};
use iroh_docs::engine::DefaultAuthorStorage;
use iroh_docs::net::DOCS_ALPN;
use iroh_gossip::{
    dispatcher::GossipDispatcher,
    net::{Gossip, GOSSIP_ALPN},
};
use iroh_net::{
    discovery::{dns::DnsDiscovery, pkarr::PkarrPublisher, ConcurrentDiscovery, Discovery},
    dns::DnsResolver,
    relay::RelayMode,
    Endpoint,
};
use quic_rpc::transport::{boxed::BoxableServerEndpoint, quinn::QuinnServerEndpoint};
use serde::{Deserialize, Serialize};
use tokio_util::{sync::CancellationToken, task::LocalPoolHandle};
use tracing::{debug, error_span, trace, Instrument};

use crate::{
    client::RPC_ALPN,
    node::{
        protocol::{BlobsProtocol, ProtocolMap},
        ProtocolHandler,
    },
    rpc_protocol::RpcService,
    util::{fs::load_secret_key, path::IrohPaths},
};

use super::{docs::DocsEngine, rpc_status::RpcStatus, IrohServerEndpoint, Node, NodeInner};

/// Default bind address for the node.
/// 11204 is "iroh" in leetspeak <https://simple.wikipedia.org/wiki/Leet>
pub const DEFAULT_BIND_PORT: u16 = 11204;

/// How long we wait at most for some endpoints to be discovered.
const ENDPOINT_WAIT: Duration = Duration::from_secs(5);

/// Default interval between GC runs.
const DEFAULT_GC_INTERVAL: Duration = Duration::from_secs(60 * 5);

const MAX_CONNECTIONS: u32 = 1024;
const MAX_STREAMS: u64 = 10;

/// Storage backend for documents.
#[derive(Debug, Clone)]
pub enum DocsStorage {
    /// Disable docs completely.
    Disabled,
    /// In-memory storage.
    Memory,
    /// File-based persistent storage.
    Persistent(PathBuf),
}

/// Builder for the [`Node`].
///
/// You must supply a blob store and a document store.
///
/// Blob store implementations are available in [`iroh_blobs::store`].
/// Document store implementations are available in [`iroh_docs::store`].
///
/// Everything else is optional.
///
/// Finally you can create and run the node by calling [`Builder::spawn`].
///
/// The returned [`Node`] is awaitable to know when it finishes.  It can be terminated
/// using [`Node::shutdown`].
#[derive(derive_more::Debug)]
pub struct Builder<D>
where
    D: Map,
{
    storage: StorageConfig,
    bind_port: Option<u16>,
    secret_key: SecretKey,
<<<<<<< HEAD
    rpc_endpoint: BoxedServerEndpoint,
    rpc_addr: Option<SocketAddr>,
=======
    rpc_endpoint: IrohServerEndpoint,
    rpc_port: Option<u16>,
>>>>>>> 23790cbd
    blobs_store: D,
    keylog: bool,
    relay_mode: RelayMode,
    gc_policy: GcPolicy,
    dns_resolver: Option<DnsResolver>,
    node_discovery: DiscoveryConfig,
    docs_storage: DocsStorage,
    #[cfg(any(test, feature = "test-utils"))]
    insecure_skip_relay_cert_verify: bool,
    /// Callback to register when a gc loop is done
    #[debug("callback")]
    gc_done_callback: Option<Box<dyn Fn() + Send>>,
}

/// Configuration for storage.
#[derive(Debug)]
pub enum StorageConfig {
    /// In memory
    Mem,
    /// On disk persistet, at this location.
    Persistent(PathBuf),
}

impl StorageConfig {
    fn default_author_storage(&self) -> DefaultAuthorStorage {
        match self {
            StorageConfig::Persistent(ref root) => {
                let path = IrohPaths::DefaultAuthor.with_root(root);
                DefaultAuthorStorage::Persistent(path)
            }
            StorageConfig::Mem => DefaultAuthorStorage::Mem,
        }
    }
}

/// Configuration for node discovery.
#[derive(Debug, Default)]
pub enum DiscoveryConfig {
    /// Use no node discovery mechanism.
    None,
    /// Use the default discovery mechanism.
    ///
    /// This enables the [`DnsDiscovery`] service.
    #[default]
    Default,
    /// Use a custom discovery mechanism.
    Custom(Box<dyn Discovery>),
}

impl From<Box<ConcurrentDiscovery>> for DiscoveryConfig {
    fn from(value: Box<ConcurrentDiscovery>) -> Self {
        Self::Custom(value)
    }
}

/// A server endpoint that does nothing. Accept will never resolve.
///
/// This is used unless an external rpc endpoint is configured.
#[derive(Debug, Default)]
struct DummyServerEndpoint;

impl BoxableServerEndpoint<crate::rpc_protocol::Request, crate::rpc_protocol::Response>
    for DummyServerEndpoint
{
    fn clone_box(
        &self,
    ) -> Box<dyn BoxableServerEndpoint<crate::rpc_protocol::Request, crate::rpc_protocol::Response>>
    {
        Box::new(DummyServerEndpoint)
    }

    fn accept_bi_boxed(
        &self,
    ) -> quic_rpc::transport::boxed::AcceptFuture<
        crate::rpc_protocol::Request,
        crate::rpc_protocol::Response,
    > {
        quic_rpc::transport::boxed::AcceptFuture::boxed(futures_lite::future::pending())
    }

    fn local_addr(&self) -> &[quic_rpc::transport::LocalAddr] {
        &[]
    }
}

fn mk_external_rpc() -> IrohServerEndpoint {
    quic_rpc::transport::boxed::ServerEndpoint::new(DummyServerEndpoint)
}

impl Default for Builder<iroh_blobs::store::mem::Store> {
    fn default() -> Self {
        // Use staging in testing
        #[cfg(not(any(test, feature = "test-utils")))]
        let relay_mode = RelayMode::Default;
        #[cfg(any(test, feature = "test-utils"))]
        let relay_mode = RelayMode::Staging;

        Self {
            storage: StorageConfig::Mem,
            bind_port: None,
            secret_key: SecretKey::generate(),
            blobs_store: Default::default(),
            keylog: false,
            relay_mode,
            dns_resolver: None,
            rpc_endpoint: mk_external_rpc(),
            rpc_addr: None,
            gc_policy: GcPolicy::Disabled,
            docs_storage: DocsStorage::Memory,
            node_discovery: Default::default(),
            #[cfg(any(test, feature = "test-utils"))]
            insecure_skip_relay_cert_verify: false,
            gc_done_callback: None,
        }
    }
}

impl<D: Map> Builder<D> {
    /// Creates a new builder for [`Node`] using the given databases.
    pub fn with_db_and_store(
        blobs_store: D,
        docs_storage: DocsStorage,
        storage: StorageConfig,
    ) -> Self {
        // Use staging in testing
        #[cfg(not(any(test, feature = "test-utils")))]
        let relay_mode = RelayMode::Default;
        #[cfg(any(test, feature = "test-utils"))]
        let relay_mode = RelayMode::Staging;

        Self {
            storage,
            bind_port: None,
            secret_key: SecretKey::generate(),
            blobs_store,
            keylog: false,
            relay_mode,
            dns_resolver: None,
            rpc_endpoint: mk_external_rpc(),
            rpc_addr: None,
            gc_policy: GcPolicy::Disabled,
            docs_storage,
            node_discovery: Default::default(),
            #[cfg(any(test, feature = "test-utils"))]
            insecure_skip_relay_cert_verify: false,
            gc_done_callback: None,
        }
    }
}

impl<D> Builder<D>
where
    D: BaoStore,
{
    /// Persist all node data in the provided directory.
    pub async fn persist(
        self,
        root: impl AsRef<Path>,
    ) -> Result<Builder<iroh_blobs::store::fs::Store>> {
        let root = root.as_ref();
        let blob_dir = IrohPaths::BaoStoreDir.with_root(root);

        tokio::fs::create_dir_all(&blob_dir).await?;
        let blobs_store = iroh_blobs::store::fs::Store::load(&blob_dir)
            .await
            .with_context(|| {
                format!("Failed to load blobs database from {}", blob_dir.display())
            })?;
        let docs_storage = DocsStorage::Persistent(IrohPaths::DocsDatabase.with_root(root));

        let v0 = blobs_store
            .import_flat_store(iroh_blobs::store::fs::FlatStorePaths {
                complete: root.join("blobs.v0"),
                partial: root.join("blobs-partial.v0"),
                meta: root.join("blobs-meta.v0"),
            })
            .await?;
        let v1 = blobs_store
            .import_flat_store(iroh_blobs::store::fs::FlatStorePaths {
                complete: root.join("blobs.v1").join("complete"),
                partial: root.join("blobs.v1").join("partial"),
                meta: root.join("blobs.v1").join("meta"),
            })
            .await?;
        if v0 || v1 {
            tracing::info!("flat data was imported - reapply inline options");
            blobs_store
                .update_inline_options(iroh_blobs::store::fs::InlineOptions::default(), true)
                .await?;
        }

        let secret_key_path = IrohPaths::SecretKey.with_root(root);
        let secret_key = load_secret_key(secret_key_path).await?;

        Ok(Builder {
            storage: StorageConfig::Persistent(root.into()),
            bind_port: self.bind_port,
            secret_key,
            blobs_store,
            keylog: self.keylog,
            rpc_endpoint: self.rpc_endpoint,
            rpc_addr: self.rpc_addr,
            relay_mode: self.relay_mode,
            dns_resolver: self.dns_resolver,
            gc_policy: self.gc_policy,
            docs_storage,
            node_discovery: self.node_discovery,
            #[cfg(any(test, feature = "test-utils"))]
            insecure_skip_relay_cert_verify: false,
            gc_done_callback: self.gc_done_callback,
        })
    }

<<<<<<< HEAD
    /// Configure rpc endpoint, changing the type of the builder to the new endpoint type.
    pub fn rpc_endpoint(
        self,
        value: BoxedServerEndpoint,
        rpc_addr: Option<SocketAddr>,
    ) -> Builder<D> {
        // we can't use ..self here because the return type is different
        Builder {
            storage: self.storage,
            bind_port: self.bind_port,
            secret_key: self.secret_key,
            blobs_store: self.blobs_store,
            keylog: self.keylog,
            rpc_endpoint: value,
            rpc_addr,
            relay_mode: self.relay_mode,
            dns_resolver: self.dns_resolver,
            gc_policy: self.gc_policy,
            docs_storage: self.docs_storage,
            node_discovery: self.node_discovery,
            #[cfg(any(test, feature = "test-utils"))]
            insecure_skip_relay_cert_verify: self.insecure_skip_relay_cert_verify,
            gc_done_callback: self.gc_done_callback,
        }
    }

    /// Configure the default iroh rpc endpoint, on the default address.
    pub async fn enable_rpc(self) -> Result<Builder<D>> {
        self.enable_rpc_with_addr(DEFAULT_RPC_ADDR).await
    }

    /// Configure the default iroh rpc endpoint.
    pub async fn enable_rpc_with_addr(self, mut rpc_addr: SocketAddr) -> Result<Builder<D>> {
        let (ep, actual_rpc_port) = make_rpc_endpoint(&self.secret_key, rpc_addr)?;
        rpc_addr.set_port(actual_rpc_port);
=======
    /// Configure rpc endpoint.
    pub fn rpc_endpoint(self, value: IrohServerEndpoint, port: Option<u16>) -> Self {
        Self {
            rpc_endpoint: value,
            rpc_port: port,
            ..self
        }
    }

    /// Configure the default iroh rpc endpoint.
    pub async fn enable_rpc(self) -> Result<Self> {
        let (ep, actual_rpc_port) = make_rpc_endpoint(&self.secret_key, DEFAULT_RPC_PORT)?;
>>>>>>> 23790cbd
        let ep = quic_rpc::transport::boxed::ServerEndpoint::new(ep);
        if let StorageConfig::Persistent(ref root) = self.storage {
            // store rpc endpoint
            RpcStatus::store(root, actual_rpc_port).await?;
        }

        Ok(Self {
            rpc_endpoint: ep,
<<<<<<< HEAD
            rpc_addr: Some(rpc_addr),
            relay_mode: self.relay_mode,
            dns_resolver: self.dns_resolver,
            gc_policy: self.gc_policy,
            docs_storage: self.docs_storage,
            node_discovery: self.node_discovery,
            #[cfg(any(test, feature = "test-utils"))]
            insecure_skip_relay_cert_verify: self.insecure_skip_relay_cert_verify,
            gc_done_callback: self.gc_done_callback,
=======
            rpc_port: Some(actual_rpc_port),
            ..self
>>>>>>> 23790cbd
        })
    }

    /// Sets the garbage collection policy.
    ///
    /// By default garbage collection is disabled.
    pub fn gc_policy(mut self, gc_policy: GcPolicy) -> Self {
        self.gc_policy = gc_policy;
        self
    }

    /// Disables documents support on this node completely.
    pub fn disable_docs(mut self) -> Self {
        self.docs_storage = DocsStorage::Disabled;
        self
    }

    /// Sets the relay servers to assist in establishing connectivity.
    ///
    /// Relay servers are used to discover other nodes by `PublicKey` and also help
    /// establish connections between peers by being an initial relay for traffic while
    /// assisting in holepunching to establish a direct connection between peers.
    ///
    /// When using [RelayMode::Custom], the provided `relay_map` must contain at least one
    /// configured relay node.  If an invalid [`iroh_net::relay::RelayMode`]
    /// is provided [`Self::spawn`] will result in an error.
    pub fn relay_mode(mut self, dm: RelayMode) -> Self {
        self.relay_mode = dm;
        self
    }

    /// Sets the node discovery mechanism.
    ///
    /// The default is [`DiscoveryConfig::Default`]. Use [`DiscoveryConfig::Custom`] to pass a
    /// custom [`Discovery`].
    pub fn node_discovery(mut self, config: DiscoveryConfig) -> Self {
        self.node_discovery = config;
        self
    }

    /// Optionally set a custom DNS resolver to use for the magic endpoint.
    ///
    /// The DNS resolver is used to resolve relay hostnames, and node addresses if
    /// [`DnsDiscovery`] is configured (which is the default).
    ///
    /// By default, all magic endpoints share a DNS resolver, which is configured to use the
    /// host system's DNS configuration. You can pass a custom instance of [`DnsResolver`]
    /// here to use a differently configured DNS resolver for this endpoint.
    pub fn dns_resolver(mut self, dns_resolver: DnsResolver) -> Self {
        self.dns_resolver = Some(dns_resolver);
        self
    }

    /// Binds the node service to a different socket.
    ///
    /// By default it binds to `127.0.0.1:11204`.
    pub fn bind_port(mut self, port: u16) -> Self {
        self.bind_port.replace(port);
        self
    }

    /// Uses the given [`SecretKey`] for the `PublicKey` instead of a newly generated one.
    pub fn secret_key(mut self, secret_key: SecretKey) -> Self {
        self.secret_key = secret_key;
        self
    }

    /// Skip verification of SSL certificates from relay servers
    ///
    /// May only be used in tests.
    #[cfg(any(test, feature = "test-utils"))]
    pub fn insecure_skip_relay_cert_verify(mut self, skip_verify: bool) -> Self {
        self.insecure_skip_relay_cert_verify = skip_verify;
        self
    }

    /// Register a callback for when GC is done.
    #[cfg(any(test, feature = "test-utils"))]
    pub fn register_gc_done_cb(mut self, cb: Box<dyn Fn() + Send>) -> Self {
        self.gc_done_callback.replace(cb);
        self
    }

    /// Whether to log the SSL pre-master key.
    ///
    /// If `true` and the `SSLKEYLOGFILE` environment variable is the path to a file this
    /// file will be used to log the SSL pre-master key.  This is useful to inspect captured
    /// traffic.
    pub fn keylog(mut self, keylog: bool) -> Self {
        self.keylog = keylog;
        self
    }

    /// Spawns the [`Node`] in a tokio task.
    ///
    /// This will create the underlying network server and spawn a tokio task accepting
    /// connections.  The returned [`Node`] can be used to control the task as well as
    /// get information about it.
    pub async fn spawn(self) -> Result<Node<D>> {
        let unspawned_node = self.build().await?;
        unspawned_node.spawn().await
    }

    /// Builds a node without spawning it.
    ///
    /// Returns a [`ProtocolBuilder`], on which custom protocols can be registered with
    /// [`ProtocolBuilder::accept`]. To spawn the node, call [`ProtocolBuilder::spawn`].
    pub async fn build(self) -> Result<ProtocolBuilder<D>> {
        // Clone the blob store to shutdown in case of error.
        let blobs_store = self.blobs_store.clone();
        match self.build_inner().await {
            Ok(node) => Ok(node),
            Err(err) => {
                blobs_store.shutdown().await;
                Err(err)
            }
        }
    }

    async fn build_inner(self) -> Result<ProtocolBuilder<D>> {
        trace!("building node");
        let lp = LocalPoolHandle::new(num_cpus::get());
        let endpoint = {
            let mut transport_config = quinn::TransportConfig::default();
            transport_config
                .max_concurrent_bidi_streams(MAX_STREAMS.try_into()?)
                .max_concurrent_uni_streams(0u32.into());

            let discovery: Option<Box<dyn Discovery>> = match self.node_discovery {
                DiscoveryConfig::None => None,
                DiscoveryConfig::Custom(discovery) => Some(discovery),
                DiscoveryConfig::Default => {
                    let discovery = ConcurrentDiscovery::from_services(vec![
                        // Enable DNS discovery by default
                        Box::new(DnsDiscovery::n0_dns()),
                        // Enable pkarr publishing by default
                        Box::new(PkarrPublisher::n0_dns(self.secret_key.clone())),
                    ]);
                    Some(Box::new(discovery))
                }
            };

            let endpoint = Endpoint::builder()
                .secret_key(self.secret_key.clone())
                .proxy_from_env()
                .keylog(self.keylog)
                .transport_config(transport_config)
                .concurrent_connections(MAX_CONNECTIONS)
                .relay_mode(self.relay_mode);
            let endpoint = match discovery {
                Some(discovery) => endpoint.discovery(discovery),
                None => endpoint,
            };
            let endpoint = match self.dns_resolver {
                Some(resolver) => endpoint.dns_resolver(resolver),
                None => endpoint,
            };

            #[cfg(any(test, feature = "test-utils"))]
            let endpoint =
                endpoint.insecure_skip_relay_cert_verify(self.insecure_skip_relay_cert_verify);

            let endpoint = match self.storage {
                StorageConfig::Persistent(ref root) => {
                    let peers_data_path = IrohPaths::PeerData.with_root(root);
                    endpoint.peers_data_path(peers_data_path)
                }
                StorageConfig::Mem => endpoint,
            };
            let bind_port = self.bind_port.unwrap_or(DEFAULT_BIND_PORT);
            endpoint.bind(bind_port).await?
        };
        trace!("created endpoint");

        let addr = endpoint.node_addr().await?;
        trace!("endpoint address: {addr:?}");

        // Initialize the gossip protocol.
        let gossip = Gossip::from_endpoint(endpoint.clone(), Default::default(), &addr.info);
        // Initialize the downloader.
        let downloader = Downloader::new(self.blobs_store.clone(), endpoint.clone(), lp.clone());

        // Spawn the docs engine, if enabled.
        // This returns None for DocsStorage::Disabled, otherwise Some(DocsEngine).
        let docs = DocsEngine::spawn(
            self.docs_storage,
            self.blobs_store.clone(),
            self.storage.default_author_storage(),
            endpoint.clone(),
            gossip.clone(),
            downloader.clone(),
        )
        .await?;
        let gossip_dispatcher = GossipDispatcher::new(gossip.clone());

        // Initialize the internal RPC connection.
        let (internal_rpc, controller) = quic_rpc::transport::flume::connection::<RpcService>(32);
        let internal_rpc = quic_rpc::transport::boxed::ServerEndpoint::new(internal_rpc);
        // box the controller. Boxing has a special case for the flume channel that avoids allocations,
        // so this has zero overhead.
        let controller = quic_rpc::transport::boxed::Connection::new(controller);
        let client = crate::client::Iroh::new(quic_rpc::RpcClient::new(controller.clone()));

        let inner = Arc::new(NodeInner {
            rpc_addr: self.rpc_addr,
            db: self.blobs_store,
            docs,
            endpoint,
            secret_key: self.secret_key,
            client,
            cancel_token: CancellationToken::new(),
            rt: lp,
            downloader,
            gossip,
            gossip_dispatcher,
        });

        let protocol_builder = ProtocolBuilder {
            inner,
            protocols: Default::default(),
            internal_rpc,
            external_rpc: self.rpc_endpoint,
            gc_policy: self.gc_policy,
            gc_done_callback: self.gc_done_callback,
        };

        let protocol_builder = protocol_builder.register_iroh_protocols();

        Ok(protocol_builder)
    }
}

/// A node that is initialized but not yet spawned.
///
/// This is returned from [`Builder::build`] and may be used to register custom protocols with
/// [`Self::accept`]. It provides access to the services which are already started, the node's
/// endpoint and a client to the node.
///
/// Note that RPC calls performed with client returned from [`Self::client`] will not complete
/// until the node is spawned.
#[derive(derive_more::Debug)]
pub struct ProtocolBuilder<D> {
    inner: Arc<NodeInner<D>>,
    internal_rpc: IrohServerEndpoint,
    external_rpc: IrohServerEndpoint,
    protocols: ProtocolMap,
    #[debug("callback")]
    gc_done_callback: Option<Box<dyn Fn() + Send>>,
    gc_policy: GcPolicy,
}

impl<D: iroh_blobs::store::Store> ProtocolBuilder<D> {
    /// Registers a protocol handler for incoming connections.
    ///
    /// Use this to register custom protocols onto the iroh node. Whenever a new connection for
    /// `alpn` comes in, it is passed to this protocol handler.
    ///
    /// See the [`ProtocolHandler`] trait for details.
    ///
    /// Example usage:
    ///
    /// ```rust
    /// # use std::sync::Arc;
    /// # use anyhow::Result;
    /// # use futures_lite::future::Boxed as BoxedFuture;
    /// # use iroh::{node::{Node, ProtocolHandler}, net::endpoint::Connecting, client::Iroh};
    /// #
    /// # #[tokio::main]
    /// # async fn main() -> Result<()> {
    ///
    /// const MY_ALPN: &[u8] = b"my-protocol/1";
    ///
    /// #[derive(Debug)]
    /// struct MyProtocol {
    ///     client: Iroh
    /// }
    ///
    /// impl ProtocolHandler for MyProtocol {
    ///     fn accept(self: Arc<Self>, conn: Connecting) -> BoxedFuture<Result<()>> {
    ///         todo!();
    ///     }
    /// }
    ///
    /// let unspawned_node = Node::memory()
    ///     .build()
    ///     .await?;
    ///
    /// let client = unspawned_node.client().clone();
    /// let handler = MyProtocol { client };
    ///
    /// let node = unspawned_node
    ///     .accept(MY_ALPN, Arc::new(handler))
    ///     .spawn()
    ///     .await?;
    /// # node.shutdown().await?;
    /// # Ok(())
    /// # }
    /// ```
    ///
    ///
    pub fn accept(mut self, alpn: &'static [u8], handler: Arc<dyn ProtocolHandler>) -> Self {
        self.protocols.insert(alpn, handler);
        self
    }

    /// Returns a client to control this node over an in-memory channel.
    ///
    /// Note that RPC calls performed with the client will not complete until the node is
    /// spawned.
    pub fn client(&self) -> &crate::client::Iroh {
        &self.inner.client
    }

    /// Returns the [`Endpoint`] of the node.
    pub fn endpoint(&self) -> &Endpoint {
        &self.inner.endpoint
    }

    /// Returns the [`crate::blobs::store::Store`] used by the node.
    pub fn blobs_db(&self) -> &D {
        &self.inner.db
    }

    /// Returns a reference to the used [`LocalPoolHandle`].
    pub fn local_pool_handle(&self) -> &LocalPoolHandle {
        &self.inner.rt
    }

    /// Returns a reference to the [`Downloader`] used by the node.
    pub fn downloader(&self) -> &Downloader {
        &self.inner.downloader
    }

    /// Returns a reference to the [`Gossip`] handle used by the node.
    pub fn gossip(&self) -> &Gossip {
        &self.inner.gossip
    }

    /// Returns a protocol handler for an ALPN.
    ///
    /// This downcasts to the concrete type and returns `None` if the handler registered for `alpn`
    /// does not match the passed type.
    pub fn get_protocol<P: ProtocolHandler>(&self, alpn: &[u8]) -> Option<Arc<P>> {
        self.protocols.get_typed(alpn)
    }

    /// Registers the core iroh protocols (blobs, gossip, docs).
    fn register_iroh_protocols(mut self) -> Self {
        // Register blobs.
        let blobs_proto =
            BlobsProtocol::new(self.blobs_db().clone(), self.local_pool_handle().clone());
        self = self.accept(iroh_blobs::protocol::ALPN, Arc::new(blobs_proto));

        // Register gossip.
        let gossip = self.gossip().clone();
        self = self.accept(GOSSIP_ALPN, Arc::new(gossip));

        // Register docs, if enabled.
        if let Some(docs) = self.inner.docs.clone() {
            self = self.accept(DOCS_ALPN, Arc::new(docs));
        }

        self
    }

    /// Spawns the node and starts accepting connections.
    pub async fn spawn(self) -> Result<Node<D>> {
        let Self {
            inner,
            internal_rpc,
            external_rpc,
            protocols,
            gc_done_callback,
            gc_policy,
        } = self;
        let protocols = Arc::new(protocols);
        let node_id = inner.endpoint.node_id();

        // Update the endpoint with our alpns.
        let alpns = protocols
            .alpns()
            .map(|alpn| alpn.to_vec())
            .collect::<Vec<_>>();
        if let Err(err) = inner.endpoint.set_alpns(alpns) {
            inner.shutdown(protocols).await;
            return Err(err);
        }

        // Spawn the main task and store it in the node for structured termination in shutdown.
        let fut = inner
            .clone()
            .run(
                external_rpc,
                internal_rpc,
                protocols.clone(),
                gc_policy,
                gc_done_callback,
            )
            .instrument(error_span!("node", me=%node_id.fmt_short()));
        let task = tokio::task::spawn(fut);

        let node = Node {
            inner,
            protocols,
            task: task.into(),
        };

        // Wait for a single direct address update, to make sure
        // we found at least one direct address.
        let wait_for_endpoints = {
            let node = node.clone();
            async move {
                tokio::time::timeout(ENDPOINT_WAIT, node.endpoint().direct_addresses().next())
                    .await
                    .context("waiting for endpoint")?
                    .context("no endpoints")?;
                Ok(())
            }
        };

        if let Err(err) = wait_for_endpoints.await {
            node.shutdown().await.ok();
            return Err(err);
        }

        Ok(node)
    }
}

/// Policy for garbage collection.
#[derive(Debug, Clone, Copy, PartialEq, Eq, Serialize, Deserialize)]
pub enum GcPolicy {
    /// Garbage collection is disabled.
    Disabled,
    /// Garbage collection is run at the given interval.
    Interval(Duration),
}

impl Default for GcPolicy {
    fn default() -> Self {
        Self::Interval(DEFAULT_GC_INTERVAL)
    }
}

const DEFAULT_RPC_PORT: u16 = 0x1337;
const MAX_RPC_CONNECTIONS: u32 = 16;
const MAX_RPC_STREAMS: u32 = 1024;

/// The default bind addr of the RPC .
pub const DEFAULT_RPC_ADDR: SocketAddr =
    SocketAddr::V4(SocketAddrV4::new(Ipv4Addr::LOCALHOST, DEFAULT_RPC_PORT));

/// Makes a an RPC endpoint that uses a QUIC transport
fn make_rpc_endpoint(
    secret_key: &SecretKey,
    mut rpc_addr: SocketAddr,
) -> Result<(QuinnServerEndpoint<RpcService>, u16)> {
    let mut transport_config = quinn::TransportConfig::default();
    transport_config
        .max_concurrent_bidi_streams(MAX_RPC_STREAMS.into())
        .max_concurrent_uni_streams(0u32.into());
    let mut server_config = iroh_net::endpoint::make_server_config(
        secret_key,
        vec![RPC_ALPN.to_vec()],
        Arc::new(transport_config),
        false,
    )?;
    server_config.concurrent_connections(MAX_RPC_CONNECTIONS);

    let rpc_quinn_endpoint = quinn::Endpoint::server(server_config.clone(), rpc_addr);
    let rpc_quinn_endpoint = match rpc_quinn_endpoint {
        Ok(ep) => ep,
        Err(err) => {
            if err.kind() == std::io::ErrorKind::AddrInUse {
                tracing::warn!(
                    "RPC port: {} already in use, switching to random port",
                    rpc_addr,
                );
                // Use a random port
                rpc_addr.set_port(0);
                quinn::Endpoint::server(server_config, rpc_addr)?
            } else {
                return Err(err.into());
            }
        }
    };

    let actual_rpc_port = rpc_quinn_endpoint.local_addr()?.port();
    let rpc_endpoint = QuinnServerEndpoint::<RpcService>::new(rpc_quinn_endpoint)?;

    Ok((rpc_endpoint, actual_rpc_port))
}<|MERGE_RESOLUTION|>--- conflicted
+++ resolved
@@ -86,13 +86,8 @@
     storage: StorageConfig,
     bind_port: Option<u16>,
     secret_key: SecretKey,
-<<<<<<< HEAD
-    rpc_endpoint: BoxedServerEndpoint,
+    rpc_endpoint: IrohServerEndpoint,
     rpc_addr: Option<SocketAddr>,
-=======
-    rpc_endpoint: IrohServerEndpoint,
-    rpc_port: Option<u16>,
->>>>>>> 23790cbd
     blobs_store: D,
     keylog: bool,
     relay_mode: RelayMode,
@@ -306,30 +301,12 @@
         })
     }
 
-<<<<<<< HEAD
-    /// Configure rpc endpoint, changing the type of the builder to the new endpoint type.
-    pub fn rpc_endpoint(
-        self,
-        value: BoxedServerEndpoint,
-        rpc_addr: Option<SocketAddr>,
-    ) -> Builder<D> {
-        // we can't use ..self here because the return type is different
-        Builder {
-            storage: self.storage,
-            bind_port: self.bind_port,
-            secret_key: self.secret_key,
-            blobs_store: self.blobs_store,
-            keylog: self.keylog,
+    /// Configure rpc endpoint.
+    pub fn rpc_endpoint(self, value: IrohServerEndpoint, rpc_addr: Option<SocketAddr>) -> Self {
+        Self {
             rpc_endpoint: value,
             rpc_addr,
-            relay_mode: self.relay_mode,
-            dns_resolver: self.dns_resolver,
-            gc_policy: self.gc_policy,
-            docs_storage: self.docs_storage,
-            node_discovery: self.node_discovery,
-            #[cfg(any(test, feature = "test-utils"))]
-            insecure_skip_relay_cert_verify: self.insecure_skip_relay_cert_verify,
-            gc_done_callback: self.gc_done_callback,
+            ..self
         }
     }
 
@@ -342,20 +319,7 @@
     pub async fn enable_rpc_with_addr(self, mut rpc_addr: SocketAddr) -> Result<Builder<D>> {
         let (ep, actual_rpc_port) = make_rpc_endpoint(&self.secret_key, rpc_addr)?;
         rpc_addr.set_port(actual_rpc_port);
-=======
-    /// Configure rpc endpoint.
-    pub fn rpc_endpoint(self, value: IrohServerEndpoint, port: Option<u16>) -> Self {
-        Self {
-            rpc_endpoint: value,
-            rpc_port: port,
-            ..self
-        }
-    }
-
-    /// Configure the default iroh rpc endpoint.
-    pub async fn enable_rpc(self) -> Result<Self> {
-        let (ep, actual_rpc_port) = make_rpc_endpoint(&self.secret_key, DEFAULT_RPC_PORT)?;
->>>>>>> 23790cbd
+
         let ep = quic_rpc::transport::boxed::ServerEndpoint::new(ep);
         if let StorageConfig::Persistent(ref root) = self.storage {
             // store rpc endpoint
@@ -364,20 +328,8 @@
 
         Ok(Self {
             rpc_endpoint: ep,
-<<<<<<< HEAD
             rpc_addr: Some(rpc_addr),
-            relay_mode: self.relay_mode,
-            dns_resolver: self.dns_resolver,
-            gc_policy: self.gc_policy,
-            docs_storage: self.docs_storage,
-            node_discovery: self.node_discovery,
-            #[cfg(any(test, feature = "test-utils"))]
-            insecure_skip_relay_cert_verify: self.insecure_skip_relay_cert_verify,
-            gc_done_callback: self.gc_done_callback,
-=======
-            rpc_port: Some(actual_rpc_port),
             ..self
->>>>>>> 23790cbd
         })
     }
 
