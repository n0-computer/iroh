use std::{
    collections::BTreeSet,
    net::{Ipv4Addr, SocketAddrV4},
    path::{Path, PathBuf},
    sync::Arc,
    time::Duration,
};

use anyhow::{bail, Context, Result};
use futures_lite::StreamExt;
use iroh_base::key::SecretKey;
use iroh_blobs::{
    downloader::Downloader,
    protocol::Closed,
    store::{GcMarkEvent, GcSweepEvent, Map, Store as BaoStore},
};
use iroh_docs::net::DOCS_ALPN;
use iroh_gossip::net::{Gossip, GOSSIP_ALPN};
use iroh_net::{
    discovery::{dns::DnsDiscovery, pkarr_publish::PkarrPublisher, ConcurrentDiscovery, Discovery},
    dns::DnsResolver,
    relay::RelayMode,
    Endpoint,
};
use quic_rpc::{
    transport::{misc::DummyServerEndpoint, quinn::QuinnServerEndpoint},
    RpcServer, ServiceEndpoint,
};
use serde::{Deserialize, Serialize};
use tokio_util::{sync::CancellationToken, task::LocalPoolHandle};
use tracing::{debug, error, error_span, info, trace, warn, Instrument};

use crate::{
    client::RPC_ALPN,
    docs_engine::Engine,
<<<<<<< HEAD
    node::{Event, NodeInner},
    rpc_protocol::RpcService,
=======
    node::NodeInner,
    rpc_protocol::{Request, Response, RpcService},
>>>>>>> d635d93a
    util::{fs::load_secret_key, path::IrohPaths},
};

use super::{rpc, rpc_status::RpcStatus, Node};

pub const PROTOCOLS: [&[u8]; 3] = [iroh_blobs::protocol::ALPN, GOSSIP_ALPN, DOCS_ALPN];

/// Default bind address for the node.
/// 11204 is "iroh" in leetspeak <https://simple.wikipedia.org/wiki/Leet>
pub const DEFAULT_BIND_PORT: u16 = 11204;

/// How long we wait at most for some endpoints to be discovered.
const ENDPOINT_WAIT: Duration = Duration::from_secs(5);

/// Default interval between GC runs.
const DEFAULT_GC_INTERVAL: Duration = Duration::from_secs(60 * 5);

const MAX_CONNECTIONS: u32 = 1024;
const MAX_STREAMS: u64 = 10;

/// Builder for the [`Node`].
///
/// You must supply a blob store and a document store.
///
/// Blob store implementations are available in [`iroh_blobs::store`].
/// Document store implementations are available in [`iroh_docs::store`].
///
/// Everything else is optional.
///
/// Finally you can create and run the node by calling [`Builder::spawn`].
///
/// The returned [`Node`] is awaitable to know when it finishes.  It can be terminated
/// using [`Node::shutdown`].
#[derive(derive_more::Debug)]
pub struct Builder<D, E = DummyServerEndpoint>
where
    D: Map,
    E: ServiceEndpoint<RpcService>,
{
    storage: StorageConfig,
    bind_port: Option<u16>,
    secret_key: SecretKey,
    rpc_endpoint: E,
    blobs_store: D,
    keylog: bool,
    relay_mode: RelayMode,
    gc_policy: GcPolicy,
    dns_resolver: Option<DnsResolver>,
    node_discovery: DiscoveryConfig,
    docs_store: iroh_docs::store::fs::Store,
    #[cfg(any(test, feature = "test-utils"))]
    insecure_skip_relay_cert_verify: bool,
    /// Callback to register when a gc loop is done
    #[debug("callback")]
    gc_done_callback: Option<Box<dyn Fn() + Send>>,
}

/// Configuration for storage.
#[derive(Debug)]
pub enum StorageConfig {
    /// In memory
    Mem,
    /// On disk persistet, at this location.
    Persistent(PathBuf),
}

/// Configuration for node discovery.
#[derive(Debug, Default)]
pub enum DiscoveryConfig {
    /// Use no node discovery mechanism.
    None,
    /// Use the default discovery mechanism.
    ///
    /// This enables the [`DnsDiscovery`] service.
    #[default]
    Default,
    /// Use a custom discovery mechanism.
    Custom(Box<dyn Discovery>),
}

impl From<Box<ConcurrentDiscovery>> for DiscoveryConfig {
    fn from(value: Box<ConcurrentDiscovery>) -> Self {
        Self::Custom(value)
    }
}

impl Default for Builder<iroh_blobs::store::mem::Store> {
    fn default() -> Self {
        Self {
            storage: StorageConfig::Mem,
            bind_port: None,
            secret_key: SecretKey::generate(),
            blobs_store: Default::default(),
            keylog: false,
            relay_mode: RelayMode::Default,
            dns_resolver: None,
            rpc_endpoint: Default::default(),
            gc_policy: GcPolicy::Disabled,
            docs_store: iroh_docs::store::Store::memory(),
            node_discovery: Default::default(),
            #[cfg(any(test, feature = "test-utils"))]
            insecure_skip_relay_cert_verify: false,
            gc_done_callback: None,
        }
    }
}

impl<D: Map> Builder<D> {
    /// Creates a new builder for [`Node`] using the given databases.
    pub fn with_db_and_store(
        blobs_store: D,
        docs_store: iroh_docs::store::Store,
        storage: StorageConfig,
    ) -> Self {
        Self {
            storage,
            bind_port: None,
            secret_key: SecretKey::generate(),
            blobs_store,
            keylog: false,
            relay_mode: RelayMode::Default,
            dns_resolver: None,
            rpc_endpoint: Default::default(),
            gc_policy: GcPolicy::Disabled,
            docs_store,
            node_discovery: Default::default(),
            #[cfg(any(test, feature = "test-utils"))]
            insecure_skip_relay_cert_verify: false,
            gc_done_callback: None,
        }
    }
}

impl<D, E> Builder<D, E>
where
    D: BaoStore,
    E: ServiceEndpoint<RpcService>,
{
    /// Persist all node data in the provided directory.
    pub async fn persist(
        self,
        root: impl AsRef<Path>,
    ) -> Result<Builder<iroh_blobs::store::fs::Store, E>> {
        let root = root.as_ref();
        let blob_dir = IrohPaths::BaoStoreDir.with_root(root);

        tokio::fs::create_dir_all(&blob_dir).await?;
        let blobs_store = iroh_blobs::store::fs::Store::load(&blob_dir)
            .await
            .with_context(|| format!("Failed to load iroh database from {}", blob_dir.display()))?;
        let docs_store =
            iroh_docs::store::fs::Store::persistent(IrohPaths::DocsDatabase.with_root(root))?;

        let v0 = blobs_store
            .import_flat_store(iroh_blobs::store::fs::FlatStorePaths {
                complete: root.join("blobs.v0"),
                partial: root.join("blobs-partial.v0"),
                meta: root.join("blobs-meta.v0"),
            })
            .await?;
        let v1 = blobs_store
            .import_flat_store(iroh_blobs::store::fs::FlatStorePaths {
                complete: root.join("blobs.v1").join("complete"),
                partial: root.join("blobs.v1").join("partial"),
                meta: root.join("blobs.v1").join("meta"),
            })
            .await?;
        if v0 || v1 {
            tracing::info!("flat data was imported - reapply inline options");
            blobs_store
                .update_inline_options(iroh_blobs::store::fs::InlineOptions::default(), true)
                .await?;
        }

        let secret_key_path = IrohPaths::SecretKey.with_root(root);
        let secret_key = load_secret_key(secret_key_path).await?;

        Ok(Builder {
            storage: StorageConfig::Persistent(root.into()),
            bind_port: self.bind_port,
            secret_key,
            blobs_store,
            keylog: self.keylog,
            rpc_endpoint: self.rpc_endpoint,
            relay_mode: self.relay_mode,
            dns_resolver: self.dns_resolver,
            gc_policy: self.gc_policy,
            docs_store,
            node_discovery: self.node_discovery,
            #[cfg(any(test, feature = "test-utils"))]
            insecure_skip_relay_cert_verify: false,
            gc_done_callback: self.gc_done_callback,
        })
    }

    /// Configure rpc endpoint, changing the type of the builder to the new endpoint type.
    pub fn rpc_endpoint<E2: ServiceEndpoint<RpcService>>(self, value: E2) -> Builder<D, E2> {
        // we can't use ..self here because the return type is different
        Builder {
            storage: self.storage,
            bind_port: self.bind_port,
            secret_key: self.secret_key,
            blobs_store: self.blobs_store,
            keylog: self.keylog,
            rpc_endpoint: value,
            relay_mode: self.relay_mode,
            dns_resolver: self.dns_resolver,
            gc_policy: self.gc_policy,
            docs_store: self.docs_store,
            node_discovery: self.node_discovery,
            #[cfg(any(test, feature = "test-utils"))]
            insecure_skip_relay_cert_verify: self.insecure_skip_relay_cert_verify,
            gc_done_callback: self.gc_done_callback,
        }
    }

    /// Configure the default iroh rpc endpoint.
    pub async fn enable_rpc(self) -> Result<Builder<D, QuinnServerEndpoint<RpcService>>> {
        let (ep, actual_rpc_port) = make_rpc_endpoint(&self.secret_key, DEFAULT_RPC_PORT)?;
        if let StorageConfig::Persistent(ref root) = self.storage {
            // store rpc endpoint
            RpcStatus::store(root, actual_rpc_port).await?;
        }

        Ok(Builder {
            storage: self.storage,
            bind_port: self.bind_port,
            secret_key: self.secret_key,
            blobs_store: self.blobs_store,
            keylog: self.keylog,
            rpc_endpoint: ep,
            relay_mode: self.relay_mode,
            dns_resolver: self.dns_resolver,
            gc_policy: self.gc_policy,
            docs_store: self.docs_store,
            node_discovery: self.node_discovery,
            #[cfg(any(test, feature = "test-utils"))]
            insecure_skip_relay_cert_verify: self.insecure_skip_relay_cert_verify,
            gc_done_callback: self.gc_done_callback,
        })
    }

    /// Sets the garbage collection policy.
    ///
    /// By default garbage collection is disabled.
    pub fn gc_policy(mut self, gc_policy: GcPolicy) -> Self {
        self.gc_policy = gc_policy;
        self
    }

    /// Sets the relay servers to assist in establishing connectivity.
    ///
    /// Relay servers are used to discover other nodes by `PublicKey` and also help
    /// establish connections between peers by being an initial relay for traffic while
    /// assisting in holepunching to establish a direct connection between peers.
    ///
    /// When using [RelayMode::Custom], the provided `relay_map` must contain at least one
    /// configured relay node.  If an invalid [`iroh_net::relay::RelayMode`]
    /// is provided [`Self::spawn`] will result in an error.
    pub fn relay_mode(mut self, dm: RelayMode) -> Self {
        self.relay_mode = dm;
        self
    }

    /// Sets the node discovery mechanism.
    ///
    /// The default is [`DiscoveryConfig::Default`]. Use [`DiscoveryConfig::Custom`] to pass a
    /// custom [`Discovery`].
    pub fn node_discovery(mut self, config: DiscoveryConfig) -> Self {
        self.node_discovery = config;
        self
    }

    /// Optionally set a custom DNS resolver to use for the magic endpoint.
    ///
    /// The DNS resolver is used to resolve relay hostnames, and node addresses if
    /// [`DnsDiscovery`] is configured (which is the default).
    ///
    /// By default, all magic endpoints share a DNS resolver, which is configured to use the
    /// host system's DNS configuration. You can pass a custom instance of [`DnsResolver`]
    /// here to use a differently configured DNS resolver for this endpoint.
    pub fn dns_resolver(mut self, dns_resolver: DnsResolver) -> Self {
        self.dns_resolver = Some(dns_resolver);
        self
    }

    /// Binds the node service to a different socket.
    ///
    /// By default it binds to `127.0.0.1:11204`.
    pub fn bind_port(mut self, port: u16) -> Self {
        self.bind_port.replace(port);
        self
    }

    /// Uses the given [`SecretKey`] for the `PublicKey` instead of a newly generated one.
    pub fn secret_key(mut self, secret_key: SecretKey) -> Self {
        self.secret_key = secret_key;
        self
    }

    /// Skip verification of SSL certificates from relay servers
    ///
    /// May only be used in tests.
    #[cfg(any(test, feature = "test-utils"))]
    pub fn insecure_skip_relay_cert_verify(mut self, skip_verify: bool) -> Self {
        self.insecure_skip_relay_cert_verify = skip_verify;
        self
    }

    /// Register a callback for when GC is done.
    #[cfg(any(test, feature = "test-utils"))]
    pub fn register_gc_done_cb(mut self, cb: Box<dyn Fn() + Send>) -> Self {
        self.gc_done_callback.replace(cb);
        self
    }

    /// Whether to log the SSL pre-master key.
    ///
    /// If `true` and the `SSLKEYLOGFILE` environment variable is the path to a file this
    /// file will be used to log the SSL pre-master key.  This is useful to inspect captured
    /// traffic.
    pub fn keylog(mut self, keylog: bool) -> Self {
        self.keylog = keylog;
        self
    }

    /// Spawns the [`Node`] in a tokio task.
    ///
    /// This will create the underlying network server and spawn a tokio task accepting
    /// connections.  The returned [`Node`] can be used to control the task as well as
    /// get information about it.
    pub async fn spawn(mut self) -> Result<Node<D>> {
        trace!("spawning node");
        let lp = LocalPoolHandle::new(num_cpus::get());

        let mut transport_config = quinn::TransportConfig::default();
        transport_config
            .max_concurrent_bidi_streams(MAX_STREAMS.try_into()?)
            .max_concurrent_uni_streams(0u32.into());

        let discovery: Option<Box<dyn Discovery>> = match self.node_discovery {
            DiscoveryConfig::None => None,
            DiscoveryConfig::Custom(discovery) => Some(discovery),
            DiscoveryConfig::Default => {
                let discovery = ConcurrentDiscovery::from_services(vec![
                    // Enable DNS discovery by default
                    Box::new(DnsDiscovery::n0_dns()),
                    // Enable pkarr publishing by default
                    Box::new(PkarrPublisher::n0_dns(self.secret_key.clone())),
                ]);
                Some(Box::new(discovery))
            }
        };

        let endpoint = Endpoint::builder()
            .secret_key(self.secret_key.clone())
            .proxy_from_env()
            .alpns(PROTOCOLS.iter().map(|p| p.to_vec()).collect())
            .keylog(self.keylog)
            .transport_config(transport_config)
            .concurrent_connections(MAX_CONNECTIONS)
            .relay_mode(self.relay_mode);
        let endpoint = match discovery {
            Some(discovery) => endpoint.discovery(discovery),
            None => endpoint,
        };
        let endpoint = match self.dns_resolver {
            Some(resolver) => endpoint.dns_resolver(resolver),
            None => endpoint,
        };

        #[cfg(any(test, feature = "test-utils"))]
        let endpoint =
            endpoint.insecure_skip_relay_cert_verify(self.insecure_skip_relay_cert_verify);

        let endpoint = match self.storage {
            StorageConfig::Persistent(ref root) => {
                let peers_data_path = IrohPaths::PeerData.with_root(root);
                endpoint.peers_data_path(peers_data_path)
            }
            StorageConfig::Mem => endpoint,
        };
        let bind_port = self.bind_port.unwrap_or(DEFAULT_BIND_PORT);
        let endpoint = endpoint.bind(bind_port).await?;
        trace!("created quinn endpoint");

        let cancel_token = CancellationToken::new();

        debug!("rpc listening on: {:?}", self.rpc_endpoint.local_addr());

        let addr = endpoint.my_addr().await?;

        // initialize the gossip protocol
        let gossip = Gossip::from_endpoint(endpoint.clone(), Default::default(), &addr.info);

        // spawn the sync engine
        let downloader = Downloader::new(self.blobs_store.clone(), endpoint.clone(), lp.clone());
        let sync = Engine::spawn(
            endpoint.clone(),
            gossip.clone(),
            self.docs_store,
            self.blobs_store.clone(),
            downloader.clone(),
        );
        let sync_db = sync.sync.clone();

        let gc_task = if let GcPolicy::Interval(gc_period) = self.gc_policy {
            tracing::info!("Starting GC task with interval {:?}", gc_period);
            let db = self.blobs_store.clone();
            let gc_done_callback = self.gc_done_callback.take();

            let task =
                lp.spawn_pinned(move || Self::gc_loop(db, sync_db, gc_period, gc_done_callback));
            Some(task.into())
        } else {
            None
        };
        let (internal_rpc, controller) = quic_rpc::transport::flume::connection(1);
        let client = crate::client::Iroh::new(quic_rpc::RpcClient::new(controller.clone()));

        let inner = Arc::new(NodeInner {
            db: self.blobs_store,
            endpoint: endpoint.clone(),
            secret_key: self.secret_key,
            controller,
            cancel_token,
            gc_task,
            rt: lp.clone(),
            sync,
            downloader,
        });
        let task = {
            let gossip = gossip.clone();
            let handler = rpc::Handler {
                inner: inner.clone(),
            };
            let me = endpoint.node_id().fmt_short();
            let ep = endpoint.clone();
            tokio::task::spawn(
                async move {
                    Self::run(
                        ep,
                        handler,
                        self.rpc_endpoint,
                        internal_rpc,
                        gossip,
                    )
                    .await
                }
                .instrument(error_span!("node", %me)),
            )
        };

        let node = Node {
            inner,
            task: Arc::new(task),
            client,
        };

        // spawn a task that updates the gossip endpoints.
        // TODO: track task
        let mut stream = endpoint.local_endpoints();
        tokio::task::spawn(async move {
            while let Some(eps) = stream.next().await {
                if let Err(err) = gossip.update_endpoints(&eps) {
                    warn!("Failed to update gossip endpoints: {err:?}");
                }
            }
            warn!("failed to retrieve local endpoints");
        });

        // Wait for a single endpoint update, to make sure
        // we found some endpoints
        tokio::time::timeout(ENDPOINT_WAIT, endpoint.local_endpoints().next())
            .await
            .context("waiting for endpoint")?
            .context("no endpoints")?;

        Ok(node)
    }

    #[allow(clippy::too_many_arguments)]
    async fn run(
        server: Endpoint,
        handler: rpc::Handler<D>,
        rpc: E,
        internal_rpc: impl ServiceEndpoint<RpcService>,
        gossip: Gossip,
    ) {
        let rpc = RpcServer::new(rpc);
        let internal_rpc = RpcServer::new(internal_rpc);
        let (ipv4, ipv6) = server.local_addr();
        debug!(
            "listening at: {}{}",
            ipv4,
            ipv6.map(|addr| format!(" and {addr}")).unwrap_or_default()
        );

        let cancel_token = handler.inner.cancel_token.clone();

        // forward our initial endpoints to the gossip protocol
        // it may happen the the first endpoint update callback is missed because the gossip cell
        // is only initialized once the endpoint is fully bound
        if let Some(local_endpoints) = server.local_endpoints().next().await {
            debug!(me = ?server.node_id(), "gossip initial update: {local_endpoints:?}");
            gossip.update_endpoints(&local_endpoints).ok();
        }
        loop {
            tokio::select! {
                biased;
                _ = cancel_token.cancelled() => {
                    // clean shutdown of the blobs db to close the write transaction
                    handler.inner.db.shutdown().await;

                    if let Err(err) = handler.inner.sync.start_shutdown().await {
                        warn!("sync shutdown error: {:?}", err);
                    }
                    break
                },
                // handle rpc requests. This will do nothing if rpc is not configured, since
                // accept is just a pending future.
                request = rpc.accept() => {
                    match request {
                        Ok((msg, chan)) => {
                            handler.handle_rpc_request(msg, chan);
                        }
                        Err(e) => {
                            info!("rpc request error: {:?}", e);
                        }
                    }
                },
                // handle internal rpc requests.
                request = internal_rpc.accept() => {
                    match request {
                        Ok((msg, chan)) => {
                            handler.handle_rpc_request(msg, chan);
                        }
                        Err(e) => {
                            info!("internal rpc request error: {:?}", e);
                        }
                    }
                },
                // handle incoming p2p connections
                Some(mut connecting) = server.accept() => {
                    let alpn = match connecting.alpn().await {
                        Ok(alpn) => alpn,
                        Err(err) => {
                            error!("invalid handshake: {:?}", err);
                            continue;
                        }
                    };
                    let gossip = gossip.clone();
                    let inner = handler.inner.clone();
                    let sync = handler.inner.sync.clone();
                    tokio::task::spawn(async move {
                        if let Err(err) = handle_connection(connecting, alpn, inner, gossip, sync).await {
                            warn!("Handling incoming connection ended with error: {err}");
                        }
                    });
                },
                else => break,
            }
        }

        // Closing the Endpoint is the equivalent of calling Connection::close on all
        // connections: Operations will immediately fail with
        // ConnectionError::LocallyClosed.  All streams are interrupted, this is not
        // graceful.
        let error_code = Closed::ProviderTerminating;
        server
            .close(error_code.into(), error_code.reason())
            .await
            .ok();
    }

    async fn gc_loop(
        db: D,
        ds: iroh_docs::actor::SyncHandle,
        gc_period: Duration,
        done_cb: Option<Box<dyn Fn() + Send>>,
    ) {
        let mut live = BTreeSet::new();
        tracing::debug!("GC loop starting {:?}", gc_period);
        'outer: loop {
            if let Err(cause) = db.gc_start().await {
                tracing::debug!(
                    "unable to notify the db of GC start: {cause}. Shutting down GC loop."
                );
                break;
            }
            // do delay before the two phases of GC
            tokio::time::sleep(gc_period).await;
            tracing::debug!("Starting GC");
            live.clear();
            let doc_hashes = match ds.content_hashes().await {
                Ok(hashes) => hashes,
                Err(err) => {
                    tracing::warn!("Error getting doc hashes: {}", err);
                    continue 'outer;
                }
            };
            for hash in doc_hashes {
                match hash {
                    Ok(hash) => {
                        live.insert(hash);
                    }
                    Err(err) => {
                        tracing::error!("Error getting doc hash: {}", err);
                        continue 'outer;
                    }
                }
            }

            tracing::debug!("Starting GC mark phase");
            let mut stream = db.gc_mark(&mut live);
            while let Some(item) = stream.next().await {
                match item {
                    GcMarkEvent::CustomDebug(text) => {
                        tracing::debug!("{}", text);
                    }
                    GcMarkEvent::CustomWarning(text, _) => {
                        tracing::warn!("{}", text);
                    }
                    GcMarkEvent::Error(err) => {
                        tracing::error!("Fatal error during GC mark {}", err);
                        continue 'outer;
                    }
                }
            }
            drop(stream);

            tracing::debug!("Starting GC sweep phase");
            let mut stream = db.gc_sweep(&live);
            while let Some(item) = stream.next().await {
                match item {
                    GcSweepEvent::CustomDebug(text) => {
                        tracing::debug!("{}", text);
                    }
                    GcSweepEvent::CustomWarning(text, _) => {
                        tracing::warn!("{}", text);
                    }
                    GcSweepEvent::Error(err) => {
                        tracing::error!("Fatal error during GC mark {}", err);
                        continue 'outer;
                    }
                }
            }
            if let Some(ref cb) = done_cb {
                cb();
            }
        }
    }
}

/// Policy for garbage collection.
#[derive(Debug, Clone, Copy, PartialEq, Eq, Serialize, Deserialize)]
pub enum GcPolicy {
    /// Garbage collection is disabled.
    Disabled,
    /// Garbage collection is run at the given interval.
    Interval(Duration),
}

impl Default for GcPolicy {
    fn default() -> Self {
        Self::Interval(DEFAULT_GC_INTERVAL)
    }
}

// TODO: Restructure this code to not take all these arguments.
#[allow(clippy::too_many_arguments)]
async fn handle_connection<D: BaoStore>(
    connecting: iroh_net::endpoint::Connecting,
    alpn: String,
    node: Arc<NodeInner<D>>,
    gossip: Gossip,
    sync: Engine,
) -> Result<()> {
    match alpn.as_bytes() {
        GOSSIP_ALPN => gossip.handle_connection(connecting.await?).await?,
        DOCS_ALPN => sync.handle_connection(connecting).await?,
        alpn if alpn == iroh_blobs::protocol::ALPN => {
            let connection = connecting.await?;
            iroh_blobs::provider::handle_connection(
                connection,
                node.db.clone(),
                MockEventSender,
                node.rt.clone(),
            )
            .await
        }
        _ => bail!("ignoring connection: unsupported ALPN protocol"),
    }
    Ok(())
}

const DEFAULT_RPC_PORT: u16 = 0x1337;
const MAX_RPC_CONNECTIONS: u32 = 16;
const MAX_RPC_STREAMS: u32 = 1024;

/// Makes a an RPC endpoint that uses a QUIC transport
fn make_rpc_endpoint(
    secret_key: &SecretKey,
    rpc_port: u16,
) -> Result<(QuinnServerEndpoint<RpcService>, u16)> {
    let rpc_addr = SocketAddrV4::new(Ipv4Addr::LOCALHOST, rpc_port);
    let mut transport_config = quinn::TransportConfig::default();
    transport_config
        .max_concurrent_bidi_streams(MAX_RPC_STREAMS.into())
        .max_concurrent_uni_streams(0u32.into());
    let mut server_config = iroh_net::endpoint::make_server_config(
        secret_key,
        vec![RPC_ALPN.to_vec()],
        Some(transport_config),
        false,
    )?;
    server_config.concurrent_connections(MAX_RPC_CONNECTIONS);

    let rpc_quinn_endpoint = quinn::Endpoint::server(server_config.clone(), rpc_addr.into());
    let rpc_quinn_endpoint = match rpc_quinn_endpoint {
        Ok(ep) => ep,
        Err(err) => {
            if err.kind() == std::io::ErrorKind::AddrInUse {
                tracing::warn!(
                    "RPC port {} already in use, switching to random port",
                    rpc_port
                );
                // Use a random port
                quinn::Endpoint::server(
                    server_config,
                    SocketAddrV4::new(Ipv4Addr::LOCALHOST, 0).into(),
                )?
            } else {
                return Err(err.into());
            }
        }
    };

    let actual_rpc_port = rpc_quinn_endpoint.local_addr()?.port();
    let rpc_endpoint = QuinnServerEndpoint::<RpcService>::new(rpc_quinn_endpoint)?;

    Ok((rpc_endpoint, actual_rpc_port))
}

#[derive(Debug, Clone)]
struct MockEventSender;

impl iroh_blobs::provider::EventSender for MockEventSender {
    fn send(&self, _event: iroh_blobs::provider::Event) -> futures_lite::future::Boxed<()> {
        Box::pin(std::future::ready(()))
    }
}<|MERGE_RESOLUTION|>--- conflicted
+++ resolved
@@ -33,13 +33,8 @@
 use crate::{
     client::RPC_ALPN,
     docs_engine::Engine,
-<<<<<<< HEAD
-    node::{Event, NodeInner},
+    node::NodeInner,
     rpc_protocol::RpcService,
-=======
-    node::NodeInner,
-    rpc_protocol::{Request, Response, RpcService},
->>>>>>> d635d93a
     util::{fs::load_secret_key, path::IrohPaths},
 };
 
