use std::{
    net::{Ipv4Addr, SocketAddrV4},
    path::{Path, PathBuf},
    sync::Arc,
    time::Duration,
};

use anyhow::{Context, Result};
use futures_lite::StreamExt;
use iroh_base::key::SecretKey;
use iroh_blobs::{
    downloader::Downloader,
    store::{Map, Store as BaoStore},
};
use iroh_docs::engine::DefaultAuthorStorage;
use iroh_docs::net::DOCS_ALPN;
use iroh_gossip::net::{Gossip, GOSSIP_ALPN};
use iroh_net::{
    discovery::{dns::DnsDiscovery, pkarr_publish::PkarrPublisher, ConcurrentDiscovery, Discovery},
    dns::DnsResolver,
    relay::RelayMode,
    Endpoint,
};
use quic_rpc::transport::{
    boxed::BoxableServerEndpoint, flume::FlumeServerEndpoint, quinn::QuinnServerEndpoint,
};
use serde::{Deserialize, Serialize};
use tokio_util::{sync::CancellationToken, task::LocalPoolHandle};
use tracing::{debug, error_span, trace, Instrument};

use crate::{
    client::RPC_ALPN,
    node::{
        protocol::{BlobsProtocol, ProtocolMap},
        ProtocolHandler,
    },
    rpc_protocol::RpcService,
    util::{fs::load_secret_key, path::IrohPaths},
};

use super::{docs::DocsEngine, rpc_status::RpcStatus, Node, NodeInner};

/// Default bind address for the node.
/// 11204 is "iroh" in leetspeak <https://simple.wikipedia.org/wiki/Leet>
pub const DEFAULT_BIND_PORT: u16 = 11204;

/// How long we wait at most for some endpoints to be discovered.
const ENDPOINT_WAIT: Duration = Duration::from_secs(5);

/// Default interval between GC runs.
const DEFAULT_GC_INTERVAL: Duration = Duration::from_secs(60 * 5);

const MAX_CONNECTIONS: u32 = 1024;
const MAX_STREAMS: u64 = 10;

type BoxedServerEndpoint = quic_rpc::transport::boxed::ServerEndpoint<
    crate::rpc_protocol::Request,
    crate::rpc_protocol::Response,
>;

/// Storage backend for documents.
#[derive(Debug, Clone)]
pub enum DocsStorage {
    /// Disable docs completely.
    Disabled,
    /// In-memory storage.
    Memory,
    /// File-based persistent storage.
    Persistent(PathBuf),
}

/// Builder for the [`Node`].
///
/// You must supply a blob store and a document store.
///
/// Blob store implementations are available in [`iroh_blobs::store`].
/// Document store implementations are available in [`iroh_docs::store`].
///
/// Everything else is optional.
///
/// Finally you can create and run the node by calling [`Builder::spawn`].
///
/// The returned [`Node`] is awaitable to know when it finishes.  It can be terminated
/// using [`Node::shutdown`].
#[derive(derive_more::Debug)]
pub struct Builder<D>
where
    D: Map,
{
    storage: StorageConfig,
    bind_port: Option<u16>,
    secret_key: SecretKey,
    rpc_endpoint: BoxedServerEndpoint,
    rpc_port: Option<u16>,
    blobs_store: D,
    keylog: bool,
    relay_mode: RelayMode,
    gc_policy: GcPolicy,
    dns_resolver: Option<DnsResolver>,
    node_discovery: DiscoveryConfig,
    docs_storage: DocsStorage,
    #[cfg(any(test, feature = "test-utils"))]
    insecure_skip_relay_cert_verify: bool,
    /// Callback to register when a gc loop is done
    #[debug("callback")]
    gc_done_callback: Option<Box<dyn Fn() + Send>>,
}

/// Configuration for storage.
#[derive(Debug)]
pub enum StorageConfig {
    /// In memory
    Mem,
    /// On disk persistet, at this location.
    Persistent(PathBuf),
}

impl StorageConfig {
    fn default_author_storage(&self) -> DefaultAuthorStorage {
        match self {
            StorageConfig::Persistent(ref root) => {
                let path = IrohPaths::DefaultAuthor.with_root(root);
                DefaultAuthorStorage::Persistent(path)
            }
            StorageConfig::Mem => DefaultAuthorStorage::Mem,
        }
    }
}

/// Configuration for node discovery.
#[derive(Debug, Default)]
pub enum DiscoveryConfig {
    /// Use no node discovery mechanism.
    None,
    /// Use the default discovery mechanism.
    ///
    /// This enables the [`DnsDiscovery`] service.
    #[default]
    Default,
    /// Use a custom discovery mechanism.
    Custom(Box<dyn Discovery>),
}

impl From<Box<ConcurrentDiscovery>> for DiscoveryConfig {
    fn from(value: Box<ConcurrentDiscovery>) -> Self {
        Self::Custom(value)
    }
}

/// A server endpoint that does nothing. Accept will never resolve.
///
/// This is used unless an external rpc endpoint is configured.
#[derive(Debug, Default)]
struct DummyServerEndpoint;

impl BoxableServerEndpoint<crate::rpc_protocol::Request, crate::rpc_protocol::Response>
    for DummyServerEndpoint
{
    fn clone_box(
        &self,
    ) -> Box<dyn BoxableServerEndpoint<crate::rpc_protocol::Request, crate::rpc_protocol::Response>>
    {
        Box::new(DummyServerEndpoint)
    }

    fn accept_bi_boxed(
        &self,
    ) -> quic_rpc::transport::boxed::AcceptFuture<
        crate::rpc_protocol::Request,
        crate::rpc_protocol::Response,
    > {
        quic_rpc::transport::boxed::AcceptFuture::boxed(futures_lite::future::pending())
    }

    fn local_addr(&self) -> &[quic_rpc::transport::LocalAddr] {
        &[]
    }
}

fn mk_external_rpc() -> BoxedServerEndpoint {
    quic_rpc::transport::boxed::ServerEndpoint::new(DummyServerEndpoint)
}

impl Default for Builder<iroh_blobs::store::mem::Store> {
    fn default() -> Self {
        Self {
            storage: StorageConfig::Mem,
            bind_port: None,
            secret_key: SecretKey::generate(),
            blobs_store: Default::default(),
            keylog: false,
            relay_mode: RelayMode::Default,
            dns_resolver: None,
            rpc_endpoint: mk_external_rpc(),
            rpc_port: None,
            gc_policy: GcPolicy::Disabled,
            docs_storage: DocsStorage::Memory,
            node_discovery: Default::default(),
            #[cfg(any(test, feature = "test-utils"))]
            insecure_skip_relay_cert_verify: false,
            gc_done_callback: None,
        }
    }
}

impl<D: Map> Builder<D> {
    /// Creates a new builder for [`Node`] using the given databases.
    pub fn with_db_and_store(
        blobs_store: D,
        docs_storage: DocsStorage,
        storage: StorageConfig,
    ) -> Self {
        Self {
            storage,
            bind_port: None,
            secret_key: SecretKey::generate(),
            blobs_store,
            keylog: false,
            relay_mode: RelayMode::Default,
            dns_resolver: None,
            rpc_endpoint: mk_external_rpc(),
            rpc_port: None,
            gc_policy: GcPolicy::Disabled,
            docs_storage,
            node_discovery: Default::default(),
            #[cfg(any(test, feature = "test-utils"))]
            insecure_skip_relay_cert_verify: false,
            gc_done_callback: None,
        }
    }
}

impl<D> Builder<D>
where
    D: BaoStore,
{
    /// Persist all node data in the provided directory.
    pub async fn persist(
        self,
        root: impl AsRef<Path>,
    ) -> Result<Builder<iroh_blobs::store::fs::Store>> {
        let root = root.as_ref();
        let blob_dir = IrohPaths::BaoStoreDir.with_root(root);

        tokio::fs::create_dir_all(&blob_dir).await?;
        let blobs_store = iroh_blobs::store::fs::Store::load(&blob_dir)
            .await
            .with_context(|| {
                format!("Failed to load blobs database from {}", blob_dir.display())
            })?;
        let docs_storage = DocsStorage::Persistent(IrohPaths::DocsDatabase.with_root(root));

        let v0 = blobs_store
            .import_flat_store(iroh_blobs::store::fs::FlatStorePaths {
                complete: root.join("blobs.v0"),
                partial: root.join("blobs-partial.v0"),
                meta: root.join("blobs-meta.v0"),
            })
            .await?;
        let v1 = blobs_store
            .import_flat_store(iroh_blobs::store::fs::FlatStorePaths {
                complete: root.join("blobs.v1").join("complete"),
                partial: root.join("blobs.v1").join("partial"),
                meta: root.join("blobs.v1").join("meta"),
            })
            .await?;
        if v0 || v1 {
            tracing::info!("flat data was imported - reapply inline options");
            blobs_store
                .update_inline_options(iroh_blobs::store::fs::InlineOptions::default(), true)
                .await?;
        }

        let secret_key_path = IrohPaths::SecretKey.with_root(root);
        let secret_key = load_secret_key(secret_key_path).await?;

        Ok(Builder {
            storage: StorageConfig::Persistent(root.into()),
            bind_port: self.bind_port,
            secret_key,
            blobs_store,
            keylog: self.keylog,
            rpc_endpoint: self.rpc_endpoint,
            rpc_port: self.rpc_port,
            relay_mode: self.relay_mode,
            dns_resolver: self.dns_resolver,
            gc_policy: self.gc_policy,
            docs_storage,
            node_discovery: self.node_discovery,
            #[cfg(any(test, feature = "test-utils"))]
            insecure_skip_relay_cert_verify: false,
            gc_done_callback: self.gc_done_callback,
        })
    }

    /// Configure rpc endpoint, changing the type of the builder to the new endpoint type.
    pub fn rpc_endpoint(self, value: BoxedServerEndpoint, port: Option<u16>) -> Builder<D> {
        // we can't use ..self here because the return type is different
        Builder {
            storage: self.storage,
            bind_port: self.bind_port,
            secret_key: self.secret_key,
            blobs_store: self.blobs_store,
            keylog: self.keylog,
            rpc_endpoint: value,
            rpc_port: port,
            relay_mode: self.relay_mode,
            dns_resolver: self.dns_resolver,
            gc_policy: self.gc_policy,
            docs_storage: self.docs_storage,
            node_discovery: self.node_discovery,
            #[cfg(any(test, feature = "test-utils"))]
            insecure_skip_relay_cert_verify: self.insecure_skip_relay_cert_verify,
            gc_done_callback: self.gc_done_callback,
        }
    }

    /// Configure the default iroh rpc endpoint.
    pub async fn enable_rpc(self) -> Result<Builder<D>> {
        let (ep, actual_rpc_port) = make_rpc_endpoint(&self.secret_key, DEFAULT_RPC_PORT)?;
        let ep = quic_rpc::transport::boxed::ServerEndpoint::new(ep);
        if let StorageConfig::Persistent(ref root) = self.storage {
            // store rpc endpoint
            RpcStatus::store(root, actual_rpc_port).await?;
        }

        Ok(Builder {
            storage: self.storage,
            bind_port: self.bind_port,
            secret_key: self.secret_key,
            blobs_store: self.blobs_store,
            keylog: self.keylog,
            rpc_endpoint: ep,
            rpc_port: Some(actual_rpc_port),
            relay_mode: self.relay_mode,
            dns_resolver: self.dns_resolver,
            gc_policy: self.gc_policy,
            docs_storage: self.docs_storage,
            node_discovery: self.node_discovery,
            #[cfg(any(test, feature = "test-utils"))]
            insecure_skip_relay_cert_verify: self.insecure_skip_relay_cert_verify,
            gc_done_callback: self.gc_done_callback,
        })
    }

    /// Sets the garbage collection policy.
    ///
    /// By default garbage collection is disabled.
    pub fn gc_policy(mut self, gc_policy: GcPolicy) -> Self {
        self.gc_policy = gc_policy;
        self
    }

    /// Disables documents support on this node completely.
    pub fn disable_docs(mut self) -> Self {
        self.docs_storage = DocsStorage::Disabled;
        self
    }

    /// Sets the relay servers to assist in establishing connectivity.
    ///
    /// Relay servers are used to discover other nodes by `PublicKey` and also help
    /// establish connections between peers by being an initial relay for traffic while
    /// assisting in holepunching to establish a direct connection between peers.
    ///
    /// When using [RelayMode::Custom], the provided `relay_map` must contain at least one
    /// configured relay node.  If an invalid [`iroh_net::relay::RelayMode`]
    /// is provided [`Self::spawn`] will result in an error.
    pub fn relay_mode(mut self, dm: RelayMode) -> Self {
        self.relay_mode = dm;
        self
    }

    /// Sets the node discovery mechanism.
    ///
    /// The default is [`DiscoveryConfig::Default`]. Use [`DiscoveryConfig::Custom`] to pass a
    /// custom [`Discovery`].
    pub fn node_discovery(mut self, config: DiscoveryConfig) -> Self {
        self.node_discovery = config;
        self
    }

    /// Optionally set a custom DNS resolver to use for the magic endpoint.
    ///
    /// The DNS resolver is used to resolve relay hostnames, and node addresses if
    /// [`DnsDiscovery`] is configured (which is the default).
    ///
    /// By default, all magic endpoints share a DNS resolver, which is configured to use the
    /// host system's DNS configuration. You can pass a custom instance of [`DnsResolver`]
    /// here to use a differently configured DNS resolver for this endpoint.
    pub fn dns_resolver(mut self, dns_resolver: DnsResolver) -> Self {
        self.dns_resolver = Some(dns_resolver);
        self
    }

    /// Binds the node service to a different socket.
    ///
    /// By default it binds to `127.0.0.1:11204`.
    pub fn bind_port(mut self, port: u16) -> Self {
        self.bind_port.replace(port);
        self
    }

    /// Uses the given [`SecretKey`] for the `PublicKey` instead of a newly generated one.
    pub fn secret_key(mut self, secret_key: SecretKey) -> Self {
        self.secret_key = secret_key;
        self
    }

    /// Skip verification of SSL certificates from relay servers
    ///
    /// May only be used in tests.
    #[cfg(any(test, feature = "test-utils"))]
    pub fn insecure_skip_relay_cert_verify(mut self, skip_verify: bool) -> Self {
        self.insecure_skip_relay_cert_verify = skip_verify;
        self
    }

    /// Register a callback for when GC is done.
    #[cfg(any(test, feature = "test-utils"))]
    pub fn register_gc_done_cb(mut self, cb: Box<dyn Fn() + Send>) -> Self {
        self.gc_done_callback.replace(cb);
        self
    }

    /// Whether to log the SSL pre-master key.
    ///
    /// If `true` and the `SSLKEYLOGFILE` environment variable is the path to a file this
    /// file will be used to log the SSL pre-master key.  This is useful to inspect captured
    /// traffic.
    pub fn keylog(mut self, keylog: bool) -> Self {
        self.keylog = keylog;
        self
    }

    /// Spawns the [`Node`] in a tokio task.
    ///
    /// This will create the underlying network server and spawn a tokio task accepting
    /// connections.  The returned [`Node`] can be used to control the task as well as
    /// get information about it.
    pub async fn spawn(self) -> Result<Node<D>> {
        let unspawned_node = self.build().await?;
        unspawned_node.spawn().await
    }

    /// Builds a node without spawning it.
    ///
    /// Returns an [`ProtocolBuilder`], on which custom protocols can be registered with
    /// [`ProtocolBuilder::accept`]. To spawn the node, call [`ProtocolBuilder::spawn`].
    pub async fn build(self) -> Result<ProtocolBuilder<D>> {
        // Clone the blob store to shutdown in case of error.
        let blobs_store = self.blobs_store.clone();
        match self.build_inner().await {
            Ok(node) => Ok(node),
            Err(err) => {
                blobs_store.shutdown().await;
                Err(err)
            }
        }
    }

    async fn build_inner(self) -> Result<ProtocolBuilder<D>> {
        trace!("building node");
        let lp = LocalPoolHandle::new(num_cpus::get());
        let endpoint = {
            let mut transport_config = quinn::TransportConfig::default();
            transport_config
                .max_concurrent_bidi_streams(MAX_STREAMS.try_into()?)
                .max_concurrent_uni_streams(0u32.into());

            let discovery: Option<Box<dyn Discovery>> = match self.node_discovery {
                DiscoveryConfig::None => None,
                DiscoveryConfig::Custom(discovery) => Some(discovery),
                DiscoveryConfig::Default => {
                    let discovery = ConcurrentDiscovery::from_services(vec![
                        // Enable DNS discovery by default
                        Box::new(DnsDiscovery::n0_dns()),
                        // Enable pkarr publishing by default
                        Box::new(PkarrPublisher::n0_dns(self.secret_key.clone())),
                    ]);
                    Some(Box::new(discovery))
                }
            };

            let endpoint = Endpoint::builder()
                .secret_key(self.secret_key.clone())
                .proxy_from_env()
                .keylog(self.keylog)
                .transport_config(transport_config)
                .concurrent_connections(MAX_CONNECTIONS)
                .relay_mode(self.relay_mode);
            let endpoint = match discovery {
                Some(discovery) => endpoint.discovery(discovery),
                None => endpoint,
            };
            let endpoint = match self.dns_resolver {
                Some(resolver) => endpoint.dns_resolver(resolver),
                None => endpoint,
            };

            #[cfg(any(test, feature = "test-utils"))]
            let endpoint =
                endpoint.insecure_skip_relay_cert_verify(self.insecure_skip_relay_cert_verify);

            let endpoint = match self.storage {
                StorageConfig::Persistent(ref root) => {
                    let peers_data_path = IrohPaths::PeerData.with_root(root);
                    endpoint.peers_data_path(peers_data_path)
                }
                StorageConfig::Mem => endpoint,
            };
            let bind_port = self.bind_port.unwrap_or(DEFAULT_BIND_PORT);
            endpoint.bind(bind_port).await?
        };
        trace!("created endpoint");

        let addr = endpoint.node_addr().await?;
        trace!("endpoint address: {addr:?}");

        // Initialize the gossip protocol.
        let gossip = Gossip::from_endpoint(endpoint.clone(), Default::default(), &addr.info);
        // Initialize the downloader.
        let downloader = Downloader::new(self.blobs_store.clone(), endpoint.clone(), lp.clone());

        // Spawn the docs engine, if enabled.
        // This returns None for DocsStorage::Disabled, otherwise Some(DocsEngine).
        let docs = DocsEngine::spawn(
            self.docs_storage,
            self.blobs_store.clone(),
            self.storage.default_author_storage(),
            endpoint.clone(),
            gossip.clone(),
            downloader.clone(),
        )
        .await?;

        // Initialize the internal RPC connection.
        let (internal_rpc, controller) = quic_rpc::transport::flume::connection(32);
        // box the controller. Boxing has a special case for the flume channel that avoids allocations,
        // so this has zero overhead.
        let controller = quic_rpc::transport::boxed::Connection::new(controller);
        let client = crate::client::Iroh::new(quic_rpc::RpcClient::new(controller.clone()));
        let inner = Arc::new(NodeInner {
            rpc_port: self.rpc_port,
            db: self.blobs_store,
            docs,
            endpoint,
            secret_key: self.secret_key,
            client,
            cancel_token: CancellationToken::new(),
            rt: lp,
            downloader,
<<<<<<< HEAD
            blob_batches: Default::default(),
=======
            gossip,
>>>>>>> 3659628f
        });

        let protocol_builder = ProtocolBuilder {
            inner,
            protocols: Default::default(),
            internal_rpc,
            external_rpc: self.rpc_endpoint,
            gc_policy: self.gc_policy,
            gc_done_callback: self.gc_done_callback,
        };

        let protocol_builder = protocol_builder.register_iroh_protocols();

        Ok(protocol_builder)
    }
}

/// A node that is initialized but not yet spawned.
///
/// This is returned from [`Builder::build`] and may be used to register custom protocols with
/// [`Self::accept`]. It provides access to the services which are already started, the node's
/// endpoint and a client to the node.
///
/// Note that RPC calls performed with client returned from [`Self::client`] will not complete
/// until the node is spawned.
#[derive(derive_more::Debug)]
pub struct ProtocolBuilder<D> {
    inner: Arc<NodeInner<D>>,
    internal_rpc: FlumeServerEndpoint<RpcService>,
    #[debug("external rpc")]
    external_rpc: BoxedServerEndpoint,
    protocols: ProtocolMap,
    #[debug("callback")]
    gc_done_callback: Option<Box<dyn Fn() + Send>>,
    gc_policy: GcPolicy,
}

impl<D: iroh_blobs::store::Store> ProtocolBuilder<D> {
    /// Registers a protocol handler for incoming connections.
    ///
    /// Use this to register custom protocols onto the iroh node. Whenever a new connection for
    /// `alpn` comes in, it is passed to this protocol handler.
    ///
    /// See the [`ProtocolHandler`] trait for details.
    ///
    /// Example usage:
    ///
    /// ```rust
    /// # use std::sync::Arc;
    /// # use anyhow::Result;
    /// # use futures_lite::future::Boxed as BoxedFuture;
    /// # use iroh::{node::{Node, ProtocolHandler}, net::endpoint::Connecting, client::Iroh};
    /// #
    /// # #[tokio::main]
    /// # async fn main() -> Result<()> {
    ///
    /// const MY_ALPN: &[u8] = b"my-protocol/1";
    ///
    /// #[derive(Debug)]
    /// struct MyProtocol {
    ///     client: Iroh
    /// }
    ///
    /// impl ProtocolHandler for MyProtocol {
    ///     fn accept(self: Arc<Self>, conn: Connecting) -> BoxedFuture<Result<()>> {
    ///         todo!();
    ///     }
    /// }
    ///
    /// let unspawned_node = Node::memory()
    ///     .build()
    ///     .await?;
    ///
    /// let client = unspawned_node.client().clone();
    /// let handler = MyProtocol { client };
    ///
    /// let node = unspawned_node
    ///     .accept(MY_ALPN, Arc::new(handler))
    ///     .spawn()
    ///     .await?;
    /// # node.shutdown().await?;
    /// # Ok(())
    /// # }
    /// ```
    ///
    ///
    pub fn accept(mut self, alpn: &'static [u8], handler: Arc<dyn ProtocolHandler>) -> Self {
        self.protocols.insert(alpn, handler);
        self
    }

    /// Returns a client to control this node over an in-memory channel.
    ///
    /// Note that RPC calls performed with the client will not complete until the node is
    /// spawned.
    pub fn client(&self) -> &crate::client::Iroh {
        &self.inner.client
    }

    /// Returns the [`Endpoint`] of the node.
    pub fn endpoint(&self) -> &Endpoint {
        &self.inner.endpoint
    }

    /// Returns the [`crate::blobs::store::Store`] used by the node.
    pub fn blobs_db(&self) -> &D {
        &self.inner.db
    }

    /// Returns a reference to the used [`LocalPoolHandle`].
    pub fn local_pool_handle(&self) -> &LocalPoolHandle {
        &self.inner.rt
    }

    /// Returns a reference to the [`Downloader`] used by the node.
    pub fn downloader(&self) -> &Downloader {
        &self.inner.downloader
    }

    /// Returns a reference to the [`Gossip`] handle used by the node.
    pub fn gossip(&self) -> &Gossip {
        &self.inner.gossip
    }

    /// Returns a protocol handler for an ALPN.
    ///
    /// This downcasts to the concrete type and returns `None` if the handler registered for `alpn`
    /// does not match the passed type.
    pub fn get_protocol<P: ProtocolHandler>(&self, alpn: &[u8]) -> Option<Arc<P>> {
        self.protocols.get_typed(alpn)
    }

    /// Registers the core iroh protocols (blobs, gossip, docs).
    fn register_iroh_protocols(mut self) -> Self {
        // Register blobs.
        let blobs_proto =
            BlobsProtocol::new(self.blobs_db().clone(), self.local_pool_handle().clone());
        self = self.accept(iroh_blobs::protocol::ALPN, Arc::new(blobs_proto));

        // Register gossip.
        let gossip = self.gossip().clone();
        self = self.accept(GOSSIP_ALPN, Arc::new(gossip));

        // Register docs, if enabled.
        if let Some(docs) = self.inner.docs.clone() {
            self = self.accept(DOCS_ALPN, Arc::new(docs));
        }

        self
    }

    /// Spawns the node and starts accepting connections.
    pub async fn spawn(self) -> Result<Node<D>> {
        let Self {
            inner,
            internal_rpc,
            external_rpc,
            protocols,
            gc_done_callback,
            gc_policy,
        } = self;
        let protocols = Arc::new(protocols);
        let node_id = inner.endpoint.node_id();

        // Update the endpoint with our alpns.
        let alpns = protocols
            .alpns()
            .map(|alpn| alpn.to_vec())
            .collect::<Vec<_>>();
        if let Err(err) = inner.endpoint.set_alpns(alpns) {
            inner.shutdown(protocols).await;
            return Err(err);
        }

        // Spawn the main task and store it in the node for structured termination in shutdown.
        let fut = inner
            .clone()
            .run(
                external_rpc,
                internal_rpc,
                protocols.clone(),
                gc_policy,
                gc_done_callback,
            )
            .instrument(error_span!("node", me=%node_id.fmt_short()));
        let task = tokio::task::spawn(fut);

        let node = Node {
            inner,
            protocols,
            task: task.into(),
        };

        // Wait for a single direct address update, to make sure
        // we found at least one direct address.
        let wait_for_endpoints = {
            let node = node.clone();
            async move {
                tokio::time::timeout(ENDPOINT_WAIT, node.endpoint().direct_addresses().next())
                    .await
                    .context("waiting for endpoint")?
                    .context("no endpoints")?;
                Ok(())
            }
        };

        if let Err(err) = wait_for_endpoints.await {
            node.shutdown().await.ok();
            return Err(err);
        }

        Ok(node)
    }
}

/// Policy for garbage collection.
#[derive(Debug, Clone, Copy, PartialEq, Eq, Serialize, Deserialize)]
pub enum GcPolicy {
    /// Garbage collection is disabled.
    Disabled,
    /// Garbage collection is run at the given interval.
    Interval(Duration),
}

impl Default for GcPolicy {
    fn default() -> Self {
        Self::Interval(DEFAULT_GC_INTERVAL)
    }
}

const DEFAULT_RPC_PORT: u16 = 0x1337;
const MAX_RPC_CONNECTIONS: u32 = 16;
const MAX_RPC_STREAMS: u32 = 1024;

/// Makes a an RPC endpoint that uses a QUIC transport
fn make_rpc_endpoint(
    secret_key: &SecretKey,
    rpc_port: u16,
) -> Result<(QuinnServerEndpoint<RpcService>, u16)> {
    let rpc_addr = SocketAddrV4::new(Ipv4Addr::LOCALHOST, rpc_port);
    let mut transport_config = quinn::TransportConfig::default();
    transport_config
        .max_concurrent_bidi_streams(MAX_RPC_STREAMS.into())
        .max_concurrent_uni_streams(0u32.into());
    let mut server_config = iroh_net::endpoint::make_server_config(
        secret_key,
        vec![RPC_ALPN.to_vec()],
        Arc::new(transport_config),
        false,
    )?;
    server_config.concurrent_connections(MAX_RPC_CONNECTIONS);

    let rpc_quinn_endpoint = quinn::Endpoint::server(server_config.clone(), rpc_addr.into());
    let rpc_quinn_endpoint = match rpc_quinn_endpoint {
        Ok(ep) => ep,
        Err(err) => {
            if err.kind() == std::io::ErrorKind::AddrInUse {
                tracing::warn!(
                    "RPC port {} already in use, switching to random port",
                    rpc_port
                );
                // Use a random port
                quinn::Endpoint::server(
                    server_config,
                    SocketAddrV4::new(Ipv4Addr::LOCALHOST, 0).into(),
                )?
            } else {
                return Err(err.into());
            }
        }
    };

    let actual_rpc_port = rpc_quinn_endpoint.local_addr()?.port();
    let rpc_endpoint = QuinnServerEndpoint::<RpcService>::new(rpc_quinn_endpoint)?;

    Ok((rpc_endpoint, actual_rpc_port))
}<|MERGE_RESOLUTION|>--- conflicted
+++ resolved
@@ -550,11 +550,8 @@
             cancel_token: CancellationToken::new(),
             rt: lp,
             downloader,
-<<<<<<< HEAD
             blob_batches: Default::default(),
-=======
             gossip,
->>>>>>> 3659628f
         });
 
         let protocol_builder = ProtocolBuilder {
