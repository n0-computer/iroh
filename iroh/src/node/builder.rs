--- conflicted
+++ resolved
@@ -612,39 +612,6 @@
         self.router.get_protocol::<P>(alpn)
     }
 
-<<<<<<< HEAD
-    /// Registers the core iroh protocols (blobs, gossip, docs).
-    fn register_iroh_protocols(
-        mut self,
-        blob_events: EventSender,
-        store: D,
-        gossip: Gossip,
-        downloader: Downloader,
-        docs: Option<Engine<D>>,
-    ) -> Self {
-        // Register blobs.
-        let blobs_proto = BlobsProtocol::new_with_events(
-            store,
-            self.local_pool_handle().clone(),
-            blob_events,
-            downloader,
-            self.endpoint().clone(),
-        );
-        self = self.accept(iroh_blobs::protocol::ALPN, Arc::new(blobs_proto));
-
-        // Register gossip.
-        self = self.accept(GOSSIP_ALPN, Arc::new(gossip));
-
-        // Register docs, if enabled.
-        if let Some(docs) = docs {
-            self = self.accept(DOCS_ALPN, Arc::new(docs));
-        }
-
-        self
-    }
-
-=======
->>>>>>> a9563192
     /// Spawns the node and starts accepting connections.
     pub async fn spawn(self) -> Result<Node> {
         let Self {
