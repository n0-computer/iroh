--- conflicted
+++ resolved
@@ -125,12 +125,9 @@
             rpc_endpoint: Default::default(),
             gc_policy: GcPolicy::Disabled,
             docs_store: iroh_sync::store::Store::memory(),
-<<<<<<< HEAD
             node_discovery: Default::default(),
-=======
             #[cfg(any(test, feature = "test-utils"))]
             insecure_skip_relay_cert_verify: false,
->>>>>>> fcdc299e
         }
     }
 }
@@ -152,12 +149,9 @@
             rpc_endpoint: Default::default(),
             gc_policy: GcPolicy::Disabled,
             docs_store,
-<<<<<<< HEAD
             node_discovery: Default::default(),
-=======
             #[cfg(any(test, feature = "test-utils"))]
             insecure_skip_relay_cert_verify: false,
->>>>>>> fcdc299e
         }
     }
 }
@@ -216,12 +210,9 @@
             relay_mode: self.relay_mode,
             gc_policy: self.gc_policy,
             docs_store,
-<<<<<<< HEAD
             node_discovery: self.node_discovery,
-=======
             #[cfg(any(test, feature = "test-utils"))]
             insecure_skip_relay_cert_verify: false,
->>>>>>> fcdc299e
         })
     }
 
@@ -238,12 +229,9 @@
             relay_mode: self.relay_mode,
             gc_policy: self.gc_policy,
             docs_store: self.docs_store,
-<<<<<<< HEAD
             node_discovery: self.node_discovery,
-=======
             #[cfg(any(test, feature = "test-utils"))]
             insecure_skip_relay_cert_verify: self.insecure_skip_relay_cert_verify,
->>>>>>> fcdc299e
         }
     }
 
@@ -267,12 +255,9 @@
             relay_mode: self.relay_mode,
             gc_policy: self.gc_policy,
             docs_store: self.docs_store,
-<<<<<<< HEAD
             node_discovery: self.node_discovery,
-=======
             #[cfg(any(test, feature = "test-utils"))]
             insecure_skip_relay_cert_verify: self.insecure_skip_relay_cert_verify,
->>>>>>> fcdc299e
         })
     }
 
@@ -376,18 +361,15 @@
             .transport_config(transport_config)
             .concurrent_connections(MAX_CONNECTIONS)
             .relay_mode(self.relay_mode);
-<<<<<<< HEAD
         let endpoint = match discovery {
             Some(discovery) => endpoint.discovery(discovery),
             None => endpoint,
         };
-=======
 
         #[cfg(any(test, feature = "test-utils"))]
         let endpoint =
             endpoint.insecure_skip_relay_cert_verify(self.insecure_skip_relay_cert_verify);
 
->>>>>>> fcdc299e
         let endpoint = match self.storage {
             StorageConfig::Persistent(ref root) => {
                 let peers_data_path = IrohPaths::PeerData.with_root(root);
