--- conflicted
+++ resolved
@@ -469,33 +469,6 @@
 
         // load or create the default author for documents
         // spawn the docs engine
-<<<<<<< HEAD
-        let sync = Engine::spawn(
-            endpoint.clone(),
-            gossip.clone(),
-            self.docs_store,
-            self.blobs_store.clone(),
-            downloader.clone(),
-            default_author_storage,
-        )
-        .await?;
-        let sync_db = sync.sync.clone();
-        let sync = DocsEngine(sync);
-
-        let gc_task = if let GcPolicy::Interval(gc_period) = self.gc_policy {
-            tracing::info!("Starting GC task with interval {:?}", gc_period);
-            let db = self.blobs_store.clone();
-            let gc_done_callback = self.gc_done_callback.take();
-
-            let task =
-                lp.spawn_pinned(move || Self::gc_loop(db, sync_db, gc_period, gc_done_callback));
-            Some(task.into())
-        } else {
-            None
-        };
-        let (internal_rpc, controller) = quic_rpc::transport::flume::connection::<RpcService>(1);
-        let controller = quic_rpc::transport::boxed::Connection::new(controller);
-=======
         let docs = DocsEngine(
             Engine::spawn(
                 endpoint.clone(),
@@ -510,7 +483,7 @@
 
         // Initialize the internal RPC connection.
         let (internal_rpc, controller) = quic_rpc::transport::flume::connection(1);
->>>>>>> f73c506a
+        let controller = quic_rpc::transport::boxed::Connection::new(controller);
         let client = crate::client::Iroh::new(quic_rpc::RpcClient::new(controller.clone()));
 
         let inner = Arc::new(NodeInner {
