use std::fmt::Debug;
use std::io;
use std::sync::{Arc, Mutex};
use std::time::Duration;

use anyhow::{anyhow, ensure, Result};
use futures_buffered::BufferedStreamExt;
use futures_lite::{Stream, StreamExt};
use genawaiter::sync::{Co, Gen};
use iroh_base::rpc::RpcResult;
use iroh_blobs::downloader::{DownloadRequest, Downloader};
use iroh_blobs::export::ExportProgress;
use iroh_blobs::format::collection::Collection;
use iroh_blobs::get::db::DownloadProgress;
use iroh_blobs::get::Stats;
use iroh_blobs::store::{ConsistencyCheckProgress, ExportFormat, ImportProgress, MapEntry};
use iroh_blobs::util::progress::ProgressSender;
use iroh_blobs::BlobFormat;
use iroh_blobs::{
    provider::AddProgress,
    store::{Store as BaoStore, ValidateProgress},
    util::progress::FlumeProgressSender,
    HashAndFormat,
};
use iroh_io::AsyncSliceReader;
use iroh_net::relay::RelayUrl;
use iroh_net::{Endpoint, NodeAddr, NodeId};
use quic_rpc::{
    server::{RpcChannel, RpcServerError},
    ServiceEndpoint,
};
use tokio_util::task::LocalPoolHandle;
use tracing::{debug, info};

use crate::client::blobs::{BlobInfo, DownloadMode, IncompleteBlobInfo, WrapOption};
use crate::client::tags::TagInfo;
use crate::client::NodeStatus;
use crate::rpc_protocol::{
    BlobAddPathRequest, BlobAddPathResponse, BlobAddStreamRequest, BlobAddStreamResponse,
    BlobAddStreamUpdate, BlobConsistencyCheckRequest, BlobDeleteBlobRequest, BlobDownloadRequest,
    BlobDownloadResponse, BlobExportRequest, BlobExportResponse, BlobListIncompleteRequest,
    BlobListRequest, BlobReadAtRequest, BlobReadAtResponse, BlobValidateRequest,
    CreateCollectionRequest, CreateCollectionResponse, DeleteTagRequest, DocExportFileRequest,
    DocExportFileResponse, DocImportFileRequest, DocImportFileResponse, DocSetHashRequest,
    ListTagsRequest, NodeAddrRequest, NodeConnectionInfoRequest, NodeConnectionInfoResponse,
    NodeConnectionsRequest, NodeConnectionsResponse, NodeIdRequest, NodeRelayRequest,
    NodeShutdownRequest, NodeStatsRequest, NodeStatsResponse, NodeStatusRequest, NodeWatchRequest,
    NodeWatchResponse, Request, RpcService, SetTagOption,
};

use super::NodeInner;

mod docs;

const HEALTH_POLL_WAIT: Duration = Duration::from_secs(1);
/// Chunk size for getting blobs over RPC
const RPC_BLOB_GET_CHUNK_SIZE: usize = 1024 * 64;
/// Channel cap for getting blobs over RPC
const RPC_BLOB_GET_CHANNEL_CAP: usize = 2;
/// Name used for logging when new node addresses are added from gossip.
const BLOB_DOWNLOAD_SOURCE_NAME: &str = "blob_download";

#[derive(Debug, Clone)]
pub(crate) struct Handler<D> {
    pub(crate) inner: Arc<NodeInner<D>>,
}

impl<D: BaoStore> Handler<D> {
    pub(crate) fn handle_rpc_request<E: ServiceEndpoint<RpcService>>(
        &self,
        msg: Request,
        chan: RpcChannel<RpcService, E>,
    ) {
        let handler = self.clone();
        tokio::task::spawn(async move {
            use Request::*;
            debug!("handling rpc request: {msg}");
            match msg {
                NodeWatch(msg) => chan.server_streaming(msg, handler, Self::node_watch).await,
                NodeStatus(msg) => chan.rpc(msg, handler, Self::node_status).await,
                NodeId(msg) => chan.rpc(msg, handler, Self::node_id).await,
                NodeAddr(msg) => chan.rpc(msg, handler, Self::node_addr).await,
                NodeRelay(msg) => chan.rpc(msg, handler, Self::node_relay).await,
                NodeShutdown(msg) => chan.rpc(msg, handler, Self::node_shutdown).await,
                NodeStats(msg) => chan.rpc(msg, handler, Self::node_stats).await,
                NodeConnections(msg) => {
                    chan.server_streaming(msg, handler, Self::node_connections)
                        .await
                }
                NodeConnectionInfo(msg) => chan.rpc(msg, handler, Self::node_connection_info).await,
                BlobList(msg) => chan.server_streaming(msg, handler, Self::blob_list).await,
                BlobListIncomplete(msg) => {
                    chan.server_streaming(msg, handler, Self::blob_list_incomplete)
                        .await
                }
                CreateCollection(msg) => chan.rpc(msg, handler, Self::create_collection).await,
                ListTags(msg) => {
                    chan.server_streaming(msg, handler, Self::blob_list_tags)
                        .await
                }
                DeleteTag(msg) => chan.rpc(msg, handler, Self::blob_delete_tag).await,
                BlobDeleteBlob(msg) => chan.rpc(msg, handler, Self::blob_delete_blob).await,
                BlobAddPath(msg) => {
                    chan.server_streaming(msg, handler, Self::blob_add_from_path)
                        .await
                }
                BlobDownload(msg) => {
                    chan.server_streaming(msg, handler, Self::blob_download)
                        .await
                }
                BlobExport(msg) => chan.server_streaming(msg, handler, Self::blob_export).await,
                BlobValidate(msg) => {
                    chan.server_streaming(msg, handler, Self::blob_validate)
                        .await
                }
                BlobFsck(msg) => {
                    chan.server_streaming(msg, handler, Self::blob_consistency_check)
                        .await
                }
                BlobReadAt(msg) => {
                    chan.server_streaming(msg, handler, Self::blob_read_at)
                        .await
                }
                BlobAddStream(msg) => {
                    chan.bidi_streaming(msg, handler, Self::blob_add_stream)
                        .await
                }
                BlobAddStreamUpdate(_msg) => Err(RpcServerError::UnexpectedUpdateMessage),
                AuthorList(msg) => {
                    chan.server_streaming(msg, handler, |handler, req| {
                        handler.inner.sync.author_list(req)
                    })
                    .await
                }
                AuthorCreate(msg) => {
                    chan.rpc(msg, handler, |handler, req| async move {
                        handler.inner.sync.author_create(req).await
                    })
                    .await
                }
                AuthorImport(msg) => {
                    chan.rpc(msg, handler, |handler, req| async move {
                        handler.inner.sync.author_import(req).await
                    })
                    .await
                }
                AuthorExport(msg) => {
                    chan.rpc(msg, handler, |handler, req| async move {
                        handler.inner.sync.author_export(req).await
                    })
                    .await
                }
                AuthorDelete(msg) => {
                    chan.rpc(msg, handler, |handler, req| async move {
                        handler.inner.sync.author_delete(req).await
                    })
                    .await
                }
                AuthorGetDefault(msg) => {
                    chan.rpc(msg, handler, |handler, req| async move {
                        handler.inner.sync.author_default(req)
                    })
                    .await
                }
                AuthorSetDefault(msg) => {
                    chan.rpc(msg, handler, |handler, req| async move {
                        handler.inner.sync.author_set_default(req).await
                    })
                    .await
                }
                DocOpen(msg) => {
                    chan.rpc(msg, handler, |handler, req| async move {
                        handler.inner.sync.doc_open(req).await
                    })
                    .await
                }
                DocClose(msg) => {
                    chan.rpc(msg, handler, |handler, req| async move {
                        handler.inner.sync.doc_close(req).await
                    })
                    .await
                }
                DocStatus(msg) => {
                    chan.rpc(msg, handler, |handler, req| async move {
                        handler.inner.sync.doc_status(req).await
                    })
                    .await
                }
                DocList(msg) => {
                    chan.server_streaming(msg, handler, |handler, req| {
                        handler.inner.sync.doc_list(req)
                    })
                    .await
                }
                DocCreate(msg) => {
                    chan.rpc(msg, handler, |handler, req| async move {
                        handler.inner.sync.doc_create(req).await
                    })
                    .await
                }
                DocDrop(msg) => {
                    chan.rpc(msg, handler, |handler, req| async move {
                        handler.inner.sync.doc_drop(req).await
                    })
                    .await
                }
                DocImport(msg) => {
                    chan.rpc(msg, handler, |handler, req| async move {
                        handler.inner.sync.doc_import(req).await
                    })
                    .await
                }
                DocSet(msg) => {
                    let bao_store = handler.inner.db.clone();
                    chan.rpc(msg, handler, |handler, req| async move {
                        handler.inner.sync.doc_set(&bao_store, req).await
                    })
                    .await
                }
                DocImportFile(msg) => {
                    chan.server_streaming(msg, handler, Self::doc_import_file)
                        .await
                }
                DocExportFile(msg) => {
                    chan.server_streaming(msg, handler, Self::doc_export_file)
                        .await
                }
                DocDel(msg) => {
                    chan.rpc(msg, handler, |handler, req| async move {
                        handler.inner.sync.doc_del(req).await
                    })
                    .await
                }
                DocSetHash(msg) => {
                    chan.rpc(msg, handler, |handler, req| async move {
                        handler.inner.sync.doc_set_hash(req).await
                    })
                    .await
                }
                DocGet(msg) => {
                    chan.server_streaming(msg, handler, |handler, req| {
                        handler.inner.sync.doc_get_many(req)
                    })
                    .await
                }
                DocGetExact(msg) => {
                    chan.rpc(msg, handler, |handler, req| async move {
                        handler.inner.sync.doc_get_exact(req).await
                    })
                    .await
                }
                DocStartSync(msg) => {
                    chan.rpc(msg, handler, |handler, req| async move {
                        handler.inner.sync.doc_start_sync(req).await
                    })
                    .await
                }
                DocLeave(msg) => {
                    chan.rpc(msg, handler, |handler, req| async move {
                        handler.inner.sync.doc_leave(req).await
                    })
                    .await
                }
                DocShare(msg) => {
                    chan.rpc(msg, handler, |handler, req| async move {
                        handler.inner.sync.doc_share(req).await
                    })
                    .await
                }
                DocSubscribe(msg) => {
                    chan.try_server_streaming(msg, handler, |handler, req| async move {
                        handler.inner.sync.doc_subscribe(req).await
                    })
                    .await
                }
                DocSetDownloadPolicy(msg) => {
                    chan.rpc(msg, handler, |handler, req| async move {
                        handler.inner.sync.doc_set_download_policy(req).await
                    })
                    .await
                }
                DocGetDownloadPolicy(msg) => {
                    chan.rpc(msg, handler, |handler, req| async move {
                        handler.inner.sync.doc_get_download_policy(req).await
                    })
                    .await
                }
                DocGetSyncPeers(msg) => {
                    chan.rpc(msg, handler, |handler, req| async move {
                        handler.inner.sync.doc_get_sync_peers(req).await
                    })
                    .await
                }
            }
        });
    }

    fn rt(&self) -> LocalPoolHandle {
        self.inner.rt.clone()
    }

    async fn blob_list_impl(self, co: &Co<RpcResult<BlobInfo>>) -> io::Result<()> {
        use bao_tree::io::fsm::Outboard;

        let db = self.inner.db.clone();
        for blob in db.blobs().await? {
            let blob = blob?;
            let Some(entry) = db.get(&blob).await? else {
                continue;
            };
            let hash = entry.hash();
            let size = entry.outboard().await?.tree().size();
            let path = "".to_owned();
            co.yield_(Ok(BlobInfo { hash, size, path })).await;
        }
        Ok(())
    }

    async fn blob_list_incomplete_impl(
        self,
        co: &Co<RpcResult<IncompleteBlobInfo>>,
    ) -> io::Result<()> {
        let db = self.inner.db.clone();
        for hash in db.partial_blobs().await? {
            let hash = hash?;
            let Ok(Some(entry)) = db.get_mut(&hash).await else {
                continue;
            };
            if entry.is_complete() {
                continue;
            }
            let size = 0;
            let expected_size = entry.size().value();
            co.yield_(Ok(IncompleteBlobInfo {
                hash,
                size,
                expected_size,
            }))
            .await;
        }
        Ok(())
    }

    fn blob_list(
        self,
        _msg: BlobListRequest,
    ) -> impl Stream<Item = RpcResult<BlobInfo>> + Send + 'static {
        Gen::new(|co| async move {
            if let Err(e) = self.blob_list_impl(&co).await {
                co.yield_(Err(e.into())).await;
            }
        })
    }

    fn blob_list_incomplete(
        self,
        _msg: BlobListIncompleteRequest,
    ) -> impl Stream<Item = RpcResult<IncompleteBlobInfo>> + Send + 'static {
        Gen::new(move |co| async move {
            if let Err(e) = self.blob_list_incomplete_impl(&co).await {
                co.yield_(Err(e.into())).await;
            }
        })
    }

    async fn blob_delete_tag(self, msg: DeleteTagRequest) -> RpcResult<()> {
        self.inner.db.set_tag(msg.name, None).await?;
        Ok(())
    }

    async fn blob_delete_blob(self, msg: BlobDeleteBlobRequest) -> RpcResult<()> {
        self.inner.db.delete(vec![msg.hash]).await?;
        Ok(())
    }

    fn blob_list_tags(self, msg: ListTagsRequest) -> impl Stream<Item = TagInfo> + Send + 'static {
        tracing::info!("blob_list_tags");
        Gen::new(|co| async move {
            let tags = self.inner.db.tags().await.unwrap();
            #[allow(clippy::manual_flatten)]
            for item in tags {
                if let Ok((name, HashAndFormat { hash, format })) = item {
                    if (format.is_raw() && msg.raw) || (format.is_hash_seq() && msg.hash_seq) {
                        co.yield_(TagInfo { name, hash, format }).await;
                    }
                }
            }
        })
    }

    /// Invoke validate on the database and stream out the result
    fn blob_validate(
        self,
        msg: BlobValidateRequest,
    ) -> impl Stream<Item = ValidateProgress> + Send + 'static {
        let (tx, rx) = flume::bounded(1);
        let tx2 = tx.clone();
        let db = self.inner.db.clone();
        tokio::task::spawn(async move {
            if let Err(e) = db
                .validate(msg.repair, FlumeProgressSender::new(tx).boxed())
                .await
            {
                tx2.send_async(ValidateProgress::Abort(e.into())).await.ok();
            }
        });
        rx.into_stream()
    }

    /// Invoke validate on the database and stream out the result
    fn blob_consistency_check(
        self,
        msg: BlobConsistencyCheckRequest,
    ) -> impl Stream<Item = ConsistencyCheckProgress> + Send + 'static {
        let (tx, rx) = flume::bounded(1);
        let tx2 = tx.clone();
        let db = self.inner.db.clone();
        tokio::task::spawn(async move {
            if let Err(e) = db
                .consistency_check(msg.repair, FlumeProgressSender::new(tx).boxed())
                .await
            {
                tx2.send_async(ConsistencyCheckProgress::Abort(e.into()))
                    .await
                    .ok();
            }
        });
        rx.into_stream()
    }

    fn blob_add_from_path(
        self,
        msg: BlobAddPathRequest,
    ) -> impl Stream<Item = BlobAddPathResponse> {
        // provide a little buffer so that we don't slow down the sender
        let (tx, rx) = flume::bounded(32);
        let tx2 = tx.clone();
        self.rt().spawn_pinned(|| async move {
            if let Err(e) = self.blob_add_from_path0(msg, tx).await {
                tx2.send_async(AddProgress::Abort(e.into())).await.ok();
            }
        });
        rx.into_stream().map(BlobAddPathResponse)
    }

    fn doc_import_file(
        self,
        msg: DocImportFileRequest,
    ) -> impl Stream<Item = DocImportFileResponse> {
        // provide a little buffer so that we don't slow down the sender
        let (tx, rx) = flume::bounded(32);
        let tx2 = tx.clone();
        self.rt().spawn_pinned(|| async move {
            if let Err(e) = self.doc_import_file0(msg, tx).await {
                tx2.send_async(crate::client::docs::ImportProgress::Abort(e.into()))
                    .await
                    .ok();
            }
        });
        rx.into_stream().map(DocImportFileResponse)
    }

    async fn doc_import_file0(
        self,
        msg: DocImportFileRequest,
        progress: flume::Sender<crate::client::docs::ImportProgress>,
    ) -> anyhow::Result<()> {
        use crate::client::docs::ImportProgress as DocImportProgress;
        use iroh_blobs::store::ImportMode;
        use std::collections::BTreeMap;

        let progress = FlumeProgressSender::new(progress);
        let names = Arc::new(Mutex::new(BTreeMap::new()));
        // convert import progress to provide progress
        let import_progress = progress.clone().with_filter_map(move |x| match x {
            ImportProgress::Found { id, name } => {
                names.lock().unwrap().insert(id, name);
                None
            }
            ImportProgress::Size { id, size } => {
                let name = names.lock().unwrap().remove(&id)?;
                Some(DocImportProgress::Found { id, name, size })
            }
            ImportProgress::OutboardProgress { id, offset } => {
                Some(DocImportProgress::Progress { id, offset })
            }
            ImportProgress::OutboardDone { hash, id } => {
                Some(DocImportProgress::IngestDone { hash, id })
            }
            _ => None,
        });
        let DocImportFileRequest {
            doc_id,
            author_id,
            key,
            path: root,
            in_place,
        } = msg;
        // Check that the path is absolute and exists.
        anyhow::ensure!(root.is_absolute(), "path must be absolute");
        anyhow::ensure!(
            root.exists(),
            "trying to add missing path: {}",
            root.display()
        );

        let import_mode = match in_place {
            true => ImportMode::TryReference,
            false => ImportMode::Copy,
        };

        let (temp_tag, size) = self
            .inner
            .db
            .import_file(root, import_mode, BlobFormat::Raw, import_progress)
            .await?;

        let hash_and_format = temp_tag.inner();
        let HashAndFormat { hash, .. } = *hash_and_format;
        self.inner
            .sync
            .doc_set_hash(DocSetHashRequest {
                doc_id,
                author_id,
                key: key.clone(),
                hash,
                size,
            })
            .await?;
        drop(temp_tag);
        progress.send(DocImportProgress::AllDone { key }).await?;
        Ok(())
    }

    fn doc_export_file(
        self,
        msg: DocExportFileRequest,
    ) -> impl Stream<Item = DocExportFileResponse> {
        let (tx, rx) = flume::bounded(1024);
        let tx2 = tx.clone();
        self.rt().spawn_pinned(|| async move {
            if let Err(e) = self.doc_export_file0(msg, tx).await {
                tx2.send_async(ExportProgress::Abort(e.into())).await.ok();
            }
        });
        rx.into_stream().map(DocExportFileResponse)
    }

    async fn doc_export_file0(
        self,
        msg: DocExportFileRequest,
        progress: flume::Sender<ExportProgress>,
    ) -> anyhow::Result<()> {
        let progress = FlumeProgressSender::new(progress);
        let DocExportFileRequest { entry, path, mode } = msg;
        let key = bytes::Bytes::from(entry.key().to_vec());
        let export_progress = progress.clone().with_map(move |mut x| {
            // assign the doc key to the `meta` field of the initial progress event
            if let ExportProgress::Found { meta, .. } = &mut x {
                *meta = Some(key.clone())
            }
            x
        });
        iroh_blobs::export::export(
            &self.inner.db,
            entry.content_hash(),
            path,
            ExportFormat::Blob,
            mode,
            export_progress,
        )
        .await?;
        progress.send(ExportProgress::AllDone).await?;
        Ok(())
    }

    fn blob_download(self, msg: BlobDownloadRequest) -> impl Stream<Item = BlobDownloadResponse> {
        let (sender, receiver) = flume::bounded(1024);
        let db = self.inner.db.clone();
        let downloader = self.inner.downloader.clone();
        let endpoint = self.inner.endpoint.clone();
        let progress = FlumeProgressSender::new(sender);
        self.inner.rt.spawn_pinned(move || async move {
            if let Err(err) = download(&db, endpoint, &downloader, msg, progress.clone()).await {
                progress
                    .send(DownloadProgress::Abort(err.into()))
                    .await
                    .ok();
            }
        });

        receiver.into_stream().map(BlobDownloadResponse)
    }

    fn blob_export(self, msg: BlobExportRequest) -> impl Stream<Item = BlobExportResponse> {
        let (tx, rx) = flume::bounded(1024);
        let progress = FlumeProgressSender::new(tx);
        self.rt().spawn_pinned(move || async move {
            let res = iroh_blobs::export::export(
                &self.inner.db,
                msg.hash,
                msg.path,
                msg.format,
                msg.mode,
                progress.clone(),
            )
            .await;
            match res {
                Ok(()) => progress.send(ExportProgress::AllDone).await.ok(),
                Err(err) => progress.send(ExportProgress::Abort(err.into())).await.ok(),
            }
        });
        rx.into_stream().map(BlobExportResponse)
    }

    async fn blob_add_from_path0(
        self,
        msg: BlobAddPathRequest,
        progress: flume::Sender<AddProgress>,
    ) -> anyhow::Result<()> {
        use iroh_blobs::store::ImportMode;
        use std::collections::BTreeMap;

        let progress = FlumeProgressSender::new(progress);
        let names = Arc::new(Mutex::new(BTreeMap::new()));
        // convert import progress to provide progress
        let import_progress = progress.clone().with_filter_map(move |x| match x {
            ImportProgress::Found { id, name } => {
                names.lock().unwrap().insert(id, name);
                None
            }
            ImportProgress::Size { id, size } => {
                let name = names.lock().unwrap().remove(&id)?;
                Some(AddProgress::Found { id, name, size })
            }
            ImportProgress::OutboardProgress { id, offset } => {
                Some(AddProgress::Progress { id, offset })
            }
            ImportProgress::OutboardDone { hash, id } => Some(AddProgress::Done { hash, id }),
            _ => None,
        });
        let BlobAddPathRequest {
            wrap,
            path: root,
            in_place,
            tag,
        } = msg;
        // Check that the path is absolute and exists.
        anyhow::ensure!(root.is_absolute(), "path must be absolute");
        anyhow::ensure!(
            root.exists(),
            "trying to add missing path: {}",
            root.display()
        );

        let import_mode = match in_place {
            true => ImportMode::TryReference,
            false => ImportMode::Copy,
        };

        let create_collection = match wrap {
            WrapOption::Wrap { .. } => true,
            WrapOption::NoWrap => root.is_dir(),
        };

        let temp_tag = if create_collection {
            // import all files below root recursively
            let data_sources = crate::util::fs::scan_path(root, wrap)?;
            const IO_PARALLELISM: usize = 4;
            let result: Vec<_> = futures_lite::stream::iter(data_sources)
                .map(|source| {
                    let import_progress = import_progress.clone();
                    let db = self.inner.db.clone();
                    async move {
                        let name = source.name().to_string();
                        let (tag, size) = db
                            .import_file(
                                source.path().to_owned(),
                                import_mode,
                                BlobFormat::Raw,
                                import_progress,
                            )
                            .await?;
                        let hash = *tag.hash();
                        io::Result::Ok((name, hash, size, tag))
                    }
                })
                .buffered_ordered(IO_PARALLELISM)
                .try_collect()
                .await?;

            // create a collection
            let (collection, _child_tags): (Collection, Vec<_>) = result
                .into_iter()
                .map(|(name, hash, _, tag)| ((name, hash), tag))
                .unzip();

            collection.store(&self.inner.db).await?
        } else {
            // import a single file
            let (tag, _size) = self
                .inner
                .db
                .import_file(root, import_mode, BlobFormat::Raw, import_progress)
                .await?;
            tag
        };

        let hash_and_format = temp_tag.inner();
        let HashAndFormat { hash, format } = *hash_and_format;
        let tag = match tag {
            SetTagOption::Named(tag) => {
                self.inner
                    .db
                    .set_tag(tag.clone(), Some(*hash_and_format))
                    .await?;
                tag
            }
            SetTagOption::Auto => self.inner.db.create_tag(*hash_and_format).await?,
        };
        progress
            .send(AddProgress::AllDone {
                hash,
                format,
                tag: tag.clone(),
            })
            .await?;
        Ok(())
    }

    #[allow(clippy::unused_async)]
    async fn node_stats(self, _req: NodeStatsRequest) -> RpcResult<NodeStatsResponse> {
        #[cfg(feature = "metrics")]
        let res = Ok(NodeStatsResponse {
            stats: crate::metrics::get_metrics()?,
        });

        #[cfg(not(feature = "metrics"))]
        let res = Err(anyhow::anyhow!("metrics are disabled").into());

        res
    }

    async fn node_status(self, _: NodeStatusRequest) -> RpcResult<NodeStatus> {
        Ok(NodeStatus {
            addr: self.inner.endpoint.my_addr().await?,
            listen_addrs: self
                .inner
                .local_endpoint_addresses()
                .await
                .unwrap_or_default(),
            version: env!("CARGO_PKG_VERSION").to_string(),
        })
    }

    #[allow(clippy::unused_async)]
    async fn node_id(self, _: NodeIdRequest) -> RpcResult<NodeId> {
        Ok(self.inner.secret_key.public())
    }

    async fn node_addr(self, _: NodeAddrRequest) -> RpcResult<NodeAddr> {
        let addr = self.inner.endpoint.my_addr().await?;
        Ok(addr)
    }

    #[allow(clippy::unused_async)]
    async fn node_relay(self, _: NodeRelayRequest) -> RpcResult<Option<RelayUrl>> {
        Ok(self.inner.endpoint.my_relay())
    }

    #[allow(clippy::unused_async)]
    async fn node_shutdown(self, request: NodeShutdownRequest) {
        if request.force {
            info!("hard shutdown requested");
            std::process::exit(0);
        } else {
            // trigger a graceful shutdown
            info!("graceful shutdown requested");
            self.inner.cancel_token.cancel();
        }
    }

    fn node_watch(self, _: NodeWatchRequest) -> impl Stream<Item = NodeWatchResponse> {
        futures_lite::stream::unfold((), |()| async move {
            tokio::time::sleep(HEALTH_POLL_WAIT).await;
            Some((
                NodeWatchResponse {
                    version: env!("CARGO_PKG_VERSION").to_string(),
                },
                (),
            ))
        })
    }

    fn blob_add_stream(
        self,
        msg: BlobAddStreamRequest,
        stream: impl Stream<Item = BlobAddStreamUpdate> + Send + Unpin + 'static,
    ) -> impl Stream<Item = BlobAddStreamResponse> {
        let (tx, rx) = flume::bounded(32);
        let this = self.clone();

        self.rt().spawn_pinned(|| async move {
            if let Err(err) = this.blob_add_stream0(msg, stream, tx.clone()).await {
                tx.send_async(AddProgress::Abort(err.into())).await.ok();
            }
        });

        rx.into_stream().map(BlobAddStreamResponse)
    }

    async fn blob_add_stream0(
        self,
        msg: BlobAddStreamRequest,
        stream: impl Stream<Item = BlobAddStreamUpdate> + Send + Unpin + 'static,
        progress: flume::Sender<AddProgress>,
    ) -> anyhow::Result<()> {
        let progress = FlumeProgressSender::new(progress);

        let stream = stream.map(|item| match item {
            BlobAddStreamUpdate::Chunk(chunk) => Ok(chunk),
            BlobAddStreamUpdate::Abort => {
                Err(io::Error::new(io::ErrorKind::Interrupted, "Remote abort"))
            }
        });

        let name_cache = Arc::new(Mutex::new(None));
        let import_progress = progress.clone().with_filter_map(move |x| match x {
            ImportProgress::Found { id: _, name } => {
                let _ = name_cache.lock().unwrap().insert(name);
                None
            }
            ImportProgress::Size { id, size } => {
                let name = name_cache.lock().unwrap().take()?;
                Some(AddProgress::Found { id, name, size })
            }
            ImportProgress::OutboardProgress { id, offset } => {
                Some(AddProgress::Progress { id, offset })
            }
            ImportProgress::OutboardDone { hash, id } => Some(AddProgress::Done { hash, id }),
            _ => None,
        });
        let (temp_tag, _len) = self
            .inner
            .db
            .import_stream(stream, BlobFormat::Raw, import_progress)
            .await?;
        let hash_and_format = *temp_tag.inner();
        let HashAndFormat { hash, format } = hash_and_format;
        let tag = match msg.tag {
            SetTagOption::Named(tag) => {
                self.inner
                    .db
                    .set_tag(tag.clone(), Some(hash_and_format))
                    .await?;
                tag
            }
            SetTagOption::Auto => self.inner.db.create_tag(hash_and_format).await?,
        };
        progress
            .send(AddProgress::AllDone { hash, tag, format })
            .await?;
        Ok(())
    }

    fn blob_read_at(
        self,
        req: BlobReadAtRequest,
    ) -> impl Stream<Item = RpcResult<BlobReadAtResponse>> + Send + 'static {
        let (tx, rx) = flume::bounded(RPC_BLOB_GET_CHANNEL_CAP);
        let db = self.inner.db.clone();
        self.inner.rt.spawn_pinned(move || async move {
            let entry = db.get(&req.hash).await.unwrap();
            if let Err(err) = read_loop(
                req.offset,
                req.len,
                entry,
                tx.clone(),
                RPC_BLOB_GET_CHUNK_SIZE,
            )
            .await
            {
                tx.send_async(RpcResult::Err(err.into())).await.ok();
            }
        });

        async fn read_loop(
            offset: u64,
            len: Option<usize>,
            entry: Option<impl MapEntry>,
            tx: flume::Sender<RpcResult<BlobReadAtResponse>>,
            max_chunk_size: usize,
        ) -> anyhow::Result<()> {
            let entry = entry.ok_or_else(|| anyhow!("Blob not found"))?;
            let size = entry.size();
            tx.send_async(Ok(BlobReadAtResponse::Entry {
                size,
                is_complete: entry.is_complete(),
            }))
            .await?;
            let mut reader = entry.data_reader().await?;

            let len = len.unwrap_or((size.value() - offset) as usize);

            let (num_chunks, chunk_size) = if len <= max_chunk_size {
                (1, len)
            } else {
                let num_chunks = len / max_chunk_size + (len % max_chunk_size != 0) as usize;
                (num_chunks, max_chunk_size)
            };

            let mut read = 0u64;
            for i in 0..num_chunks {
                let chunk_size = if i == num_chunks - 1 {
                    // last chunk might be smaller
                    len - read as usize
                } else {
                    chunk_size
                };
                let chunk = reader.read_at(offset + read, chunk_size).await?;
                let chunk_len = chunk.len();
                if !chunk.is_empty() {
                    tx.send_async(Ok(BlobReadAtResponse::Data { chunk }))
                        .await?;
                }
                if chunk_len < chunk_size {
                    break;
                } else {
                    read += chunk_len as u64;
                }
            }
            Ok(())
        }

        rx.into_stream()
    }

    fn node_connections(
        self,
        _: NodeConnectionsRequest,
    ) -> impl Stream<Item = RpcResult<NodeConnectionsResponse>> + Send + 'static {
        // provide a little buffer so that we don't slow down the sender
        let (tx, rx) = flume::bounded(32);
        let mut conn_infos = self.inner.endpoint.connection_infos();
        conn_infos.sort_by_key(|n| n.node_id.to_string());
        self.rt().spawn_pinned(|| async move {
            for conn_info in conn_infos {
                tx.send_async(Ok(NodeConnectionsResponse { conn_info }))
                    .await
                    .ok();
            }
        });
        rx.into_stream()
    }

    // This method is called as an RPC method, which have to be async
    #[allow(clippy::unused_async)]
    async fn node_connection_info(
        self,
        req: NodeConnectionInfoRequest,
    ) -> RpcResult<NodeConnectionInfoResponse> {
        let NodeConnectionInfoRequest { node_id } = req;
        let conn_info = self.inner.endpoint.connection_info(node_id);
        Ok(NodeConnectionInfoResponse { conn_info })
    }

    async fn create_collection(
        self,
        req: CreateCollectionRequest,
    ) -> RpcResult<CreateCollectionResponse> {
        let CreateCollectionRequest {
            collection,
            tag,
            tags_to_delete,
        } = req;

        let temp_tag = collection.store(&self.inner.db).await?;
        let hash_and_format = temp_tag.inner();
        let HashAndFormat { hash, .. } = *hash_and_format;
        let tag = match tag {
            SetTagOption::Named(tag) => {
                self.inner
                    .db
                    .set_tag(tag.clone(), Some(*hash_and_format))
                    .await?;
                tag
            }
            SetTagOption::Auto => self.inner.db.create_tag(*hash_and_format).await?,
        };

        for tag in tags_to_delete {
            self.inner.db.set_tag(tag, None).await?;
        }

        Ok(CreateCollectionResponse { hash, tag })
    }
}

async fn download<D>(
    db: &D,
    endpoint: Endpoint,
    downloader: &Downloader,
    req: BlobDownloadRequest,
    progress: FlumeProgressSender<DownloadProgress>,
) -> Result<()>
where
    D: iroh_blobs::store::Store,
{
    let BlobDownloadRequest {
        hash,
        format,
        nodes,
        tag,
        mode,
    } = req;
    let hash_and_format = HashAndFormat { hash, format };
    let temp_tag = db.temp_tag(hash_and_format);
    let stats = match mode {
        DownloadMode::Queued => {
            download_queued(
                endpoint,
                downloader,
                hash_and_format,
                nodes,
                progress.clone(),
            )
            .await?
        }
        DownloadMode::Direct => {
            download_direct_from_nodes(db, endpoint, hash_and_format, nodes, progress.clone())
                .await?
        }
    };

    progress.send(DownloadProgress::AllDone(stats)).await.ok();
    match tag {
        SetTagOption::Named(tag) => {
            db.set_tag(tag, Some(hash_and_format)).await?;
        }
        SetTagOption::Auto => {
            db.create_tag(hash_and_format).await?;
        }
    }
    drop(temp_tag);

    Ok(())
}

async fn download_queued(
    endpoint: Endpoint,
    downloader: &Downloader,
    hash_and_format: HashAndFormat,
    nodes: Vec<NodeAddr>,
    progress: FlumeProgressSender<DownloadProgress>,
) -> Result<Stats> {
    let mut node_ids = Vec::with_capacity(nodes.len());
    let mut any_added = false;
    for node in nodes {
        node_ids.push(node.node_id);
        if !node.info.is_empty() {
            endpoint.add_node_addr_with_source(node, BLOB_DOWNLOAD_SOURCE_NAME)?;
            any_added = true;
        }
    }
<<<<<<< HEAD
    let can_download = !node_ids.is_empty() && (any_added || endpoint.discovery().is_some());
    anyhow::ensure!(can_download, "no way to reach a node for download");
    let req = DownloadRequest::new(hash_and_format, node_ids)
        .progress_sender(progress)
        .tag(tag);
=======
    let req = DownloadRequest::new(hash_and_format, node_ids).progress_sender(progress);
>>>>>>> ea50b940
    let handle = downloader.queue(req).await;
    let stats = handle.await?;
    Ok(stats)
}

async fn download_direct_from_nodes<D>(
    db: &D,
    endpoint: Endpoint,
    hash_and_format: HashAndFormat,
    nodes: Vec<NodeAddr>,
    progress: FlumeProgressSender<DownloadProgress>,
) -> Result<Stats>
where
    D: BaoStore,
{
    ensure!(!nodes.is_empty(), "No nodes to download from provided.");
    let mut last_err = None;
    for node in nodes {
        let node_id = node.node_id;
        match download_direct(
            db,
            endpoint.clone(),
            hash_and_format,
            node,
            progress.clone(),
        )
        .await
        {
            Ok(stats) => return Ok(stats),
            Err(err) => {
                debug!(?err, node = &node_id.fmt_short(), "Download failed");
                last_err = Some(err)
            }
        }
    }
    Err(last_err.unwrap())
}

async fn download_direct<D>(
    db: &D,
    endpoint: Endpoint,
    hash_and_format: HashAndFormat,
    node: NodeAddr,
    progress: FlumeProgressSender<DownloadProgress>,
) -> Result<Stats>
where
    D: BaoStore,
{
    let get_conn = {
        let progress = progress.clone();
        move || async move {
            let conn = endpoint.connect(node, iroh_blobs::protocol::ALPN).await?;
            progress.send(DownloadProgress::Connected).await?;
            Ok(conn)
        }
    };

    let res = iroh_blobs::get::db::get_to_db(db, get_conn, &hash_and_format, progress).await;

    res.map_err(Into::into)
}<|MERGE_RESOLUTION|>--- conflicted
+++ resolved
@@ -1062,15 +1062,9 @@
             any_added = true;
         }
     }
-<<<<<<< HEAD
     let can_download = !node_ids.is_empty() && (any_added || endpoint.discovery().is_some());
     anyhow::ensure!(can_download, "no way to reach a node for download");
-    let req = DownloadRequest::new(hash_and_format, node_ids)
-        .progress_sender(progress)
-        .tag(tag);
-=======
     let req = DownloadRequest::new(hash_and_format, node_ids).progress_sender(progress);
->>>>>>> ea50b940
     let handle = downloader.queue(req).await;
     let stats = handle.await?;
     Ok(stats)
