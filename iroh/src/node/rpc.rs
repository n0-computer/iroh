use std::{
    fmt::Debug,
    sync::{Arc, Mutex},
    time::Duration,
};

use anyhow::{anyhow, Result};
use futures_lite::{Stream, StreamExt};
use iroh_blobs::{
    export::ExportProgress,
<<<<<<< HEAD
    format::collection::Collection,
    get::db::DownloadProgress,
    net_protocol::{BlobDownloadRequest, Blobs as BlobsProtocol},
    provider::{AddProgress, BatchAddPathProgress},
    store::{
        ConsistencyCheckProgress, ImportProgress, MapEntry, Store as BaoStore, ValidateProgress,
    },
=======
    net_protocol::Blobs as BlobsProtocol,
    store::{ExportFormat, ImportProgress, Store as BaoStore},
>>>>>>> 91d44dc4
    util::{
        local_pool::LocalPoolHandle,
        progress::{AsyncChannelProgressSender, ProgressSender},
    },
    BlobFormat, HashAndFormat,
};
use iroh_docs::net::DOCS_ALPN;
use iroh_gossip::net::{Gossip, GOSSIP_ALPN};
use iroh_net::{relay::RelayUrl, NodeAddr, NodeId};
use iroh_router::Router;
use quic_rpc::server::{RpcChannel, RpcServerError};
use tokio::task::JoinSet;
use tracing::{debug, info, warn};

use super::IrohServerEndpoint;
use crate::{
    client::NodeStatus,
    node::NodeInner,
    rpc_protocol::{
<<<<<<< HEAD
        blobs::{
            self, AddPathRequest, AddPathResponse, AddStreamRequest, AddStreamResponse,
            AddStreamUpdate, BatchAddPathRequest, BatchAddPathResponse, BatchAddStreamRequest,
            BatchAddStreamResponse, BatchAddStreamUpdate, BatchCreateRequest, BatchCreateResponse,
            BatchCreateTempTagRequest, BatchUpdate, BlobStatusRequest, BlobStatusResponse,
            ConsistencyCheckRequest, CreateCollectionRequest, CreateCollectionResponse,
            DeleteRequest, DownloadResponse, ExportRequest, ExportResponse, ListIncompleteRequest,
            ListRequest, ReadAtRequest, ReadAtResponse, ValidateRequest,
=======
        authors,
        docs::{
            ExportFileRequest, ExportFileResponse, ImportFileRequest, ImportFileResponse,
            Request as DocsRequest, SetHashRequest,
>>>>>>> 91d44dc4
        },
        net::{
            self, AddAddrRequest, AddrRequest, IdRequest, NodeWatchRequest, RelayRequest,
            RemoteInfoRequest, RemoteInfoResponse, RemoteInfosIterRequest, RemoteInfosIterResponse,
            WatchResponse,
        },
        node::{self, ShutdownRequest, StatsRequest, StatsResponse, StatusRequest},
        Request, RpcService,
    },
};

const HEALTH_POLL_WAIT: Duration = Duration::from_secs(1);
pub(crate) type RpcError = serde_error::Error;
pub(crate) type RpcResult<T> = Result<T, RpcError>;

#[derive(Debug, Clone)]
pub(crate) struct Handler<D> {
    pub(crate) inner: Arc<NodeInner<D>>,
    pub(crate) router: Router,
}

impl<D> Handler<D> {
    pub fn new(inner: Arc<NodeInner<D>>, router: Router) -> Self {
        Self { inner, router }
    }
}

impl<D: BaoStore> Handler<D> {
    fn blobs(&self) -> Arc<BlobsProtocol<D>> {
        self.router
            .get_protocol::<BlobsProtocol<D>>(iroh_blobs::protocol::ALPN)
            .expect("missing blobs")
    }

    fn blobs_store(&self) -> D {
        self.blobs().store().clone()
    }

    pub(crate) fn spawn_rpc_request(
        inner: Arc<NodeInner<D>>,
        join_set: &mut JoinSet<anyhow::Result<()>>,
        accepting: quic_rpc::server::Accepting<RpcService, IrohServerEndpoint>,
        router: Router,
    ) {
        let handler = Self::new(inner, router);
        join_set.spawn(async move {
            let (msg, chan) = accepting.read_first().await?;
            if let Err(err) = handler.handle_rpc_request(msg, chan).await {
                warn!("rpc request handler error: {err:?}");
            }
            Ok(())
        });
    }

    async fn handle_node_request(
        self,
        msg: node::Request,
        chan: RpcChannel<RpcService, IrohServerEndpoint>,
    ) -> Result<(), RpcServerError<IrohServerEndpoint>> {
        use node::Request::*;
        debug!("handling node request: {msg}");
        match msg {
            Status(msg) => chan.rpc(msg, self, Self::node_status).await,
            Shutdown(msg) => chan.rpc(msg, self, Self::node_shutdown).await,
            Stats(msg) => chan.rpc(msg, self, Self::node_stats).await,
        }
    }

    async fn handle_net_request(
        self,
        msg: net::Request,
        chan: RpcChannel<RpcService, IrohServerEndpoint>,
    ) -> Result<(), RpcServerError<IrohServerEndpoint>> {
        use net::Request::*;
        debug!("handling node request: {msg}");
        match msg {
            Watch(msg) => chan.server_streaming(msg, self, Self::node_watch).await,
            Id(msg) => chan.rpc(msg, self, Self::node_id).await,
            Addr(msg) => chan.rpc(msg, self, Self::node_addr).await,
            Relay(msg) => chan.rpc(msg, self, Self::node_relay).await,
            RemoteInfosIter(msg) => {
                chan.server_streaming(msg, self, Self::remote_infos_iter)
                    .await
            }
            RemoteInfo(msg) => chan.rpc(msg, self, Self::remote_info).await,
            AddAddr(msg) => chan.rpc(msg, self, Self::node_add_addr).await,
        }
    }

    async fn handle_blobs_and_tags_request(
        self,
        msg: iroh_blobs::rpc::proto::Request,
        chan: RpcChannel<iroh_blobs::rpc::proto::RpcService>,
    ) -> Result<(), RpcServerError<IrohServerEndpoint>> {
        self.blobs()
            .handle_rpc_request(msg, chan)
            .await
            .map_err(|e| e.errors_into())
    }

    async fn handle_gossip_request(
        self,
        msg: iroh_gossip::RpcRequest,
        chan: RpcChannel<RpcService, IrohServerEndpoint>,
    ) -> Result<(), RpcServerError<IrohServerEndpoint>> {
        let gossip = self
            .router
            .get_protocol::<Gossip>(GOSSIP_ALPN)
            .expect("missing gossip");
        let chan = chan.map::<iroh_gossip::RpcService>();
        gossip
            .handle_rpc_request(msg, chan)
            .await
            .map_err(|e| e.errors_into())
    }

    async fn handle_docs_request(
        self,
        msg: iroh_docs::rpc::proto::Request,
        chan: RpcChannel<RpcService, IrohServerEndpoint>,
    ) -> Result<(), RpcServerError<IrohServerEndpoint>> {
        if let Some(docs) = self
            .router
            .get_protocol::<iroh_docs::engine::Engine>(DOCS_ALPN)
        {
            let chan = chan.map::<iroh_docs::rpc::proto::RpcService>();
            docs.handle_rpc_request(msg, chan).await
        } else {
            Err(RpcServerError::SendError(anyhow::anyhow!(
                "Docs is not enabled"
            )))
        }
    }

    pub(crate) async fn handle_rpc_request(
        self,
        msg: Request,
        chan: RpcChannel<RpcService, IrohServerEndpoint>,
    ) -> Result<(), RpcServerError<IrohServerEndpoint>> {
        use Request::*;
        debug!("handling rpc request: {msg}");
        match msg {
            Net(msg) => self.handle_net_request(msg, chan).await,
            Node(msg) => self.handle_node_request(msg, chan).await,
<<<<<<< HEAD
            Blobs(msg) => self.handle_blobs_request(msg, chan).await,
            Tags(msg) => self.handle_tags_request(msg, chan).await,
=======
            BlobsAndTags(msg) => {
                self.handle_blobs_and_tags_request(msg, chan.map().boxed())
                    .await
            }
            Authors(msg) => self.handle_authors_request(msg, chan).await,
>>>>>>> 91d44dc4
            Docs(msg) => self.handle_docs_request(msg, chan).await,
            Gossip(msg) => self.handle_gossip_request(msg, chan).await,
        }
    }

<<<<<<< HEAD
    fn local_pool_handle(&self) -> LocalPoolHandle {
        self.inner.local_pool_handle.clone()
    }

    async fn blob_status(self, msg: BlobStatusRequest) -> RpcResult<BlobStatusResponse> {
        let blobs = self.blobs();
        let entry = blobs
            .store()
            .get(&msg.hash)
            .await
            .map_err(|e| RpcError::new(&e))?;
        Ok(BlobStatusResponse(match entry {
            Some(entry) => {
                if entry.is_complete() {
                    BlobStatus::Complete {
                        size: entry.size().value(),
                    }
                } else {
                    BlobStatus::Partial { size: entry.size() }
                }
            }
            None => BlobStatus::NotFound,
        }))
    }

    async fn blob_list_impl(self, co: &Co<RpcResult<BlobInfo>>) -> io::Result<()> {
        use bao_tree::io::fsm::Outboard;

        let blobs = self.blobs();
        let db = blobs.store();
        for blob in db.blobs().await? {
            let blob = blob?;
            let Some(entry) = db.get(&blob).await? else {
                continue;
            };
            let hash = entry.hash();
            let size = entry.outboard().await?.tree().size();
            let path = "".to_owned();
            co.yield_(Ok(BlobInfo { hash, size, path })).await;
        }
        Ok(())
    }

    async fn blob_list_incomplete_impl(
        self,
        co: &Co<RpcResult<IncompleteBlobInfo>>,
    ) -> io::Result<()> {
        let blobs = self.blobs();
        let db = blobs.store();
        for hash in db.partial_blobs().await? {
            let hash = hash?;
            let Ok(Some(entry)) = db.get_mut(&hash).await else {
                continue;
            };
            if entry.is_complete() {
                continue;
            }
            let size = 0;
            let expected_size = entry.size().value();
            co.yield_(Ok(IncompleteBlobInfo {
                hash,
                size,
                expected_size,
            }))
            .await;
        }
        Ok(())
    }

    fn blob_list(
        self,
        _msg: ListRequest,
    ) -> impl Stream<Item = RpcResult<BlobInfo>> + Send + 'static {
        Gen::new(|co| async move {
            if let Err(e) = self.blob_list_impl(&co).await {
                co.yield_(Err(RpcError::new(&e))).await;
            }
        })
    }

    fn blob_list_incomplete(
        self,
        _msg: ListIncompleteRequest,
    ) -> impl Stream<Item = RpcResult<IncompleteBlobInfo>> + Send + 'static {
        Gen::new(move |co| async move {
            if let Err(e) = self.blob_list_incomplete_impl(&co).await {
                co.yield_(Err(RpcError::new(&e))).await;
            }
        })
    }

    async fn blob_delete_tag(self, msg: TagDeleteRequest) -> RpcResult<()> {
        self.blobs_store()
            .set_tag(msg.name, None)
            .await
            .map_err(|e| RpcError::new(&e))?;
        Ok(())
    }

    async fn blob_delete_blob(self, msg: DeleteRequest) -> RpcResult<()> {
        self.blobs_store()
            .delete(vec![msg.hash])
            .await
            .map_err(|e| RpcError::new(&e))?;
        Ok(())
    }

    fn blob_list_tags(self, msg: ListTagsRequest) -> impl Stream<Item = TagInfo> + Send + 'static {
        tracing::info!("blob_list_tags");
        let blobs = self.blobs();
        Gen::new(|co| async move {
            let tags = blobs.store().tags().await.unwrap();
            #[allow(clippy::manual_flatten)]
            for item in tags {
                if let Ok((name, HashAndFormat { hash, format })) = item {
                    if (format.is_raw() && msg.raw) || (format.is_hash_seq() && msg.hash_seq) {
                        co.yield_(TagInfo { name, hash, format }).await;
                    }
                }
            }
        })
    }

    /// Invoke validate on the database and stream out the result
    fn blob_validate(
        self,
        msg: ValidateRequest,
    ) -> impl Stream<Item = ValidateProgress> + Send + 'static {
        let (tx, rx) = async_channel::bounded(1);
        let tx2 = tx.clone();
        let blobs = self.blobs();
        tokio::task::spawn(async move {
            if let Err(e) = blobs
                .store()
                .validate(msg.repair, AsyncChannelProgressSender::new(tx).boxed())
                .await
            {
                tx2.send(ValidateProgress::Abort(RpcError::new(&e)))
                    .await
                    .ok();
            }
        });
        rx
    }

    /// Invoke validate on the database and stream out the result
    fn blob_consistency_check(
        self,
        msg: ConsistencyCheckRequest,
    ) -> impl Stream<Item = ConsistencyCheckProgress> + Send + 'static {
        let (tx, rx) = async_channel::bounded(1);
        let tx2 = tx.clone();
        let blobs = self.blobs();
        tokio::task::spawn(async move {
            if let Err(e) = blobs
                .store()
                .consistency_check(msg.repair, AsyncChannelProgressSender::new(tx).boxed())
                .await
            {
                tx2.send(ConsistencyCheckProgress::Abort(RpcError::new(&e)))
                    .await
                    .ok();
            }
        });
        rx
    }

    fn blob_add_from_path(self, msg: AddPathRequest) -> impl Stream<Item = AddPathResponse> {
=======
    fn doc_import_file(self, msg: ImportFileRequest) -> impl Stream<Item = ImportFileResponse> {
>>>>>>> 91d44dc4
        // provide a little buffer so that we don't slow down the sender
        let (tx, rx) = async_channel::bounded(32);
        let tx2 = tx.clone();
        self.local_pool_handle().spawn_detached(|| async move {
<<<<<<< HEAD
            if let Err(e) = self.blob_add_from_path0(msg, tx).await {
                tx2.send(AddProgress::Abort(RpcError::new(&*e))).await.ok();
            }
        });
        rx.map(AddPathResponse)
    }

    fn blob_download(self, msg: BlobDownloadRequest) -> impl Stream<Item = DownloadResponse> {
        let (sender, receiver) = async_channel::bounded(1024);
        let endpoint = self.inner.endpoint.clone();
        let progress = AsyncChannelProgressSender::new(sender);

        let blobs_protocol = self
            .router
            .get_protocol::<BlobsProtocol<D>>(iroh_blobs::protocol::ALPN)
            .expect("missing blobs");

        self.local_pool_handle().spawn_detached(move || async move {
            if let Err(err) = blobs_protocol
                .download(endpoint, msg, progress.clone())
                .await
            {
                progress
                    .send(DownloadProgress::Abort(RpcError::new(&*err)))
                    .await
                    .ok();
            }
        });

        receiver.map(DownloadResponse)
    }

    fn blob_export(self, msg: ExportRequest) -> impl Stream<Item = ExportResponse> {
        let (tx, rx) = async_channel::bounded(1024);
        let progress = AsyncChannelProgressSender::new(tx);
        self.local_pool_handle().spawn_detached(move || async move {
            let res = iroh_blobs::export::export(
                self.blobs().store(),
                msg.hash,
                msg.path,
                msg.format,
                msg.mode,
                progress.clone(),
            )
            .await;
            match res {
                Ok(()) => progress.send(ExportProgress::AllDone).await.ok(),
                Err(err) => progress
                    .send(ExportProgress::Abort(RpcError::new(&*err)))
                    .await
                    .ok(),
            };
        });
        rx.map(ExportResponse)
    }

    async fn blob_add_from_path0(
        self,
        msg: AddPathRequest,
        progress: async_channel::Sender<AddProgress>,
=======
            if let Err(e) = self.doc_import_file0(msg, tx).await {
                tx2.send(crate::client::docs::ImportProgress::Abort(RpcError::new(
                    &*e,
                )))
                .await
                .ok();
            }
        });
        rx.map(ImportFileResponse)
    }

    async fn doc_import_file0(
        self,
        msg: ImportFileRequest,
        progress: async_channel::Sender<crate::client::docs::ImportProgress>,
>>>>>>> 91d44dc4
    ) -> anyhow::Result<()> {
        use std::collections::BTreeMap;

        use iroh_blobs::store::ImportMode;

<<<<<<< HEAD
        let blobs = self.blobs();
=======
        use crate::client::docs::ImportProgress as DocImportProgress;

>>>>>>> 91d44dc4
        let progress = AsyncChannelProgressSender::new(progress);
        let names = Arc::new(Mutex::new(BTreeMap::new()));
        // convert import progress to provide progress
        let import_progress = progress.clone().with_filter_map(move |x| match x {
            ImportProgress::Found { id, name } => {
                names.lock().unwrap().insert(id, name);
                None
            }
            ImportProgress::Size { id, size } => {
                let name = names.lock().unwrap().remove(&id)?;
<<<<<<< HEAD
                Some(AddProgress::Found { id, name, size })
            }
            ImportProgress::OutboardProgress { id, offset } => {
                Some(AddProgress::Progress { id, offset })
            }
            ImportProgress::OutboardDone { hash, id } => Some(AddProgress::Done { hash, id }),
            _ => None,
        });
        let AddPathRequest {
            wrap,
            path: root,
            in_place,
            tag,
=======
                Some(DocImportProgress::Found { id, name, size })
            }
            ImportProgress::OutboardProgress { id, offset } => {
                Some(DocImportProgress::Progress { id, offset })
            }
            ImportProgress::OutboardDone { hash, id } => {
                Some(DocImportProgress::IngestDone { hash, id })
            }
            _ => None,
        });
        let ImportFileRequest {
            doc_id,
            author_id,
            key,
            path: root,
            in_place,
>>>>>>> 91d44dc4
        } = msg;
        // Check that the path is absolute and exists.
        anyhow::ensure!(root.is_absolute(), "path must be absolute");
        anyhow::ensure!(
            root.exists(),
            "trying to add missing path: {}",
            root.display()
        );

        let import_mode = match in_place {
            true => ImportMode::TryReference,
            false => ImportMode::Copy,
        };

<<<<<<< HEAD
        let create_collection = match wrap {
            WrapOption::Wrap { .. } => true,
            WrapOption::NoWrap => root.is_dir(),
        };

        let temp_tag = if create_collection {
            // import all files below root recursively
            let data_sources = crate::util::fs::scan_path(root, wrap)?;
            let blobs = self.blobs();

            const IO_PARALLELISM: usize = 4;
            let result: Vec<_> = futures_lite::stream::iter(data_sources)
                .map(|source| {
                    let import_progress = import_progress.clone();
                    let blobs = blobs.clone();
                    async move {
                        let name = source.name().to_string();
                        let (tag, size) = blobs
                            .store()
                            .import_file(
                                source.path().to_owned(),
                                import_mode,
                                BlobFormat::Raw,
                                import_progress,
                            )
                            .await?;
                        let hash = *tag.hash();
                        io::Result::Ok((name, hash, size, tag))
                    }
                })
                .buffered_ordered(IO_PARALLELISM)
                .try_collect()
                .await?;

            // create a collection
            let (collection, _child_tags): (Collection, Vec<_>) = result
                .into_iter()
                .map(|(name, hash, _, tag)| ((name, hash), tag))
                .unzip();

            collection.store(blobs.store()).await?
        } else {
            // import a single file
            let (tag, _size) = blobs
                .store()
                .import_file(root, import_mode, BlobFormat::Raw, import_progress)
                .await?;
            tag
        };

        let hash_and_format = temp_tag.inner();
        let HashAndFormat { hash, format } = *hash_and_format;
        let tag = match tag {
            SetTagOption::Named(tag) => {
                blobs
                    .store()
                    .set_tag(tag.clone(), Some(*hash_and_format))
                    .await?;
                tag
            }
            SetTagOption::Auto => blobs.store().create_tag(*hash_and_format).await?,
        };
        progress
            .send(AddProgress::AllDone {
                hash,
                format,
                tag: tag.clone(),
            })
            .await?;
=======
        let blobs = self.blobs();
        let (temp_tag, size) = blobs
            .store()
            .import_file(root, import_mode, BlobFormat::Raw, import_progress)
            .await?;

        let hash_and_format = temp_tag.inner();
        let HashAndFormat { hash, .. } = *hash_and_format;
        self.doc_set_hash(SetHashRequest {
            doc_id,
            author_id,
            key: key.clone(),
            hash,
            size,
        })
        .await?;
        drop(temp_tag);
        progress.send(DocImportProgress::AllDone { key }).await?;
        Ok(())
    }

    fn doc_export_file(self, msg: ExportFileRequest) -> impl Stream<Item = ExportFileResponse> {
        let (tx, rx) = async_channel::bounded(1024);
        let tx2 = tx.clone();
        self.local_pool_handle().spawn_detached(|| async move {
            if let Err(e) = self.doc_export_file0(msg, tx).await {
                tx2.send(ExportProgress::Abort(RpcError::new(&*e)))
                    .await
                    .ok();
            }
        });
        rx.map(ExportFileResponse)
    }

    async fn doc_export_file0(
        self,
        msg: ExportFileRequest,
        progress: async_channel::Sender<ExportProgress>,
    ) -> anyhow::Result<()> {
        let _docs = self.docs().ok_or_else(|| anyhow!("docs are disabled"))?;
        let progress = AsyncChannelProgressSender::new(progress);
        let ExportFileRequest { entry, path, mode } = msg;
        let key = bytes::Bytes::from(entry.key().to_vec());
        let export_progress = progress.clone().with_map(move |mut x| {
            // assign the doc key to the `meta` field of the initial progress event
            if let ExportProgress::Found { meta, .. } = &mut x {
                *meta = Some(key.clone())
            }
            x
        });
        let blobs = self.blobs();
        iroh_blobs::export::export(
            blobs.store(),
            entry.content_hash(),
            path,
            ExportFormat::Blob,
            mode,
            export_progress,
        )
        .await?;
        progress.send(ExportProgress::AllDone).await?;
>>>>>>> 91d44dc4
        Ok(())
    }

    #[allow(clippy::unused_async)]
    async fn node_stats(self, _req: StatsRequest) -> RpcResult<StatsResponse> {
        #[cfg(feature = "metrics")]
        let res = Ok(StatsResponse {
            stats: crate::metrics::get_metrics().map_err(|e| RpcError::new(&*e))?,
        });

        #[cfg(not(feature = "metrics"))]
        let res = Err(RpcError::new(&*anyhow::anyhow!("metrics are disabled")));

        res
    }

    async fn node_status(self, _: StatusRequest) -> RpcResult<NodeStatus> {
        Ok(NodeStatus {
            addr: self
                .inner
                .endpoint
                .node_addr()
                .await
                .map_err(|e| RpcError::new(&*e))?,
            listen_addrs: self
                .inner
                .local_endpoint_addresses()
                .await
                .unwrap_or_default(),
            version: env!("CARGO_PKG_VERSION").to_string(),
            rpc_addr: self.inner.rpc_addr,
        })
    }

    #[allow(clippy::unused_async)]
    async fn node_id(self, _: IdRequest) -> RpcResult<NodeId> {
        Ok(self.inner.endpoint.secret_key().public())
    }

    async fn node_addr(self, _: AddrRequest) -> RpcResult<NodeAddr> {
        let addr = self
            .inner
            .endpoint
            .node_addr()
            .await
            .map_err(|e| RpcError::new(&*e))?;
        Ok(addr)
    }

    #[allow(clippy::unused_async)]
    async fn node_relay(self, _: RelayRequest) -> RpcResult<Option<RelayUrl>> {
        Ok(self.inner.endpoint.home_relay())
    }

    #[allow(clippy::unused_async)]
    async fn node_shutdown(self, request: ShutdownRequest) {
        if request.force {
            info!("hard shutdown requested");
            std::process::exit(0);
        } else {
            // trigger a graceful shutdown
            info!("graceful shutdown requested");
            self.inner.cancel_token.cancel();
        }
    }

    fn node_watch(self, _: NodeWatchRequest) -> impl Stream<Item = WatchResponse> {
        futures_lite::stream::unfold((), |()| async move {
            tokio::time::sleep(HEALTH_POLL_WAIT).await;
            Some((
                WatchResponse {
                    version: env!("CARGO_PKG_VERSION").to_string(),
                },
                (),
            ))
        })
    }

    fn local_pool_handle(&self) -> LocalPoolHandle {
        self.inner.local_pool_handle.clone()
    }

    fn remote_infos_iter(
        self,
        _: RemoteInfosIterRequest,
    ) -> impl Stream<Item = RpcResult<RemoteInfosIterResponse>> + Send + 'static {
        // provide a little buffer so that we don't slow down the sender
        let (tx, rx) = async_channel::bounded(32);
        let mut infos: Vec<_> = self.inner.endpoint.remote_info_iter().collect();
        infos.sort_by_key(|n| n.node_id.to_string());
        self.local_pool_handle().spawn_detached(|| async move {
            for info in infos {
                tx.send(Ok(RemoteInfosIterResponse { info })).await.ok();
            }
        });
        rx
    }

    // This method is called as an RPC method, which have to be async
    #[allow(clippy::unused_async)]
    async fn remote_info(self, req: RemoteInfoRequest) -> RpcResult<RemoteInfoResponse> {
        let RemoteInfoRequest { node_id } = req;
        let info = self.inner.endpoint.remote_info(node_id);
        Ok(RemoteInfoResponse { info })
    }

    // This method is called as an RPC method, which have to be async
    #[allow(clippy::unused_async)]
    async fn node_add_addr(self, req: AddAddrRequest) -> RpcResult<()> {
        let AddAddrRequest { addr } = req;
        self.inner
            .endpoint
            .add_node_addr(addr)
            .map_err(|e| RpcError::new(&*e))?;
        Ok(())
    }
<<<<<<< HEAD

    async fn create_collection(
        self,
        req: CreateCollectionRequest,
    ) -> RpcResult<CreateCollectionResponse> {
        let CreateCollectionRequest {
            collection,
            tag,
            tags_to_delete,
        } = req;

        let blobs = self.blobs();

        let temp_tag = collection
            .store(blobs.store())
            .await
            .map_err(|e| RpcError::new(&*e))?;
        let hash_and_format = temp_tag.inner();
        let HashAndFormat { hash, .. } = *hash_and_format;
        let tag = match tag {
            SetTagOption::Named(tag) => {
                blobs
                    .store()
                    .set_tag(tag.clone(), Some(*hash_and_format))
                    .await
                    .map_err(|e| RpcError::new(&e))?;
                tag
            }
            SetTagOption::Auto => blobs
                .store()
                .create_tag(*hash_and_format)
                .await
                .map_err(|e| RpcError::new(&e))?,
        };

        for tag in tags_to_delete {
            blobs
                .store()
                .set_tag(tag, None)
                .await
                .map_err(|e| RpcError::new(&e))?;
        }

        Ok(CreateCollectionResponse { hash, tag })
    }
=======
}

fn docs_disabled() -> RpcError {
    RpcError::new(&*anyhow!("docs are disabled"))
>>>>>>> 91d44dc4
}<|MERGE_RESOLUTION|>--- conflicted
+++ resolved
@@ -8,18 +8,8 @@
 use futures_lite::{Stream, StreamExt};
 use iroh_blobs::{
     export::ExportProgress,
-<<<<<<< HEAD
-    format::collection::Collection,
-    get::db::DownloadProgress,
-    net_protocol::{BlobDownloadRequest, Blobs as BlobsProtocol},
-    provider::{AddProgress, BatchAddPathProgress},
-    store::{
-        ConsistencyCheckProgress, ImportProgress, MapEntry, Store as BaoStore, ValidateProgress,
-    },
-=======
     net_protocol::Blobs as BlobsProtocol,
     store::{ExportFormat, ImportProgress, Store as BaoStore},
->>>>>>> 91d44dc4
     util::{
         local_pool::LocalPoolHandle,
         progress::{AsyncChannelProgressSender, ProgressSender},
@@ -39,21 +29,10 @@
     client::NodeStatus,
     node::NodeInner,
     rpc_protocol::{
-<<<<<<< HEAD
-        blobs::{
-            self, AddPathRequest, AddPathResponse, AddStreamRequest, AddStreamResponse,
-            AddStreamUpdate, BatchAddPathRequest, BatchAddPathResponse, BatchAddStreamRequest,
-            BatchAddStreamResponse, BatchAddStreamUpdate, BatchCreateRequest, BatchCreateResponse,
-            BatchCreateTempTagRequest, BatchUpdate, BlobStatusRequest, BlobStatusResponse,
-            ConsistencyCheckRequest, CreateCollectionRequest, CreateCollectionResponse,
-            DeleteRequest, DownloadResponse, ExportRequest, ExportResponse, ListIncompleteRequest,
-            ListRequest, ReadAtRequest, ReadAtResponse, ValidateRequest,
-=======
         authors,
         docs::{
             ExportFileRequest, ExportFileResponse, ImportFileRequest, ImportFileResponse,
             Request as DocsRequest, SetHashRequest,
->>>>>>> 91d44dc4
         },
         net::{
             self, AddAddrRequest, AddrRequest, IdRequest, NodeWatchRequest, RelayRequest,
@@ -198,259 +177,21 @@
         match msg {
             Net(msg) => self.handle_net_request(msg, chan).await,
             Node(msg) => self.handle_node_request(msg, chan).await,
-<<<<<<< HEAD
-            Blobs(msg) => self.handle_blobs_request(msg, chan).await,
-            Tags(msg) => self.handle_tags_request(msg, chan).await,
-=======
             BlobsAndTags(msg) => {
                 self.handle_blobs_and_tags_request(msg, chan.map().boxed())
                     .await
             }
             Authors(msg) => self.handle_authors_request(msg, chan).await,
->>>>>>> 91d44dc4
             Docs(msg) => self.handle_docs_request(msg, chan).await,
             Gossip(msg) => self.handle_gossip_request(msg, chan).await,
         }
     }
 
-<<<<<<< HEAD
-    fn local_pool_handle(&self) -> LocalPoolHandle {
-        self.inner.local_pool_handle.clone()
-    }
-
-    async fn blob_status(self, msg: BlobStatusRequest) -> RpcResult<BlobStatusResponse> {
-        let blobs = self.blobs();
-        let entry = blobs
-            .store()
-            .get(&msg.hash)
-            .await
-            .map_err(|e| RpcError::new(&e))?;
-        Ok(BlobStatusResponse(match entry {
-            Some(entry) => {
-                if entry.is_complete() {
-                    BlobStatus::Complete {
-                        size: entry.size().value(),
-                    }
-                } else {
-                    BlobStatus::Partial { size: entry.size() }
-                }
-            }
-            None => BlobStatus::NotFound,
-        }))
-    }
-
-    async fn blob_list_impl(self, co: &Co<RpcResult<BlobInfo>>) -> io::Result<()> {
-        use bao_tree::io::fsm::Outboard;
-
-        let blobs = self.blobs();
-        let db = blobs.store();
-        for blob in db.blobs().await? {
-            let blob = blob?;
-            let Some(entry) = db.get(&blob).await? else {
-                continue;
-            };
-            let hash = entry.hash();
-            let size = entry.outboard().await?.tree().size();
-            let path = "".to_owned();
-            co.yield_(Ok(BlobInfo { hash, size, path })).await;
-        }
-        Ok(())
-    }
-
-    async fn blob_list_incomplete_impl(
-        self,
-        co: &Co<RpcResult<IncompleteBlobInfo>>,
-    ) -> io::Result<()> {
-        let blobs = self.blobs();
-        let db = blobs.store();
-        for hash in db.partial_blobs().await? {
-            let hash = hash?;
-            let Ok(Some(entry)) = db.get_mut(&hash).await else {
-                continue;
-            };
-            if entry.is_complete() {
-                continue;
-            }
-            let size = 0;
-            let expected_size = entry.size().value();
-            co.yield_(Ok(IncompleteBlobInfo {
-                hash,
-                size,
-                expected_size,
-            }))
-            .await;
-        }
-        Ok(())
-    }
-
-    fn blob_list(
-        self,
-        _msg: ListRequest,
-    ) -> impl Stream<Item = RpcResult<BlobInfo>> + Send + 'static {
-        Gen::new(|co| async move {
-            if let Err(e) = self.blob_list_impl(&co).await {
-                co.yield_(Err(RpcError::new(&e))).await;
-            }
-        })
-    }
-
-    fn blob_list_incomplete(
-        self,
-        _msg: ListIncompleteRequest,
-    ) -> impl Stream<Item = RpcResult<IncompleteBlobInfo>> + Send + 'static {
-        Gen::new(move |co| async move {
-            if let Err(e) = self.blob_list_incomplete_impl(&co).await {
-                co.yield_(Err(RpcError::new(&e))).await;
-            }
-        })
-    }
-
-    async fn blob_delete_tag(self, msg: TagDeleteRequest) -> RpcResult<()> {
-        self.blobs_store()
-            .set_tag(msg.name, None)
-            .await
-            .map_err(|e| RpcError::new(&e))?;
-        Ok(())
-    }
-
-    async fn blob_delete_blob(self, msg: DeleteRequest) -> RpcResult<()> {
-        self.blobs_store()
-            .delete(vec![msg.hash])
-            .await
-            .map_err(|e| RpcError::new(&e))?;
-        Ok(())
-    }
-
-    fn blob_list_tags(self, msg: ListTagsRequest) -> impl Stream<Item = TagInfo> + Send + 'static {
-        tracing::info!("blob_list_tags");
-        let blobs = self.blobs();
-        Gen::new(|co| async move {
-            let tags = blobs.store().tags().await.unwrap();
-            #[allow(clippy::manual_flatten)]
-            for item in tags {
-                if let Ok((name, HashAndFormat { hash, format })) = item {
-                    if (format.is_raw() && msg.raw) || (format.is_hash_seq() && msg.hash_seq) {
-                        co.yield_(TagInfo { name, hash, format }).await;
-                    }
-                }
-            }
-        })
-    }
-
-    /// Invoke validate on the database and stream out the result
-    fn blob_validate(
-        self,
-        msg: ValidateRequest,
-    ) -> impl Stream<Item = ValidateProgress> + Send + 'static {
-        let (tx, rx) = async_channel::bounded(1);
-        let tx2 = tx.clone();
-        let blobs = self.blobs();
-        tokio::task::spawn(async move {
-            if let Err(e) = blobs
-                .store()
-                .validate(msg.repair, AsyncChannelProgressSender::new(tx).boxed())
-                .await
-            {
-                tx2.send(ValidateProgress::Abort(RpcError::new(&e)))
-                    .await
-                    .ok();
-            }
-        });
-        rx
-    }
-
-    /// Invoke validate on the database and stream out the result
-    fn blob_consistency_check(
-        self,
-        msg: ConsistencyCheckRequest,
-    ) -> impl Stream<Item = ConsistencyCheckProgress> + Send + 'static {
-        let (tx, rx) = async_channel::bounded(1);
-        let tx2 = tx.clone();
-        let blobs = self.blobs();
-        tokio::task::spawn(async move {
-            if let Err(e) = blobs
-                .store()
-                .consistency_check(msg.repair, AsyncChannelProgressSender::new(tx).boxed())
-                .await
-            {
-                tx2.send(ConsistencyCheckProgress::Abort(RpcError::new(&e)))
-                    .await
-                    .ok();
-            }
-        });
-        rx
-    }
-
-    fn blob_add_from_path(self, msg: AddPathRequest) -> impl Stream<Item = AddPathResponse> {
-=======
     fn doc_import_file(self, msg: ImportFileRequest) -> impl Stream<Item = ImportFileResponse> {
->>>>>>> 91d44dc4
         // provide a little buffer so that we don't slow down the sender
         let (tx, rx) = async_channel::bounded(32);
         let tx2 = tx.clone();
         self.local_pool_handle().spawn_detached(|| async move {
-<<<<<<< HEAD
-            if let Err(e) = self.blob_add_from_path0(msg, tx).await {
-                tx2.send(AddProgress::Abort(RpcError::new(&*e))).await.ok();
-            }
-        });
-        rx.map(AddPathResponse)
-    }
-
-    fn blob_download(self, msg: BlobDownloadRequest) -> impl Stream<Item = DownloadResponse> {
-        let (sender, receiver) = async_channel::bounded(1024);
-        let endpoint = self.inner.endpoint.clone();
-        let progress = AsyncChannelProgressSender::new(sender);
-
-        let blobs_protocol = self
-            .router
-            .get_protocol::<BlobsProtocol<D>>(iroh_blobs::protocol::ALPN)
-            .expect("missing blobs");
-
-        self.local_pool_handle().spawn_detached(move || async move {
-            if let Err(err) = blobs_protocol
-                .download(endpoint, msg, progress.clone())
-                .await
-            {
-                progress
-                    .send(DownloadProgress::Abort(RpcError::new(&*err)))
-                    .await
-                    .ok();
-            }
-        });
-
-        receiver.map(DownloadResponse)
-    }
-
-    fn blob_export(self, msg: ExportRequest) -> impl Stream<Item = ExportResponse> {
-        let (tx, rx) = async_channel::bounded(1024);
-        let progress = AsyncChannelProgressSender::new(tx);
-        self.local_pool_handle().spawn_detached(move || async move {
-            let res = iroh_blobs::export::export(
-                self.blobs().store(),
-                msg.hash,
-                msg.path,
-                msg.format,
-                msg.mode,
-                progress.clone(),
-            )
-            .await;
-            match res {
-                Ok(()) => progress.send(ExportProgress::AllDone).await.ok(),
-                Err(err) => progress
-                    .send(ExportProgress::Abort(RpcError::new(&*err)))
-                    .await
-                    .ok(),
-            };
-        });
-        rx.map(ExportResponse)
-    }
-
-    async fn blob_add_from_path0(
-        self,
-        msg: AddPathRequest,
-        progress: async_channel::Sender<AddProgress>,
-=======
             if let Err(e) = self.doc_import_file0(msg, tx).await {
                 tx2.send(crate::client::docs::ImportProgress::Abort(RpcError::new(
                     &*e,
@@ -466,18 +207,13 @@
         self,
         msg: ImportFileRequest,
         progress: async_channel::Sender<crate::client::docs::ImportProgress>,
->>>>>>> 91d44dc4
     ) -> anyhow::Result<()> {
         use std::collections::BTreeMap;
 
         use iroh_blobs::store::ImportMode;
 
-<<<<<<< HEAD
-        let blobs = self.blobs();
-=======
         use crate::client::docs::ImportProgress as DocImportProgress;
 
->>>>>>> 91d44dc4
         let progress = AsyncChannelProgressSender::new(progress);
         let names = Arc::new(Mutex::new(BTreeMap::new()));
         // convert import progress to provide progress
@@ -488,21 +224,6 @@
             }
             ImportProgress::Size { id, size } => {
                 let name = names.lock().unwrap().remove(&id)?;
-<<<<<<< HEAD
-                Some(AddProgress::Found { id, name, size })
-            }
-            ImportProgress::OutboardProgress { id, offset } => {
-                Some(AddProgress::Progress { id, offset })
-            }
-            ImportProgress::OutboardDone { hash, id } => Some(AddProgress::Done { hash, id }),
-            _ => None,
-        });
-        let AddPathRequest {
-            wrap,
-            path: root,
-            in_place,
-            tag,
-=======
                 Some(DocImportProgress::Found { id, name, size })
             }
             ImportProgress::OutboardProgress { id, offset } => {
@@ -519,7 +240,6 @@
             key,
             path: root,
             in_place,
->>>>>>> 91d44dc4
         } = msg;
         // Check that the path is absolute and exists.
         anyhow::ensure!(root.is_absolute(), "path must be absolute");
@@ -534,77 +254,6 @@
             false => ImportMode::Copy,
         };
 
-<<<<<<< HEAD
-        let create_collection = match wrap {
-            WrapOption::Wrap { .. } => true,
-            WrapOption::NoWrap => root.is_dir(),
-        };
-
-        let temp_tag = if create_collection {
-            // import all files below root recursively
-            let data_sources = crate::util::fs::scan_path(root, wrap)?;
-            let blobs = self.blobs();
-
-            const IO_PARALLELISM: usize = 4;
-            let result: Vec<_> = futures_lite::stream::iter(data_sources)
-                .map(|source| {
-                    let import_progress = import_progress.clone();
-                    let blobs = blobs.clone();
-                    async move {
-                        let name = source.name().to_string();
-                        let (tag, size) = blobs
-                            .store()
-                            .import_file(
-                                source.path().to_owned(),
-                                import_mode,
-                                BlobFormat::Raw,
-                                import_progress,
-                            )
-                            .await?;
-                        let hash = *tag.hash();
-                        io::Result::Ok((name, hash, size, tag))
-                    }
-                })
-                .buffered_ordered(IO_PARALLELISM)
-                .try_collect()
-                .await?;
-
-            // create a collection
-            let (collection, _child_tags): (Collection, Vec<_>) = result
-                .into_iter()
-                .map(|(name, hash, _, tag)| ((name, hash), tag))
-                .unzip();
-
-            collection.store(blobs.store()).await?
-        } else {
-            // import a single file
-            let (tag, _size) = blobs
-                .store()
-                .import_file(root, import_mode, BlobFormat::Raw, import_progress)
-                .await?;
-            tag
-        };
-
-        let hash_and_format = temp_tag.inner();
-        let HashAndFormat { hash, format } = *hash_and_format;
-        let tag = match tag {
-            SetTagOption::Named(tag) => {
-                blobs
-                    .store()
-                    .set_tag(tag.clone(), Some(*hash_and_format))
-                    .await?;
-                tag
-            }
-            SetTagOption::Auto => blobs.store().create_tag(*hash_and_format).await?,
-        };
-        progress
-            .send(AddProgress::AllDone {
-                hash,
-                format,
-                tag: tag.clone(),
-            })
-            .await?;
-=======
         let blobs = self.blobs();
         let (temp_tag, size) = blobs
             .store()
@@ -666,7 +315,6 @@
         )
         .await?;
         progress.send(ExportProgress::AllDone).await?;
->>>>>>> 91d44dc4
         Ok(())
     }
 
@@ -783,56 +431,4 @@
             .map_err(|e| RpcError::new(&*e))?;
         Ok(())
     }
-<<<<<<< HEAD
-
-    async fn create_collection(
-        self,
-        req: CreateCollectionRequest,
-    ) -> RpcResult<CreateCollectionResponse> {
-        let CreateCollectionRequest {
-            collection,
-            tag,
-            tags_to_delete,
-        } = req;
-
-        let blobs = self.blobs();
-
-        let temp_tag = collection
-            .store(blobs.store())
-            .await
-            .map_err(|e| RpcError::new(&*e))?;
-        let hash_and_format = temp_tag.inner();
-        let HashAndFormat { hash, .. } = *hash_and_format;
-        let tag = match tag {
-            SetTagOption::Named(tag) => {
-                blobs
-                    .store()
-                    .set_tag(tag.clone(), Some(*hash_and_format))
-                    .await
-                    .map_err(|e| RpcError::new(&e))?;
-                tag
-            }
-            SetTagOption::Auto => blobs
-                .store()
-                .create_tag(*hash_and_format)
-                .await
-                .map_err(|e| RpcError::new(&e))?,
-        };
-
-        for tag in tags_to_delete {
-            blobs
-                .store()
-                .set_tag(tag, None)
-                .await
-                .map_err(|e| RpcError::new(&e))?;
-        }
-
-        Ok(CreateCollectionResponse { hash, tag })
-    }
-=======
-}
-
-fn docs_disabled() -> RpcError {
-    RpcError::new(&*anyhow!("docs are disabled"))
->>>>>>> 91d44dc4
 }