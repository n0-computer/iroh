--- conflicted
+++ resolved
@@ -311,92 +311,8 @@
                     handler
                         .with_docs(|docs| async move { docs.doc_subscribe(req).await })
                         .await
-<<<<<<< HEAD
-                }
-                DocDel(msg) => {
-                    chan.rpc(msg, handler, |handler, req| async move {
-                        handler.inner.sync.doc_del(req).await
-                    })
-                    .await
-                }
-                DocSetHash(msg) => {
-                    chan.rpc(msg, handler, |handler, req| async move {
-                        handler.inner.sync.doc_set_hash(req).await
-                    })
-                    .await
-                }
-                DocGet(msg) => {
-                    chan.server_streaming(msg, handler, |handler, req| {
-                        handler.inner.sync.doc_get_many(req)
-                    })
-                    .await
-                }
-                DocGetExact(msg) => {
-                    chan.rpc(msg, handler, |handler, req| async move {
-                        handler.inner.sync.doc_get_exact(req).await
-                    })
-                    .await
-                }
-                DocStartSync(msg) => {
-                    chan.rpc(msg, handler, |handler, req| async move {
-                        handler.inner.sync.doc_start_sync(req).await
-                    })
-                    .await
-                }
-                DocLeave(msg) => {
-                    chan.rpc(msg, handler, |handler, req| async move {
-                        handler.inner.sync.doc_leave(req).await
-                    })
-                    .await
-                }
-                DocShare(msg) => {
-                    chan.rpc(msg, handler, |handler, req| async move {
-                        handler.inner.sync.doc_share(req).await
-                    })
-                    .await
-                }
-                DocSubscribe(msg) => {
-                    chan.try_server_streaming(msg, handler, |handler, req| async move {
-                        handler.inner.sync.doc_subscribe(req).await
-                    })
-                    .await
-                }
-                DocSetDownloadPolicy(msg) => {
-                    chan.rpc(msg, handler, |handler, req| async move {
-                        handler.inner.sync.doc_set_download_policy(req).await
-                    })
-                    .await
-                }
-                DocGetDownloadPolicy(msg) => {
-                    chan.rpc(msg, handler, |handler, req| async move {
-                        handler.inner.sync.doc_get_download_policy(req).await
-                    })
-                    .await
-                }
-                DocGetSyncPeers(msg) => {
-                    chan.rpc(msg, handler, |handler, req| async move {
-                        handler.inner.sync.doc_get_sync_peers(req).await
-                    })
-                    .await
-                }
-                GossipSubscribe(msg) => {
-                    chan.bidi_streaming(msg, handler, |handler, req, updates| {
-                        handler.inner.gossip_dispatcher.subscribe_with_opts(
-                            req.topic,
-                            iroh_gossip::dispatcher::SubscribeOptions {
-                                bootstrap: req.bootstrap,
-                                subscription_capacity: req.subscription_capacity,
-                            },
-                            Box::new(updates),
-                        )
-                    })
-                    .await
-                }
-                GossipSubscribeUpdate(_msg) => Err(RpcServerError::UnexpectedUpdateMessage),
-=======
-                })
-                .await
->>>>>>> da3f84b8
+                })
+                .await
             }
             DocSetDownloadPolicy(msg) => {
                 chan.rpc(msg, self, |handler, req| {
@@ -416,6 +332,20 @@
                 })
                 .await
             }
+            GossipSubscribe(msg) => {
+                chan.bidi_streaming(msg, self, |handler, req, updates| {
+                    handler.inner.gossip_dispatcher.subscribe_with_opts(
+                        req.topic,
+                        iroh_gossip::dispatcher::SubscribeOptions {
+                            bootstrap: req.bootstrap,
+                            subscription_capacity: req.subscription_capacity,
+                        },
+                        Box::new(updates),
+                    )
+                })
+                .await
+            }
+            GossipSubscribeUpdate(_msg) => Err(RpcServerError::UnexpectedUpdateMessage),
         }
     }
 
