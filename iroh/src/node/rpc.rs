use std::fmt::Debug;
use std::io;
use std::sync::{Arc, Mutex};
use std::time::Duration;

use anyhow::{anyhow, Result};
use futures_buffered::BufferedStreamExt;
use futures_lite::{Stream, StreamExt};
use futures_util::FutureExt;
use genawaiter::sync::{Co, Gen};
use iroh_base::rpc::{RpcError, RpcResult};
use iroh_blobs::export::ExportProgress;
use iroh_blobs::format::collection::Collection;
use iroh_blobs::get::db::DownloadProgress;
use iroh_blobs::get::Stats;
use iroh_blobs::provider::BatchAddPathProgress;
use iroh_blobs::store::{ConsistencyCheckProgress, ExportFormat, ImportProgress, MapEntry};
use iroh_blobs::util::local_pool::LocalPoolHandle;
use iroh_blobs::util::progress::{AsyncChannelProgressSender, ProgressSender};
use iroh_blobs::util::SetTagOption;
use iroh_blobs::{
    downloader::{DownloadRequest, Downloader},
    get::db::GetState,
};
use iroh_blobs::{
    provider::AddProgress,
    store::{Store as BaoStore, ValidateProgress},
    HashAndFormat,
};
use iroh_blobs::{BlobFormat, Tag};
use iroh_io::AsyncSliceReader;
use iroh_net::relay::RelayUrl;
use iroh_net::{Endpoint, NodeAddr, NodeId};
use quic_rpc::server::{RpcChannel, RpcServerError};
use tokio::task::JoinSet;
use tokio_util::either::Either;
use tracing::{debug, info, warn};

use crate::client::blobs::BlobStatus;
use crate::client::{
    blobs::{BlobInfo, DownloadMode, IncompleteBlobInfo, WrapOption},
    tags::TagInfo,
    NodeStatus,
};
use crate::node::{docs::DocsEngine, NodeInner};
use crate::rpc_protocol::blobs::{
    BatchAddPathRequest, BatchAddPathResponse, BatchAddStreamRequest, BatchAddStreamResponse,
    BatchAddStreamUpdate, BatchCreateRequest, BatchCreateResponse, BatchCreateTempTagRequest,
    BatchUpdate, BlobStatusRequest, BlobStatusResponse,
};
use crate::rpc_protocol::tags::SyncMode;
use crate::rpc_protocol::{
    authors, blobs,
    blobs::{
        AddPathRequest, AddPathResponse, AddStreamRequest, AddStreamResponse, AddStreamUpdate,
        ConsistencyCheckRequest, CreateCollectionRequest, CreateCollectionResponse, DeleteRequest,
        DownloadRequest as BlobDownloadRequest, DownloadResponse, ExportRequest, ExportResponse,
        ListIncompleteRequest, ListRequest, ReadAtRequest, ReadAtResponse, ValidateRequest,
    },
    docs::Request as DocsRequest,
    docs::{
        ExportFileRequest, ExportFileResponse, ImportFileRequest, ImportFileResponse,
        SetHashRequest,
    },
    gossip, node,
    node::{
        AddAddrRequest, AddrRequest, AllNodeInfoRequest, AllNodeInfoResponse, IdRequest,
        NodeInfoRequest, NodeInfoResponse, NodeWatchRequest, RelayRequest, ShutdownRequest,
        StatsRequest, StatsResponse, StatusRequest, WatchResponse,
    },
    tags,
    tags::{DeleteRequest as TagDeleteRequest, ListRequest as ListTagsRequest},
    Request, RpcService,
};

use super::IrohServerEndpoint;

mod docs;

const HEALTH_POLL_WAIT: Duration = Duration::from_secs(1);
/// Chunk size for getting blobs over RPC
const RPC_BLOB_GET_CHUNK_SIZE: usize = 1024 * 64;
/// Channel cap for getting blobs over RPC
const RPC_BLOB_GET_CHANNEL_CAP: usize = 2;
/// Name used for logging when new node addresses are added from gossip.
const BLOB_DOWNLOAD_SOURCE_NAME: &str = "blob_download";

#[derive(Debug, Clone)]
pub(crate) struct Handler<D> {
    pub(crate) inner: Arc<NodeInner<D>>,
}

impl<D> Handler<D> {
    pub fn new(inner: Arc<NodeInner<D>>) -> Self {
        Self { inner }
    }
}

impl<D: BaoStore> Handler<D> {
    fn docs(&self) -> Option<&DocsEngine> {
        self.inner.docs.as_ref()
    }

    async fn with_docs<T, F, Fut>(self, f: F) -> RpcResult<T>
    where
        T: Send + 'static,
        F: FnOnce(DocsEngine) -> Fut,
        Fut: std::future::Future<Output = RpcResult<T>>,
    {
        if let Some(docs) = self.docs() {
            let docs = docs.clone();
            f(docs).await
        } else {
            Err(docs_disabled())
        }
    }

    fn with_docs_stream<T, F, S>(self, f: F) -> impl Stream<Item = RpcResult<T>>
    where
        T: Send + 'static,
        F: FnOnce(DocsEngine) -> S,
        S: Stream<Item = RpcResult<T>>,
    {
        if let Some(docs) = self.docs() {
            let docs = docs.clone();
            Either::Left(f(docs))
        } else {
            Either::Right(futures_lite::stream::once(Err(docs_disabled())))
        }
    }

    pub(crate) fn spawn_rpc_request(
        inner: Arc<NodeInner<D>>,
        join_set: &mut JoinSet<anyhow::Result<()>>,
        accepting: quic_rpc::server::Accepting<RpcService, IrohServerEndpoint>,
    ) {
        let handler = Self::new(inner);
        join_set.spawn(async move {
            let (msg, chan) = accepting.read_first().await?;
            if let Err(err) = handler.handle_rpc_request(msg, chan).await {
                warn!("rpc request handler error: {err:?}");
            }
            Ok(())
        });
    }

    async fn handle_node_request(
        self,
        msg: node::Request,
        chan: RpcChannel<RpcService, IrohServerEndpoint>,
    ) -> Result<(), RpcServerError<IrohServerEndpoint>> {
        use node::Request::*;
        debug!("handling node request: {msg}");
        match msg {
            Watch(msg) => chan.server_streaming(msg, self, Self::node_watch).await,
            Status(msg) => chan.rpc(msg, self, Self::node_status).await,
            Id(msg) => chan.rpc(msg, self, Self::node_id).await,
            Addr(msg) => chan.rpc(msg, self, Self::node_addr).await,
            Relay(msg) => chan.rpc(msg, self, Self::node_relay).await,
            Shutdown(msg) => chan.rpc(msg, self, Self::node_shutdown).await,
            Stats(msg) => chan.rpc(msg, self, Self::node_stats).await,
            Connections(msg) => chan.server_streaming(msg, self, Self::all_node_info).await,
            ConnectionInfo(msg) => chan.rpc(msg, self, Self::node_info).await,
            AddAddr(msg) => chan.rpc(msg, self, Self::node_add_addr).await,
        }
    }

    async fn handle_blobs_request(
        self,
        msg: blobs::Request,
        chan: RpcChannel<RpcService, IrohServerEndpoint>,
    ) -> Result<(), RpcServerError<IrohServerEndpoint>> {
        use blobs::Request::*;
        debug!("handling blob request: {msg}");
        match msg {
            List(msg) => chan.server_streaming(msg, self, Self::blob_list).await,
            ListIncomplete(msg) => {
                chan.server_streaming(msg, self, Self::blob_list_incomplete)
                    .await
            }
            CreateCollection(msg) => chan.rpc(msg, self, Self::create_collection).await,
            Delete(msg) => chan.rpc(msg, self, Self::blob_delete_blob).await,
            AddPath(msg) => {
                chan.server_streaming(msg, self, Self::blob_add_from_path)
                    .await
            }
            Download(msg) => chan.server_streaming(msg, self, Self::blob_download).await,
            Export(msg) => chan.server_streaming(msg, self, Self::blob_export).await,
            Validate(msg) => chan.server_streaming(msg, self, Self::blob_validate).await,
            Fsck(msg) => {
                chan.server_streaming(msg, self, Self::blob_consistency_check)
                    .await
            }
            ReadAt(msg) => chan.server_streaming(msg, self, Self::blob_read_at).await,
            AddStream(msg) => chan.bidi_streaming(msg, self, Self::blob_add_stream).await,
            AddStreamUpdate(_msg) => Err(RpcServerError::UnexpectedUpdateMessage),
            BlobStatus(msg) => chan.rpc(msg, self, Self::blob_status).await,
            BatchCreate(msg) => chan.bidi_streaming(msg, self, Self::batch_create).await,
            BatchUpdate(_) => Err(RpcServerError::UnexpectedStartMessage),
            BatchAddStream(msg) => chan.bidi_streaming(msg, self, Self::batch_add_stream).await,
            BatchAddStreamUpdate(_) => Err(RpcServerError::UnexpectedStartMessage),
            BatchAddPath(msg) => {
                chan.server_streaming(msg, self, Self::batch_add_from_path)
                    .await
            }
            BatchCreateTempTag(msg) => chan.rpc(msg, self, Self::batch_create_temp_tag).await,
        }
    }

    async fn handle_tags_request(
        self,
        msg: tags::Request,
        chan: RpcChannel<RpcService, IrohServerEndpoint>,
    ) -> Result<(), RpcServerError<IrohServerEndpoint>> {
        use tags::Request::*;
        match msg {
            ListTags(msg) => chan.server_streaming(msg, self, Self::blob_list_tags).await,
            DeleteTag(msg) => chan.rpc(msg, self, Self::blob_delete_tag).await,
            Create(msg) => chan.rpc(msg, self, Self::tags_create).await,
            Set(msg) => chan.rpc(msg, self, Self::tags_set).await,
        }
    }

    async fn handle_gossip_request(
        self,
        msg: gossip::Request,
        chan: RpcChannel<RpcService, IrohServerEndpoint>,
    ) -> Result<(), RpcServerError<IrohServerEndpoint>> {
        use gossip::Request::*;
        match msg {
            Subscribe(msg) => {
                chan.bidi_streaming(msg, self, |handler, req, updates| {
                    let stream = handler.inner.gossip.join_with_stream(
                        req.topic,
                        iroh_gossip::net::JoinOptions {
                            bootstrap: req.bootstrap,
                            subscription_capacity: req.subscription_capacity,
                        },
                        Box::pin(updates),
                    );
                    futures_util::TryStreamExt::map_err(stream, RpcError::from)
                })
                .await
            }
            Update(_msg) => Err(RpcServerError::UnexpectedUpdateMessage),
        }
    }

    async fn handle_authors_request(
        self,
        msg: authors::Request,
        chan: RpcChannel<RpcService, IrohServerEndpoint>,
    ) -> Result<(), RpcServerError<IrohServerEndpoint>> {
        use authors::Request::*;
        match msg {
            List(msg) => {
                chan.server_streaming(msg, self, |handler, req: authors::ListRequest| {
                    handler.with_docs_stream(|docs| docs.author_list(req))
                })
                .await
            }
            Create(msg) => {
                chan.rpc(msg, self, |handler, req| {
                    handler.with_docs(|docs| async move { docs.author_create(req).await })
                })
                .await
            }
            Import(msg) => {
                chan.rpc(msg, self, |handler, req| {
                    handler.with_docs(|docs| async move { docs.author_import(req).await })
                })
                .await
            }
            Export(msg) => {
                chan.rpc(msg, self, |handler, req| {
                    handler.with_docs(|docs| async move { docs.author_export(req).await })
                })
                .await
            }
            Delete(msg) => {
                chan.rpc(msg, self, |handler, req| {
                    handler.with_docs(|docs| async move { docs.author_delete(req).await })
                })
                .await
            }
            GetDefault(msg) => {
                chan.rpc(msg, self, |handler, req| {
                    handler.with_docs(|docs| async move { Ok(docs.author_default(req)) })
                })
                .await
            }
            SetDefault(msg) => {
                chan.rpc(msg, self, |handler, req| {
                    handler.with_docs(|docs| async move { docs.author_set_default(req).await })
                })
                .await
            }
        }
    }

    async fn handle_docs_request(
        self,
        msg: DocsRequest,
        chan: RpcChannel<RpcService, IrohServerEndpoint>,
    ) -> Result<(), RpcServerError<IrohServerEndpoint>> {
        use DocsRequest::*;
        match msg {
            Open(msg) => {
                chan.rpc(msg, self, |handler, req| {
                    handler.with_docs(|docs| async move { docs.doc_open(req).await })
                })
                .await
            }
            Close(msg) => {
                chan.rpc(msg, self, |handler, req| {
                    handler.with_docs(|docs| async move { docs.doc_close(req).await })
                })
                .await
            }
            Status(msg) => {
                chan.rpc(msg, self, |handler, req| {
                    handler.with_docs(|docs| async move { docs.doc_status(req).await })
                })
                .await
            }
            List(msg) => {
                chan.server_streaming(msg, self, |handler, req| {
                    handler.with_docs_stream(|docs| docs.doc_list(req))
                })
                .await
            }
            Create(msg) => {
                chan.rpc(msg, self, |handler, req| {
                    handler.with_docs(|docs| async move { docs.doc_create(req).await })
                })
                .await
            }
            Drop(msg) => {
                chan.rpc(msg, self, |handler, req| {
                    handler.with_docs(|docs| async move { docs.doc_drop(req).await })
                })
                .await
            }
            Import(msg) => {
                chan.rpc(msg, self, |handler, req| {
                    handler.with_docs(|docs| async move { docs.doc_import(req).await })
                })
                .await
            }
            Set(msg) => {
                let blobs_store = self.inner.db.clone();
                chan.rpc(msg, self, |handler, req| {
                    handler.with_docs(|docs| async move { docs.doc_set(&blobs_store, req).await })
                })
                .await
            }
            ImportFile(msg) => {
                chan.server_streaming(msg, self, Self::doc_import_file)
                    .await
            }
            ExportFile(msg) => {
                chan.server_streaming(msg, self, Self::doc_export_file)
                    .await
            }
            Del(msg) => {
                chan.rpc(msg, self, |handler, req| {
                    handler.with_docs(|docs| async move { docs.doc_del(req).await })
                })
                .await
            }
            SetHash(msg) => {
                chan.rpc(msg, self, |handler, req| {
                    handler.with_docs(|docs| async move { docs.doc_set_hash(req).await })
                })
                .await
            }
            Get(msg) => {
                chan.server_streaming(msg, self, |handler, req| {
                    handler.with_docs_stream(|docs| docs.doc_get_many(req))
                })
                .await
            }
            GetExact(msg) => {
                chan.rpc(msg, self, |handler, req| {
                    handler.with_docs(|docs| async move { docs.doc_get_exact(req).await })
                })
                .await
            }
            StartSync(msg) => {
                chan.rpc(msg, self, |handler, req| {
                    handler.with_docs(|docs| async move { docs.doc_start_sync(req).await })
                })
                .await
            }
            Leave(msg) => {
                chan.rpc(msg, self, |handler, req| {
                    handler.with_docs(|docs| async move { docs.doc_leave(req).await })
                })
                .await
            }
            Share(msg) => {
                chan.rpc(msg, self, |handler, req| {
                    handler.with_docs(|docs| async move { docs.doc_share(req).await })
                })
                .await
            }
            Subscribe(msg) => {
                chan.try_server_streaming(msg, self, |handler, req| async move {
                    handler
                        .with_docs(|docs| async move { docs.doc_subscribe(req).await })
                        .await
                })
                .await
            }
            SetDownloadPolicy(msg) => {
                chan.rpc(msg, self, |handler, req| {
                    handler.with_docs(|docs| async move { docs.doc_set_download_policy(req).await })
                })
                .await
            }
            GetDownloadPolicy(msg) => {
                chan.rpc(msg, self, |handler, req| {
                    handler.with_docs(|docs| async move { docs.doc_get_download_policy(req).await })
                })
                .await
            }
            GetSyncPeers(msg) => {
                chan.rpc(msg, self, |handler, req| {
                    handler.with_docs(|docs| async move { docs.doc_get_sync_peers(req).await })
                })
                .await
            }
        }
    }

    pub(crate) async fn handle_rpc_request(
        self,
        msg: Request,
        chan: RpcChannel<RpcService, IrohServerEndpoint>,
    ) -> Result<(), RpcServerError<IrohServerEndpoint>> {
        use Request::*;
        debug!("handling rpc request: {msg}");
        match msg {
            Node(msg) => self.handle_node_request(msg, chan).await,
            Blobs(msg) => self.handle_blobs_request(msg, chan).await,
            Tags(msg) => self.handle_tags_request(msg, chan).await,
            Authors(msg) => self.handle_authors_request(msg, chan).await,
            Docs(msg) => self.handle_docs_request(msg, chan).await,
            Gossip(msg) => self.handle_gossip_request(msg, chan).await,
        }
    }

    fn local_pool_handle(&self) -> LocalPoolHandle {
        self.inner.local_pool_handle.clone()
    }

    async fn blob_status(self, msg: BlobStatusRequest) -> RpcResult<BlobStatusResponse> {
        let entry = self.inner.db.get(&msg.hash).await?;
        Ok(BlobStatusResponse(match entry {
            Some(entry) => {
                if entry.is_complete() {
                    BlobStatus::Complete {
                        size: entry.size().value(),
                    }
                } else {
                    BlobStatus::Partial { size: entry.size() }
                }
            }
            None => BlobStatus::NotFound,
        }))
    }

    async fn blob_list_impl(self, co: &Co<RpcResult<BlobInfo>>) -> io::Result<()> {
        use bao_tree::io::fsm::Outboard;

        let db = self.inner.db.clone();
        for blob in db.blobs().await? {
            let blob = blob?;
            let Some(entry) = db.get(&blob).await? else {
                continue;
            };
            let hash = entry.hash();
            let size = entry.outboard().await?.tree().size();
            let path = "".to_owned();
            co.yield_(Ok(BlobInfo { hash, size, path })).await;
        }
        Ok(())
    }

    async fn blob_list_incomplete_impl(
        self,
        co: &Co<RpcResult<IncompleteBlobInfo>>,
    ) -> io::Result<()> {
        let db = self.inner.db.clone();
        for hash in db.partial_blobs().await? {
            let hash = hash?;
            let Ok(Some(entry)) = db.get_mut(&hash).await else {
                continue;
            };
            if entry.is_complete() {
                continue;
            }
            let size = 0;
            let expected_size = entry.size().value();
            co.yield_(Ok(IncompleteBlobInfo {
                hash,
                size,
                expected_size,
            }))
            .await;
        }
        Ok(())
    }

    fn blob_list(
        self,
        _msg: ListRequest,
    ) -> impl Stream<Item = RpcResult<BlobInfo>> + Send + 'static {
        Gen::new(|co| async move {
            if let Err(e) = self.blob_list_impl(&co).await {
                co.yield_(Err(e.into())).await;
            }
        })
    }

    fn blob_list_incomplete(
        self,
        _msg: ListIncompleteRequest,
    ) -> impl Stream<Item = RpcResult<IncompleteBlobInfo>> + Send + 'static {
        Gen::new(move |co| async move {
            if let Err(e) = self.blob_list_incomplete_impl(&co).await {
                co.yield_(Err(e.into())).await;
            }
        })
    }

    async fn blob_delete_tag(self, msg: TagDeleteRequest) -> RpcResult<()> {
        self.inner.db.set_tag(msg.name, None).await?;
        Ok(())
    }

    async fn blob_delete_blob(self, msg: DeleteRequest) -> RpcResult<()> {
        self.inner.db.delete(vec![msg.hash]).await?;
        Ok(())
    }

    fn blob_list_tags(self, msg: ListTagsRequest) -> impl Stream<Item = TagInfo> + Send + 'static {
        tracing::info!("blob_list_tags");
        Gen::new(|co| async move {
            let tags = self.inner.db.tags().await.unwrap();
            #[allow(clippy::manual_flatten)]
            for item in tags {
                if let Ok((name, HashAndFormat { hash, format })) = item {
                    if (format.is_raw() && msg.raw) || (format.is_hash_seq() && msg.hash_seq) {
                        co.yield_(TagInfo { name, hash, format }).await;
                    }
                }
            }
        })
    }

    /// Invoke validate on the database and stream out the result
    fn blob_validate(
        self,
        msg: ValidateRequest,
    ) -> impl Stream<Item = ValidateProgress> + Send + 'static {
        let (tx, rx) = async_channel::bounded(1);
        let tx2 = tx.clone();
        let db = self.inner.db.clone();
        tokio::task::spawn(async move {
            if let Err(e) = db
                .validate(msg.repair, AsyncChannelProgressSender::new(tx).boxed())
                .await
            {
                tx2.send(ValidateProgress::Abort(e.into())).await.ok();
            }
        });
        rx
    }

    /// Invoke validate on the database and stream out the result
    fn blob_consistency_check(
        self,
        msg: ConsistencyCheckRequest,
    ) -> impl Stream<Item = ConsistencyCheckProgress> + Send + 'static {
        let (tx, rx) = async_channel::bounded(1);
        let tx2 = tx.clone();
        let db = self.inner.db.clone();
        tokio::task::spawn(async move {
            if let Err(e) = db
                .consistency_check(msg.repair, AsyncChannelProgressSender::new(tx).boxed())
                .await
            {
                tx2.send(ConsistencyCheckProgress::Abort(e.into()))
                    .await
                    .ok();
            }
        });
        rx
    }

    fn blob_add_from_path(self, msg: AddPathRequest) -> impl Stream<Item = AddPathResponse> {
        // provide a little buffer so that we don't slow down the sender
        let (tx, rx) = async_channel::bounded(32);
        let tx2 = tx.clone();
        self.local_pool_handle().spawn_detached(|| async move {
            if let Err(e) = self.blob_add_from_path0(msg, tx).await {
                tx2.send(AddProgress::Abort(e.into())).await.ok();
            }
        });
        rx.map(AddPathResponse)
    }

    fn doc_import_file(self, msg: ImportFileRequest) -> impl Stream<Item = ImportFileResponse> {
        // provide a little buffer so that we don't slow down the sender
        let (tx, rx) = async_channel::bounded(32);
        let tx2 = tx.clone();
        self.local_pool_handle().spawn_detached(|| async move {
            if let Err(e) = self.doc_import_file0(msg, tx).await {
                tx2.send(crate::client::docs::ImportProgress::Abort(e.into()))
                    .await
                    .ok();
            }
        });
        rx.map(ImportFileResponse)
    }

    async fn doc_import_file0(
        self,
        msg: ImportFileRequest,
        progress: async_channel::Sender<crate::client::docs::ImportProgress>,
    ) -> anyhow::Result<()> {
        let docs = self.docs().ok_or_else(|| anyhow!("docs are disabled"))?;
        use crate::client::docs::ImportProgress as DocImportProgress;
        use iroh_blobs::store::ImportMode;
        use std::collections::BTreeMap;

        let progress = AsyncChannelProgressSender::new(progress);
        let names = Arc::new(Mutex::new(BTreeMap::new()));
        // convert import progress to provide progress
        let import_progress = progress.clone().with_filter_map(move |x| match x {
            ImportProgress::Found { id, name } => {
                names.lock().unwrap().insert(id, name);
                None
            }
            ImportProgress::Size { id, size } => {
                let name = names.lock().unwrap().remove(&id)?;
                Some(DocImportProgress::Found { id, name, size })
            }
            ImportProgress::OutboardProgress { id, offset } => {
                Some(DocImportProgress::Progress { id, offset })
            }
            ImportProgress::OutboardDone { hash, id } => {
                Some(DocImportProgress::IngestDone { hash, id })
            }
            _ => None,
        });
        let ImportFileRequest {
            doc_id,
            author_id,
            key,
            path: root,
            in_place,
        } = msg;
        // Check that the path is absolute and exists.
        anyhow::ensure!(root.is_absolute(), "path must be absolute");
        anyhow::ensure!(
            root.exists(),
            "trying to add missing path: {}",
            root.display()
        );

        let import_mode = match in_place {
            true => ImportMode::TryReference,
            false => ImportMode::Copy,
        };

        let (temp_tag, size) = self
            .inner
            .db
            .import_file(root, import_mode, BlobFormat::Raw, import_progress)
            .await?;

        let hash_and_format = temp_tag.inner();
        let HashAndFormat { hash, .. } = *hash_and_format;
        docs.doc_set_hash(SetHashRequest {
            doc_id,
            author_id,
            key: key.clone(),
            hash,
            size,
        })
        .await?;
        drop(temp_tag);
        progress.send(DocImportProgress::AllDone { key }).await?;
        Ok(())
    }

    fn doc_export_file(self, msg: ExportFileRequest) -> impl Stream<Item = ExportFileResponse> {
        let (tx, rx) = async_channel::bounded(1024);
        let tx2 = tx.clone();
        self.local_pool_handle().spawn_detached(|| async move {
            if let Err(e) = self.doc_export_file0(msg, tx).await {
                tx2.send(ExportProgress::Abort(e.into())).await.ok();
            }
        });
        rx.map(ExportFileResponse)
    }

    async fn doc_export_file0(
        self,
        msg: ExportFileRequest,
        progress: async_channel::Sender<ExportProgress>,
    ) -> anyhow::Result<()> {
        let _docs = self.docs().ok_or_else(|| anyhow!("docs are disabled"))?;
        let progress = AsyncChannelProgressSender::new(progress);
        let ExportFileRequest { entry, path, mode } = msg;
        let key = bytes::Bytes::from(entry.key().to_vec());
        let export_progress = progress.clone().with_map(move |mut x| {
            // assign the doc key to the `meta` field of the initial progress event
            if let ExportProgress::Found { meta, .. } = &mut x {
                *meta = Some(key.clone())
            }
            x
        });
        iroh_blobs::export::export(
            &self.inner.db,
            entry.content_hash(),
            path,
            ExportFormat::Blob,
            mode,
            export_progress,
        )
        .await?;
        progress.send(ExportProgress::AllDone).await?;
        Ok(())
    }

    fn blob_download(self, msg: BlobDownloadRequest) -> impl Stream<Item = DownloadResponse> {
        let (sender, receiver) = async_channel::bounded(1024);
        let db = self.inner.db.clone();
        let downloader = self.inner.downloader.clone();
        let endpoint = self.inner.endpoint.clone();
        let progress = AsyncChannelProgressSender::new(sender);
        self.local_pool_handle().spawn_detached(move || async move {
            if let Err(err) = download(&db, endpoint, &downloader, msg, progress.clone()).await {
                progress
                    .send(DownloadProgress::Abort(err.into()))
                    .await
                    .ok();
            }
        });

        receiver.map(DownloadResponse)
    }

    fn blob_export(self, msg: ExportRequest) -> impl Stream<Item = ExportResponse> {
        let (tx, rx) = async_channel::bounded(1024);
        let progress = AsyncChannelProgressSender::new(tx);
        self.local_pool_handle().spawn_detached(move || async move {
            let res = iroh_blobs::export::export(
                &self.inner.db,
                msg.hash,
                msg.path,
                msg.format,
                msg.mode,
                progress.clone(),
            )
            .await;
            match res {
                Ok(()) => progress.send(ExportProgress::AllDone).await.ok(),
                Err(err) => progress.send(ExportProgress::Abort(err.into())).await.ok(),
            };
        });
        rx.map(ExportResponse)
    }

    async fn blob_add_from_path0(
        self,
        msg: AddPathRequest,
        progress: async_channel::Sender<AddProgress>,
    ) -> anyhow::Result<()> {
        use iroh_blobs::store::ImportMode;
        use std::collections::BTreeMap;

        let progress = AsyncChannelProgressSender::new(progress);
        let names = Arc::new(Mutex::new(BTreeMap::new()));
        // convert import progress to provide progress
        let import_progress = progress.clone().with_filter_map(move |x| match x {
            ImportProgress::Found { id, name } => {
                names.lock().unwrap().insert(id, name);
                None
            }
            ImportProgress::Size { id, size } => {
                let name = names.lock().unwrap().remove(&id)?;
                Some(AddProgress::Found { id, name, size })
            }
            ImportProgress::OutboardProgress { id, offset } => {
                Some(AddProgress::Progress { id, offset })
            }
            ImportProgress::OutboardDone { hash, id } => Some(AddProgress::Done { hash, id }),
            _ => None,
        });
        let AddPathRequest {
            wrap,
            path: root,
            in_place,
            tag,
        } = msg;
        // Check that the path is absolute and exists.
        anyhow::ensure!(root.is_absolute(), "path must be absolute");
        anyhow::ensure!(
            root.exists(),
            "trying to add missing path: {}",
            root.display()
        );

        let import_mode = match in_place {
            true => ImportMode::TryReference,
            false => ImportMode::Copy,
        };

        let create_collection = match wrap {
            WrapOption::Wrap { .. } => true,
            WrapOption::NoWrap => root.is_dir(),
        };

        let temp_tag = if create_collection {
            // import all files below root recursively
            let data_sources = crate::util::fs::scan_path(root, wrap)?;
            const IO_PARALLELISM: usize = 4;
            let result: Vec<_> = futures_lite::stream::iter(data_sources)
                .map(|source| {
                    let import_progress = import_progress.clone();
                    let db = self.inner.db.clone();
                    async move {
                        let name = source.name().to_string();
                        let (tag, size) = db
                            .import_file(
                                source.path().to_owned(),
                                import_mode,
                                BlobFormat::Raw,
                                import_progress,
                            )
                            .await?;
                        let hash = *tag.hash();
                        io::Result::Ok((name, hash, size, tag))
                    }
                })
                .buffered_ordered(IO_PARALLELISM)
                .try_collect()
                .await?;

            // create a collection
            let (collection, _child_tags): (Collection, Vec<_>) = result
                .into_iter()
                .map(|(name, hash, _, tag)| ((name, hash), tag))
                .unzip();

            collection.store(&self.inner.db).await?
        } else {
            // import a single file
            let (tag, _size) = self
                .inner
                .db
                .import_file(root, import_mode, BlobFormat::Raw, import_progress)
                .await?;
            tag
        };

        let hash_and_format = temp_tag.inner();
        let HashAndFormat { hash, format } = *hash_and_format;
        let tag = match tag {
            SetTagOption::Named(tag) => {
                self.inner
                    .db
                    .set_tag(tag.clone(), Some(*hash_and_format))
                    .await?;
                tag
            }
            SetTagOption::Auto => self.inner.db.create_tag(*hash_and_format).await?,
        };
        progress
            .send(AddProgress::AllDone {
                hash,
                format,
                tag: tag.clone(),
            })
            .await?;
        Ok(())
    }

    #[allow(clippy::unused_async)]
    async fn node_stats(self, _req: StatsRequest) -> RpcResult<StatsResponse> {
        #[cfg(feature = "metrics")]
        let res = Ok(StatsResponse {
            stats: crate::metrics::get_metrics()?,
        });

        #[cfg(not(feature = "metrics"))]
        let res = Err(anyhow::anyhow!("metrics are disabled").into());

        res
    }

    async fn node_status(self, _: StatusRequest) -> RpcResult<NodeStatus> {
        Ok(NodeStatus {
            addr: self.inner.endpoint.node_addr().await?,
            listen_addrs: self
                .inner
                .local_endpoint_addresses()
                .await
                .unwrap_or_default(),
            version: env!("CARGO_PKG_VERSION").to_string(),
            rpc_addr: self.inner.rpc_addr,
        })
    }

    #[allow(clippy::unused_async)]
    async fn node_id(self, _: IdRequest) -> RpcResult<NodeId> {
        Ok(self.inner.secret_key.public())
    }

    async fn node_addr(self, _: AddrRequest) -> RpcResult<NodeAddr> {
        let addr = self.inner.endpoint.node_addr().await?;
        Ok(addr)
    }

    #[allow(clippy::unused_async)]
    async fn node_relay(self, _: RelayRequest) -> RpcResult<Option<RelayUrl>> {
        Ok(self.inner.endpoint.home_relay())
    }

    #[allow(clippy::unused_async)]
    async fn node_shutdown(self, request: ShutdownRequest) {
        if request.force {
            info!("hard shutdown requested");
            std::process::exit(0);
        } else {
            // trigger a graceful shutdown
            info!("graceful shutdown requested");
            self.inner.cancel_token.cancel();
        }
    }

    async fn tags_set(self, msg: tags::SetRequest) -> RpcResult<()> {
        self.inner.db.set_tag(msg.name, msg.value).await?;
        if let SyncMode::Full = msg.sync {
            self.inner.db.sync().await?;
        }
        if let Some(batch) = msg.batch {
            if let Some(content) = msg.value.as_ref() {
                self.inner
                    .blob_batches
                    .lock()
                    .await
                    .remove_one(batch, content)?;
            }
        }
        Ok(())
    }

    async fn tags_create(self, msg: tags::CreateRequest) -> RpcResult<Tag> {
        let tag = self.inner.db.create_tag(msg.value).await?;
        if let SyncMode::Full = msg.sync {
            self.inner.db.sync().await?;
        }
        if let Some(batch) = msg.batch {
            self.inner
                .blob_batches
                .lock()
                .await
                .remove_one(batch, &msg.value)?;
        }
        Ok(tag)
    }

    fn node_watch(self, _: NodeWatchRequest) -> impl Stream<Item = WatchResponse> {
        futures_lite::stream::unfold((), |()| async move {
            tokio::time::sleep(HEALTH_POLL_WAIT).await;
            Some((
                WatchResponse {
                    version: env!("CARGO_PKG_VERSION").to_string(),
                },
                (),
            ))
        })
    }

    async fn batch_create_temp_tag(self, msg: BatchCreateTempTagRequest) -> RpcResult<()> {
        let tag = self.inner.db.temp_tag(msg.content);
        self.inner.blob_batches.lock().await.store(msg.batch, tag);
        Ok(())
    }

    fn batch_add_stream(
        self,
        msg: BatchAddStreamRequest,
        stream: impl Stream<Item = BatchAddStreamUpdate> + Send + Unpin + 'static,
    ) -> impl Stream<Item = BatchAddStreamResponse> {
        let (tx, rx) = async_channel::bounded(32);
        let this = self.clone();

        self.local_pool_handle().spawn_detached(|| async move {
            if let Err(err) = this.batch_add_stream0(msg, stream, tx.clone()).await {
                tx.send(BatchAddStreamResponse::Abort(err.into()))
                    .await
                    .ok();
            }
        });
        rx
    }

    fn batch_add_from_path(
        self,
        msg: BatchAddPathRequest,
    ) -> impl Stream<Item = BatchAddPathResponse> {
        // provide a little buffer so that we don't slow down the sender
        let (tx, rx) = async_channel::bounded(32);
        let tx2 = tx.clone();
        self.local_pool_handle().spawn_detached(|| async move {
            if let Err(e) = self.batch_add_from_path0(msg, tx).await {
                tx2.send(BatchAddPathProgress::Abort(e.into())).await.ok();
            }
        });
        rx.map(BatchAddPathResponse)
    }

    async fn batch_add_stream0(
        self,
        msg: BatchAddStreamRequest,
        stream: impl Stream<Item = BatchAddStreamUpdate> + Send + Unpin + 'static,
        progress: async_channel::Sender<BatchAddStreamResponse>,
    ) -> anyhow::Result<()> {
        let progress = AsyncChannelProgressSender::new(progress);

        let stream = stream.map(|item| match item {
            BatchAddStreamUpdate::Chunk(chunk) => Ok(chunk),
            BatchAddStreamUpdate::Abort => {
                Err(io::Error::new(io::ErrorKind::Interrupted, "Remote abort"))
            }
        });

        let import_progress = progress.clone().with_filter_map(move |x| match x {
            ImportProgress::OutboardProgress { offset, .. } => {
                Some(BatchAddStreamResponse::OutboardProgress { offset })
            }
            _ => None,
        });
        let (temp_tag, _len) = self
            .inner
            .db
            .import_stream(stream, msg.format, import_progress)
            .await?;
        let hash = temp_tag.inner().hash;
        self.inner
            .blob_batches
            .lock()
            .await
            .store(msg.batch, temp_tag);
        progress
            .send(BatchAddStreamResponse::Result { hash })
            .await?;
        Ok(())
    }

    async fn batch_add_from_path0(
        self,
        msg: BatchAddPathRequest,
        progress: async_channel::Sender<BatchAddPathProgress>,
    ) -> anyhow::Result<()> {
        let progress = AsyncChannelProgressSender::new(progress);
        // convert import progress to provide progress
        let import_progress = progress.clone().with_filter_map(move |x| match x {
            ImportProgress::Size { size, .. } => Some(BatchAddPathProgress::Found { size }),
            ImportProgress::OutboardProgress { offset, .. } => {
                Some(BatchAddPathProgress::Progress { offset })
            }
            ImportProgress::OutboardDone { hash, .. } => Some(BatchAddPathProgress::Done { hash }),
            _ => None,
        });
        let BatchAddPathRequest {
            path: root,
            import_mode,
            format,
            batch,
        } = msg;
        // Check that the path is absolute and exists.
        anyhow::ensure!(root.is_absolute(), "path must be absolute");
        anyhow::ensure!(
            root.exists(),
            "trying to add missing path: {}",
            root.display()
        );
        let (tag, _) = self
            .inner
            .db
            .import_file(root, import_mode, format, import_progress)
            .await?;
        let hash = *tag.hash();
        self.inner.blob_batches.lock().await.store(batch, tag);

        progress.send(BatchAddPathProgress::Done { hash }).await?;
        Ok(())
    }

    fn blob_add_stream(
        self,
        msg: AddStreamRequest,
        stream: impl Stream<Item = AddStreamUpdate> + Send + Unpin + 'static,
    ) -> impl Stream<Item = AddStreamResponse> {
        let (tx, rx) = async_channel::bounded(32);
        let this = self.clone();

        self.local_pool_handle().spawn_detached(|| async move {
            if let Err(err) = this.blob_add_stream0(msg, stream, tx.clone()).await {
                tx.send(AddProgress::Abort(err.into())).await.ok();
            }
        });

        rx.map(AddStreamResponse)
    }

    async fn blob_add_stream0(
        self,
        msg: AddStreamRequest,
        stream: impl Stream<Item = AddStreamUpdate> + Send + Unpin + 'static,
        progress: async_channel::Sender<AddProgress>,
    ) -> anyhow::Result<()> {
        let progress = AsyncChannelProgressSender::new(progress);

        let stream = stream.map(|item| match item {
            AddStreamUpdate::Chunk(chunk) => Ok(chunk),
            AddStreamUpdate::Abort => {
                Err(io::Error::new(io::ErrorKind::Interrupted, "Remote abort"))
            }
        });

        let name_cache = Arc::new(Mutex::new(None));
        let import_progress = progress.clone().with_filter_map(move |x| match x {
            ImportProgress::Found { id: _, name } => {
                let _ = name_cache.lock().unwrap().insert(name);
                None
            }
            ImportProgress::Size { id, size } => {
                let name = name_cache.lock().unwrap().take()?;
                Some(AddProgress::Found { id, name, size })
            }
            ImportProgress::OutboardProgress { id, offset } => {
                Some(AddProgress::Progress { id, offset })
            }
            ImportProgress::OutboardDone { hash, id } => Some(AddProgress::Done { hash, id }),
            _ => None,
        });
        let (temp_tag, _len) = self
            .inner
            .db
            .import_stream(stream, BlobFormat::Raw, import_progress)
            .await?;
        let hash_and_format = *temp_tag.inner();
        let HashAndFormat { hash, format } = hash_and_format;
        let tag = match msg.tag {
            SetTagOption::Named(tag) => {
                self.inner
                    .db
                    .set_tag(tag.clone(), Some(hash_and_format))
                    .await?;
                tag
            }
            SetTagOption::Auto => self.inner.db.create_tag(hash_and_format).await?,
        };
        progress
            .send(AddProgress::AllDone { hash, tag, format })
            .await?;
        Ok(())
    }

    fn blob_read_at(
        self,
        req: ReadAtRequest,
    ) -> impl Stream<Item = RpcResult<ReadAtResponse>> + Send + 'static {
        let (tx, rx) = async_channel::bounded(RPC_BLOB_GET_CHANNEL_CAP);
        let db = self.inner.db.clone();
        self.local_pool_handle().spawn_detached(move || async move {
            if let Err(err) = read_loop(req, db, tx.clone(), RPC_BLOB_GET_CHUNK_SIZE).await {
                tx.send(RpcResult::Err(err.into())).await.ok();
            }
        });

        async fn read_loop<D: iroh_blobs::store::Store>(
            req: ReadAtRequest,
            db: D,
            tx: async_channel::Sender<RpcResult<ReadAtResponse>>,
            max_chunk_size: usize,
        ) -> anyhow::Result<()> {
            let entry = db.get(&req.hash).await?;
            let entry = entry.ok_or_else(|| anyhow!("Blob not found"))?;
            let size = entry.size();
            tx.send(Ok(ReadAtResponse::Entry {
                size,
                is_complete: entry.is_complete(),
            }))
            .await?;
            let mut reader = entry.data_reader().await?;

            let len = req.len.unwrap_or((size.value() - req.offset) as usize);

            let (num_chunks, chunk_size) = if len <= max_chunk_size {
                (1, len)
            } else {
                let num_chunks = len / max_chunk_size + (len % max_chunk_size != 0) as usize;
                (num_chunks, max_chunk_size)
            };

            let mut read = 0u64;
            for i in 0..num_chunks {
                let chunk_size = if i == num_chunks - 1 {
                    // last chunk might be smaller
                    len - read as usize
                } else {
                    chunk_size
                };
                let chunk = reader.read_at(req.offset + read, chunk_size).await?;
                let chunk_len = chunk.len();
                if !chunk.is_empty() {
                    tx.send(Ok(ReadAtResponse::Data { chunk })).await?;
                }
                if chunk_len < chunk_size {
                    break;
                } else {
                    read += chunk_len as u64;
                }
            }
            Ok(())
        }

        rx
    }

<<<<<<< HEAD
    fn all_node_info(
=======
    fn batch_create(
        self,
        _: BatchCreateRequest,
        mut updates: impl Stream<Item = BatchUpdate> + Send + Unpin + 'static,
    ) -> impl Stream<Item = BatchCreateResponse> {
        async move {
            let batch = self.inner.blob_batches.lock().await.create();
            tokio::spawn(async move {
                while let Some(item) = updates.next().await {
                    match item {
                        BatchUpdate::Drop(content) => {
                            // this can not fail, since we keep the batch alive.
                            // therefore it is safe to ignore the result.
                            let _ = self
                                .inner
                                .blob_batches
                                .lock()
                                .await
                                .remove_one(batch, &content);
                        }
                        BatchUpdate::Ping => {}
                    }
                }
                self.inner.blob_batches.lock().await.remove(batch);
            });
            BatchCreateResponse::Id(batch)
        }
        .into_stream()
    }

    fn node_connections(
>>>>>>> b8f2b3f4
        self,
        _: AllNodeInfoRequest,
    ) -> impl Stream<Item = RpcResult<AllNodeInfoResponse>> + Send + 'static {
        // provide a little buffer so that we don't slow down the sender
        let (tx, rx) = async_channel::bounded(32);
        let mut node_infos: Vec<_> = self.inner.endpoint.node_info_iter().collect();
        node_infos.sort_by_key(|n| n.node_id.to_string());
        self.local_pool_handle().spawn_detached(|| async move {
            for conn_info in node_infos {
                tx.send(Ok(AllNodeInfoResponse { info: conn_info }))
                    .await
                    .ok();
            }
        });
        rx
    }

    // This method is called as an RPC method, which have to be async
    #[allow(clippy::unused_async)]
    async fn node_info(self, req: NodeInfoRequest) -> RpcResult<NodeInfoResponse> {
        let NodeInfoRequest { node_id } = req;
        let node_info = self.inner.endpoint.node_info(node_id);
        Ok(NodeInfoResponse { info: node_info })
    }

    // This method is called as an RPC method, which have to be async
    #[allow(clippy::unused_async)]
    async fn node_add_addr(self, req: AddAddrRequest) -> RpcResult<()> {
        let AddAddrRequest { addr } = req;
        self.inner.endpoint.add_node_addr(addr)?;
        Ok(())
    }

    async fn create_collection(
        self,
        req: CreateCollectionRequest,
    ) -> RpcResult<CreateCollectionResponse> {
        let CreateCollectionRequest {
            collection,
            tag,
            tags_to_delete,
        } = req;

        let temp_tag = collection.store(&self.inner.db).await?;
        let hash_and_format = temp_tag.inner();
        let HashAndFormat { hash, .. } = *hash_and_format;
        let tag = match tag {
            SetTagOption::Named(tag) => {
                self.inner
                    .db
                    .set_tag(tag.clone(), Some(*hash_and_format))
                    .await?;
                tag
            }
            SetTagOption::Auto => self.inner.db.create_tag(*hash_and_format).await?,
        };

        for tag in tags_to_delete {
            self.inner.db.set_tag(tag, None).await?;
        }

        Ok(CreateCollectionResponse { hash, tag })
    }
}

async fn download<D>(
    db: &D,
    endpoint: Endpoint,
    downloader: &Downloader,
    req: BlobDownloadRequest,
    progress: AsyncChannelProgressSender<DownloadProgress>,
) -> Result<()>
where
    D: iroh_blobs::store::Store,
{
    let BlobDownloadRequest {
        hash,
        format,
        nodes,
        tag,
        mode,
    } = req;
    let hash_and_format = HashAndFormat { hash, format };
    let temp_tag = db.temp_tag(hash_and_format);
    let stats = match mode {
        DownloadMode::Queued => {
            download_queued(
                endpoint,
                downloader,
                hash_and_format,
                nodes,
                progress.clone(),
            )
            .await?
        }
        DownloadMode::Direct => {
            download_direct_from_nodes(db, endpoint, hash_and_format, nodes, progress.clone())
                .await?
        }
    };

    progress.send(DownloadProgress::AllDone(stats)).await.ok();
    match tag {
        SetTagOption::Named(tag) => {
            db.set_tag(tag, Some(hash_and_format)).await?;
        }
        SetTagOption::Auto => {
            db.create_tag(hash_and_format).await?;
        }
    }
    drop(temp_tag);

    Ok(())
}

async fn download_queued(
    endpoint: Endpoint,
    downloader: &Downloader,
    hash_and_format: HashAndFormat,
    nodes: Vec<NodeAddr>,
    progress: AsyncChannelProgressSender<DownloadProgress>,
) -> Result<Stats> {
    let mut node_ids = Vec::with_capacity(nodes.len());
    let mut any_added = false;
    for node in nodes {
        node_ids.push(node.node_id);
        if !node.info.is_empty() {
            endpoint.add_node_addr_with_source(node, BLOB_DOWNLOAD_SOURCE_NAME)?;
            any_added = true;
        }
    }
    let can_download = !node_ids.is_empty() && (any_added || endpoint.discovery().is_some());
    anyhow::ensure!(can_download, "no way to reach a node for download");
    let req = DownloadRequest::new(hash_and_format, node_ids).progress_sender(progress);
    let handle = downloader.queue(req).await;
    let stats = handle.await?;
    Ok(stats)
}

#[tracing::instrument("download_direct", skip_all, fields(hash=%hash_and_format.hash.fmt_short()))]
async fn download_direct_from_nodes<D>(
    db: &D,
    endpoint: Endpoint,
    hash_and_format: HashAndFormat,
    nodes: Vec<NodeAddr>,
    progress: AsyncChannelProgressSender<DownloadProgress>,
) -> Result<Stats>
where
    D: BaoStore,
{
    let mut last_err = None;
    let mut remaining_nodes = nodes.len();
    let mut nodes_iter = nodes.into_iter();
    'outer: loop {
        match iroh_blobs::get::db::get_to_db_in_steps(db.clone(), hash_and_format, progress.clone())
            .await?
        {
            GetState::Complete(stats) => return Ok(stats),
            GetState::NeedsConn(needs_conn) => {
                let (conn, node_id) = 'inner: loop {
                    match nodes_iter.next() {
                        None => break 'outer,
                        Some(node) => {
                            remaining_nodes -= 1;
                            let node_id = node.node_id;
                            if node_id == endpoint.node_id() {
                                debug!(
                                    ?remaining_nodes,
                                    "skip node {} (it is the node id of ourselves)",
                                    node_id.fmt_short()
                                );
                                continue 'inner;
                            }
                            match endpoint.connect(node, iroh_blobs::protocol::ALPN).await {
                                Ok(conn) => break 'inner (conn, node_id),
                                Err(err) => {
                                    debug!(
                                        ?remaining_nodes,
                                        "failed to connect to {}: {err}",
                                        node_id.fmt_short()
                                    );
                                    continue 'inner;
                                }
                            }
                        }
                    }
                };
                match needs_conn.proceed(conn).await {
                    Ok(stats) => return Ok(stats),
                    Err(err) => {
                        warn!(
                            ?remaining_nodes,
                            "failed to download from {}: {err}",
                            node_id.fmt_short()
                        );
                        last_err = Some(err);
                    }
                }
            }
        }
    }
    match last_err {
        Some(err) => Err(err.into()),
        None => Err(anyhow!("No nodes to download from provided")),
    }
}

fn docs_disabled() -> RpcError {
    anyhow!("docs are disabled").into()
}<|MERGE_RESOLUTION|>--- conflicted
+++ resolved
@@ -1237,9 +1237,6 @@
         rx
     }
 
-<<<<<<< HEAD
-    fn all_node_info(
-=======
     fn batch_create(
         self,
         _: BatchCreateRequest,
@@ -1270,8 +1267,7 @@
         .into_stream()
     }
 
-    fn node_connections(
->>>>>>> b8f2b3f4
+    fn all_node_info(
         self,
         _: AllNodeInfoRequest,
     ) -> impl Stream<Item = RpcResult<AllNodeInfoResponse>> + Send + 'static {
