--- conflicted
+++ resolved
@@ -274,12 +274,8 @@
 pub use iroh_base::{
     KeyParsingError, NodeAddr, NodeId, PublicKey, RelayUrl, RelayUrlParseError, SecretKey,
 };
-<<<<<<< HEAD
 pub use iroh_relay::{node_info, RelayMap, RelayNode};
-=======
-pub use iroh_relay::{http::Protocol as RelayProtocol, node_info, RelayMap, RelayNode};
 pub use n0_watcher::Watcher;
->>>>>>> ac2a3f29
 
 #[cfg(any(test, feature = "test-utils"))]
 pub mod test_utils;