//! Peer-to-peer QUIC connections.
//!
//! iroh is a library to establish direct connectivity between peers.  It exposes an
//! interface to [QUIC] connections and streams to the user, while implementing direct
//! connectivity using [hole punching] complemented by relay servers under the hood.
//!
//! An iroh node is created and controlled by the [`Endpoint`], e.g. connecting to
//! another node:
//!
//! ```no_run
//! # use iroh::{Endpoint, NodeAddr};
//! # async fn wrapper() -> testresult::TestResult {
//! let addr: NodeAddr = todo!();
//! let ep = Endpoint::builder().bind().await?;
//! let conn = ep.connect(addr, b"my-alpn").await?;
//! let mut send_stream = conn.open_uni().await?;
//! send_stream.write_all(b"msg").await?;
//! # Ok(())
//! # }
//! ```
//!
//! The other node can accept incoming connections using the [`Endpoint`] as well:
//!
//! ```no_run
//! # use iroh::{Endpoint, NodeAddr};
//! # async fn wrapper() -> testresult::TestResult {
//! let ep = Endpoint::builder()
//!     .alpns(vec![b"my-alpn".to_vec()])
//!     .bind()
//!     .await?;
//! let conn = ep.accept().await.ok_or("err")?.await?;
//! let mut recv_stream = conn.accept_uni().await?;
//! let mut buf = [0u8; 3];
//! recv_stream.read_exact(&mut buf).await?;
//! # Ok(())
//! # }
//! ```
//!
//! Of course you can also use [bi-directional streams] or any other features from QUIC.
//!
//! For more elaborate examples, see [below](#examples) or the examples directory in
//! the source repository.
//!
//!
//! # Connection Establishment
//!
//! An iroh connection between two iroh nodes is usually established with the help
//! of a Relay server.  When creating the [`Endpoint`] it connects to the closest Relay
//! server and designates this as the *home relay*.  When other nodes want to connect they
//! first establish connection via this home relay.  As soon as connection between the two
//! nodes is established they will attempt to create a direct connection, using [hole
//! punching] if needed.  Once the direct connection is established the relay server is no
//! longer involved in the connection.
//!
//! If one of the iroh nodes can be reached directly, connectivity can also be
//! established without involving a Relay server.  This is done by using the node's
//! listening addresses in the connection establishement instead of the [`RelayUrl`] which
//! is used to identify a Relay server.  Of course it is also possible to use both a
//! [`RelayUrl`] and direct addresses at the same time to connect.
//!
//!
//! # Encryption
//!
//! The connection is encrypted using TLS, like standard QUIC connections.  Unlike standard
//! QUIC there is no client, server or server TLS key and certificate chain.  Instead each iroh node has a
//! unique [`SecretKey`] used to authenticate and encrypt the connection.  When an iroh
//! node connects, it uses the corresponding [`PublicKey`] to ensure the connection is only
//! established with the intended peer.
//!
//! Since the [`PublicKey`] is also used to identify the iroh node it is also known as
//! the [`NodeId`].  As encryption is an integral part of TLS as used in QUIC this
//! [`NodeId`] is always a required parameter to establish a connection.
//!
//! When accepting connections the peer's [`NodeId`] is authenticated.  However it is up to
//! the application to decide if a particular peer is allowed to connect or not.
//!
//!
//! # Relay Servers
//!
//! Relay servers exist to ensure all iroh nodes are always reachable.  They accept
//! **encrypted** traffic for iroh nodes which are connected to them, forwarding it to
//! the correct destination based on the [`NodeId`] only.  Since nodes only send encrypted
//! traffic, the Relay servers can not decode any traffic for other iroh nodes and only
//! forward it.
//!
//! The connections to the Relay server are initiated as normal HTTP 1.1 connections using
//! TLS.  Once connected the transport is upgraded to a plain TCP connection using a custom
//! protocol.  All further data is then sent using this custom relaying protocol.  Usually
//! soon after the connection is established via the Relay it will migrate to a direct
//! connection.  However if this is not possible the connection will keep flowing over the
//! relay server as a fallback.
//!
//! Additionally to providing reliable connectivity between iroh nodes, Relay servers
//! provide some functions to assist in [hole punching].  They have various services to help
//! nodes understand their own network situation.  This includes offering a [STUN] server,
//! but also a few HTTP extra endpoints as well as responding to ICMP echo requests.
//!
//! By default the [number 0] relay servers are used, see [`RelayMode::Default`].
//!
//!
//! # Connections and Streams
//!
//! An iroh node is managed using the [`Endpoint`] and this is used to create or accept
//! connections to other nodes.  To establish a connection to an iroh node you need to
//! know three pieces of information:
//!
//! - The [`NodeId`] of the peer to connect to.
//! - Some addressing information:
//!   - Usually the [`RelayUrl`] identifying the Relay server.
//!   - Sometimes, or usually additionally, any direct addresses which might be known.
//! - The QUIC/TLS Application-Layer Protocol Negotiation, or [ALPN], name to use.
//!
//! The ALPN is used by both sides to agree on which application-specific protocol will be
//! used over the resulting QUIC connection.  These can be protocols like `h3` used for
//! [HTTP/3][HTTP3], but more commonly will be a custom identifier for the application.
//!
//! Once connected the API exposes QUIC streams.  These are very cheap to create so can be
//! created at any time and can be used to create very many short-lived stream as well as
//! long-lived streams.  There are two stream types to choose from:
//!
//! - **Uni-directional** which only allows the peer which initiated the stream to send
//!   data.
//!
//! - **Bi-directional** which allows both peers to send and receive data.  However, the
//!   initiator of this stream has to send data before the peer will be aware of this
//!   stream.
//!
//! Additionally to being extremely light-weight, streams can be interleaved and will not
//! block each other.  Allowing many streams to co-exist, regardless of how long they last.
//!
//! <div class="warning">
//!
//! To keep streams cheap, they are lazily created on the network: only once a sender starts
//! sending data on the stream will the receiver become aware of a stream.  This means only
//! calling [`Connection::open_bi`] is not sufficient for the corresponding call to
//! [`Connection::accept_bi`] to return.  The sender **must** send data on the stream before
//! the receiver's [`Connection::accept_bi`] call will return.
//!
//! </div>
//!
//! ## Node Discovery
//!
//! The need to know the [`RelayUrl`] *or* some direct addresses in addition to the
//! [`NodeId`] to connect to an iroh node can be an obstacle.  To address this the
//! [`endpoint::Builder`] allows to configure a [`discovery`] service.
//!
//! The [`DnsDiscovery`] service is a discovery service which will publish the [`RelayUrl`]
//! and direct addresses to a service publishing those as DNS records.  To connect it looks
//! up the [`NodeId`] in the DNS system to find the addressing details.  This enables
//! connecting using only the [`NodeId`] which is often more convenient and resilient.
//!
//! See [the discovery module] for more details.
//!
//!
//! # Examples
//!
//! The central struct is the [`Endpoint`], which allows you to connect to other nodes:
//!
//! ```no_run
//! use anyhow::Result;
//! use iroh::{Endpoint, NodeAddr};
//!
//! async fn connect(addr: NodeAddr) -> Result<()> {
//!     // The Endpoint is the central object that manages an iroh node.
//!     let ep = Endpoint::builder().bind().await?;
//!
//!     // Establish a QUIC connection, open a bi-directional stream, exchange messages.
//!     let conn = ep.connect(addr, b"hello-world").await?;
//!     let (mut send_stream, mut recv_stream) = conn.open_bi().await?;
//!     send_stream.write_all(b"hello").await?;
//!     send_stream.finish()?;
//!     let _msg = recv_stream.read_to_end(10).await?;
//!
//!     // Gracefully close the connection and endpoint.
//!     conn.close(1u8.into(), b"done");
//!     ep.close().await;
//!     println!("Client closed");
//!     Ok(())
//! }
//! ```
//!
//! Every [`Endpoint`] can also accept connections:
//!
//! ```no_run
//! use anyhow::{Context, Result};
//! use futures_lite::StreamExt;
//! use iroh::{Endpoint, NodeAddr};
//!
//! async fn accept() -> Result<()> {
//!     // To accept connections at least one ALPN must be configured.
//!     let ep = Endpoint::builder()
//!         .alpns(vec![b"hello-world".to_vec()])
//!         .bind()
//!         .await?;
//!
//!     // Accept a QUIC connection, accept a bi-directional stream, exchange messages.
//!     let conn = ep.accept().await.context("no incoming connection")?.await?;
//!     let (mut send_stream, mut recv_stream) = conn.accept_bi().await?;
//!     let _msg = recv_stream.read_to_end(10).await?;
//!     send_stream.write_all(b"world").await?;
//!     send_stream.finish()?;
//!
//!     // Wait for the client to close the connection and gracefully close the endpoint.
//!     conn.closed().await;
//!     ep.close().await;
//!     Ok(())
//! }
//! ```
//!
//! Please see the examples directory for more nuanced examples.
//!
//!
//! [QUIC]: https://quicwg.org
//! [bi-directional streams]: crate::endpoint::Connection::open_bi
//! [hole punching]: https://en.wikipedia.org/wiki/Hole_punching_(networking)
//! [socket addresses]: https://doc.rust-lang.org/stable/std/net/enum.SocketAddr.html
//! [STUN]: https://en.wikipedia.org/wiki/STUN
//! [ALPN]: https://en.wikipedia.org/wiki/Application-Layer_Protocol_Negotiation
//! [HTTP3]: https://en.wikipedia.org/wiki/HTTP/3
//! [`SecretKey`]: crate::SecretKey
//! [`PublicKey`]: crate::PublicKey
//! [`RelayUrl`]: crate::RelayUrl
//! [`discovery`]: crate::endpoint::Builder::discovery
//! [`DnsDiscovery`]: crate::discovery::dns::DnsDiscovery
//! [number 0]: https://n0.computer
//! [`RelayMode::Default`]: crate::RelayMode::Default
//! [the discovery module]: crate::discovery
//! [`Connection::open_bi`]: crate::endpoint::Connection::open_bi
//! [`Connection::accept_bi`]: crate::endpoint::Connection::accept_bi

#![recursion_limit = "256"]
#![deny(missing_docs, rustdoc::broken_intra_doc_links)]
#![cfg_attr(wasm_browser, allow(unused))]
#![cfg_attr(not(test), deny(clippy::unwrap_used))]
#![cfg_attr(iroh_docsrs, feature(doc_auto_cfg))]

mod disco;
mod key;
mod magicsock;
mod tls;

pub(crate) mod util;
#[cfg(wasm_browser)]
pub(crate) mod web_runtime;

pub mod defaults;
pub mod discovery;
#[cfg(not(wasm_browser))]
pub mod dns;
pub mod endpoint;
pub mod metrics;
pub mod net_report;
pub mod protocol;
<<<<<<< HEAD
mod tls;
pub mod watcher;
=======
pub mod watchable;
>>>>>>> a62a2bd2

pub use endpoint::{Endpoint, RelayMode};
pub use iroh_base::{
    KeyParsingError, NodeAddr, NodeId, PublicKey, RelayUrl, RelayUrlParseError, SecretKey,
};
pub use iroh_relay::{http::Protocol as RelayProtocol, node_info, RelayMap, RelayNode};

#[cfg(any(test, feature = "test-utils"))]
pub mod test_utils;<|MERGE_RESOLUTION|>--- conflicted
+++ resolved
@@ -251,12 +251,7 @@
 pub mod metrics;
 pub mod net_report;
 pub mod protocol;
-<<<<<<< HEAD
-mod tls;
 pub mod watcher;
-=======
-pub mod watchable;
->>>>>>> a62a2bd2
 
 pub use endpoint::{Endpoint, RelayMode};
 pub use iroh_base::{
