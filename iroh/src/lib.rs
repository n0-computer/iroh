--- conflicted
+++ resolved
@@ -6,11 +6,8 @@
 
 pub mod node;
 pub mod rpc_protocol;
-<<<<<<< HEAD
 pub mod util;
-=======
 
 /// Expose metrics module
 #[cfg(feature = "metrics")]
-pub mod metrics;
->>>>>>> b0ccea54
+pub mod metrics;