--- conflicted
+++ resolved
@@ -587,7 +587,6 @@
         tx.send(rtt).ok();
     }
 
-<<<<<<< HEAD
     fn handle_connection_close(&mut self, conn_id: ConnId) {
         if let Some(state) = self.connections.remove(&conn_id) {
             self.metrics.num_conns_closed.inc();
@@ -596,7 +595,9 @@
         if self.connections.is_empty() {
             trace!("last connection closed - clearing selected_path");
             self.selected_path.set(None).ok();
-=======
+        }
+    }
+
     fn handle_discovery_item(&mut self, item: Option<Result<DiscoveryItem, DiscoveryError>>) {
         match item {
             None => {
@@ -633,7 +634,6 @@
         match self.discovery.resolve(self.endpoint_id) {
             Some(stream) => self.discovery_stream = Either::Right(SyncStream::new(stream)),
             None => self.paths.discovery_finished(Ok(())),
->>>>>>> 160d535b
         }
     }
 
@@ -1435,7 +1435,6 @@
     }
 }
 
-<<<<<<< HEAD
 /// Used for metrics tracking.
 #[derive(Debug, Clone, Copy, Default)]
 enum TransportSummary {
@@ -1472,7 +1471,8 @@
             TransportSummary::None => {}
         }
     }
-=======
+}
+
 /// Converts an iterator of [`TransportAddr'] into an iterator of [`transports::Addr`].
 fn to_transports_addr(
     endpoint_id: EndpointId,
@@ -1486,5 +1486,4 @@
             None
         }
     })
->>>>>>> 160d535b
 }