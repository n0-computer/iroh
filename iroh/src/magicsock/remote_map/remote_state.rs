use std::{
    collections::{BTreeSet, VecDeque},
    net::SocketAddr,
    pin::Pin,
    sync::Arc,
    task::Poll,
};

use iroh_base::{EndpointId, RelayUrl, TransportAddr};
use n0_error::StackResultExt;
use n0_future::{
    Either, FuturesUnordered, MergeUnbounded, Stream, StreamExt,
    boxed::BoxStream,
    task::{self, AbortOnDropHandle},
    time::{self, Duration, Instant},
};
use n0_watcher::{Watchable, Watcher};
use quinn::{PathStats, WeakConnectionHandle};
use quinn_proto::{PathError, PathEvent, PathId, PathStatus, iroh_hp};
use rustc_hash::FxHashMap;
use smallvec::SmallVec;
use sync_wrapper::SyncStream;
use tokio::sync::oneshot;
use tokio_stream::wrappers::{BroadcastStream, errors::BroadcastStreamRecvError};
use tracing::{Instrument, Level, debug, error, event, info_span, instrument, trace, warn};

use self::{
    guarded_channel::{GuardedReceiver, GuardedSender, guarded_channel},
    path_state::RemotePathState,
};
use super::Source;
use crate::{
    discovery::{ConcurrentDiscovery, Discovery, DiscoveryError, DiscoveryItem},
    endpoint::DirectAddr,
    magicsock::{
        MagicsockMetrics,
        mapped_addrs::{AddrMap, MappedAddr, RelayMappedAddr},
        remote_map::Private,
        transports::{self, OwnedTransmit, TransportsSender},
    },
    util::MaybeFuture,
};

/// How often to attempt holepunching.
///
/// If there have been no changes to the NAT address candidates, holepunching will not be
/// attempted more frequently than at this interval.
const HOLEPUNCH_ATTEMPTS_INTERVAL: Duration = Duration::from_secs(5);

mod guarded_channel;
mod path_state;

// TODO: use this
// /// The latency at or under which we don't try to upgrade to a better path.
// const GOOD_ENOUGH_LATENCY: Duration = Duration::from_millis(5);

// TODO: use this
// /// How long since the last activity we try to keep an established endpoint peering alive.
// ///
// /// It's also the idle time at which we stop doing QAD queries to keep NAT mappings alive.
// pub(super) const SESSION_ACTIVE_TIMEOUT: Duration = Duration::from_secs(45);

// TODO: use this
// /// How often we try to upgrade to a better path.
// ///
// /// Even if we have some non-relay route that works.
// const UPGRADE_INTERVAL: Duration = Duration::from_secs(60);

/// The time after which an idle [`RemoteStateActor`] stops.
///
/// The actor only enters the idle state if no connections are active and no inbox senders exist
/// apart from the one stored in the endpoint map. Stopping and restarting the actor in this state
/// is not an issue; a timeout here serves the purpose of not stopping-and-recreating actors
/// in a high frequency, and to keep data about previous path around for subsequent connections.
const ACTOR_MAX_IDLE_TIMEOUT: Duration = Duration::from_secs(60);

/// A stream of events from all paths for all connections.
///
/// The connection is identified using [`ConnId`].  The event `Err` variant happens when the
/// actor has lagged processing the events, which is rather critical for us.
type PathEvents = MergeUnbounded<
    Pin<
        Box<dyn Stream<Item = (ConnId, Result<PathEvent, BroadcastStreamRecvError>)> + Send + Sync>,
    >,
>;

/// A stream of events of announced NAT traversal candidate addresses for all connections.
///
/// The connection is identified using [`ConnId`].
type AddrEvents = MergeUnbounded<
    Pin<
        Box<
            dyn Stream<Item = (ConnId, Result<iroh_hp::Event, BroadcastStreamRecvError>)>
                + Send
                + Sync,
        >,
    >,
>;

/// Either a stream of incoming results from [`ConcurrentDiscovery::resolve`] or infinitely pending.
///
/// Set to [`Either::Left`] with an always-pending stream while discovery is not running, and to
/// [`Either::Right`] while discovery is running.
///
/// The stream returned from [`ConcurrentDiscovery::resolve`] is `!Sync`. We use the (safe) [`SyncStream`]
/// wrapper to make it `Sync` so that the [`RemoteStateActor::run`] future stays `Send`.
type DiscoveryStream = Either<
    n0_future::stream::Pending<Result<DiscoveryItem, DiscoveryError>>,
    SyncStream<BoxStream<Result<DiscoveryItem, DiscoveryError>>>,
>;

/// List of addrs and path ids for open paths in a connection.
pub(crate) type PathAddrList = SmallVec<[(TransportAddr, PathId); 4]>;

/// The state we need to know about a single remote endpoint.
///
/// This actor manages all connections to the remote endpoint.  It will trigger holepunching
/// and select the best path etc.
pub(super) struct RemoteStateActor {
    /// The endpoint ID of the remote endpoint.
    endpoint_id: EndpointId,
    /// The endpoint ID of the local endpoint.
    local_endpoint_id: EndpointId,

    // Hooks into the rest of the MagicSocket.
    //
    /// Metrics.
    metrics: Arc<MagicsockMetrics>,
    /// Our local addresses.
    ///
    /// These are our local addresses and any reflexive transport addresses.
    local_direct_addrs: n0_watcher::Direct<BTreeSet<DirectAddr>>,
    /// The mapping between endpoints via a relay and their [`RelayMappedAddr`]s.
    relay_mapped_addrs: AddrMap<(RelayUrl, EndpointId), RelayMappedAddr>,
    /// Discovery service, cloned from the magicsock.
    discovery: ConcurrentDiscovery,

    // Internal state - Quinn Connections we are managing.
    //
    /// All connections we have to this remote endpoint.
    connections: FxHashMap<ConnId, ConnectionState>,
    /// Notifications when connections are closed.
    connections_close: FuturesUnordered<OnClosed>,
    /// Events emitted by Quinn about path changes, for all paths, all connections.
    path_events: PathEvents,
    /// A stream of events of announced NAT traversal candidate addresses for all connections.
    addr_events: AddrEvents,

    // Internal state - Holepunching and path state.
    //
    /// All possible paths we are aware of.
    ///
    /// These paths might be entirely impossible to use, since they are added by discovery
    /// mechanisms.  The are only potentially usable.
    paths: RemotePathState,
    /// Information about the last holepunching attempt.
    last_holepunch: Option<HolepunchAttempt>,
    /// The path we currently consider the preferred path to the remote endpoint.
    ///
    /// **We expect this path to work.** If we become aware this path is broken then it is
    /// set back to `None`.  Having a selected path does not mean we may not be able to get
    /// a better path: e.g. when the selected path is a relay path we still need to trigger
    /// holepunching regularly.
    ///
    /// We only select a path once the path is functional in Quinn.
    selected_path: Watchable<Option<transports::Addr>>,
    /// Time at which we should schedule the next holepunch attempt.
    scheduled_holepunch: Option<Instant>,
    /// When to next attempt opening paths in [`Self::pending_open_paths`].
    scheduled_open_path: Option<Instant>,
    /// Paths which we still need to open.
    ///
    /// They failed to open because we did not have enough CIDs issued by the remote.
    pending_open_paths: VecDeque<transports::Addr>,

    // Internal state - Discovery
    //
    /// Stream of discovery results, or always pending if discovery is not running.
    discovery_stream: DiscoveryStream,
}

impl RemoteStateActor {
    #[allow(clippy::too_many_arguments)]
    pub(super) fn new(
        endpoint_id: EndpointId,
        local_endpoint_id: EndpointId,
        local_direct_addrs: n0_watcher::Direct<BTreeSet<DirectAddr>>,
        relay_mapped_addrs: AddrMap<(RelayUrl, EndpointId), RelayMappedAddr>,
        metrics: Arc<MagicsockMetrics>,
        discovery: ConcurrentDiscovery,
    ) -> Self {
        Self {
            endpoint_id,
            local_endpoint_id,
            metrics,
            local_direct_addrs,
            relay_mapped_addrs,
            discovery,
            connections: FxHashMap::default(),
            connections_close: Default::default(),
            path_events: Default::default(),
            addr_events: Default::default(),
            paths: Default::default(),
            last_holepunch: None,
            selected_path: Default::default(),
            scheduled_holepunch: None,
            scheduled_open_path: None,
            pending_open_paths: VecDeque::new(),
            discovery_stream: Either::Left(n0_future::stream::pending()),
        }
    }

    pub(super) fn start(self) -> RemoteStateHandle {
        let (tx, rx) = guarded_channel(16);
        let me = self.local_endpoint_id;
        let endpoint_id = self.endpoint_id;

        // Ideally we'd use the endpoint span as parent.  We'd have to plug that span into
        // here somehow.  Instead we have no parent and explicitly set the me attribute.  If
        // we don't explicitly set a span we get the spans from whatever call happens to
        // first create the actor, which is often very confusing as it then keeps those
        // spans for all logging of the actor.
        let task = task::spawn(self.run(rx).instrument(info_span!(
            parent: None,
            "RemoteStateActor",
            me = %me.fmt_short(),
            remote = %endpoint_id.fmt_short(),
        )));
        RemoteStateHandle {
            sender: tx,
            _task: AbortOnDropHandle::new(task),
        }
    }

    /// Runs the main loop of the actor.
    ///
    /// Note that the actor uses async handlers for tasks from the main loop.  The actor is
    /// not processing items from the inbox while waiting on any async calls.  So some
    /// discipline is needed to not turn pending for a long time.
    async fn run(mut self, mut inbox: GuardedReceiver<RemoteStateMessage>) {
        trace!("actor started");
        let idle_timeout = time::sleep(ACTOR_MAX_IDLE_TIMEOUT);
        n0_future::pin!(idle_timeout);
        loop {
            let scheduled_path_open = match self.scheduled_open_path {
                Some(when) => MaybeFuture::Some(time::sleep_until(when)),
                None => MaybeFuture::None,
            };
            n0_future::pin!(scheduled_path_open);
            let scheduled_hp = match self.scheduled_holepunch {
                Some(when) => MaybeFuture::Some(time::sleep_until(when)),
                None => MaybeFuture::None,
            };
            n0_future::pin!(scheduled_hp);
            if !inbox.is_idle() || !self.connections.is_empty() {
                idle_timeout
                    .as_mut()
                    .reset(Instant::now() + ACTOR_MAX_IDLE_TIMEOUT);
            }
            tokio::select! {
                biased;
                msg = inbox.recv() => {
                    match msg {
                        Some(msg) => self.handle_message(msg).await,
                        None => break,
                    }
                }
                Some((id, evt)) = self.path_events.next() => {
                    self.handle_path_event(id, evt);
                }
                Some((id, evt)) = self.addr_events.next() => {
                    trace!(?id, ?evt, "remote addrs updated, triggering holepunching");
                    self.trigger_holepunching().await;
                }
                Some(conn_id) = self.connections_close.next(), if !self.connections_close.is_empty() => {
                    self.handle_connection_close(conn_id);
                }
                res = self.local_direct_addrs.updated() => {
                    if let Err(n0_watcher::Disconnected) = res {
                        trace!("direct address watcher disconnected, shutting down");
                        break;
                    }
                    self.local_addrs_updated();
                    trace!("local addrs updated, triggering holepunching");
                    self.trigger_holepunching().await;
                }
                _ = &mut scheduled_path_open => {
                    trace!("triggering scheduled path_open");
                    self.scheduled_open_path = None;
                    let mut addrs = std::mem::take(&mut self.pending_open_paths);
                    while let Some(addr) = addrs.pop_front() {
                        self.open_path(&addr);
                    }
                }
                _ = &mut scheduled_hp => {
                    trace!("triggering scheduled holepunching");
                    self.scheduled_holepunch = None;
                    self.trigger_holepunching().await;
                }
                item = self.discovery_stream.next() => {
                    self.handle_discovery_item(item);
                }
                _ = &mut idle_timeout => {
                    if self.connections.is_empty() && inbox.close_if_idle() {
                        trace!("idle timeout expired and still idle: terminate actor");
                        break;
                    } else {
                        // Seems like we weren't really idle, so we reset
                        idle_timeout.as_mut().reset(Instant::now() + ACTOR_MAX_IDLE_TIMEOUT);
                    }
                }
            }
        }
        trace!("actor terminating");
    }

    /// Handles an actor message.
    ///
    /// Error returns are fatal and kill the actor.
    #[instrument(skip(self))]
    async fn handle_message(&mut self, msg: RemoteStateMessage) {
        // trace!("handling message");
        match msg {
            RemoteStateMessage::SendDatagram(sender, transmit) => {
                self.handle_msg_send_datagram(sender, transmit).await;
            }
            RemoteStateMessage::AddConnection(handle, tx) => {
                self.handle_msg_add_connection(handle, tx).await;
            }
            RemoteStateMessage::ResolveRemote(addrs, tx) => {
                self.handle_msg_resolve_remote(addrs, tx);
            }
        }
    }

    /// Handles [`RemoteStateMessage::SendDatagram`].
    async fn handle_msg_send_datagram(
        &mut self,
        mut sender: TransportsSender,
        transmit: OwnedTransmit,
    ) {
        // Sending datagrams might fail, e.g. because we don't have the right transports set
        // up to handle sending this owned transmit to.
        // After all, we try every single path that we know (relay URL, IP address), even
        // though we might not have a relay transport or ip-capable transport set up.
        // So these errors must not be fatal for this actor (or even this operation).

        if let Some(addr) = self.selected_path.get() {
            trace!(?addr, "sending datagram to selected path");

            if let Err(err) = send_datagram(&mut sender, addr.clone(), transmit).await {
                debug!(?addr, "failed to send datagram on selected_path: {err:#}");
            }
        } else {
            trace!(
                paths = ?self.paths.addrs().collect::<Vec<_>>(),
                "sending datagram to all known paths",
            );
            if self.paths.is_empty() {
                warn!("Cannot send datagrams: No paths to remote endpoint known");
            }

            for addr in self.paths.addrs() {
                // We never want to send to our local addresses.
                // The local address set is updated in the main loop so we can use `peek` here.
                if let transports::Addr::Ip(sockaddr) = addr
                    && self
                        .local_direct_addrs
                        .peek()
                        .iter()
                        .any(|a| a.addr == *sockaddr)
                {
                    trace!(%sockaddr, "not sending datagram to our own address");
                } else if let Err(err) =
                    send_datagram(&mut sender, addr.clone(), transmit.clone()).await
                {
                    debug!(?addr, "failed to send datagram: {err:#}");
                }
            }
            // This message is received *before* a connection is added.  So we do
            // not yet have a connection to holepunch.  Instead we trigger
            // holepunching when AddConnection is received.
        }
    }

    /// Handles [`RemoteStateMessage::AddConnection`].
    ///
    /// Error returns are fatal and kill the actor.
    async fn handle_msg_add_connection(
        &mut self,
        handle: WeakConnectionHandle,
        tx: oneshot::Sender<PathsWatcher>,
    ) {
        let pub_open_paths = Watchable::default();
        if let Some(conn) = handle.upgrade() {
            self.metrics.num_conns_opened.inc();
            // Remove any conflicting stable_ids from the local state.
            let conn_id = ConnId(conn.stable_id());
            self.connections.remove(&conn_id);

            // Hook up paths, NAT addresses and connection closed event streams.
            self.path_events.push(Box::pin(
                BroadcastStream::new(conn.path_events()).map(move |evt| (conn_id, evt)),
            ));
            self.addr_events.push(Box::pin(
                BroadcastStream::new(conn.nat_traversal_updates()).map(move |evt| (conn_id, evt)),
            ));
            self.connections_close.push(OnClosed::new(&conn));

            // Add local addrs to the connection
            let local_addrs = self
                .local_direct_addrs
                .get()
                .iter()
                .map(|d| d.addr)
                .collect::<BTreeSet<_>>();
            Self::set_local_addrs(&conn, &local_addrs);

            // Store the connection
            let conn_state = self
                .connections
                .entry(conn_id)
                .insert_entry(ConnectionState {
                    handle: handle.clone(),
                    pub_open_paths: pub_open_paths.clone(),
                    paths: Default::default(),
                    open_paths: Default::default(),
                    path_ids: Default::default(),
                    transport_summary: TransportSummary::default(),
                })
                .into_mut();

            // Store PathId(0), set path_status and select best path, check if holepunching
            // is needed.
            if let Some(path) = conn.path(PathId::ZERO)
                && let Ok(socketaddr) = path.remote_address()
                && let Some(path_remote) = self.relay_mapped_addrs.to_transport_addr(socketaddr)
            {
                trace!(?path_remote, "added new connection");
                let path_remote_is_ip = path_remote.is_ip();
                let status = match path_remote {
                    transports::Addr::Ip(_) => PathStatus::Available,
                    transports::Addr::Relay(_, _) => PathStatus::Backup,
                };
                path.set_status(status).ok();
                conn_state.add_open_path(path_remote.clone(), PathId::ZERO);
                self.paths
                    .insert_open_path(path_remote.clone(), Source::Connection { _0: Private });
                self.select_path();

                if path_remote_is_ip {
                    // We may have raced this with a relay address.  Try and add any
                    // relay addresses we have back.
                    let relays = self
                        .paths
                        .addrs()
                        .filter(|a| a.is_relay())
                        .cloned()
                        .collect::<Vec<_>>();
                    for remote in relays {
                        self.open_path(&remote);
                    }
                }
            }
            self.trigger_holepunching().await;
        }
        tx.send(PathsWatcher::new(
            pub_open_paths.watch(),
            self.selected_path.watch(),
            handle,
        ))
        .ok();
    }

    /// Handles [`RemoteStateMessage::ResolveRemote`].
    fn handle_msg_resolve_remote(
        &mut self,
        addrs: BTreeSet<TransportAddr>,
        tx: oneshot::Sender<Result<(), DiscoveryError>>,
    ) {
        let addrs = to_transports_addr(self.endpoint_id, addrs);
        self.paths.insert_multiple(addrs, Source::App);
        self.paths.resolve_remote(tx);
        // Start discovery if we have no selected path.
        self.trigger_discovery();
    }

<<<<<<< HEAD
    /// Handles [`RemoteStateMessage::Latency`].
    fn handle_msg_latency(&self, tx: oneshot::Sender<Option<Duration>>) {
        let rtt = self.selected_path.get().and_then(|addr| {
            for conn_state in self.connections.values() {
                let Some(path_id) = conn_state.path_ids.get(&addr) else {
                    continue;
                };
                if !conn_state.open_paths.contains_key(path_id) {
                    continue;
                }
                if let Some(rtt) = conn_state
                    .handle
                    .upgrade()
                    .and_then(|conn| conn.path_stats(*path_id).map(|stats| stats.rtt))
                {
                    return Some(rtt);
                }
            }
            None
        });
        tx.send(rtt).ok();
    }

    fn handle_connection_close(&mut self, conn_id: ConnId) {
        if let Some(state) = self.connections.remove(&conn_id) {
            self.metrics.num_conns_closed.inc();
            state.transport_summary.record(&self.metrics);
        }
        if self.connections.is_empty() {
            trace!("last connection closed - clearing selected_path");
            self.selected_path.set(None).ok();
        }
    }

=======
>>>>>>> 3eff16d4
    fn handle_discovery_item(&mut self, item: Option<Result<DiscoveryItem, DiscoveryError>>) {
        match item {
            None => {
                self.discovery_stream = Either::Left(n0_future::stream::pending());
                self.paths.discovery_finished(Ok(()));
            }
            Some(Err(err)) => {
                warn!("Discovery failed: {err:#}");
                self.discovery_stream = Either::Left(n0_future::stream::pending());
                self.paths.discovery_finished(Err(err));
            }
            Some(Ok(item)) => {
                if item.endpoint_id() != self.endpoint_id {
                    warn!(?item, "Discovery emitted item for wrong remote endpoint");
                } else {
                    let source = Source::Discovery {
                        name: item.provenance().to_string(),
                    };
                    let addrs =
                        to_transports_addr(self.endpoint_id, item.into_endpoint_addr().addrs);
                    self.paths.insert_multiple(addrs, source);
                }
            }
        }
    }

    /// Triggers discovery for the remote endpoint, if needed.
    ///
    /// Does not start discovery if we have a selected path or if discovery is currently running.
    fn trigger_discovery(&mut self) {
        if self.selected_path.get().is_some() || matches!(self.discovery_stream, Either::Right(_)) {
            return;
        }
        match self.discovery.resolve(self.endpoint_id) {
            Some(stream) => self.discovery_stream = Either::Right(SyncStream::new(stream)),
            None => self.paths.discovery_finished(Ok(())),
        }
    }

    /// Sets the current local addresses to QNT's state to all connections
    fn local_addrs_updated(&mut self) {
        let local_addrs = self
            .local_direct_addrs
            .get()
            .iter()
            .map(|d| d.addr)
            .collect::<BTreeSet<_>>();

        for conn in self.connections.values().filter_map(|s| s.handle.upgrade()) {
            Self::set_local_addrs(&conn, &local_addrs);
        }
        // todo: trace
    }

    /// Sets the current local addresses to QNT's state
    fn set_local_addrs(conn: &quinn::Connection, local_addrs: &BTreeSet<SocketAddr>) {
        let quinn_local_addrs = match conn.get_local_nat_traversal_addresses() {
            Ok(addrs) => BTreeSet::from_iter(addrs),
            Err(err) => {
                warn!("failed to get local nat candidates: {err:#}");
                return;
            }
        };
        for addr in local_addrs.difference(&quinn_local_addrs) {
            if let Err(err) = conn.add_nat_traversal_address(*addr) {
                warn!("failed adding local addr: {err:#}",);
            }
        }
        for addr in quinn_local_addrs.difference(local_addrs) {
            if let Err(err) = conn.remove_nat_traversal_address(*addr) {
                warn!("failed removing local addr: {err:#}");
            }
        }
        trace!(?local_addrs, "updated local QNT addresses");
    }

    /// Triggers holepunching to the remote endpoint.
    ///
    /// This will manage the entire process of holepunching with the remote endpoint.
    ///
    /// - Holepunching happens on the Connection with the lowest [`ConnId`] which is a
    ///   client.
    ///   - Both endpoints may initiate holepunching if both have a client connection.
    ///   - Any opened paths are opened on all other connections without holepunching.
    /// - If there are no changes in local or remote candidate addresses since the
    ///   last attempt **and** there was a recent attempt, a trigger_holepunching call
    ///   will be scheduled instead.
    async fn trigger_holepunching(&mut self) {
        if self.connections.is_empty() {
            trace!("not holepunching: no connections");
            return;
        }

        let Some(conn) = self
            .connections
            .iter()
            .filter_map(|(id, state)| state.handle.upgrade().map(|conn| (*id, conn)))
            .filter(|(_, conn)| conn.side().is_client())
            .min_by_key(|(id, _)| *id)
            .map(|(_, conn)| conn)
        else {
            trace!("not holepunching: no client connection");
            return;
        };
        let remote_candidates = match conn.get_remote_nat_traversal_addresses() {
            Ok(addrs) => BTreeSet::from_iter(addrs),
            Err(err) => {
                warn!("failed to get nat candidate addresses: {err:#}");
                return;
            }
        };
        let local_candidates: BTreeSet<SocketAddr> = self
            .local_direct_addrs
            .get()
            .iter()
            .map(|daddr| daddr.addr)
            .collect();
        let new_candidates = self
            .last_holepunch
            .as_ref()
            .map(|last_hp| {
                // Addrs are allowed to disappear, but if there are new ones we need to
                // holepunch again.
                trace!(
                    ?last_hp,
                    ?local_candidates,
                    ?remote_candidates,
                    "candidates to holepunch?"
                );
                !remote_candidates.is_subset(&last_hp.remote_candidates)
                    || !local_candidates.is_subset(&last_hp.local_candidates)
            })
            .unwrap_or(true);
        if !new_candidates {
            if let Some(ref last_hp) = self.last_holepunch {
                let next_hp = last_hp.when + HOLEPUNCH_ATTEMPTS_INTERVAL;
                let now = Instant::now();
                if next_hp > now {
                    trace!(scheduled_in = ?(next_hp - now), "not holepunching: no new addresses");
                    self.scheduled_holepunch = Some(next_hp);
                    return;
                }
            }
        }

        self.do_holepunching(conn).await;
    }

    /// Unconditionally perform holepunching.
    #[instrument(skip_all)]
    async fn do_holepunching(&mut self, conn: quinn::Connection) {
        self.metrics.nat_traversal.inc();
        let local_candidates = self
            .local_direct_addrs
            .get()
            .iter()
            .map(|daddr| daddr.addr)
            .collect::<BTreeSet<_>>();
        match conn.initiate_nat_traversal_round() {
            Ok(remote_candidates) => {
                let remote_candidates = remote_candidates
                    .iter()
                    .map(|addr| SocketAddr::new(addr.ip().to_canonical(), addr.port()))
                    .collect();
                event!(
                    target: "iroh::_events::qnt::init",
                    Level::DEBUG,
                    remote = %self.endpoint_id.fmt_short(),
                    ?local_candidates,
                    ?remote_candidates,
                );
                self.last_holepunch = Some(HolepunchAttempt {
                    when: Instant::now(),
                    local_candidates,
                    remote_candidates,
                });
            }
            Err(err) => {
                warn!("failed to initiate NAT traversal: {err:#}");
            }
        }
    }

    /// Open the path on all connections.
    ///
    /// This goes through all the connections for which we are the client, and makes sure
    /// the path exists, or opens it.
    #[instrument(level = "warn", skip(self))]
    fn open_path(&mut self, open_addr: &transports::Addr) {
        let path_status = match open_addr {
            transports::Addr::Ip(_) => PathStatus::Available,
            transports::Addr::Relay(_, _) => PathStatus::Backup,
        };
        let quic_addr = match &open_addr {
            transports::Addr::Ip(socket_addr) => *socket_addr,
            transports::Addr::Relay(relay_url, eid) => self
                .relay_mapped_addrs
                .get(&(relay_url.clone(), *eid))
                .private_socket_addr(),
        };

        for (conn_id, conn_state) in self.connections.iter_mut() {
            if conn_state.path_ids.contains_key(open_addr) {
                continue;
            }
            let Some(conn) = conn_state.handle.upgrade() else {
                continue;
            };
            if conn.side().is_server() {
                continue;
            }
            let fut = conn.open_path_ensure(quic_addr, path_status);
            match fut.path_id() {
                Some(path_id) => {
                    trace!(?conn_id, ?path_id, "opening new path");
                    conn_state.add_path(open_addr.clone(), path_id);
                }
                None => {
                    let ret = now_or_never(fut);
                    match ret {
                        Some(Err(PathError::RemoteCidsExhausted)) => {
                            self.scheduled_open_path =
                                Some(Instant::now() + Duration::from_millis(333));
                            self.pending_open_paths.push_back(open_addr.clone());
                            trace!(?open_addr, "scheduling open_path");
                        }
                        _ => warn!(?ret, "Opening path failed"),
                    }
                }
            }
        }
    }

    #[instrument(skip(self))]
    fn handle_path_event(
        &mut self,
        conn_id: ConnId,
        event: Result<PathEvent, BroadcastStreamRecvError>,
    ) {
        let Ok(event) = event else {
            warn!("missed a PathEvent, RemoteStateActor lagging");
            // TODO: Is it possible to recover using the sync APIs to figure out what the
            //    state of the connection and it's paths are?
            return;
        };
        let Some(conn_state) = self.connections.get_mut(&conn_id) else {
            trace!("event for removed connection");
            return;
        };
        let Some(conn) = conn_state.handle.upgrade() else {
            trace!("event for closed connection");
            return;
        };
        trace!("path event");
        match event {
            PathEvent::Opened { id: path_id } => {
                let Some(path) = conn.path(path_id) else {
                    trace!("path open event for unknown path");
                    return;
                };

                if let Ok(socketaddr) = path.remote_address()
                    && let Some(path_remote) = self.relay_mapped_addrs.to_transport_addr(socketaddr)
                {
                    event!(
                        target: "iroh::_events::path::open",
                        Level::DEBUG,
                        remote = %self.endpoint_id.fmt_short(),
                        ?path_remote,
                        ?conn_id,
                        ?path_id,
                    );
                    conn_state.add_open_path(path_remote.clone(), path_id);
                    self.paths
                        .insert_open_path(path_remote.clone(), Source::Connection { _0: Private });
                }

                self.select_path();
            }
            PathEvent::Abandoned { id, path_stats } => {
                trace!(?path_stats, "path abandoned");
                // This is the last event for this path.
                if let Some(addr) = conn_state.remove_path(&id) {
                    self.paths.abandoned_path(&addr);
                }
            }
            PathEvent::Closed { id, .. } | PathEvent::LocallyClosed { id, .. } => {
                let Some(path_remote) = conn_state.paths.get(&id).cloned() else {
                    debug!("path not in path_id_map");
                    return;
                };
                event!(
                    target: "iroh::_events::path::closed",
                    Level::DEBUG,
                    remote = %self.endpoint_id.fmt_short(),
                    ?path_remote,
                    ?conn_id,
                    path_id = ?id,
                );
                conn_state.remove_open_path(&id);

                // If one connection closes this path, close it on all connections.
                for (conn_id, conn_state) in self.connections.iter_mut() {
                    let Some(path_id) = conn_state.path_ids.get(&path_remote) else {
                        continue;
                    };
                    let Some(conn) = conn_state.handle.upgrade() else {
                        continue;
                    };
                    if let Some(path) = conn.path(*path_id) {
                        trace!(?path_remote, ?conn_id, ?path_id, "closing path");
                        if let Err(err) = path.close() {
                            trace!(
                                ?path_remote,
                                ?conn_id,
                                ?path_id,
                                "path close failed: {err:#}"
                            );
                        }
                    }
                }

                // If the remote closed our selected path, select a new one.
                self.select_path();
            }
            PathEvent::RemoteStatus { .. } | PathEvent::ObservedAddr { .. } => {
                // Nothing to do for these events.
            }
        }
    }

    /// Selects the path with the lowest RTT, prefers direct paths.
    ///
    /// If there are direct paths, this selects the direct path with the lowest RTT.  If
    /// there are only relay paths, the relay path with the lowest RTT is chosen.
    ///
    /// The selected path is added to any connections which do not yet have it.  Any unused
    /// direct paths are closed for all connections.
    #[instrument(skip_all)]
    fn select_path(&mut self) {
        // Find the lowest RTT across all connections for each open path.  The long way, so
        // we get to log *all* RTTs.
        let mut all_path_rtts: FxHashMap<transports::Addr, Vec<Duration>> = FxHashMap::default();
        for conn_state in self.connections.values() {
            let Some(conn) = conn_state.handle.upgrade() else {
                continue;
            };
            for (path_id, addr) in conn_state.open_paths.iter() {
                if let Some(stats) = conn.path_stats(*path_id) {
                    all_path_rtts
                        .entry(addr.clone())
                        .or_default()
                        .push(stats.rtt);
                }
            }
        }
        trace!(?all_path_rtts, "dumping all path RTTs");
        let path_rtts: FxHashMap<transports::Addr, Duration> = all_path_rtts
            .into_iter()
            .filter_map(|(addr, rtts)| rtts.into_iter().min().map(|rtt| (addr, rtt)))
            .collect();

        // Find the fastest direct or relay path.
        const IPV6_RTT_ADVANTAGE: Duration = Duration::from_millis(3);
        let direct_path = path_rtts
            .iter()
            .filter(|(addr, _rtt)| addr.is_ip())
            .map(|(addr, rtt)| {
                if addr.is_ipv4() {
                    (*rtt + IPV6_RTT_ADVANTAGE, addr)
                } else {
                    (*rtt, addr)
                }
            })
            .min();
        let selected_path = direct_path.or_else(|| {
            // Find the fasted relay path.
            path_rtts
                .iter()
                .filter(|(addr, _rtt)| addr.is_relay())
                .map(|(addr, rtt)| (*rtt, addr))
                .min()
        });
        if let Some((rtt, addr)) = selected_path {
            let prev = self.selected_path.set(Some(addr.clone()));
            if prev.is_ok() {
                debug!(?addr, ?rtt, ?prev, "selected new path");
            }
            self.open_path(addr);
            self.close_redundant_paths(addr);
        }
    }

    /// Closes any direct paths not selected if we are the client.
    ///
    /// Makes sure not to close the last direct path.  Relay paths are never closed
    /// currently, because we only have one relay path at this time.
    ///
    /// Only the client closes paths, just like only the client opens paths.  This is to
    /// avoid the client and server selecting different paths and accidentally closing all
    /// paths.
    fn close_redundant_paths(&mut self, selected_path: &transports::Addr) {
        debug_assert_eq!(self.selected_path.get().as_ref(), Some(selected_path),);

        for (conn_id, conn_state) in self.connections.iter() {
            for (path_id, path_remote) in conn_state
                .open_paths
                .iter()
                .filter(|(_, addr)| addr.is_ip())
                .filter(|(_, addr)| *addr != selected_path)
            {
                if conn_state.open_paths.values().filter(|a| a.is_ip()).count() <= 1 {
                    continue; // Do not close the last direct path.
                }
                if let Some(path) = conn_state
                    .handle
                    .upgrade()
                    .filter(|conn| conn.side().is_client())
                    .and_then(|conn| conn.path(*path_id))
                {
                    trace!(?path_remote, ?conn_id, ?path_id, "closing direct path");
                    match path.close() {
                        Err(quinn_proto::ClosePathError::LastOpenPath) => {
                            error!("could not close last open path");
                        }
                        Err(quinn_proto::ClosePathError::ClosedPath) => {
                            // We already closed this.
                        }
                        Ok(_fut) => {
                            // We will handle the event in Self::handle_path_events.
                        }
                    }
                }
            }
        }
    }
}

fn send_datagram<'a>(
    sender: &'a mut TransportsSender,
    dst: transports::Addr,
    owned_transmit: OwnedTransmit,
) -> impl Future<Output = n0_error::Result<()>> + 'a {
    std::future::poll_fn(move |cx| {
        let transmit = transports::Transmit {
            ecn: owned_transmit.ecn,
            contents: owned_transmit.contents.as_ref(),
            segment_size: owned_transmit.segment_size,
        };

        Pin::new(&mut *sender)
            .poll_send(cx, &dst, None, &transmit)
            .map(|res| res.with_context(|_| format!("failed to send datagram to {dst:?}")))
    })
}

/// Messages to send to the [`RemoteStateActor`].
#[derive(derive_more::Debug)]
pub(crate) enum RemoteStateMessage {
    /// Sends a datagram to all known paths.
    ///
    /// Used to send QUIC Initial packets.  If there is no working direct path this will
    /// trigger holepunching.
    ///
    /// This is not acceptable to use on the normal send path, as it is an async send
    /// operation with a bunch more copying.  So it should only be used for sending QUIC
    /// Initial packets.
    #[debug("SendDatagram(..)")]
    SendDatagram(TransportsSender, OwnedTransmit),
    /// Adds an active connection to this remote endpoint.
    ///
    /// The connection will now be managed by this actor.  Holepunching will happen when
    /// needed, any new paths discovered via holepunching will be added.  And closed paths
    /// will be removed etc.
    #[debug("AddConnection(..)")]
    AddConnection(WeakConnectionHandle, oneshot::Sender<PathsWatcher>),
    /// Asks if there is any possible path that could be used.
    ///
    /// This adds the provided transport addresses to the list of potential paths for this remote
    /// and starts discovery if needed.
    ///
    /// Returns `Ok` immediately if the provided address list is non-empy or we have are other known paths.
    /// Otherwise returns `Ok` once discovery produces a result, or the discovery error if discovery fails
    /// or produces no results,
    #[debug("ResolveRemote(..)")]
    ResolveRemote(
        BTreeSet<TransportAddr>,
        oneshot::Sender<Result<(), DiscoveryError>>,
    ),
}

/// A handle to a [`RemoteStateActor`].
///
/// Dropping this will stop the actor. The actor will also stop after an idle timeout
/// if it has no connections, an empty inbox, and no other senders than the one stored
/// in the endpoint map exist.
#[derive(Debug)]
pub(super) struct RemoteStateHandle {
    /// Sender for the channel into the [`RemoteStateActor`].
    ///
    /// This is a [`GuardedSender`], from which we can get a sender but only if the receiver
    /// hasn't been closed.
    pub(super) sender: GuardedSender<RemoteStateMessage>,
    _task: AbortOnDropHandle<()>,
}

/// Information about a holepunch attempt.
///
/// Addresses are always stored in canonical form.
#[derive(Debug)]
struct HolepunchAttempt {
    when: Instant,
    /// The set of local addresses which could take part in holepunching.
    ///
    /// This does not mean every address here participated in the holepunching.  E.g. we
    /// could have tried only a sub-set of the addresses because a previous attempt already
    /// covered part of the range.
    ///
    /// We do not store this as a [`DirectAddr`] because this is checked for equality and we
    /// do not want to compare the sources of these addresses.
    local_candidates: BTreeSet<SocketAddr>,
    /// The set of remote addresses which could take part in holepunching.
    ///
    /// Like [`Self::local_candidates`] we may not have used them.
    remote_candidates: BTreeSet<SocketAddr>,
}

/// Newtype to track Connections.
///
/// The wrapped value is the [`quinn::Connection::stable_id`] value, and is thus only valid
/// for active connections.
#[derive(Debug, Clone, Copy, PartialEq, Eq, PartialOrd, Ord, Hash)]
struct ConnId(usize);

/// State about one connection.
#[derive(Debug)]
struct ConnectionState {
    /// Weak handle to the connection.
    handle: WeakConnectionHandle,
    /// The information we publish to users about the paths used in this connection.
    pub_open_paths: Watchable<PathAddrList>,
    /// The paths that exist on this connection.
    ///
    /// This could be in any state, e.g. while still validating the path or already closed
    /// but not yet fully removed from the connection.  This exists as long as Quinn knows
    /// about the [`PathId`].
    paths: FxHashMap<PathId, transports::Addr>,
    /// The open paths on this connection, a subset of [`Self::paths`].
    open_paths: FxHashMap<PathId, transports::Addr>,
    /// Reverse map of [`Self::paths].
    path_ids: FxHashMap<transports::Addr, PathId>,
    /// Summary over transports used in this connection, for metrics tracking.
    transport_summary: TransportSummary,
}

impl ConnectionState {
    /// Tracks a path for the connection.
    fn add_path(&mut self, remote: transports::Addr, path_id: PathId) {
        self.paths.insert(path_id, remote.clone());
        self.path_ids.insert(remote, path_id);
    }

    /// Tracks an open path for the connection.
    fn add_open_path(&mut self, remote: transports::Addr, path_id: PathId) {
        self.transport_summary.add_path(&remote);
        self.paths.insert(path_id, remote.clone());
        self.open_paths.insert(path_id, remote.clone());
        self.path_ids.insert(remote, path_id);
        self.update_pub_path_info();
    }

    /// Completely removes a path from this connection.
    fn remove_path(&mut self, path_id: &PathId) -> Option<transports::Addr> {
        let addr = self.paths.remove(path_id);
        if let Some(ref addr) = addr {
            self.path_ids.remove(addr);
        }
        self.open_paths.remove(path_id);
        addr
    }

    /// Removes the path from the open paths.
    fn remove_open_path(&mut self, path_id: &PathId) {
        self.open_paths.remove(path_id);

        self.update_pub_path_info();
    }

    /// Sets the new [`PathInfo`] structs for the public [`Connection`].
    ///
    /// [`Connection`]: crate::endpoint::Connection
    fn update_pub_path_info(&self) {
        let new = self
            .open_paths
            .iter()
            .map(|(path_id, remote)| {
                let remote = TransportAddr::from(remote.clone());
                (remote, *path_id)
            })
            .collect::<PathAddrList>();

        self.pub_open_paths.set(new).ok();
    }
}

/// Watcher for the open paths and selected transmission path in a connection.
///
/// This is stored in the [`Connection`], and the watchables are set from within the endpoint state actor.
///
/// Internally, this contains a boxed-mapped-joined watcher over the open paths in the connection and the
/// selected path to the remote endpoint. The watcher is boxed because the mapped-joined watcher with
/// `SmallVec<PathInfoList>` has a size of over 800 bytes, which we don't want to put upon the [`Connection`].
///
/// [`Connection`]: crate::endpoint::Connection
#[derive(Clone, derive_more::Debug)]
#[debug("PathsWatcher")]
#[allow(clippy::type_complexity)]
pub(crate) struct PathsWatcher(
    Box<
        n0_watcher::Map<
            n0_watcher::Tuple<
                n0_watcher::Direct<PathAddrList>,
                n0_watcher::Direct<Option<transports::Addr>>,
            >,
            PathInfoList,
        >,
    >,
);

impl n0_watcher::Watcher for PathsWatcher {
    type Value = PathInfoList;

    fn update(&mut self) -> bool {
        self.0.update()
    }

    fn peek(&self) -> &Self::Value {
        self.0.peek()
    }

    fn is_connected(&self) -> bool {
        self.0.is_connected()
    }

    fn poll_updated(
        &mut self,
        cx: &mut std::task::Context<'_>,
    ) -> Poll<Result<(), n0_watcher::Disconnected>> {
        self.0.poll_updated(cx)
    }
}

impl PathsWatcher {
    fn new(
        open_paths: n0_watcher::Direct<PathAddrList>,
        selected_path: n0_watcher::Direct<Option<transports::Addr>>,
        conn_handle: WeakConnectionHandle,
    ) -> Self {
        Self(Box::new(open_paths.or(selected_path).map(
            move |(open_paths, selected_path)| {
                let selected_path: Option<TransportAddr> = selected_path.map(Into::into);
                let Some(conn) = conn_handle.upgrade() else {
                    return PathInfoList(Default::default());
                };
                let list = open_paths
                    .into_iter()
                    .flat_map(move |(remote, path_id)| {
                        PathInfo::new(path_id, &conn, remote, selected_path.as_ref())
                    })
                    .collect();
                PathInfoList(list)
            },
        )))
    }
}

/// List of [`PathInfo`] for the network paths of a [`Connection`].
///
/// This struct implements [`IntoIterator`].
///
/// [`Connection`]: crate::endpoint::Connection
#[derive(derive_more::Debug, derive_more::IntoIterator, Eq, PartialEq, Clone)]
#[debug("{_0:?}")]
pub struct PathInfoList(SmallVec<[PathInfo; 4]>);

impl PathInfoList {
    /// Returns an iterator over the path infos.
    pub fn iter(&self) -> impl Iterator<Item = &PathInfo> {
        self.0.iter()
    }

    /// Returns `true` if the list is empty.
    pub fn is_empty(&self) -> bool {
        self.0.is_empty()
    }

    /// Returns the number of paths.
    pub fn len(&self) -> usize {
        self.0.len()
    }
}

/// Information about a network path used by a [`Connection`].
///
/// [`Connection`]: crate::endpoint::Connection
#[derive(derive_more::Debug, Clone)]
pub struct PathInfo {
    path_id: PathId,
    #[debug(skip)]
    handle: WeakConnectionHandle,
    stats: PathStats,
    remote: TransportAddr,
    is_selected: bool,
}

impl PartialEq for PathInfo {
    fn eq(&self, other: &Self) -> bool {
        self.path_id == other.path_id
            && self.remote == other.remote
            && self.is_selected == other.is_selected
    }
}

impl Eq for PathInfo {}

impl PathInfo {
    fn new(
        path_id: PathId,
        conn: &quinn::Connection,
        remote: TransportAddr,
        selected_path: Option<&TransportAddr>,
    ) -> Option<Self> {
        let stats = conn.path_stats(path_id)?;
        Some(Self {
            path_id,
            handle: conn.weak_handle(),
            is_selected: Some(&remote) == selected_path,
            remote,
            stats,
        })
    }

    /// The remote transport address used by this network path.
    pub fn remote_addr(&self) -> &TransportAddr {
        &self.remote
    }

    /// Returns `true` if this path is currently the main transmission path for this [`Connection`].
    ///
    /// [`Connection`]: crate::endpoint::Connection
    pub fn is_selected(&self) -> bool {
        self.is_selected
    }

    /// Whether this is an IP transport address.
    pub fn is_ip(&self) -> bool {
        self.remote.is_ip()
    }

    /// Whether this is a transport address via a relay server.
    pub fn is_relay(&self) -> bool {
        self.remote.is_relay()
    }

    /// Returns stats for this transmission path.
    pub fn stats(&self) -> PathStats {
        self.handle
            .upgrade()
            .and_then(|conn| conn.path_stats(self.path_id))
            .unwrap_or(self.stats)
    }

    /// Current best estimate of this paths's latency (round-trip-time)
    pub fn rtt(&self) -> Duration {
        self.stats().rtt
    }
}

/// Poll a future once, like n0_future::future::poll_once but sync.
fn now_or_never<T, F: Future<Output = T>>(fut: F) -> Option<T> {
    let fut = std::pin::pin!(fut);
    match fut.poll(&mut std::task::Context::from_waker(std::task::Waker::noop())) {
        Poll::Ready(res) => Some(res),
        Poll::Pending => None,
    }
}

/// Future that resolves to the `conn_id` once a connection is closed.
///
/// This uses [`quinn::Connection::on_closed`], which does not keep the connection alive
/// while awaiting the future.
struct OnClosed {
    conn_id: ConnId,
    inner: quinn::OnClosed,
}

impl OnClosed {
    fn new(conn: &quinn::Connection) -> Self {
        Self {
            conn_id: ConnId(conn.stable_id()),
            inner: conn.on_closed(),
        }
    }
}

impl Future for OnClosed {
    type Output = ConnId;

    fn poll(mut self: Pin<&mut Self>, cx: &mut std::task::Context<'_>) -> Poll<Self::Output> {
        let (_close_reason, _stats) = std::task::ready!(Pin::new(&mut self.inner).poll(cx));
        Poll::Ready(self.conn_id)
    }
}

/// Used for metrics tracking.
#[derive(Debug, Clone, Copy, Default)]
enum TransportSummary {
    #[default]
    None,
    IpOnly,
    RelayOnly,
    IpAndRelay,
}

impl TransportSummary {
    fn add_path(&mut self, addr: &transports::Addr) {
        use transports::Addr;
        *self = match (*self, addr) {
            (TransportSummary::None | TransportSummary::IpOnly, Addr::Ip(_)) => Self::IpOnly,
            (TransportSummary::None | TransportSummary::RelayOnly, Addr::Relay(_, _)) => {
                Self::RelayOnly
            }
            _ => Self::IpAndRelay,
        }
    }

    fn record(&self, metrics: &MagicsockMetrics) {
        match self {
            TransportSummary::IpOnly => {
                metrics.num_conns_transport_ip_only.inc();
            }
            TransportSummary::RelayOnly => {
                metrics.num_conns_transport_relay_only.inc();
            }
            TransportSummary::IpAndRelay => {
                metrics.num_conns_transport_ip_and_relay.inc();
            }
            TransportSummary::None => {}
        }
    }
}

/// Converts an iterator of [`TransportAddr'] into an iterator of [`transports::Addr`].
fn to_transports_addr(
    endpoint_id: EndpointId,
    addrs: impl IntoIterator<Item = TransportAddr>,
) -> impl Iterator<Item = transports::Addr> {
    addrs.into_iter().filter_map(move |addr| match addr {
        TransportAddr::Relay(relay_url) => Some(transports::Addr::from((relay_url, endpoint_id))),
        TransportAddr::Ip(sockaddr) => Some(transports::Addr::from(sockaddr)),
        _ => {
            warn!(?addr, "Unsupported TransportAddr");
            None
        }
    })
}<|MERGE_RESOLUTION|>--- conflicted
+++ resolved
@@ -485,30 +485,6 @@
         self.trigger_discovery();
     }
 
-<<<<<<< HEAD
-    /// Handles [`RemoteStateMessage::Latency`].
-    fn handle_msg_latency(&self, tx: oneshot::Sender<Option<Duration>>) {
-        let rtt = self.selected_path.get().and_then(|addr| {
-            for conn_state in self.connections.values() {
-                let Some(path_id) = conn_state.path_ids.get(&addr) else {
-                    continue;
-                };
-                if !conn_state.open_paths.contains_key(path_id) {
-                    continue;
-                }
-                if let Some(rtt) = conn_state
-                    .handle
-                    .upgrade()
-                    .and_then(|conn| conn.path_stats(*path_id).map(|stats| stats.rtt))
-                {
-                    return Some(rtt);
-                }
-            }
-            None
-        });
-        tx.send(rtt).ok();
-    }
-
     fn handle_connection_close(&mut self, conn_id: ConnId) {
         if let Some(state) = self.connections.remove(&conn_id) {
             self.metrics.num_conns_closed.inc();
@@ -520,8 +496,6 @@
         }
     }
 
-=======
->>>>>>> 3eff16d4
     fn handle_discovery_item(&mut self, item: Option<Result<DiscoveryItem, DiscoveryError>>) {
         match item {
             None => {
