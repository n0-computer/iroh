use std::{
    collections::{BTreeSet, HashMap},
    net::SocketAddr,
    pin::Pin,
    sync::Arc,
};

use iroh_base::{NodeAddr, NodeId, PublicKey, RelayUrl};
use n0_future::{
    MergeUnbounded, Stream, StreamExt,
    task::AbortOnDropHandle,
    time::{Duration, Instant},
};
use n0_watcher::{Watchable, Watcher};
use quinn::WeakConnectionHandle;
use quinn_proto::{PathEvent, PathId, PathStatus};
use rustc_hash::FxHashMap;
use serde::{Deserialize, Serialize};
use snafu::{ResultExt, Whatever};
use tokio::sync::{mpsc, oneshot};
use tokio_stream::wrappers::{BroadcastStream, errors::BroadcastStreamRecvError};
use tracing::{Instrument, Level, debug, error, event, info_span, instrument, trace, warn};

#[cfg(any(test, feature = "test-utils"))]
use crate::endpoint::PathSelection;
use crate::{
    disco::{self},
    endpoint::DirectAddr,
    magicsock::{
        DiscoState, HEARTBEAT_INTERVAL, MAX_IDLE_TIMEOUT, MagicsockMetrics,
        mapped_addrs::{
            AddrMap, MappedAddr, MultipathMappedAddr, NodeIdMappedAddr, RelayMappedAddr,
        },
        transports::{self, OwnedTransmit},
    },
    util::MaybeFuture,
};

use super::{
    IpPort, Source, TransportsSenderMessage,
    path_state::{NewPathState, PathState},
    udp_paths::NodeUdpPaths,
};

/// Number of addresses that are not active that we keep around per node.
///
/// See [`NodeState::prune_direct_addresses`].
pub(super) const MAX_INACTIVE_DIRECT_ADDRESSES: usize = 20;

/// How long since an endpoint path was last alive before it might be pruned.
const LAST_ALIVE_PRUNE_DURATION: Duration = Duration::from_secs(120);

/// The latency at or under which we don't try to upgrade to a better path.
const GOOD_ENOUGH_LATENCY: Duration = Duration::from_millis(5);

/// How long since the last activity we try to keep an established endpoint peering alive.
///
/// It's also the idle time at which we stop doing QAD queries to keep NAT mappings alive.
pub(super) const SESSION_ACTIVE_TIMEOUT: Duration = Duration::from_secs(45);

/// How often we try to upgrade to a better path.
///
/// Even if we have some non-relay route that works.
const UPGRADE_INTERVAL: Duration = Duration::from_secs(60);

/// The value which we close paths.
// TODO: Quinn should just do this.  Also, I made this value up.
const APPLICATION_ABANDON_PATH: u8 = 30;

#[derive(Debug)]
pub(in crate::magicsock) enum PingAction {
    SendCallMeMaybe {
        relay_url: RelayUrl,
        dst_node: NodeId,
    },
}

/// An iroh node, which we can have connections with.
///
/// The whole point of the magicsock is that we can have multiple **paths** to a particular
/// node.  One of these paths is via the endpoint's home relay node but as we establish a
/// connection we'll hopefully discover more direct paths.
#[derive(Debug)]
pub(super) struct NodeState {
    /// The UDP address used on the QUIC-layer to address this node.
    quic_mapped_addr: NodeIdMappedAddr,
    /// The global identifier for this endpoint.
    node_id: NodeId,
    /// The url of relay node that we can relay over to communicate.
    ///
    /// The fallback/bootstrap path, if non-zero (non-zero for well-behaved clients).
    relay_url: Option<(RelayUrl, PathState)>,
    udp_paths: NodeUdpPaths,
    /// Last time this node was used.
    ///
    /// A node is marked as in use when sending datagrams to them, or when having received
    /// datagrams from it. Regardless of whether the datagrams are payload or DISCO, and whether
    /// they go via UDP or the relay.
    ///
    /// Note that sending datagrams to a node does not mean the node receives them.
    last_used: Option<Instant>,
    /// The type of connection we have to the node, either direct, relay, mixed, or none.
    conn_type: Watchable<ConnectionType>,
    /// Configuration for what path selection to use
    #[cfg(any(test, feature = "test-utils"))]
    path_selection: PathSelection,
}

impl NodeState {
    pub(super) fn public_key(&self) -> &PublicKey {
        &self.node_id
    }

    pub(super) fn all_paths_mapped_addr(&self) -> &NodeIdMappedAddr {
        &self.quic_mapped_addr
    }

    pub(super) fn conn_type(&self) -> n0_watcher::Direct<ConnectionType> {
        self.conn_type.watch()
    }

<<<<<<< HEAD
    /// Returns info about this node.
    pub(super) fn info(&self, now: Instant) -> RemoteInfo {
        let conn_type = self.conn_type.get();
        let latency = None;
=======
    pub(super) fn latency(&self) -> Option<Duration> {
        match self.conn_type.get() {
            ConnectionType::Direct(addr) => self
                .udp_paths
                .paths()
                .get(&addr.into())
                .and_then(|state| state.latency()),
            ConnectionType::Relay(ref url) => self
                .relay_url
                .as_ref()
                .filter(|(relay_url, _)| relay_url == url)
                .and_then(|(_, state)| state.latency()),
            ConnectionType::Mixed(addr, ref url) => {
                let addr_latency = self
                    .udp_paths
                    .paths()
                    .get(&addr.into())
                    .and_then(|state| state.latency());
                let relay_latency = self
                    .relay_url
                    .as_ref()
                    .filter(|(relay_url, _)| relay_url == url)
                    .and_then(|(_, state)| state.latency());
                addr_latency.min(relay_latency)
            }
            ConnectionType::None => None,
        }
    }

    /// Returns info about this node.
    pub(super) fn info(&self, now: Instant) -> RemoteInfo {
        let conn_type = self.conn_type.get();
        let latency = self.latency();
>>>>>>> 0ffadef0

        let addrs = self
            .udp_paths
            .paths()
            .iter()
            .map(|(addr, path_state)| DirectAddrInfo {
                addr: SocketAddr::from(*addr),
                latency: path_state.validity.latency(),
                last_control: path_state.last_control_msg(now),
                last_payload: path_state
                    .last_payload_msg
                    .as_ref()
                    .map(|instant| now.duration_since(*instant)),
                last_alive: path_state
                    .last_alive()
                    .map(|instant| now.duration_since(instant)),
                sources: path_state
                    .sources
                    .iter()
                    .map(|(source, instant)| (source.clone(), now.duration_since(*instant)))
                    .collect(),
            })
            .collect();

        RemoteInfo {
            node_id: self.node_id,
            relay_url: self.relay_url.clone().map(|r| r.into()),
            addrs,
            conn_type,
            latency,
            last_used: self.last_used.map(|instant| now.duration_since(instant)),
        }
    }

<<<<<<< HEAD
=======
    /// Returns the relay url of this endpoint
    pub(super) fn relay_url(&self) -> Option<RelayUrl> {
        self.relay_url.as_ref().map(|(url, _state)| url.clone())
    }

    /// Returns the address(es) that should be used for sending the next packet.
    ///
    /// This may return to send on one, both or no paths.
    fn addr_for_send(
        &self,
        have_ipv6: bool,
        metrics: &MagicsockMetrics,
    ) -> (Option<SocketAddr>, Option<RelayUrl>) {
        #[cfg(any(test, feature = "test-utils"))]
        if self.path_selection == PathSelection::RelayOnly {
            debug!(
                "in `RelayOnly` mode, giving the relay address as the only viable address for this endpoint"
            );
            return (None, self.relay_url());
        }
        let (best_addr, relay_url) = match self.udp_paths.send_addr(have_ipv6) {
            UdpSendAddr::Valid(addr) => {
                // If we have a valid address we use it.
                trace!(%addr, ?have_ipv6, "UdpSendAddr is valid, use it");
                (Some(*addr), None)
            }
            UdpSendAddr::Outdated(addr) => {
                // If the address is outdated we use it, but send via relay at the same time.
                // We also send disco pings so that it will become valid again if it still
                // works (i.e. we don't need to holepunch again).
                trace!(%addr, ?have_ipv6, "UdpSendAddr is outdated, use it together with relay");
                (Some(*addr), self.relay_url())
            }
            UdpSendAddr::Unconfirmed(addr) => {
                trace!(%addr, ?have_ipv6, "UdpSendAddr is unconfirmed, use it together with relay");
                (Some(*addr), self.relay_url())
            }
            UdpSendAddr::None => {
                trace!(?have_ipv6, "No UdpSendAddr, use relay");
                (None, self.relay_url())
            }
        };
        let typ = match (best_addr, relay_url.clone()) {
            (Some(best_addr), Some(relay_url)) => ConnectionType::Mixed(best_addr, relay_url),
            (Some(best_addr), None) => ConnectionType::Direct(best_addr),
            (None, Some(relay_url)) => ConnectionType::Relay(relay_url),
            (None, None) => ConnectionType::None,
        };
        if matches!(&typ, ConnectionType::Direct(_)) {
            let before = self
                .has_been_direct
                .swap(true, std::sync::atomic::Ordering::Relaxed);
            if !before {
                metrics.nodes_contacted_directly.inc();
            }
        }
        if let Ok(prev_typ) = self.conn_type.set(typ.clone()) {
            // The connection type has changed.
            event!(
                target: "iroh::_events::conn_type::changed",
                Level::DEBUG,
                remote_node = %self.node_id.fmt_short(),
                conn_type = ?typ,
            );
            info!(%typ, "new connection type");

            // Update some metrics
            match (prev_typ, typ) {
                (ConnectionType::Relay(_), ConnectionType::Direct(_))
                | (ConnectionType::Mixed(_, _), ConnectionType::Direct(_)) => {
                    metrics.num_direct_conns_added.inc();
                    metrics.num_relay_conns_removed.inc();
                }
                (ConnectionType::Direct(_), ConnectionType::Relay(_))
                | (ConnectionType::Direct(_), ConnectionType::Mixed(_, _)) => {
                    metrics.num_direct_conns_removed.inc();
                    metrics.num_relay_conns_added.inc();
                }
                (ConnectionType::None, ConnectionType::Direct(_)) => {
                    metrics.num_direct_conns_added.inc();
                }
                (ConnectionType::Direct(_), ConnectionType::None) => {
                    metrics.num_direct_conns_removed.inc();
                }
                (ConnectionType::None, ConnectionType::Relay(_))
                | (ConnectionType::None, ConnectionType::Mixed(_, _)) => {
                    metrics.num_relay_conns_added.inc();
                }
                (ConnectionType::Relay(_), ConnectionType::None)
                | (ConnectionType::Mixed(_, _), ConnectionType::None) => {
                    metrics.num_relay_conns_removed.inc();
                }
                _ => (),
            }
        }
        (best_addr, relay_url)
    }

>>>>>>> 0ffadef0
    /// Removes a direct address for this node.
    ///
    /// If this is also the best address, it will be cleared as well.
    pub(super) fn remove_direct_addr(&mut self, ip_port: &IpPort, now: Instant, why: &'static str) {
        let Some(state) = self.udp_paths.access_mut(now).paths().remove(ip_port) else {
            return;
        };

        match state.last_alive().map(|instant| instant.elapsed()) {
            Some(last_alive) => debug!(%ip_port, ?last_alive, why, "pruning address"),
            None => debug!(%ip_port, last_seen=%"never", why, "pruning address"),
        }
    }

<<<<<<< HEAD
    /// Called when connectivity changes enough that we should question our earlier
    /// assumptions about which paths work.
    #[instrument("disco", skip_all, fields(node = %self.node_id.fmt_short()))]
    pub(super) fn note_connectivity_change(&mut self, now: Instant) {
        for es in self.udp_paths.paths.values_mut() {
            es.clear();
=======
    /// Whether we need to send another call-me-maybe to the endpoint.
    ///
    /// Basically we need to send a call-me-maybe if we need to find a better path.  Maybe
    /// we only have a relay path, or our path is expired.
    ///
    /// When a call-me-maybe message is sent we also need to send pings to all known paths
    /// of the endpoint.  The [`NodeState::send_call_me_maybe`] function takes care of this.
    #[cfg(not(wasm_browser))]
    #[instrument("want_call_me_maybe", skip_all)]
    fn want_call_me_maybe(&self, now: &Instant, have_ipv6: bool) -> bool {
        trace!("full ping: wanted?");
        let Some(last_full_ping) = self.last_full_ping else {
            debug!("no previous full ping: need full ping");
            return true;
        };
        match &self.udp_paths.send_addr(have_ipv6) {
            UdpSendAddr::None | UdpSendAddr::Unconfirmed(_) => {
                debug!("best addr not set: need full ping");
                true
            }
            UdpSendAddr::Outdated(_) => {
                debug!("best addr expired: need full ping");
                true
            }
            UdpSendAddr::Valid(addr) => {
                let latency = self
                    .udp_paths
                    .paths()
                    .get(&(*addr).into())
                    .expect("send path not tracked?")
                    .latency()
                    .expect("send_addr marked valid incorrectly");
                if latency > GOOD_ENOUGH_LATENCY && *now - last_full_ping >= UPGRADE_INTERVAL {
                    debug!(
                        "full ping interval expired and latency is only {}ms: need full ping",
                        latency.as_millis()
                    );
                    true
                } else {
                    trace!(?now, "best_addr valid: not needed");
                    false
                }
            }
>>>>>>> 0ffadef0
        }
        self.udp_paths.update_to_best_addr(now);
    }

<<<<<<< HEAD
    /// Checks if this `Endpoint` is currently actively being used.
    pub(super) fn is_active(&self, now: &Instant) -> bool {
        match self.last_used {
            Some(last_active) => now.duration_since(last_active) <= SESSION_ACTIVE_TIMEOUT,
            None => false,
=======
    #[cfg(wasm_browser)]
    fn want_call_me_maybe(&self, _now: &Instant, _have_ipv6: bool) -> bool {
        trace!("full ping: skipped in browser");
        false
    }

    /// Cleanup the expired ping for the passed in txid.
    #[instrument("disco", skip_all, fields(node = %self.node_id.fmt_short()))]
    pub(super) fn ping_timeout(&mut self, txid: stun_rs::TransactionId, now: Instant) {
        if let Some(sp) = self.sent_pings.remove(&txid) {
            debug!(tx = %HEXLOWER.encode(&txid), addr = %sp.to, "pong not received in timeout");
            match sp.to {
                SendAddr::Udp(addr) => {
                    if let Some(path_state) =
                        self.udp_paths.access_mut(now).paths().get_mut(&addr.into())
                    {
                        path_state.last_ping = None;
                        let consider_alive = path_state
                            .last_alive()
                            .map(|last_alive| last_alive.elapsed() <= PING_TIMEOUT_DURATION)
                            .unwrap_or(false);
                        if !consider_alive {
                            // If there was no sign of life from this path during the time
                            // which we should have received the pong, clear best addr and
                            // pong.  Both are used to select this path again, but we know
                            // it's not a usable path now.
                            path_state.validity = PathValidity::empty();
                        }
                    }
                }
                SendAddr::Relay(ref url) => {
                    if let Some((home_relay, relay_state)) = self.relay_url.as_mut() {
                        if home_relay == url {
                            // lost connectivity via relay
                            relay_state.last_ping = None;
                        }
                    }
                }
            }
>>>>>>> 0ffadef0
        }
    }

    /// Returns a [`NodeAddr`] with all the currently known direct addresses and the relay URL.
    pub(crate) fn get_current_addr(&self) -> NodeAddr {
        // TODO: more selective?
        let mut node_addr =
            NodeAddr::new(self.node_id).with_direct_addresses(self.udp_paths.addrs());
        if let Some((url, _)) = &self.relay_url {
            node_addr = node_addr.with_relay_url(url.clone());
        }

        node_addr
    }

<<<<<<< HEAD
    /// Get the direct addresses for this endpoint.
    pub(super) fn direct_addresses(&self) -> impl Iterator<Item = IpPort> + '_ {
        self.udp_paths.paths.keys().copied()
    }
=======
    /// Record the fact that a ping has been sent out.
    pub(super) fn ping_sent(
        &mut self,
        to: SendAddr,
        tx_id: stun_rs::TransactionId,
        purpose: DiscoPingPurpose,
        sender: mpsc::Sender<ActorMessage>,
    ) {
        trace!(%to, tx = %HEXLOWER.encode(&tx_id), ?purpose, "record ping sent");

        let now = Instant::now();
        let mut path_found = false;
        match to {
            SendAddr::Udp(addr) => {
                if let Some(st) = self.udp_paths.access_mut(now).paths().get_mut(&addr.into()) {
                    st.last_ping.replace(now);
                    path_found = true
                }
            }
            SendAddr::Relay(ref url) => {
                if let Some((home_relay, relay_state)) = self.relay_url.as_mut() {
                    if home_relay == url {
                        relay_state.last_ping.replace(now);
                        path_found = true
                    }
                }
            }
        }
        if !path_found {
            // Shouldn't happen. But don't ping an endpoint that's not active for us.
            warn!(%to, ?purpose, "unexpected attempt to ping no longer live path");
            return;
        }
>>>>>>> 0ffadef0

    #[cfg(test)]
    pub(super) fn direct_address_states(&self) -> impl Iterator<Item = (&IpPort, &PathState)> + '_ {
        self.udp_paths.paths.iter()
    }

    pub(super) fn last_used(&self) -> Option<Instant> {
        self.last_used
    }
}

/// The state we need to know about a single remote node.
///
/// This actor manages all connections to the remote node.  It will trigger holepunching and
/// select the best path etc.
pub(super) struct NodeStateActor {
    /// The node ID of the remote node.
    node_id: NodeId,
    /// The node ID of the local node.
    local_node_id: NodeId,

    // Hooks into the rest of the MagicSocket.
    //
    /// Metrics.
    metrics: Arc<MagicsockMetrics>,
    /// Allowing us to directly send datagrams.
    ///
    /// Used for handling [`NodeStateMessage::SendDatagram`] messages.
    transports_sender: mpsc::Sender<TransportsSenderMessage>,
    /// Our local addresses.
    ///
    /// These are our local addresses and any reflexive transport addresses.
    local_addrs: n0_watcher::Direct<Option<BTreeSet<DirectAddr>>>,
    /// Shared state to allow to encrypt DISCO messages to peers.
    disco: DiscoState,
    /// The mapping between nodes via a relay and their [`RelayMappedAddr`]s.
    relay_mapped_addrs: AddrMap<(RelayUrl, NodeId), RelayMappedAddr>,

    // Internal state - Quinn Connections we are managing.
    //
    /// All connections we have to this remote node.
    ///
    /// The key is the [`quinn::Connection::stable_id`].
    connections: FxHashMap<usize, WeakConnectionHandle>,
    /// Events emitted by Quinn about path changes.
    // path_events: MergeUnbounded<BroadcastStream<PathEvent>>,
    path_events: MergeUnbounded<
        Pin<
            Box<
                dyn Stream<Item = (usize, Result<PathEvent, BroadcastStreamRecvError>)>
                    + Send
                    + Sync,
            >,
        >,
    >,

    // Internal state - Holepunching and path state.
    //
    /// All possible paths we are aware of.
    ///
    /// These paths might be entirely impossible to use, since they are added by discovery
    /// mechanisms.  The are only potentially usable.
    paths: FxHashMap<transports::Addr, NewPathState>,
    /// Maps connections and path IDs to the transport addr.
    ///
    /// The [`transports::Addr`] can be looked up in [`Self::paths`].
    ///
    /// The `usize` is the [`Connection::stable_id`] of a connection.  It is important that
    /// this map is cleared of the stable ID of a new connection received from
    /// [`NodeStateMessage::AddConnection`], because this ID is only unique within
    /// *currently active* connections.  So there could be conflicts if we did not yet know
    /// a previous connection no longer exists.
    // TODO: We do exhaustive searches through this map to find items based on
    //    transports::Addr.  Perhaps a bi-directional map could be considered.
    path_id_map: FxHashMap<(usize, PathId), transports::Addr>,
    /// Information about the last holepunching attempt.
    last_holepunch: Option<HolepunchAttempt>,
    /// The path we currently consider the preferred path to the remote node.
    ///
    /// **We expect this path to work.** If we become aware this path is broken then it is
    /// set back to `None`.  Having a selected path does not mean we may not be able to get
    /// a better path: e.g. when the selected path is a relay path we still need to trigger
    /// holepunching regularly.
    ///
    /// We only select a path once the path is functional in Quinn.
    selected_path: Option<transports::Addr>,
    /// Time at which we should schedule the next holepunch attempt.
    scheduled_holepunch: Option<Instant>,
}

impl NodeStateActor {
    pub(super) fn new(
        node_id: NodeId,
        local_node_id: NodeId,
        transports_sender: mpsc::Sender<TransportsSenderMessage>,
        local_addrs: n0_watcher::Direct<Option<BTreeSet<DirectAddr>>>,
        disco: DiscoState,
        relay_mapped_addrs: AddrMap<(RelayUrl, NodeId), RelayMappedAddr>,
        metrics: Arc<MagicsockMetrics>,
    ) -> Self {
        Self {
            node_id,
            local_node_id,
            metrics,
            transports_sender,
            local_addrs,
            relay_mapped_addrs,
            disco,
            connections: FxHashMap::default(),
            path_events: Default::default(),
            paths: FxHashMap::default(),
            path_id_map: FxHashMap::default(),
            last_holepunch: None,
            selected_path: None,
            scheduled_holepunch: None,
        }
    }

<<<<<<< HEAD
    pub(super) fn start(mut self) -> NodeStateHandle {
        let (tx, rx) = mpsc::channel(16);
        let me = self.local_node_id;
        let node_id = self.node_id;

        // Ideally we'd use the endpoint span as parent.  We'd have to plug that span into
        // here somehow.  Instead we have no parent and explicitly set the me attribute.  If
        // we don't explicitly set a span we get the spans from whatever call happens to
        // first create the actor, which is often very confusing as it then keeps those
        // spans for all logging of the actor.
        let task = tokio::spawn(
            async move {
                if let Err(err) = self.run(rx).await {
                    error!("actor failed: {err:#}");
=======
    /// Send DISCO Pings to all the paths of this node.
    ///
    /// Any paths to the node which have not been recently pinged will be sent a disco
    /// ping.
    ///
    /// The caller is responsible for sending the messages.
    #[must_use = "actions must be handled"]
    fn send_pings(&mut self, now: Instant) -> Vec<PingAction> {
        // We allocate +1 in case the caller wants to add a call-me-maybe message.
        let mut ping_msgs = Vec::with_capacity(self.udp_paths.paths().len() + 1);

        if let Some((url, state)) = self.relay_url.as_ref() {
            if state.needs_ping(&now) {
                debug!(%url, "relay path needs ping");
                if let Some(msg) =
                    self.start_ping(SendAddr::Relay(url.clone()), DiscoPingPurpose::Discovery)
                {
                    ping_msgs.push(PingAction::SendPing(msg))
>>>>>>> 0ffadef0
                }
            }
            .instrument(info_span!(
                parent: None,
                "NodeStateActor",
                me = me.fmt_short(),
                remote_node = node_id.fmt_short(),
            )),
        );
        NodeStateHandle {
            sender: tx,
            _task: AbortOnDropHandle::new(task),
        }
    }

    async fn run(&mut self, mut inbox: mpsc::Receiver<NodeStateMessage>) -> Result<(), Whatever> {
        trace!("actor started");
        loop {
            let scheduled_hp = match self.scheduled_holepunch {
                Some(when) => MaybeFuture::Some(tokio::time::sleep_until(when)),
                None => MaybeFuture::None,
            };
            let mut scheduled_hp = std::pin::pin!(scheduled_hp);
            tokio::select! {
                biased;
                msg = inbox.recv() => {
                    match msg {
                        Some(msg) => self.handle_message(msg).await?,
                        None => break,
                    }
                }
                Some((id, evt)) = self.path_events.next() => {
                    self.handle_path_event(id, evt).await;
                }
                _ = self.local_addrs.updated() => {
                    trace!("local addrs updated, triggering holepunching");
                    self.trigger_holepunching().await;
                }
                _ = &mut scheduled_hp => {
                    trace!("triggering scheduled holepunching");
                    self.scheduled_holepunch = None;
                    self.trigger_holepunching().await;
                }
            }
        }
<<<<<<< HEAD
        trace!("actor terminating");
        Ok(())
    }

    #[instrument(skip(self))]
    async fn handle_message(&mut self, msg: NodeStateMessage) -> Result<(), Whatever> {
        trace!("handling message");
        match msg {
            NodeStateMessage::SendDatagram(transmit) => {
                if let Some(ref addr) = self.selected_path {
                    self.transports_sender
                        .send((addr.clone(), transmit).into())
                        .await
                        .whatever_context("TransportSenderActor stopped")?;
                } else {
                    for addr in self.paths.keys() {
                        self.transports_sender
                            .send((addr.clone(), transmit.clone()).into())
                            .await
                            .whatever_context("TransportSenerActor stopped")?;
                    }
                    trace!("connecting without selected path: triggering holepunching");
                    // This message is received *before* a connection is added.  So we do
                    // not yet have a connection to holepunch.  Instead we trigger
                    // holepunching when AddConnection is received.
                }
=======

        self.prune_direct_addresses(now);
        let mut ping_dsts = String::from("[");
        self.udp_paths
            .paths()
            .iter()
            .filter_map(|(ipp, state)| state.needs_ping(&now).then_some(*ipp))
            .filter_map(|ipp| {
                self.start_ping(SendAddr::Udp(ipp.into()), DiscoPingPurpose::Discovery)
            })
            .for_each(|msg| {
                use std::fmt::Write;
                write!(&mut ping_dsts, " {} ", msg.dst).ok();
                ping_msgs.push(PingAction::SendPing(msg));
            });
        ping_dsts.push(']');
        debug!(
            %ping_dsts,
            dst = %self.node_id.fmt_short(),
            paths = %summarize_node_paths(self.udp_paths.paths()),
            "sending pings to node",
        );
        self.last_full_ping.replace(now);
        ping_msgs
    }

    pub(super) fn update_from_node_addr(
        &mut self,
        new_relay_url: Option<&RelayUrl>,
        new_addrs: &BTreeSet<SocketAddr>,
        source: super::Source,
        have_ipv6: bool,
        metrics: &MagicsockMetrics,
    ) {
        if matches!(
            self.udp_paths.send_addr(have_ipv6),
            UdpSendAddr::None | UdpSendAddr::Unconfirmed(_)
        ) {
            // we do not have a direct connection, so changing the relay information may
            // have an effect on our connection status
            if self.relay_url.is_none() && new_relay_url.is_some() {
                // we did not have a relay connection before, but now we do
                metrics.num_relay_conns_added.inc();
            } else if self.relay_url.is_some() && new_relay_url.is_none() {
                // we had a relay connection before but do not have one now
                metrics.num_relay_conns_removed.inc();
>>>>>>> 0ffadef0
            }
            NodeStateMessage::AddConnection(handle) => {
                if let Some(conn) = handle.upgrade() {
                    // Remove any conflicting stable_ids from the local state.
                    let stable_id = conn.stable_id();
                    self.connections.remove(&stable_id);
                    self.path_id_map.retain(|(id, _), _| *id != stable_id);

                    // This is a good time to clean up connections.
                    self.cleanup_connections();

                    let stable_id = conn.stable_id();
                    let events = BroadcastStream::new(conn.path_events());
                    let stream = events.map(move |evt| (stable_id, evt));
                    self.path_events.push(Box::pin(stream));
                    self.connections.insert(stable_id, handle.clone());
                    if let Some(conn) = handle.upgrade() {
                        if let Some(addr) = self.path_transports_addr(&conn, PathId::ZERO) {
                            self.paths
                                .entry(addr)
                                .or_default()
                                .sources
                                .insert(Source::Connection, Instant::now());
                            self.select_path();
                        }
                        // TODO: Make sure we are adding the relay path if we're on a direct
                        // path.
                        self.trigger_holepunching().await;
                    }
                }
            }
            NodeStateMessage::AddNodeAddr(node_addr, source) => {
                for sockaddr in node_addr.direct_addresses {
                    let addr = transports::Addr::from(sockaddr);
                    let path = self.paths.entry(addr).or_default();
                    path.sources.insert(source.clone(), Instant::now());
                }
                if let Some(relay_url) = node_addr.relay_url {
                    let addr = transports::Addr::from((relay_url, self.node_id));
                    let path = self.paths.entry(addr).or_default();
                    path.sources.insert(source, Instant::now());
                }
            }
            NodeStateMessage::CallMeMaybeReceived(msg) => {
                event!(
                    target: "iroh::_events::call-me-maybe::recv",
                    Level::DEBUG,
                    remote_node = self.node_id.fmt_short(),
                    addrs = ?msg.my_numbers,
                );
                let now = Instant::now();
                for addr in msg.my_numbers {
                    let dst = transports::Addr::Ip(addr);
                    let ping = disco::Ping::new(self.local_node_id);

                    let path = self.paths.entry(dst.clone()).or_default();
                    path.sources.insert(Source::CallMeMaybe, now);
                    path.ping_sent = Some(ping.clone());

                    event!(
                        target: "iroh::_events::ping::sent",
                        Level::DEBUG,
                        remote_node = self.node_id.fmt_short(),
                        ?dst,
                    );
                    self.send_disco_message(dst, disco::Message::Ping(ping))
                        .await;
                }
            }
            NodeStateMessage::PingReceived(ping, src) => {
                let transports::Addr::Ip(addr) = src else {
                    warn!("received ping via relay transport, ignored");
                    return Ok(());
                };
                event!(
                    target: "iroh::_events::ping::recv",
                    Level::DEBUG,
                    remote_node = self.node_id.fmt_short(),
                    ?src,
                    txn = ?ping.tx_id,
                );
                let pong = disco::Pong {
                    tx_id: ping.tx_id,
                    ping_observed_addr: addr.into(),
                };
                event!(
                    target: "iroh::_events::pong::sent",
                    Level::DEBUG,
                    remote_node = self.node_id.fmt_short(),
                    dst = ?src,
                    txn = ?pong.tx_id,
                );
                self.send_disco_message(src.clone(), disco::Message::Pong(pong))
                    .await;

                let path = self.paths.entry(src).or_default();
                path.sources.insert(Source::Ping, Instant::now());

                trace!("ping received, triggering holepunching");
                self.trigger_holepunching().await;
            }
            NodeStateMessage::PongReceived(pong, src) => {
                let Some(state) = self.paths.get(&src) else {
                    warn!(path = ?src, "ignoring DISCO Pong for unknown path");
                    return Ok(());
                };
                let ping_tx = state.ping_sent.as_ref().map(|ping| ping.tx_id);
                if ping_tx != Some(pong.tx_id) {
                    debug!(path = ?src, ?ping_tx, pong_tx = ?pong.tx_id,
                        "ignoring unknown DISCO Pong for path");
                    return Ok(());
                }
                event!(
                    target: "iroh::_events::pong::recv",
                    Level::DEBUG,
                    remote_node = self.node_id.fmt_short(),
                    ?src,
                    txn = ?pong.tx_id,
                );

<<<<<<< HEAD
                self.open_path(&src);
            }
            NodeStateMessage::CanSend(tx) => {
                let can_send = !self.paths.is_empty();
                tx.send(can_send).ok();
            }
        }
        Ok(())
=======
        let mut access = self.udp_paths.access_mut(now);
        for &addr in new_addrs.iter() {
            access
                .paths()
                .entry(addr.into())
                .and_modify(|path_state| {
                    path_state.add_source(source.clone(), now);
                })
                .or_insert_with(|| {
                    PathState::new(self.node_id, SendAddr::from(addr), source.clone(), now)
                });
        }
        drop(access);
        let paths = summarize_node_paths(self.udp_paths.paths());
        debug!(new = ?new_addrs , %paths, "added new direct paths for endpoint");
>>>>>>> 0ffadef0
    }

    /// Triggers holepunching to the remote node.
    ///
    /// This will manage the entire process of holepunching with the remote node.
    ///
    /// - If there already is a direct connection, nothing happens.
    /// - If there is no relay address known, nothing happens.
    /// - If there was a recent attempt, it will schedule holepunching instead.
    ///   - Unless there are new addresses to try.
    ///   - The scheduled attempt will only run if holepunching has not yet succeeded by
    ///     then.
    /// - DISCO pings will be sent to addresses recently advertised in a call-me-maybe
    ///   message.
    /// - A DISCO call-me-maybe message advertising our own addresses will be sent.
    ///
<<<<<<< HEAD
    /// If a next trigger needs to be scheduled the delay until when to call this again is
    /// returned.
    async fn trigger_holepunching(&mut self) {
        const HOLEPUNCH_ATTEMPTS_INTERVAL: Duration = Duration::from_secs(5);
=======
    /// This is called once we've already verified that we got a valid discovery message
    /// from `self` via ep.
    pub(super) fn handle_ping(
        &mut self,
        path: SendAddr,
        tx_id: stun_rs::TransactionId,
    ) -> PingHandled {
        let now = Instant::now();

        let role = match path {
            SendAddr::Udp(addr) => {
                match self.udp_paths.access_mut(now).paths().entry(addr.into()) {
                    Entry::Occupied(mut occupied) => occupied.get_mut().handle_ping(tx_id, now),
                    Entry::Vacant(vacant) => {
                        info!(%addr, "new direct addr for node");
                        vacant.insert(PathState::with_ping(
                            self.node_id,
                            path.clone(),
                            tx_id,
                            Source::Udp,
                            now,
                        ));
                        PingRole::NewPath
                    }
                }
            }
            SendAddr::Relay(ref url) => {
                match self.relay_url.as_mut() {
                    Some((home_url, _state)) if home_url != url => {
                        // either the node changed relays or we didn't have a relay address for the
                        // node. In both cases, trust the new confirmed url
                        info!(%url, "new relay addr for node");
                        self.relay_url = Some((
                            url.clone(),
                            PathState::with_ping(
                                self.node_id,
                                path.clone(),
                                tx_id,
                                Source::Relay,
                                now,
                            ),
                        ));
                        PingRole::NewPath
                    }
                    Some((_home_url, state)) => state.handle_ping(tx_id, now),
                    None => {
                        info!(%url, "new relay addr for node");
                        self.relay_url = Some((
                            url.clone(),
                            PathState::with_ping(
                                self.node_id,
                                path.clone(),
                                tx_id,
                                Source::Relay,
                                now,
                            ),
                        ));
                        PingRole::NewPath
                    }
                }
            }
        };
        event!(
            target: "iroh::_events::ping::recv",
            Level::DEBUG,
            remote_node = %self.node_id.fmt_short(),
            src = ?path,
            txn = ?tx_id,
            ?role,
        );
>>>>>>> 0ffadef0

        if self.connections.is_empty() {
            trace!("not holepunching: no connections");
            return;
        }

<<<<<<< HEAD
        if self
            .selected_path
            .as_ref()
            .map(|addr| addr.is_ip())
            .unwrap_or_default()
        {
            // TODO: We should ping this path to make sure it still works.  Because we now
            // know things could be broken.
            trace!("not holepunching: already have a direct connection");
            // TODO: If the latency is kind of bad we should retry holepunching at times.
            return;
        }

        let remote_addrs: BTreeSet<SocketAddr> = self.remote_hp_addrs();
        let local_addrs: BTreeSet<SocketAddr> = self
            .local_addrs
            .get()
            .unwrap_or_default()
            .iter()
            .map(|daddr| daddr.addr)
            .collect();
        let new_addrs = self
            .last_holepunch
            .as_ref()
            .map(|last_hp| {
                // Addrs are allowed to disappear, but if there are new ones we need to
                // holepunch again.
                !remote_addrs.is_subset(&last_hp.remote_addrs)
                    || !local_addrs.is_subset(&last_hp.local_addrs)
            })
            .unwrap_or(true);
        if !new_addrs {
            if let Some(ref last_hp) = self.last_holepunch {
                let next_hp = last_hp.when + HOLEPUNCH_ATTEMPTS_INTERVAL;
                if next_hp > Instant::now() {
                    trace!(scheduled_in = ?next_hp, "not holepunching: no new addresses");
                    self.scheduled_holepunch = Some(next_hp);
                    return;
                }
            }
=======
        // if the endpoint does not yet have a best_addr
        let needs_ping_back = if matches!(path, SendAddr::Udp(_))
            && matches!(
                self.udp_paths.send_addr(true),
                UdpSendAddr::None | UdpSendAddr::Unconfirmed(_) | UdpSendAddr::Outdated(_)
            ) {
            // We also need to send a ping to make this path available to us as well.  This
            // is always sent together with a pong.  So in the worst case the pong gets lost
            // and this ping does not.  In that case we ping-pong until both sides have
            // received at least one pong.  Once both sides have received one pong they both
            // have a best_addr and this ping will stop being sent.
            self.start_ping(path, DiscoPingPurpose::PingBack)
        } else {
            None
        };

        debug!(
            ?role,
            needs_ping_back = ?needs_ping_back.is_some(),
            paths = %summarize_node_paths(self.udp_paths.paths()),
            "endpoint handled ping",
        );
        PingHandled {
            role,
            needs_ping_back,
>>>>>>> 0ffadef0
        }

        self.do_holepunching().await;
    }

    /// Returns the remote addresses to holepunch against.
    fn remote_hp_addrs(&self) -> BTreeSet<SocketAddr> {
        const CALL_ME_MAYBE_VALIDITY: Duration = Duration::from_secs(30);

        self.paths
            .iter()
            .filter_map(|(addr, state)| match addr {
                transports::Addr::Ip(socket_addr) => Some((socket_addr, state)),
                transports::Addr::Relay(_, _) => None,
            })
            .filter_map(|(addr, state)| {
                if state
                    .sources
                    .get(&Source::CallMeMaybe)
                    .map(|when| when.elapsed() >= CALL_ME_MAYBE_VALIDITY)
                    .unwrap_or_default()
                    || state
                        .sources
                        .get(&Source::Ping)
                        .map(|when| when.elapsed() >= CALL_ME_MAYBE_VALIDITY)
                        .unwrap_or_default()
                {
                    Some(*addr)
                } else {
                    None
                }
            })
            .collect()
    }

    /// Unconditionally perform holepunching.
    ///
<<<<<<< HEAD
    /// - DISCO pings will be sent to addresses recently advertised in a call-me-maybe
    ///   message.
    /// - A DISCO call-me-maybe message advertising our own addresses will be sent.
    async fn do_holepunching(&mut self) {
        trace!("holepunching");
        let Some(relay_addr) = self
            .paths
=======
    /// This trims the list of inactive paths for an endpoint.  At most
    /// [`MAX_INACTIVE_DIRECT_ADDRESSES`] are kept.
    pub(super) fn prune_direct_addresses(&mut self, now: Instant) {
        // prune candidates are addresses that are not active
        let mut prune_candidates: Vec<_> = self
            .udp_paths
            .paths()
>>>>>>> 0ffadef0
            .iter()
            .filter_map(|(addr, _)| match addr {
                transports::Addr::Ip(_) => None,
                transports::Addr::Relay(_, _) => Some(addr),
            })
<<<<<<< HEAD
            .next()
            .cloned()
        else {
            warn!("holepunching requested but have no relay address");
            return;
        };
        let remote_addrs = self.remote_hp_addrs();

        // Send DISCO Ping messages to all CallMeMaybe-advertised paths.
        for dst in remote_addrs.iter() {
            let msg = disco::Ping::new(self.local_node_id);
            event!(
                target: "iroh::_events::ping::sent",
                Level::DEBUG,
                remote_node = %self.node_id.fmt_short(),
                ?dst,
                txn = ?msg.tx_id,
            );
            let addr = transports::Addr::Ip(*dst);
            self.paths.entry(addr.clone()).or_default().ping_sent = Some(msg.clone());
            self.send_disco_message(addr, disco::Message::Ping(msg))
                .await;
        }
=======
            .collect();
        let prune_count = prune_candidates
            .len()
            .saturating_sub(MAX_INACTIVE_DIRECT_ADDRESSES);
        if prune_count == 0 {
            // nothing to do, within limits
            debug!(
                paths = %summarize_node_paths(self.udp_paths.paths()),
                "prune addresses: {prune_count} pruned",
            );
            return;
        }

        // sort leaving the worst addresses first (never contacted) and better ones (most recently
        // used ones) last
        prune_candidates.sort_unstable_by_key(|(_ip_port, last_alive)| *last_alive);
        prune_candidates.truncate(prune_count);
        for (ip_port, _last_alive) in prune_candidates.into_iter() {
            self.remove_direct_addr(&ip_port, now, "inactive");
        }
        debug!(
            paths = %summarize_node_paths(self.udp_paths.paths()),
            "prune addresses: {prune_count} pruned",
        );
    }

    /// Called when connectivity changes enough that we should question our earlier
    /// assumptions about which paths work.
    #[instrument("disco", skip_all, fields(node = %self.node_id.fmt_short()))]
    pub(super) fn note_connectivity_change(&mut self, now: Instant) {
        let mut guard = self.udp_paths.access_mut(now);
        for es in guard.paths().values_mut() {
            es.clear();
        }
    }
>>>>>>> 0ffadef0

        // Send the DISCO CallMeMaybe message over the relay.
        let my_numbers: Vec<SocketAddr> = self
            .local_addrs
            .get()
            .unwrap_or_default()
            .iter()
            .map(|daddr| daddr.addr)
            .collect();
        let local_addrs: BTreeSet<SocketAddr> = my_numbers.iter().copied().collect();
        let msg = disco::CallMeMaybe { my_numbers };
        event!(
            target: "iroh::_events::call-me-maybe::sent",
            Level::DEBUG,
            remote_node = &self.node_id.fmt_short(),
            dst = ?relay_addr,
            my_numbers = ?msg.my_numbers,
        );
<<<<<<< HEAD
        self.send_disco_message(relay_addr, disco::Message::CallMeMaybe(msg))
            .await;

        self.last_holepunch = Some(HolepunchAttempt {
            when: Instant::now(),
            local_addrs,
            remote_addrs,
        });
    }
=======
        let is_relay = src.is_relay();
        match self.sent_pings.remove(&m.tx_id) {
            None => {
                // This is not a pong for a ping we sent.  In reality however we probably
                // did send this ping but it has timed-out by the time we receive this pong
                // so we removed the state already.
                debug!(tx = %HEXLOWER.encode(&m.tx_id), "received unknown pong (did it timeout?)");
                None
            }
            Some(sp) => {
                let mut node_map_insert = None;

                let now = Instant::now();
                let latency = now - sp.at;

                debug!(
                    tx = %HEXLOWER.encode(&m.tx_id),
                    src = %src,
                    reported_ping_src = %m.ping_observed_addr,
                    ping_dst = %sp.to,
                    is_relay = %src.is_relay(),
                    latency = %latency.as_millis(),
                    "received pong",
                );

                match src {
                    SendAddr::Udp(addr) => {
                        match self.udp_paths.access_mut(now).paths().get_mut(&addr.into()) {
                            None => {
                                warn!("ignoring pong: no state for src addr");
                                // This is no longer an endpoint we care about.
                                return node_map_insert;
                            }
                            Some(st) => {
                                node_map_insert = Some((addr, self.node_id));
                                st.add_pong_reply(PongReply {
                                    latency,
                                    pong_at: now,
                                    from: src,
                                    pong_src: m.ping_observed_addr.clone(),
                                });
                            }
                        }
                        debug!(
                            paths = %summarize_node_paths(self.udp_paths.paths()),
                            "handled pong",
                        );
                    }
                    SendAddr::Relay(ref url) => match self.relay_url.as_mut() {
                        Some((home_url, state)) if home_url == url => {
                            state.add_pong_reply(PongReply {
                                latency,
                                pong_at: now,
                                from: src,
                                pong_src: m.ping_observed_addr.clone(),
                            });
                        }
                        other => {
                            // if we are here then we sent this ping, but the url changed
                            // waiting for the response. It was either set to None or changed to
                            // another relay. This should either never happen or be extremely
                            // unlikely. Log and ignore for now
                            warn!(
                                stored=?other,
                                received=?url,
                                "ignoring pong via relay for different relay from last one",
                            );
                        }
                    },
                }

                // Promote this pong response to our current best address if it's lower latency.
                // TODO(bradfitz): decide how latency vs. preference order affects decision
                if let SendAddr::Udp(_to) = sp.to {
                    debug_assert!(!is_relay, "mismatching relay & udp");
                }
>>>>>>> 0ffadef0

    /// Sends a DISCO message to *this* remote node.
    #[instrument(skip(self), fields(dst_node = self.node_id.fmt_short()))]
    async fn send_disco_message(&self, dst: transports::Addr, msg: disco::Message) {
        let pkt = self.disco.encode_and_seal(self.node_id, &msg);
        let transmit = transports::OwnedTransmit {
            ecn: None,
            contents: pkt,
            segment_size: None,
        };
        let counter = match dst {
            transports::Addr::Ip(_) => &self.metrics.send_disco_udp,
            transports::Addr::Relay(_, _) => &self.metrics.send_disco_relay,
        };
        match self.transports_sender.send((dst, transmit).into()).await {
            Ok(()) => {
                trace!("sent");
                counter.inc();
            }
            Err(err) => {
                warn!("failed to send disco message: {err:#}");
            }
        }
    }

    /// Open the path on all connections.
    ///
<<<<<<< HEAD
    /// This goes through all the connections for which we are the client, and makes sure
    /// the path exists, or opens it.
    #[instrument(level = "warn", skip(self))]
    fn open_path(&mut self, open_addr: &transports::Addr) {
        let path_status = match open_addr {
            transports::Addr::Ip(_) => PathStatus::Available,
            transports::Addr::Relay(_, _) => PathStatus::Backup,
        };
        let quic_addr = match &open_addr {
            transports::Addr::Ip(socket_addr) => *socket_addr,
            transports::Addr::Relay(relay_url, node_id) => self
                .relay_mapped_addrs
                .get(&(relay_url.clone(), *node_id))
                .private_socket_addr(),
        };

        // The connections that already have this path.
        let mut conns_with_path = BTreeSet::new();
        for ((conn_id, _), addr) in self.path_id_map.iter() {
            if addr == open_addr {
                conns_with_path.insert(*conn_id);
            }
        }

        for conn in self
            .connections
            .iter()
            .filter_map(|(conn_id, handle)| (!conns_with_path.contains(conn_id)).then_some(handle))
            .filter_map(|handle| handle.upgrade())
            .filter(|conn| conn.side().is_client())
        {
            match conn.open_path_ensure(quic_addr, path_status).path_id() {
                Some(path_id) => {
                    self.path_id_map
                        .insert((conn.stable_id(), path_id), open_addr.clone());
                }
                None => {
                    warn!("Opening path failed");
                }
            }
        }
    }

    #[instrument(skip(self))]
    async fn handle_path_event(
        &mut self,
        conn_id: usize,
        event: Result<PathEvent, BroadcastStreamRecvError>,
    ) {
        let Ok(event) = event else {
            warn!("missed a PathEvent, NodeStateActor lagging");
            // TODO: Is it possible to recover using the sync APIs to figure out what the
            //    state of the connection and it's paths are?
            return;
        };
        let Some(handle) = self.connections.get(&conn_id) else {
            trace!("event for removed connection");
            return;
        };
        let Some(conn) = handle.upgrade() else {
            trace!("event for closed connection");
            return;
        };
        trace!("path event");
        match event {
            PathEvent::Opened { id: path_id } => {
                let Some(path) = conn.path(path_id) else {
                    trace!("path open event for unknown path");
                    return;
                };
                path.set_keep_alive_interval(Some(HEARTBEAT_INTERVAL)).ok();
                path.set_max_idle_timeout(Some(MAX_IDLE_TIMEOUT)).ok();

                self.select_path();
            }
            PathEvent::Abandoned { id, path_stats } => {
                trace!(?path_stats, "path abandoned");
                // This is the last event for this path.
                self.path_id_map.remove(&(conn_id, id));
=======
    /// However if the remote side has no direct path information to us, they would not have
    /// had any [`IpPort`]s to send pings to and our pings might end up blocked.  But at
    /// least open the firewalls on our side, giving the other side another change of making
    /// it through when it pings in response.
    pub(super) fn handle_call_me_maybe(&mut self, m: disco::CallMeMaybe) -> Vec<PingAction> {
        let now = Instant::now();
        let mut call_me_maybe_ipps = BTreeSet::new();

        let mut guard = self.udp_paths.access_mut(now);

        for peer_sockaddr in &m.my_numbers {
            if let IpAddr::V6(ip) = peer_sockaddr.ip() {
                if netwatch::ip::is_unicast_link_local(ip) {
                    // We send these out, but ignore them for now.
                    // TODO: teach the ping code to ping on all interfaces for these.
                    continue;
                }
            }
            let ipp = IpPort::from(*peer_sockaddr);
            call_me_maybe_ipps.insert(ipp);
            guard
                .paths()
                .entry(ipp)
                .or_insert_with(|| {
                    PathState::new(
                        self.node_id,
                        SendAddr::from(*peer_sockaddr),
                        Source::Relay,
                        now,
                    )
                })
                .call_me_maybe_time
                .replace(now);
        }

        // Zero out all the last_ping times to force send_pings to send new ones, even if
        // it's been less than 5 seconds ago.  Also clear pongs for direct addresses not
        // included in the updated set.
        for (ipp, st) in guard.paths().iter_mut() {
            st.last_ping = None;
            if !call_me_maybe_ipps.contains(ipp) {
                // TODO: This seems like a weird way to signal that the endpoint no longer
                // thinks it has this IpPort as an available path.
                if !st.validity.is_empty() {
                    debug!(path=?ipp ,"clearing recent pong");
                    st.validity = PathValidity::empty();
                }
            }
        }
        if guard.has_best_addr_changed() {
            // Clear the last call-me-maybe send time so we will send one again.
            self.last_call_me_maybe = None;
        }
        debug!(
            paths = %summarize_node_paths(self.udp_paths.paths()),
            "updated endpoint paths from call-me-maybe",
        );
        self.send_pings(now)
    }

    /// Marks this node as having received a UDP payload message.
    #[cfg(not(wasm_browser))]
    pub(super) fn receive_udp(&mut self, addr: IpPort, now: Instant) {
        let mut guard = self.udp_paths.access_mut(now);
        let Some(state) = guard.paths().get_mut(&addr) else {
            debug_assert!(false, "node map inconsistency by_ip_port <-> direct addr");
            return;
        };
        state.receive_payload(now);
        self.last_used = Some(now);
    }

    pub(super) fn receive_relay(&mut self, url: &RelayUrl, src: NodeId, now: Instant) {
        match self.relay_url.as_mut() {
            Some((current_home, state)) if current_home == url => {
                // We received on the expected url. update state.
                state.receive_payload(now);
>>>>>>> 0ffadef0
            }
            PathEvent::Closed { id, .. } | PathEvent::LocallyClosed { id, .. } => {
                // If one connection closes this path, close it on all connections.
                let Some(addr) = self.path_id_map.get(&(conn_id, id)) else {
                    debug!("path not in path_id_map");
                    return;
                };
                for (conn_id, path_id) in self
                    .path_id_map
                    .iter()
                    .filter(|(_, path_addr)| *path_addr == addr)
                    .map(|(key, _)| key)
                {
                    if let Some(conn) = self
                        .connections
                        .get(&conn_id)
                        .map(|handle| handle.upgrade())
                        .flatten()
                    {
                        if let Some(path) = conn.path(*path_id) {
                            trace!(?addr, ?conn_id, ?path_id, "closing path");
                            if let Err(err) = path.close(APPLICATION_ABANDON_PATH.into()) {
                                trace!(?addr, ?conn_id, ?path_id, "path close failed: {err:#}");
                            }
                        }
                    }
                }
            }
            PathEvent::RemoteStatus { .. } | PathEvent::ObservedAddr { .. } => {
                // Nothing to do for these events.
            }
        }
    }

<<<<<<< HEAD
    /// Clean up connections which no longer exist.
    // TODO: Call this on a schedule.
    fn cleanup_connections(&mut self) {
        self.connections
            .retain(|_, handle| handle.upgrade().is_some());

        let mut stable_ids = BTreeSet::new();
        for handle in self.connections.values() {
            handle
                .upgrade()
                .map(|conn| stable_ids.insert(conn.stable_id()));
=======
    pub(super) fn last_ping(&self, addr: &SendAddr) -> Option<Instant> {
        match addr {
            SendAddr::Udp(addr) => self
                .udp_paths
                .paths()
                .get(&(*addr).into())
                .and_then(|ep| ep.last_ping),
            SendAddr::Relay(url) => self
                .relay_url
                .as_ref()
                .filter(|(home_url, _state)| home_url == url)
                .and_then(|(_home_url, state)| state.last_ping),
>>>>>>> 0ffadef0
        }

        self.path_id_map
            .retain(|(stable_id, _), _| stable_ids.contains(stable_id));
    }

<<<<<<< HEAD
    /// Selects the path with the lowest RTT, prefers direct paths.
    ///
    /// If there are direct paths, this selects the direct path with the lowest RTT.  If
    /// there are only relay paths, the relay path with the lowest RTT is chosen.
    ///
    /// The selected path is added to any connections which do not yet have it.  Any unused
    /// direct paths are close from all connections.
    fn select_path(&mut self) {
        // Find the lowest RTT across all connections for each open path.  The long way, so
        // we get to trace-log *all* RTTs.
        let mut all_path_rtts: FxHashMap<transports::Addr, Vec<Duration>> = FxHashMap::default();
        for (conn_id, conn) in self
            .connections
            .iter()
            .filter_map(|(id, handle)| handle.upgrade().map(|conn| (*id, conn)))
        {
            let stats = conn.stats();
            for (path_id, stats) in stats.paths {
                if let Some(addr) = self.path_id_map.get(&(conn_id, path_id)) {
                    all_path_rtts
                        .entry(addr.clone())
                        .or_default()
                        .push(stats.rtt);
                } else {
                    trace!(?path_id, "unknown PathId in ConnectionStats");
                }
            }
=======
    /// Send a heartbeat to the node to keep the connection alive, or trigger a full ping
    /// if necessary.
    #[instrument("stayin_alive", skip_all, fields(node = %self.node_id.fmt_short()))]
    pub(super) fn stayin_alive(&mut self, have_ipv6: bool) -> Vec<PingAction> {
        trace!("stayin_alive");
        let now = Instant::now();
        if !self.is_active(&now) {
            trace!("skipping stayin alive: session is inactive");
            return Vec::new();
        }

        // If we do not have an optimal addr, send pings to all known places.
        if self.want_call_me_maybe(&now, have_ipv6) {
            debug!("sending a call-me-maybe");
            return self.send_call_me_maybe(now, SendCallMeMaybe::Always);
>>>>>>> 0ffadef0
        }
        trace!(?all_path_rtts, "dumping all path RTTs");
        let path_rtts: FxHashMap<transports::Addr, Duration> = all_path_rtts
            .into_iter()
            .filter_map(|(addr, rtts)| rtts.into_iter().min().map(|rtt| (addr, rtt)))
            .collect();

<<<<<<< HEAD
        // Find the fastest direct path.
        const IPV6_RTT_ADVANTAGE: Duration = Duration::from_millis(3);
        let direct_path = path_rtts
            .iter()
            .filter(|(addr, _rtt)| addr.is_ip())
            .map(|(addr, rtt)| {
                if addr.is_ipv4() {
                    (*rtt + IPV6_RTT_ADVANTAGE, addr)
                } else {
                    (*rtt, addr)
=======
        // Send heartbeat ping to keep the current addr going as long as we need it.
        if let Some(udp_addr) = self.udp_paths.send_addr(have_ipv6).get_addr() {
            let elapsed = self.last_ping(&SendAddr::Udp(udp_addr)).map(|l| now - l);
            // Send a ping if the last ping is older than 2 seconds.
            let needs_ping = match elapsed {
                Some(e) => e >= STAYIN_ALIVE_MIN_ELAPSED,
                None => false,
            };

            if needs_ping {
                debug!(
                    dst = %udp_addr,
                    since_last_ping=?elapsed,
                    "send stayin alive ping",
                );
                if let Some(msg) =
                    self.start_ping(SendAddr::Udp(udp_addr), DiscoPingPurpose::StayinAlive)
                {
                    return vec![PingAction::SendPing(msg)];
>>>>>>> 0ffadef0
                }
            })
            .min()
            .map(|(_rtt, addr)| addr.clone());
        if let Some(addr) = direct_path {
            let prev = self.selected_path.replace(addr.clone());
            if prev.as_ref() != Some(&addr) {
                debug!(?addr, ?prev, "selected new direct path");
            }
            self.open_path(&addr);
            self.close_redundant_paths(&addr);
            return;
        }

        // Still here?  Find the fastest relay path.
        let relay_path = path_rtts
            .iter()
            .filter(|(addr, _rtt)| addr.is_relay())
            .map(|(addr, rtt)| (rtt, addr))
            .min()
            .map(|(_rtt, addr)| addr.clone());
        if let Some(addr) = relay_path {
            let prev = self.selected_path.replace(addr.clone());
            if prev.as_ref() != Some(&addr) {
                debug!(?addr, ?prev, "selected new relay path");
            }
            self.open_path(&addr);
            self.close_redundant_paths(&addr);
            return;
        }
    }

    /// Closes any direct paths not selected.
    ///
    /// Makes sure not to close the last direct path.  Relay paths are never closed
    /// currently, because we only have one relay path at this time.
    fn close_redundant_paths(&mut self, selected_path: &transports::Addr) {
        debug_assert_eq!(self.selected_path.as_ref(), Some(selected_path));

        // We create this to make sure we do not close the last direct path.
        let mut paths_per_conn: FxHashMap<usize, Vec<PathId>> = FxHashMap::default();
        for ((conn_id, path_id), addr) in self.path_id_map.iter() {
            if !addr.is_ip() {
                continue;
            }
            paths_per_conn.entry(*conn_id).or_default().push(*path_id);
        }

<<<<<<< HEAD
        self.path_id_map.retain(|(conn_id, path_id), addr| {
            if !addr.is_ip() || addr == selected_path {
                // This not a direct path or is the selected path.
                return true;
            }
            if paths_per_conn
                .get(conn_id)
                .map(|paths| paths.len() == 1)
                .unwrap_or_default()
            {
                // This is the only direct path on this connection.
                return true;
            }
            if let Some(conn) = self
                .connections
                .get(conn_id)
                .map(|handle| handle.upgrade())
                .flatten()
            {
                trace!(?addr, ?conn_id, ?path_id, "closing direct path");
                if let Some(path) = conn.path(*path_id) {
                    match path.close(APPLICATION_ABANDON_PATH.into()) {
                        Err(quinn_proto::ClosePathError::LastOpenPath) => {
                            error!("could not close last open path");
                        }
                        Err(quinn_proto::ClosePathError::ClosedPath) => (),
                        Ok(_fut) => {
                            // TODO: Should investigate if we care about this future.
                        }
                    }
                }
            }
            false
        });
    }

    /// Returns the remote [`transports::Addr`] for a path.
    fn path_transports_addr(
        &self,
        conn: &quinn::Connection,
        path_id: PathId,
    ) -> Option<transports::Addr> {
        conn.path(path_id)
            .map(|path| {
                path.remote_address().map_or(None, |remote| {
                    match MultipathMappedAddr::from(remote) {
                        MultipathMappedAddr::Mixed(_) => {
                            error!("Mixed addr in use for path");
                            None
                        }
                        MultipathMappedAddr::Relay(mapped) => {
                            match self.relay_mapped_addrs.lookup(&mapped) {
                                Some(parts) => Some(transports::Addr::from(parts)),
                                None => {
                                    error!("Unknown RelayMappedAddr in path");
                                    None
                                }
                            }
                        }
                        MultipathMappedAddr::Ip(addr) => Some(addr.into()),
                    }
                })
            })
            .flatten()
=======
        let ping_msgs = if self.want_call_me_maybe(&now, have_ipv6) {
            self.send_call_me_maybe(now, SendCallMeMaybe::IfNoRecent)
        } else {
            Vec::new()
        };
        trace!(
            ?udp_addr,
            ?relay_url,
            pings = %ping_msgs.len(),
            "found send address",
        );
        (udp_addr, relay_url, ping_msgs)
    }

    /// Get the direct addresses for this endpoint.
    pub(super) fn direct_addresses(&self) -> impl Iterator<Item = IpPort> + '_ {
        self.udp_paths.paths().keys().copied()
>>>>>>> 0ffadef0
    }
}

<<<<<<< HEAD
/// Messages to send to the [`NodeStateActor`].
#[derive(derive_more::Debug)]
pub(crate) enum NodeStateMessage {
    /// Sends a datagram to all known paths.
    ///
    /// Used to send QUIC Initial packets.  If there is no working direct path this will
    /// trigger holepunching.
    ///
    /// This is not acceptable to use on the normal send path, as it is an async send
    /// operation with a bunch more copying.  So it should only be used for sending QUIC
    /// Initial packets.
    #[debug("SendDatagram(OwnedTransmit)")]
    SendDatagram(OwnedTransmit),
    /// Adds an active connection to this remote node.
    ///
    /// The connection will now be managed by this actor.  Holepunching will happen when
    /// needed, any new paths discovered via holepunching will be added.  And closed paths
    /// will be removed etc.
    #[debug("AddConnection(WeakConnectionHandle)")]
    AddConnection(WeakConnectionHandle),
    /// Adds a [`NodeAddr`] with locations where the node might be reachable.
    AddNodeAddr(NodeAddr, Source),
    /// Process a received DISCO CallMeMaybe message.
    CallMeMaybeReceived(disco::CallMeMaybe),
    /// Process a received DISCO Ping message.
    PingReceived(disco::Ping, transports::Addr),
    /// Process a received DISCO Pong message.
    PongReceived(disco::Pong, transports::Addr),
    /// Asks if there is any possible path that could be used.
    ///
    /// This does not mean there is any guarantee that the remote endpoint is reachable.
    #[debug("CanSend(onseshot::Sender<bool>)")]
    CanSend(oneshot::Sender<bool>),
}
=======
    #[cfg(test)]
    pub(super) fn direct_address_states(&self) -> impl Iterator<Item = (&IpPort, &PathState)> + '_ {
        self.udp_paths.paths().iter()
    }
>>>>>>> 0ffadef0

/// A handle to a [`NodeStateActor`].
///
/// Dropping this will stop the actor.
#[derive(Debug)]
pub(super) struct NodeStateHandle {
    pub(super) sender: mpsc::Sender<NodeStateMessage>,
    _task: AbortOnDropHandle<()>,
}

impl From<RemoteInfo> for NodeAddr {
    fn from(info: RemoteInfo) -> Self {
        let direct_addresses = info
            .addrs
            .into_iter()
            .map(|info| info.addr)
            .collect::<BTreeSet<_>>();

        NodeAddr {
            node_id: info.node_id,
            relay_url: info.relay_url.map(Into::into),
            direct_addresses,
        }
    }
}

/// Information about a holepunch attempt.
#[derive(Debug)]
struct HolepunchAttempt {
    when: Instant,
    /// The set of local addresses which could take part in holepunching.
    ///
    /// This does not mean every address here participated in the holepunching.  E.g. we
    /// could have tried only a sub-set of the addresses because a previous attempt already
    /// covered part of the range.
    ///
    /// We do not store this as a [`DirectAddr`] because this is checked for equality and we
    /// do not want to compare the sources of these addresses.
    local_addrs: BTreeSet<SocketAddr>,
    /// The set of remote addresses which could take part in holepunching.
    ///
    /// Like `local_addrs` we may not have used them.
    remote_addrs: BTreeSet<SocketAddr>,
}

/// Whether to send a call-me-maybe message after sending pings to all known paths.
///
/// `IfNoRecent` will only send a call-me-maybe if no previous one was sent in the last
/// [`HEARTBEAT_INTERVAL`].
#[derive(Debug)]
enum SendCallMeMaybe {
    Always,
    IfNoRecent,
}

/// The type of control message we have received.
#[derive(Debug, Clone, Copy, Eq, PartialEq, Serialize, Deserialize, derive_more::Display)]
pub enum ControlMsg {
    /// We received a Ping from the node.
    #[display("ping←")]
    Ping,
    /// We received a Pong from the node.
    #[display("pong←")]
    Pong,
    /// We received a CallMeMaybe.
    #[display("call me")]
    CallMeMaybe,
}

/// Information about a *direct address*.
///
/// The *direct addresses* of an iroh node are those that could be used by other nodes to
/// establish direct connectivity, depending on the network situation. Due to NAT configurations,
/// for example, not all direct addresses of a node are usable by all peers.
#[derive(Debug, Clone, Eq, PartialEq, Serialize, Deserialize)]
pub struct DirectAddrInfo {
    /// The UDP address reported by the remote node.
    pub addr: SocketAddr,
    /// The latency to the remote node over this network path.
    ///
    /// If there has never been any connectivity via this address no latency will be known.
    pub latency: Option<Duration>,
    /// Last control message received by this node about this address.
    ///
    /// This contains the elapsed duration since the control message was received and the
    /// kind of control message received at that time.  Only the most recent control message
    /// is returned.
    ///
    /// Note that [`ControlMsg::CallMeMaybe`] is received via a relay path, while
    /// [`ControlMsg::Ping`] and [`ControlMsg::Pong`] are received on the path to
    /// [`DirectAddrInfo::addr`] itself and thus convey very different information.
    pub last_control: Option<(Duration, ControlMsg)>,
    /// Elapsed time since the last payload message was received on this network path.
    ///
    /// This indicates how long ago a QUIC datagram was received from the remote node sent
    /// from this [`DirectAddrInfo::addr`].  It indicates the network path was in use to
    /// transport payload data.
    pub last_payload: Option<Duration>,
    /// Elapsed time since this network path was known to exist.
    ///
    /// A network path is considered to exist only because the remote node advertised it.
    /// It may not mean the path is usable.  However, if there was any communication with
    /// the remote node over this network path it also means the path exists.
    ///
    /// The elapsed time since *any* confirmation of the path's existence was received is
    /// returned.  If the remote node moved networks and no longer has this path, this could
    /// be a long duration.
    pub last_alive: Option<Duration>,
    /// A [`HashMap`] of [`Source`]s to [`Duration`]s.
    ///
    /// The [`Duration`] indicates the elapsed time since this source last
    /// recorded this address.
    ///
    /// The [`Duration`] will always indicate the most recent time the source
    /// recorded this address.
    pub sources: HashMap<Source, Duration>,
}

/// Information about the network path to a remote node via a relay server.
#[derive(Debug, Clone, Eq, PartialEq, Serialize, Deserialize)]
pub struct RelayUrlInfo {
    /// The relay URL.
    pub relay_url: RelayUrl,
    /// Elapsed time since this relay path last received payload or control data.
    pub last_alive: Option<Duration>,
    /// Latency to the remote node over this relayed network path.
    pub latency: Option<Duration>,
}

impl From<(RelayUrl, PathState)> for RelayUrlInfo {
    fn from(value: (RelayUrl, PathState)) -> Self {
        RelayUrlInfo {
            relay_url: value.0,
            last_alive: value.1.last_alive().map(|i| i.elapsed()),
            latency: None,
        }
    }
}

impl From<RelayUrlInfo> for RelayUrl {
    fn from(value: RelayUrlInfo) -> Self {
        value.relay_url
    }
}

/// Details about a remote iroh node which is known to this node.
///
/// Having details of a node does not mean it can be connected to, nor that it has ever been
/// connected to in the past. There are various reasons a node might be known: it could have
/// been manually added via [`Endpoint::add_node_addr`], it could have been added by some
/// discovery mechanism, the node could have contacted this node, etc.
///
/// [`Endpoint::add_node_addr`]: crate::endpoint::Endpoint::add_node_addr
#[derive(Debug, Clone, Eq, PartialEq, Serialize, Deserialize)]
pub(crate) struct RemoteInfo {
    /// The globally unique identifier for this node.
    pub node_id: NodeId,
    /// Relay server information, if available.
    pub relay_url: Option<RelayUrlInfo>,
    /// The addresses at which this node might be reachable.
    ///
    /// Some of these addresses might only be valid for networks we are not part of, but the remote
    /// node might be a part of.
    pub addrs: Vec<DirectAddrInfo>,
    /// The type of connection we have to the node, either direct or over relay.
    pub conn_type: ConnectionType,
    /// The latency of the current network path to the remote node.
    pub latency: Option<Duration>,
    /// Time elapsed time since last we have sent to or received from the node.
    ///
    /// This is the duration since *any* data (payload or control messages) was sent or receive
    /// from the remote node. Note that sending to the remote node does not imply
    /// the remote node received anything.
    pub last_used: Option<Duration>,
}

impl RemoteInfo {
    /// Get the duration since the last activity we received from this endpoint
    /// on any of its direct addresses.
    pub(crate) fn last_received(&self) -> Option<Duration> {
        self.addrs
            .iter()
            .filter_map(|addr| addr.last_control.map(|x| x.0).min(addr.last_payload))
            .min()
    }

    /// Whether there is a possible known network path to the remote node.
    ///
    /// Note that this does not provide any guarantees of whether any network path is
    /// usable.
    pub(crate) fn has_send_address(&self) -> bool {
        self.relay_url.is_some() || !self.addrs.is_empty()
    }
}

/// The type of connection we have to the endpoint.
#[derive(derive_more::Display, Default, Debug, Clone, Eq, PartialEq, Serialize, Deserialize)]
pub enum ConnectionType {
    /// Direct UDP connection
    #[display("direct({_0})")]
    Direct(SocketAddr),
    /// Relay connection over relay
    #[display("relay({_0})")]
    Relay(RelayUrl),
    /// Both a UDP and a relay connection are used.
    ///
    /// This is the case if we do have a UDP address, but are missing a recent confirmation that
    /// the address works.
    #[display("mixed(udp: {_0}, relay: {_1})")]
    Mixed(SocketAddr, RelayUrl),
    /// We have no verified connection to this PublicKey
    #[default]
    #[display("none")]
    None,
}<|MERGE_RESOLUTION|>--- conflicted
+++ resolved
@@ -119,12 +119,6 @@
         self.conn_type.watch()
     }
 
-<<<<<<< HEAD
-    /// Returns info about this node.
-    pub(super) fn info(&self, now: Instant) -> RemoteInfo {
-        let conn_type = self.conn_type.get();
-        let latency = None;
-=======
     pub(super) fn latency(&self) -> Option<Duration> {
         match self.conn_type.get() {
             ConnectionType::Direct(addr) => self
@@ -158,7 +152,6 @@
     pub(super) fn info(&self, now: Instant) -> RemoteInfo {
         let conn_type = self.conn_type.get();
         let latency = self.latency();
->>>>>>> 0ffadef0
 
         let addrs = self
             .udp_paths
@@ -193,107 +186,6 @@
         }
     }
 
-<<<<<<< HEAD
-=======
-    /// Returns the relay url of this endpoint
-    pub(super) fn relay_url(&self) -> Option<RelayUrl> {
-        self.relay_url.as_ref().map(|(url, _state)| url.clone())
-    }
-
-    /// Returns the address(es) that should be used for sending the next packet.
-    ///
-    /// This may return to send on one, both or no paths.
-    fn addr_for_send(
-        &self,
-        have_ipv6: bool,
-        metrics: &MagicsockMetrics,
-    ) -> (Option<SocketAddr>, Option<RelayUrl>) {
-        #[cfg(any(test, feature = "test-utils"))]
-        if self.path_selection == PathSelection::RelayOnly {
-            debug!(
-                "in `RelayOnly` mode, giving the relay address as the only viable address for this endpoint"
-            );
-            return (None, self.relay_url());
-        }
-        let (best_addr, relay_url) = match self.udp_paths.send_addr(have_ipv6) {
-            UdpSendAddr::Valid(addr) => {
-                // If we have a valid address we use it.
-                trace!(%addr, ?have_ipv6, "UdpSendAddr is valid, use it");
-                (Some(*addr), None)
-            }
-            UdpSendAddr::Outdated(addr) => {
-                // If the address is outdated we use it, but send via relay at the same time.
-                // We also send disco pings so that it will become valid again if it still
-                // works (i.e. we don't need to holepunch again).
-                trace!(%addr, ?have_ipv6, "UdpSendAddr is outdated, use it together with relay");
-                (Some(*addr), self.relay_url())
-            }
-            UdpSendAddr::Unconfirmed(addr) => {
-                trace!(%addr, ?have_ipv6, "UdpSendAddr is unconfirmed, use it together with relay");
-                (Some(*addr), self.relay_url())
-            }
-            UdpSendAddr::None => {
-                trace!(?have_ipv6, "No UdpSendAddr, use relay");
-                (None, self.relay_url())
-            }
-        };
-        let typ = match (best_addr, relay_url.clone()) {
-            (Some(best_addr), Some(relay_url)) => ConnectionType::Mixed(best_addr, relay_url),
-            (Some(best_addr), None) => ConnectionType::Direct(best_addr),
-            (None, Some(relay_url)) => ConnectionType::Relay(relay_url),
-            (None, None) => ConnectionType::None,
-        };
-        if matches!(&typ, ConnectionType::Direct(_)) {
-            let before = self
-                .has_been_direct
-                .swap(true, std::sync::atomic::Ordering::Relaxed);
-            if !before {
-                metrics.nodes_contacted_directly.inc();
-            }
-        }
-        if let Ok(prev_typ) = self.conn_type.set(typ.clone()) {
-            // The connection type has changed.
-            event!(
-                target: "iroh::_events::conn_type::changed",
-                Level::DEBUG,
-                remote_node = %self.node_id.fmt_short(),
-                conn_type = ?typ,
-            );
-            info!(%typ, "new connection type");
-
-            // Update some metrics
-            match (prev_typ, typ) {
-                (ConnectionType::Relay(_), ConnectionType::Direct(_))
-                | (ConnectionType::Mixed(_, _), ConnectionType::Direct(_)) => {
-                    metrics.num_direct_conns_added.inc();
-                    metrics.num_relay_conns_removed.inc();
-                }
-                (ConnectionType::Direct(_), ConnectionType::Relay(_))
-                | (ConnectionType::Direct(_), ConnectionType::Mixed(_, _)) => {
-                    metrics.num_direct_conns_removed.inc();
-                    metrics.num_relay_conns_added.inc();
-                }
-                (ConnectionType::None, ConnectionType::Direct(_)) => {
-                    metrics.num_direct_conns_added.inc();
-                }
-                (ConnectionType::Direct(_), ConnectionType::None) => {
-                    metrics.num_direct_conns_removed.inc();
-                }
-                (ConnectionType::None, ConnectionType::Relay(_))
-                | (ConnectionType::None, ConnectionType::Mixed(_, _)) => {
-                    metrics.num_relay_conns_added.inc();
-                }
-                (ConnectionType::Relay(_), ConnectionType::None)
-                | (ConnectionType::Mixed(_, _), ConnectionType::None) => {
-                    metrics.num_relay_conns_removed.inc();
-                }
-                _ => (),
-            }
-        }
-        (best_addr, relay_url)
-    }
-
->>>>>>> 0ffadef0
     /// Removes a direct address for this node.
     ///
     /// If this is also the best address, it will be cleared as well.
@@ -308,109 +200,21 @@
         }
     }
 
-<<<<<<< HEAD
     /// Called when connectivity changes enough that we should question our earlier
     /// assumptions about which paths work.
     #[instrument("disco", skip_all, fields(node = %self.node_id.fmt_short()))]
     pub(super) fn note_connectivity_change(&mut self, now: Instant) {
-        for es in self.udp_paths.paths.values_mut() {
+        let mut guard = self.udp_paths.access_mut(now);
+        for es in guard.paths().values_mut() {
             es.clear();
-=======
-    /// Whether we need to send another call-me-maybe to the endpoint.
-    ///
-    /// Basically we need to send a call-me-maybe if we need to find a better path.  Maybe
-    /// we only have a relay path, or our path is expired.
-    ///
-    /// When a call-me-maybe message is sent we also need to send pings to all known paths
-    /// of the endpoint.  The [`NodeState::send_call_me_maybe`] function takes care of this.
-    #[cfg(not(wasm_browser))]
-    #[instrument("want_call_me_maybe", skip_all)]
-    fn want_call_me_maybe(&self, now: &Instant, have_ipv6: bool) -> bool {
-        trace!("full ping: wanted?");
-        let Some(last_full_ping) = self.last_full_ping else {
-            debug!("no previous full ping: need full ping");
-            return true;
-        };
-        match &self.udp_paths.send_addr(have_ipv6) {
-            UdpSendAddr::None | UdpSendAddr::Unconfirmed(_) => {
-                debug!("best addr not set: need full ping");
-                true
-            }
-            UdpSendAddr::Outdated(_) => {
-                debug!("best addr expired: need full ping");
-                true
-            }
-            UdpSendAddr::Valid(addr) => {
-                let latency = self
-                    .udp_paths
-                    .paths()
-                    .get(&(*addr).into())
-                    .expect("send path not tracked?")
-                    .latency()
-                    .expect("send_addr marked valid incorrectly");
-                if latency > GOOD_ENOUGH_LATENCY && *now - last_full_ping >= UPGRADE_INTERVAL {
-                    debug!(
-                        "full ping interval expired and latency is only {}ms: need full ping",
-                        latency.as_millis()
-                    );
-                    true
-                } else {
-                    trace!(?now, "best_addr valid: not needed");
-                    false
-                }
-            }
->>>>>>> 0ffadef0
-        }
-        self.udp_paths.update_to_best_addr(now);
-    }
-
-<<<<<<< HEAD
+        }
+    }
+
     /// Checks if this `Endpoint` is currently actively being used.
     pub(super) fn is_active(&self, now: &Instant) -> bool {
         match self.last_used {
             Some(last_active) => now.duration_since(last_active) <= SESSION_ACTIVE_TIMEOUT,
             None => false,
-=======
-    #[cfg(wasm_browser)]
-    fn want_call_me_maybe(&self, _now: &Instant, _have_ipv6: bool) -> bool {
-        trace!("full ping: skipped in browser");
-        false
-    }
-
-    /// Cleanup the expired ping for the passed in txid.
-    #[instrument("disco", skip_all, fields(node = %self.node_id.fmt_short()))]
-    pub(super) fn ping_timeout(&mut self, txid: stun_rs::TransactionId, now: Instant) {
-        if let Some(sp) = self.sent_pings.remove(&txid) {
-            debug!(tx = %HEXLOWER.encode(&txid), addr = %sp.to, "pong not received in timeout");
-            match sp.to {
-                SendAddr::Udp(addr) => {
-                    if let Some(path_state) =
-                        self.udp_paths.access_mut(now).paths().get_mut(&addr.into())
-                    {
-                        path_state.last_ping = None;
-                        let consider_alive = path_state
-                            .last_alive()
-                            .map(|last_alive| last_alive.elapsed() <= PING_TIMEOUT_DURATION)
-                            .unwrap_or(false);
-                        if !consider_alive {
-                            // If there was no sign of life from this path during the time
-                            // which we should have received the pong, clear best addr and
-                            // pong.  Both are used to select this path again, but we know
-                            // it's not a usable path now.
-                            path_state.validity = PathValidity::empty();
-                        }
-                    }
-                }
-                SendAddr::Relay(ref url) => {
-                    if let Some((home_relay, relay_state)) = self.relay_url.as_mut() {
-                        if home_relay == url {
-                            // lost connectivity via relay
-                            relay_state.last_ping = None;
-                        }
-                    }
-                }
-            }
->>>>>>> 0ffadef0
         }
     }
 
@@ -426,50 +230,14 @@
         node_addr
     }
 
-<<<<<<< HEAD
     /// Get the direct addresses for this endpoint.
     pub(super) fn direct_addresses(&self) -> impl Iterator<Item = IpPort> + '_ {
-        self.udp_paths.paths.keys().copied()
-    }
-=======
-    /// Record the fact that a ping has been sent out.
-    pub(super) fn ping_sent(
-        &mut self,
-        to: SendAddr,
-        tx_id: stun_rs::TransactionId,
-        purpose: DiscoPingPurpose,
-        sender: mpsc::Sender<ActorMessage>,
-    ) {
-        trace!(%to, tx = %HEXLOWER.encode(&tx_id), ?purpose, "record ping sent");
-
-        let now = Instant::now();
-        let mut path_found = false;
-        match to {
-            SendAddr::Udp(addr) => {
-                if let Some(st) = self.udp_paths.access_mut(now).paths().get_mut(&addr.into()) {
-                    st.last_ping.replace(now);
-                    path_found = true
-                }
-            }
-            SendAddr::Relay(ref url) => {
-                if let Some((home_relay, relay_state)) = self.relay_url.as_mut() {
-                    if home_relay == url {
-                        relay_state.last_ping.replace(now);
-                        path_found = true
-                    }
-                }
-            }
-        }
-        if !path_found {
-            // Shouldn't happen. But don't ping an endpoint that's not active for us.
-            warn!(%to, ?purpose, "unexpected attempt to ping no longer live path");
-            return;
-        }
->>>>>>> 0ffadef0
+        self.udp_paths.paths().keys().copied()
+    }
 
     #[cfg(test)]
     pub(super) fn direct_address_states(&self) -> impl Iterator<Item = (&IpPort, &PathState)> + '_ {
-        self.udp_paths.paths.iter()
+        self.udp_paths.paths().iter()
     }
 
     pub(super) fn last_used(&self) -> Option<Instant> {
@@ -584,7 +352,6 @@
         }
     }
 
-<<<<<<< HEAD
     pub(super) fn start(mut self) -> NodeStateHandle {
         let (tx, rx) = mpsc::channel(16);
         let me = self.local_node_id;
@@ -599,33 +366,13 @@
             async move {
                 if let Err(err) = self.run(rx).await {
                     error!("actor failed: {err:#}");
-=======
-    /// Send DISCO Pings to all the paths of this node.
-    ///
-    /// Any paths to the node which have not been recently pinged will be sent a disco
-    /// ping.
-    ///
-    /// The caller is responsible for sending the messages.
-    #[must_use = "actions must be handled"]
-    fn send_pings(&mut self, now: Instant) -> Vec<PingAction> {
-        // We allocate +1 in case the caller wants to add a call-me-maybe message.
-        let mut ping_msgs = Vec::with_capacity(self.udp_paths.paths().len() + 1);
-
-        if let Some((url, state)) = self.relay_url.as_ref() {
-            if state.needs_ping(&now) {
-                debug!(%url, "relay path needs ping");
-                if let Some(msg) =
-                    self.start_ping(SendAddr::Relay(url.clone()), DiscoPingPurpose::Discovery)
-                {
-                    ping_msgs.push(PingAction::SendPing(msg))
->>>>>>> 0ffadef0
                 }
             }
             .instrument(info_span!(
                 parent: None,
                 "NodeStateActor",
-                me = me.fmt_short(),
-                remote_node = node_id.fmt_short(),
+                me = %me.fmt_short(),
+                remote_node = %node_id.fmt_short(),
             )),
         );
         NodeStateHandle {
@@ -664,7 +411,6 @@
                 }
             }
         }
-<<<<<<< HEAD
         trace!("actor terminating");
         Ok(())
     }
@@ -691,54 +437,6 @@
                     // not yet have a connection to holepunch.  Instead we trigger
                     // holepunching when AddConnection is received.
                 }
-=======
-
-        self.prune_direct_addresses(now);
-        let mut ping_dsts = String::from("[");
-        self.udp_paths
-            .paths()
-            .iter()
-            .filter_map(|(ipp, state)| state.needs_ping(&now).then_some(*ipp))
-            .filter_map(|ipp| {
-                self.start_ping(SendAddr::Udp(ipp.into()), DiscoPingPurpose::Discovery)
-            })
-            .for_each(|msg| {
-                use std::fmt::Write;
-                write!(&mut ping_dsts, " {} ", msg.dst).ok();
-                ping_msgs.push(PingAction::SendPing(msg));
-            });
-        ping_dsts.push(']');
-        debug!(
-            %ping_dsts,
-            dst = %self.node_id.fmt_short(),
-            paths = %summarize_node_paths(self.udp_paths.paths()),
-            "sending pings to node",
-        );
-        self.last_full_ping.replace(now);
-        ping_msgs
-    }
-
-    pub(super) fn update_from_node_addr(
-        &mut self,
-        new_relay_url: Option<&RelayUrl>,
-        new_addrs: &BTreeSet<SocketAddr>,
-        source: super::Source,
-        have_ipv6: bool,
-        metrics: &MagicsockMetrics,
-    ) {
-        if matches!(
-            self.udp_paths.send_addr(have_ipv6),
-            UdpSendAddr::None | UdpSendAddr::Unconfirmed(_)
-        ) {
-            // we do not have a direct connection, so changing the relay information may
-            // have an effect on our connection status
-            if self.relay_url.is_none() && new_relay_url.is_some() {
-                // we did not have a relay connection before, but now we do
-                metrics.num_relay_conns_added.inc();
-            } else if self.relay_url.is_some() && new_relay_url.is_none() {
-                // we had a relay connection before but do not have one now
-                metrics.num_relay_conns_removed.inc();
->>>>>>> 0ffadef0
             }
             NodeStateMessage::AddConnection(handle) => {
                 if let Some(conn) = handle.upgrade() {
@@ -786,7 +484,7 @@
                 event!(
                     target: "iroh::_events::call-me-maybe::recv",
                     Level::DEBUG,
-                    remote_node = self.node_id.fmt_short(),
+                    remote_node = %self.node_id.fmt_short(),
                     addrs = ?msg.my_numbers,
                 );
                 let now = Instant::now();
@@ -801,7 +499,7 @@
                     event!(
                         target: "iroh::_events::ping::sent",
                         Level::DEBUG,
-                        remote_node = self.node_id.fmt_short(),
+                        remote_node = %self.node_id.fmt_short(),
                         ?dst,
                     );
                     self.send_disco_message(dst, disco::Message::Ping(ping))
@@ -816,7 +514,7 @@
                 event!(
                     target: "iroh::_events::ping::recv",
                     Level::DEBUG,
-                    remote_node = self.node_id.fmt_short(),
+                    remote_node = %self.node_id.fmt_short(),
                     ?src,
                     txn = ?ping.tx_id,
                 );
@@ -827,7 +525,7 @@
                 event!(
                     target: "iroh::_events::pong::sent",
                     Level::DEBUG,
-                    remote_node = self.node_id.fmt_short(),
+                    remote_node = %self.node_id.fmt_short(),
                     dst = ?src,
                     txn = ?pong.tx_id,
                 );
@@ -854,37 +552,40 @@
                 event!(
                     target: "iroh::_events::pong::recv",
                     Level::DEBUG,
-                    remote_node = self.node_id.fmt_short(),
+                    remote_node = %self.node_id.fmt_short(),
                     ?src,
                     txn = ?pong.tx_id,
                 );
 
-<<<<<<< HEAD
                 self.open_path(&src);
             }
             NodeStateMessage::CanSend(tx) => {
                 let can_send = !self.paths.is_empty();
                 tx.send(can_send).ok();
             }
+            NodeStateMessage::Latency(tx) => {
+                let rtt = self.selected_path.as_ref().and_then(|addr| {
+                    for (conn_id, path_id) in self
+                        .path_id_map
+                        .iter()
+                        .filter_map(|(key, path)| (path == addr).then_some(key))
+                    {
+                        if let Some(conn) = self
+                            .connections
+                            .get(conn_id)
+                            .and_then(|handle| handle.upgrade())
+                        {
+                            if let Some(path_stats) = conn.stats().paths.get(path_id) {
+                                return Some(path_stats.rtt);
+                            }
+                        }
+                    }
+                    None
+                });
+                tx.send(rtt).ok();
+            }
         }
         Ok(())
-=======
-        let mut access = self.udp_paths.access_mut(now);
-        for &addr in new_addrs.iter() {
-            access
-                .paths()
-                .entry(addr.into())
-                .and_modify(|path_state| {
-                    path_state.add_source(source.clone(), now);
-                })
-                .or_insert_with(|| {
-                    PathState::new(self.node_id, SendAddr::from(addr), source.clone(), now)
-                });
-        }
-        drop(access);
-        let paths = summarize_node_paths(self.udp_paths.paths());
-        debug!(new = ?new_addrs , %paths, "added new direct paths for endpoint");
->>>>>>> 0ffadef0
     }
 
     /// Triggers holepunching to the remote node.
@@ -901,90 +602,16 @@
     ///   message.
     /// - A DISCO call-me-maybe message advertising our own addresses will be sent.
     ///
-<<<<<<< HEAD
     /// If a next trigger needs to be scheduled the delay until when to call this again is
     /// returned.
     async fn trigger_holepunching(&mut self) {
         const HOLEPUNCH_ATTEMPTS_INTERVAL: Duration = Duration::from_secs(5);
-=======
-    /// This is called once we've already verified that we got a valid discovery message
-    /// from `self` via ep.
-    pub(super) fn handle_ping(
-        &mut self,
-        path: SendAddr,
-        tx_id: stun_rs::TransactionId,
-    ) -> PingHandled {
-        let now = Instant::now();
-
-        let role = match path {
-            SendAddr::Udp(addr) => {
-                match self.udp_paths.access_mut(now).paths().entry(addr.into()) {
-                    Entry::Occupied(mut occupied) => occupied.get_mut().handle_ping(tx_id, now),
-                    Entry::Vacant(vacant) => {
-                        info!(%addr, "new direct addr for node");
-                        vacant.insert(PathState::with_ping(
-                            self.node_id,
-                            path.clone(),
-                            tx_id,
-                            Source::Udp,
-                            now,
-                        ));
-                        PingRole::NewPath
-                    }
-                }
-            }
-            SendAddr::Relay(ref url) => {
-                match self.relay_url.as_mut() {
-                    Some((home_url, _state)) if home_url != url => {
-                        // either the node changed relays or we didn't have a relay address for the
-                        // node. In both cases, trust the new confirmed url
-                        info!(%url, "new relay addr for node");
-                        self.relay_url = Some((
-                            url.clone(),
-                            PathState::with_ping(
-                                self.node_id,
-                                path.clone(),
-                                tx_id,
-                                Source::Relay,
-                                now,
-                            ),
-                        ));
-                        PingRole::NewPath
-                    }
-                    Some((_home_url, state)) => state.handle_ping(tx_id, now),
-                    None => {
-                        info!(%url, "new relay addr for node");
-                        self.relay_url = Some((
-                            url.clone(),
-                            PathState::with_ping(
-                                self.node_id,
-                                path.clone(),
-                                tx_id,
-                                Source::Relay,
-                                now,
-                            ),
-                        ));
-                        PingRole::NewPath
-                    }
-                }
-            }
-        };
-        event!(
-            target: "iroh::_events::ping::recv",
-            Level::DEBUG,
-            remote_node = %self.node_id.fmt_short(),
-            src = ?path,
-            txn = ?tx_id,
-            ?role,
-        );
->>>>>>> 0ffadef0
 
         if self.connections.is_empty() {
             trace!("not holepunching: no connections");
             return;
         }
 
-<<<<<<< HEAD
         if self
             .selected_path
             .as_ref()
@@ -1025,33 +652,6 @@
                     return;
                 }
             }
-=======
-        // if the endpoint does not yet have a best_addr
-        let needs_ping_back = if matches!(path, SendAddr::Udp(_))
-            && matches!(
-                self.udp_paths.send_addr(true),
-                UdpSendAddr::None | UdpSendAddr::Unconfirmed(_) | UdpSendAddr::Outdated(_)
-            ) {
-            // We also need to send a ping to make this path available to us as well.  This
-            // is always sent together with a pong.  So in the worst case the pong gets lost
-            // and this ping does not.  In that case we ping-pong until both sides have
-            // received at least one pong.  Once both sides have received one pong they both
-            // have a best_addr and this ping will stop being sent.
-            self.start_ping(path, DiscoPingPurpose::PingBack)
-        } else {
-            None
-        };
-
-        debug!(
-            ?role,
-            needs_ping_back = ?needs_ping_back.is_some(),
-            paths = %summarize_node_paths(self.udp_paths.paths()),
-            "endpoint handled ping",
-        );
-        PingHandled {
-            role,
-            needs_ping_back,
->>>>>>> 0ffadef0
         }
 
         self.do_holepunching().await;
@@ -1089,7 +689,6 @@
 
     /// Unconditionally perform holepunching.
     ///
-<<<<<<< HEAD
     /// - DISCO pings will be sent to addresses recently advertised in a call-me-maybe
     ///   message.
     /// - A DISCO call-me-maybe message advertising our own addresses will be sent.
@@ -1097,21 +696,11 @@
         trace!("holepunching");
         let Some(relay_addr) = self
             .paths
-=======
-    /// This trims the list of inactive paths for an endpoint.  At most
-    /// [`MAX_INACTIVE_DIRECT_ADDRESSES`] are kept.
-    pub(super) fn prune_direct_addresses(&mut self, now: Instant) {
-        // prune candidates are addresses that are not active
-        let mut prune_candidates: Vec<_> = self
-            .udp_paths
-            .paths()
->>>>>>> 0ffadef0
             .iter()
             .filter_map(|(addr, _)| match addr {
                 transports::Addr::Ip(_) => None,
                 transports::Addr::Relay(_, _) => Some(addr),
             })
-<<<<<<< HEAD
             .next()
             .cloned()
         else {
@@ -1135,43 +724,6 @@
             self.send_disco_message(addr, disco::Message::Ping(msg))
                 .await;
         }
-=======
-            .collect();
-        let prune_count = prune_candidates
-            .len()
-            .saturating_sub(MAX_INACTIVE_DIRECT_ADDRESSES);
-        if prune_count == 0 {
-            // nothing to do, within limits
-            debug!(
-                paths = %summarize_node_paths(self.udp_paths.paths()),
-                "prune addresses: {prune_count} pruned",
-            );
-            return;
-        }
-
-        // sort leaving the worst addresses first (never contacted) and better ones (most recently
-        // used ones) last
-        prune_candidates.sort_unstable_by_key(|(_ip_port, last_alive)| *last_alive);
-        prune_candidates.truncate(prune_count);
-        for (ip_port, _last_alive) in prune_candidates.into_iter() {
-            self.remove_direct_addr(&ip_port, now, "inactive");
-        }
-        debug!(
-            paths = %summarize_node_paths(self.udp_paths.paths()),
-            "prune addresses: {prune_count} pruned",
-        );
-    }
-
-    /// Called when connectivity changes enough that we should question our earlier
-    /// assumptions about which paths work.
-    #[instrument("disco", skip_all, fields(node = %self.node_id.fmt_short()))]
-    pub(super) fn note_connectivity_change(&mut self, now: Instant) {
-        let mut guard = self.udp_paths.access_mut(now);
-        for es in guard.paths().values_mut() {
-            es.clear();
-        }
-    }
->>>>>>> 0ffadef0
 
         // Send the DISCO CallMeMaybe message over the relay.
         let my_numbers: Vec<SocketAddr> = self
@@ -1186,11 +738,10 @@
         event!(
             target: "iroh::_events::call-me-maybe::sent",
             Level::DEBUG,
-            remote_node = &self.node_id.fmt_short(),
+            remote_node = %self.node_id.fmt_short(),
             dst = ?relay_addr,
             my_numbers = ?msg.my_numbers,
         );
-<<<<<<< HEAD
         self.send_disco_message(relay_addr, disco::Message::CallMeMaybe(msg))
             .await;
 
@@ -1200,87 +751,9 @@
             remote_addrs,
         });
     }
-=======
-        let is_relay = src.is_relay();
-        match self.sent_pings.remove(&m.tx_id) {
-            None => {
-                // This is not a pong for a ping we sent.  In reality however we probably
-                // did send this ping but it has timed-out by the time we receive this pong
-                // so we removed the state already.
-                debug!(tx = %HEXLOWER.encode(&m.tx_id), "received unknown pong (did it timeout?)");
-                None
-            }
-            Some(sp) => {
-                let mut node_map_insert = None;
-
-                let now = Instant::now();
-                let latency = now - sp.at;
-
-                debug!(
-                    tx = %HEXLOWER.encode(&m.tx_id),
-                    src = %src,
-                    reported_ping_src = %m.ping_observed_addr,
-                    ping_dst = %sp.to,
-                    is_relay = %src.is_relay(),
-                    latency = %latency.as_millis(),
-                    "received pong",
-                );
-
-                match src {
-                    SendAddr::Udp(addr) => {
-                        match self.udp_paths.access_mut(now).paths().get_mut(&addr.into()) {
-                            None => {
-                                warn!("ignoring pong: no state for src addr");
-                                // This is no longer an endpoint we care about.
-                                return node_map_insert;
-                            }
-                            Some(st) => {
-                                node_map_insert = Some((addr, self.node_id));
-                                st.add_pong_reply(PongReply {
-                                    latency,
-                                    pong_at: now,
-                                    from: src,
-                                    pong_src: m.ping_observed_addr.clone(),
-                                });
-                            }
-                        }
-                        debug!(
-                            paths = %summarize_node_paths(self.udp_paths.paths()),
-                            "handled pong",
-                        );
-                    }
-                    SendAddr::Relay(ref url) => match self.relay_url.as_mut() {
-                        Some((home_url, state)) if home_url == url => {
-                            state.add_pong_reply(PongReply {
-                                latency,
-                                pong_at: now,
-                                from: src,
-                                pong_src: m.ping_observed_addr.clone(),
-                            });
-                        }
-                        other => {
-                            // if we are here then we sent this ping, but the url changed
-                            // waiting for the response. It was either set to None or changed to
-                            // another relay. This should either never happen or be extremely
-                            // unlikely. Log and ignore for now
-                            warn!(
-                                stored=?other,
-                                received=?url,
-                                "ignoring pong via relay for different relay from last one",
-                            );
-                        }
-                    },
-                }
-
-                // Promote this pong response to our current best address if it's lower latency.
-                // TODO(bradfitz): decide how latency vs. preference order affects decision
-                if let SendAddr::Udp(_to) = sp.to {
-                    debug_assert!(!is_relay, "mismatching relay & udp");
-                }
->>>>>>> 0ffadef0
 
     /// Sends a DISCO message to *this* remote node.
-    #[instrument(skip(self), fields(dst_node = self.node_id.fmt_short()))]
+    #[instrument(skip(self), fields(dst_node = %self.node_id.fmt_short()))]
     async fn send_disco_message(&self, dst: transports::Addr, msg: disco::Message) {
         let pkt = self.disco.encode_and_seal(self.node_id, &msg);
         let transmit = transports::OwnedTransmit {
@@ -1305,7 +778,6 @@
 
     /// Open the path on all connections.
     ///
-<<<<<<< HEAD
     /// This goes through all the connections for which we are the client, and makes sure
     /// the path exists, or opens it.
     #[instrument(level = "warn", skip(self))]
@@ -1385,85 +857,6 @@
                 trace!(?path_stats, "path abandoned");
                 // This is the last event for this path.
                 self.path_id_map.remove(&(conn_id, id));
-=======
-    /// However if the remote side has no direct path information to us, they would not have
-    /// had any [`IpPort`]s to send pings to and our pings might end up blocked.  But at
-    /// least open the firewalls on our side, giving the other side another change of making
-    /// it through when it pings in response.
-    pub(super) fn handle_call_me_maybe(&mut self, m: disco::CallMeMaybe) -> Vec<PingAction> {
-        let now = Instant::now();
-        let mut call_me_maybe_ipps = BTreeSet::new();
-
-        let mut guard = self.udp_paths.access_mut(now);
-
-        for peer_sockaddr in &m.my_numbers {
-            if let IpAddr::V6(ip) = peer_sockaddr.ip() {
-                if netwatch::ip::is_unicast_link_local(ip) {
-                    // We send these out, but ignore them for now.
-                    // TODO: teach the ping code to ping on all interfaces for these.
-                    continue;
-                }
-            }
-            let ipp = IpPort::from(*peer_sockaddr);
-            call_me_maybe_ipps.insert(ipp);
-            guard
-                .paths()
-                .entry(ipp)
-                .or_insert_with(|| {
-                    PathState::new(
-                        self.node_id,
-                        SendAddr::from(*peer_sockaddr),
-                        Source::Relay,
-                        now,
-                    )
-                })
-                .call_me_maybe_time
-                .replace(now);
-        }
-
-        // Zero out all the last_ping times to force send_pings to send new ones, even if
-        // it's been less than 5 seconds ago.  Also clear pongs for direct addresses not
-        // included in the updated set.
-        for (ipp, st) in guard.paths().iter_mut() {
-            st.last_ping = None;
-            if !call_me_maybe_ipps.contains(ipp) {
-                // TODO: This seems like a weird way to signal that the endpoint no longer
-                // thinks it has this IpPort as an available path.
-                if !st.validity.is_empty() {
-                    debug!(path=?ipp ,"clearing recent pong");
-                    st.validity = PathValidity::empty();
-                }
-            }
-        }
-        if guard.has_best_addr_changed() {
-            // Clear the last call-me-maybe send time so we will send one again.
-            self.last_call_me_maybe = None;
-        }
-        debug!(
-            paths = %summarize_node_paths(self.udp_paths.paths()),
-            "updated endpoint paths from call-me-maybe",
-        );
-        self.send_pings(now)
-    }
-
-    /// Marks this node as having received a UDP payload message.
-    #[cfg(not(wasm_browser))]
-    pub(super) fn receive_udp(&mut self, addr: IpPort, now: Instant) {
-        let mut guard = self.udp_paths.access_mut(now);
-        let Some(state) = guard.paths().get_mut(&addr) else {
-            debug_assert!(false, "node map inconsistency by_ip_port <-> direct addr");
-            return;
-        };
-        state.receive_payload(now);
-        self.last_used = Some(now);
-    }
-
-    pub(super) fn receive_relay(&mut self, url: &RelayUrl, src: NodeId, now: Instant) {
-        match self.relay_url.as_mut() {
-            Some((current_home, state)) if current_home == url => {
-                // We received on the expected url. update state.
-                state.receive_payload(now);
->>>>>>> 0ffadef0
             }
             PathEvent::Closed { id, .. } | PathEvent::LocallyClosed { id, .. } => {
                 // If one connection closes this path, close it on all connections.
@@ -1498,7 +891,6 @@
         }
     }
 
-<<<<<<< HEAD
     /// Clean up connections which no longer exist.
     // TODO: Call this on a schedule.
     fn cleanup_connections(&mut self) {
@@ -1510,27 +902,12 @@
             handle
                 .upgrade()
                 .map(|conn| stable_ids.insert(conn.stable_id()));
-=======
-    pub(super) fn last_ping(&self, addr: &SendAddr) -> Option<Instant> {
-        match addr {
-            SendAddr::Udp(addr) => self
-                .udp_paths
-                .paths()
-                .get(&(*addr).into())
-                .and_then(|ep| ep.last_ping),
-            SendAddr::Relay(url) => self
-                .relay_url
-                .as_ref()
-                .filter(|(home_url, _state)| home_url == url)
-                .and_then(|(_home_url, state)| state.last_ping),
->>>>>>> 0ffadef0
         }
 
         self.path_id_map
             .retain(|(stable_id, _), _| stable_ids.contains(stable_id));
     }
 
-<<<<<<< HEAD
     /// Selects the path with the lowest RTT, prefers direct paths.
     ///
     /// If there are direct paths, this selects the direct path with the lowest RTT.  If
@@ -1558,23 +935,6 @@
                     trace!(?path_id, "unknown PathId in ConnectionStats");
                 }
             }
-=======
-    /// Send a heartbeat to the node to keep the connection alive, or trigger a full ping
-    /// if necessary.
-    #[instrument("stayin_alive", skip_all, fields(node = %self.node_id.fmt_short()))]
-    pub(super) fn stayin_alive(&mut self, have_ipv6: bool) -> Vec<PingAction> {
-        trace!("stayin_alive");
-        let now = Instant::now();
-        if !self.is_active(&now) {
-            trace!("skipping stayin alive: session is inactive");
-            return Vec::new();
-        }
-
-        // If we do not have an optimal addr, send pings to all known places.
-        if self.want_call_me_maybe(&now, have_ipv6) {
-            debug!("sending a call-me-maybe");
-            return self.send_call_me_maybe(now, SendCallMeMaybe::Always);
->>>>>>> 0ffadef0
         }
         trace!(?all_path_rtts, "dumping all path RTTs");
         let path_rtts: FxHashMap<transports::Addr, Duration> = all_path_rtts
@@ -1582,7 +942,6 @@
             .filter_map(|(addr, rtts)| rtts.into_iter().min().map(|rtt| (addr, rtt)))
             .collect();
 
-<<<<<<< HEAD
         // Find the fastest direct path.
         const IPV6_RTT_ADVANTAGE: Duration = Duration::from_millis(3);
         let direct_path = path_rtts
@@ -1593,27 +952,6 @@
                     (*rtt + IPV6_RTT_ADVANTAGE, addr)
                 } else {
                     (*rtt, addr)
-=======
-        // Send heartbeat ping to keep the current addr going as long as we need it.
-        if let Some(udp_addr) = self.udp_paths.send_addr(have_ipv6).get_addr() {
-            let elapsed = self.last_ping(&SendAddr::Udp(udp_addr)).map(|l| now - l);
-            // Send a ping if the last ping is older than 2 seconds.
-            let needs_ping = match elapsed {
-                Some(e) => e >= STAYIN_ALIVE_MIN_ELAPSED,
-                None => false,
-            };
-
-            if needs_ping {
-                debug!(
-                    dst = %udp_addr,
-                    since_last_ping=?elapsed,
-                    "send stayin alive ping",
-                );
-                if let Some(msg) =
-                    self.start_ping(SendAddr::Udp(udp_addr), DiscoPingPurpose::StayinAlive)
-                {
-                    return vec![PingAction::SendPing(msg)];
->>>>>>> 0ffadef0
                 }
             })
             .min()
@@ -1662,7 +1000,6 @@
             paths_per_conn.entry(*conn_id).or_default().push(*path_id);
         }
 
-<<<<<<< HEAD
         self.path_id_map.retain(|(conn_id, path_id), addr| {
             if !addr.is_ip() || addr == selected_path {
                 // This not a direct path or is the selected path.
@@ -1727,29 +1064,9 @@
                 })
             })
             .flatten()
-=======
-        let ping_msgs = if self.want_call_me_maybe(&now, have_ipv6) {
-            self.send_call_me_maybe(now, SendCallMeMaybe::IfNoRecent)
-        } else {
-            Vec::new()
-        };
-        trace!(
-            ?udp_addr,
-            ?relay_url,
-            pings = %ping_msgs.len(),
-            "found send address",
-        );
-        (udp_addr, relay_url, ping_msgs)
-    }
-
-    /// Get the direct addresses for this endpoint.
-    pub(super) fn direct_addresses(&self) -> impl Iterator<Item = IpPort> + '_ {
-        self.udp_paths.paths().keys().copied()
->>>>>>> 0ffadef0
-    }
-}
-
-<<<<<<< HEAD
+    }
+}
+
 /// Messages to send to the [`NodeStateActor`].
 #[derive(derive_more::Debug)]
 pub(crate) enum NodeStateMessage {
@@ -1783,13 +1100,11 @@
     /// This does not mean there is any guarantee that the remote endpoint is reachable.
     #[debug("CanSend(onseshot::Sender<bool>)")]
     CanSend(oneshot::Sender<bool>),
-}
-=======
-    #[cfg(test)]
-    pub(super) fn direct_address_states(&self) -> impl Iterator<Item = (&IpPort, &PathState)> + '_ {
-        self.udp_paths.paths().iter()
-    }
->>>>>>> 0ffadef0
+    /// Returns the current latency to the remote endpoint.
+    ///
+    /// TODO: This is more of a placeholder message currently.  Check MagicSock::latency.
+    Latency(oneshot::Sender<Option<Duration>>),
+}
 
 /// A handle to a [`NodeStateActor`].
 ///
