use std::{
    collections::{btree_map::Entry, BTreeSet, HashMap},
    hash::Hash,
    net::{IpAddr, SocketAddr},
};

use data_encoding::HEXLOWER;
use iroh_base::{NodeAddr, NodeId, PublicKey, RelayUrl};
use iroh_relay::protos::stun;
use n0_future::{
    task::{self, AbortOnDropHandle},
    time::{self, Duration, Instant},
};
use serde::{Deserialize, Serialize};
use tokio::sync::mpsc;
use tracing::{debug, event, info, instrument, trace, warn, Level};

use super::{
    best_addr::{self, ClearReason, Source as BestAddrSource},
    path_state::{summarize_node_paths, PathState},
    udp_paths::{NodeUdpPaths, UdpSendAddr},
    IpPort, Source,
};
#[cfg(any(test, feature = "test-utils"))]
use crate::endpoint::PathSelection;
use crate::{
    disco::{self, SendAddr},
    magicsock::{ActorMessage, MagicsockMetrics, NodeIdMappedAddr, HEARTBEAT_INTERVAL},
<<<<<<< HEAD
    watchable::{DirectWatcher, Watchable},
=======
    watcher::{self, Watchable},
>>>>>>> 79112552
};

/// Number of addresses that are not active that we keep around per node.
///
/// See [`NodeState::prune_direct_addresses`].
pub(super) const MAX_INACTIVE_DIRECT_ADDRESSES: usize = 20;

/// How long since an endpoint path was last alive before it might be pruned.
const LAST_ALIVE_PRUNE_DURATION: Duration = Duration::from_secs(120);

/// How long we wait for a pong reply before assuming it's never coming.
const PING_TIMEOUT_DURATION: Duration = Duration::from_secs(5);

/// The latency at or under which we don't try to upgrade to a better path.
const GOOD_ENOUGH_LATENCY: Duration = Duration::from_millis(5);

/// How long since the last activity we try to keep an established endpoint peering alive.
/// It's also the idle time at which we stop doing STUN queries to keep NAT mappings alive.
pub(super) const SESSION_ACTIVE_TIMEOUT: Duration = Duration::from_secs(45);

/// How often we try to upgrade to a better patheven if we have some non-relay route that works.
const UPGRADE_INTERVAL: Duration = Duration::from_secs(60);

/// How long until we send a stayin alive ping
const STAYIN_ALIVE_MIN_ELAPSED: Duration = Duration::from_secs(2);

#[derive(Debug)]
pub(in crate::magicsock) enum PingAction {
    SendCallMeMaybe {
        relay_url: RelayUrl,
        dst_node: NodeId,
    },
    SendPing(SendPing),
}

#[derive(Debug)]
pub(in crate::magicsock) struct SendPing {
    pub id: usize,
    pub dst: SendAddr,
    pub dst_node: NodeId,
    pub tx_id: stun::TransactionId,
    pub purpose: DiscoPingPurpose,
}

/// Indicating an [`NodeState`] has handled a ping.
#[derive(Debug)]
pub struct PingHandled {
    /// What this ping did to the [`NodeState`].
    pub role: PingRole,
    /// Whether the sender path should also be pinged.
    ///
    /// This is the case if an [`NodeState`] does not yet have a direct path, i.e. it has no
    /// best_addr.  In this case we want to ping right back to open the direct path in this
    /// direction as well.
    pub needs_ping_back: Option<SendPing>,
}

#[derive(Debug)]
pub enum PingRole {
    Duplicate,
    NewPath,
    LikelyHeartbeat,
    Activate,
}

/// An iroh node, which we can have connections with.
///
/// The whole point of the magicsock is that we can have multiple **paths** to a particular
/// node.  One of these paths is via the endpoint's home relay node but as we establish a
/// connection we'll hopefully discover more direct paths.
#[derive(Debug)]
pub(super) struct NodeState {
    /// The ID used as index in the [`NodeMap`].
    ///
    /// [`NodeMap`]: super::NodeMap
    id: usize,
    /// The UDP address used on the QUIC-layer to address this node.
    quic_mapped_addr: NodeIdMappedAddr,
    /// The global identifier for this endpoint.
    node_id: NodeId,
    /// The last time we pinged all endpoints.
    last_full_ping: Option<Instant>,
    /// The url of relay node that we can relay over to communicate.
    ///
    /// The fallback/bootstrap path, if non-zero (non-zero for well-behaved clients).
    relay_url: Option<(RelayUrl, PathState)>,
    udp_paths: NodeUdpPaths,
    sent_pings: HashMap<stun::TransactionId, SentPing>,
    /// Last time this node was used.
    ///
    /// A node is marked as in use when sending datagrams to them, or when having received
    /// datagrams from it. Regardless of whether the datagrams are payload or DISCO, and whether
    /// they go via UDP or the relay.
    ///
    /// Note that sending datagrams to a node does not mean the node receives them.
    last_used: Option<Instant>,
    /// Last time we sent a call-me-maybe.
    ///
    /// When we do not have a direct connection and we try to send some data, we will try to
    /// do a full ping + call-me-maybe.  Usually each side only needs to send one
    /// call-me-maybe to the other for holes to be punched in both directions however.  So
    /// we only try and send one per [`HEARTBEAT_INTERVAL`].  Each [`HEARTBEAT_INTERVAL`]
    /// the [`NodeState::stayin_alive`] function is called, which will trigger new
    /// call-me-maybe messages as backup.
    last_call_me_maybe: Option<Instant>,
    /// The type of connection we have to the node, either direct, relay, mixed, or none.
    conn_type: Watchable<ConnectionType>,
    /// Whether the conn_type was ever observed to be `Direct` at some point.
    ///
    /// Used for metric reporting.
    has_been_direct: bool,
    /// Configuration for what path selection to use
    #[cfg(any(test, feature = "test-utils"))]
    path_selection: PathSelection,
}

/// Options for creating a new [`NodeState`].
#[derive(Debug)]
pub(super) struct Options {
    pub(super) node_id: NodeId,
    pub(super) relay_url: Option<RelayUrl>,
    /// Is this endpoint currently active (sending data)?
    pub(super) active: bool,
    pub(super) source: super::Source,
    #[cfg(any(test, feature = "test-utils"))]
    pub(super) path_selection: PathSelection,
}

impl NodeState {
    pub(super) fn new(id: usize, options: Options) -> Self {
        let quic_mapped_addr = NodeIdMappedAddr::generate();

        // TODO(frando): I don't think we need to track the `num_relay_conns_added`
        // metric here. We do so in `Self::addr_for_send`.
        // if options.relay_url.is_some() {
        //     // we potentially have a relay connection to the node
        //     inc!(MagicsockMetrics, num_relay_conns_added);
        // }

        let now = Instant::now();

        NodeState {
            id,
            quic_mapped_addr,
            node_id: options.node_id,
            last_full_ping: None,
            relay_url: options.relay_url.map(|url| {
                (
                    url.clone(),
                    PathState::new(options.node_id, SendAddr::Relay(url), options.source, now),
                )
            }),
            udp_paths: NodeUdpPaths::new(),
            sent_pings: HashMap::new(),
            last_used: options.active.then(Instant::now),
            last_call_me_maybe: None,
            conn_type: Watchable::new(ConnectionType::None),
            has_been_direct: false,
            #[cfg(any(test, feature = "test-utils"))]
            path_selection: options.path_selection,
        }
    }

    pub(super) fn public_key(&self) -> &PublicKey {
        &self.node_id
    }

    pub(super) fn quic_mapped_addr(&self) -> &NodeIdMappedAddr {
        &self.quic_mapped_addr
    }

    pub(super) fn id(&self) -> usize {
        self.id
    }

<<<<<<< HEAD
    pub(super) fn conn_type(&self) -> DirectWatcher<ConnectionType> {
=======
    pub(super) fn conn_type(&self) -> watcher::Direct<ConnectionType> {
>>>>>>> 79112552
        self.conn_type.watch()
    }

    /// Returns info about this node.
    pub(super) fn info(&self, now: Instant) -> RemoteInfo {
        let conn_type = self.conn_type.get();
        let latency = match conn_type {
            ConnectionType::Direct(addr) => self
                .udp_paths
                .paths
                .get(&addr.into())
                .and_then(|state| state.latency()),
            ConnectionType::Relay(ref url) => self
                .relay_url
                .as_ref()
                .filter(|(relay_url, _)| relay_url == url)
                .and_then(|(_, state)| state.latency()),
            ConnectionType::Mixed(addr, ref url) => {
                let addr_latency = self
                    .udp_paths
                    .paths
                    .get(&addr.into())
                    .and_then(|state| state.latency());
                let relay_latency = self
                    .relay_url
                    .as_ref()
                    .filter(|(relay_url, _)| relay_url == url)
                    .and_then(|(_, state)| state.latency());
                addr_latency.min(relay_latency)
            }
            ConnectionType::None => None,
        };

        let addrs = self
            .udp_paths
            .paths
            .iter()
            .map(|(addr, path_state)| DirectAddrInfo {
                addr: SocketAddr::from(*addr),
                latency: path_state.recent_pong.as_ref().map(|pong| pong.latency),
                last_control: path_state.last_control_msg(now),
                last_payload: path_state
                    .last_payload_msg
                    .as_ref()
                    .map(|instant| now.duration_since(*instant)),
                last_alive: path_state
                    .last_alive()
                    .map(|instant| now.duration_since(instant)),
                sources: path_state
                    .sources
                    .iter()
                    .map(|(source, instant)| (source.clone(), now.duration_since(*instant)))
                    .collect(),
            })
            .collect();

        RemoteInfo {
            node_id: self.node_id,
            relay_url: self.relay_url.clone().map(|r| r.into()),
            addrs,
            conn_type,
            latency,
            last_used: self.last_used.map(|instant| now.duration_since(instant)),
        }
    }

    /// Returns the relay url of this endpoint
    pub(super) fn relay_url(&self) -> Option<RelayUrl> {
        self.relay_url.as_ref().map(|(url, _state)| url.clone())
    }

    /// Returns the address(es) that should be used for sending the next packet.
    ///
    /// This may return to send on one, both or no paths.
    fn addr_for_send(
        &mut self,
        now: &Instant,
        have_ipv6: bool,
        metrics: &MagicsockMetrics,
    ) -> (Option<SocketAddr>, Option<RelayUrl>) {
        #[cfg(any(test, feature = "test-utils"))]
        if self.path_selection == PathSelection::RelayOnly {
            debug!("in `RelayOnly` mode, giving the relay address as the only viable address for this endpoint");
            return (None, self.relay_url());
        }
        let (best_addr, relay_url) = match self.udp_paths.send_addr(*now, have_ipv6) {
            UdpSendAddr::Valid(addr) => {
                // If we have a valid address we use it.
                trace!(%addr, "UdpSendAddr is valid, use it");
                (Some(addr), None)
            }
            UdpSendAddr::Outdated(addr) => {
                // If the address is outdated we use it, but send via relay at the same time.
                // We also send disco pings so that it will become valid again if it still
                // works (i.e. we don't need to holepunch again).
                trace!(%addr, "UdpSendAddr is outdated, use it together with relay");
                (Some(addr), self.relay_url())
            }
            UdpSendAddr::Unconfirmed(addr) => {
                trace!(%addr, "UdpSendAddr is unconfirmed, use it together with relay");
                (Some(addr), self.relay_url())
            }
            UdpSendAddr::None => {
                trace!("No UdpSendAddr, use relay");
                (None, self.relay_url())
            }
        };
        let typ = match (best_addr, relay_url.clone()) {
            (Some(best_addr), Some(relay_url)) => ConnectionType::Mixed(best_addr, relay_url),
            (Some(best_addr), None) => ConnectionType::Direct(best_addr),
            (None, Some(relay_url)) => ConnectionType::Relay(relay_url),
            (None, None) => ConnectionType::None,
        };
        if !self.has_been_direct && matches!(&typ, ConnectionType::Direct(_)) {
            self.has_been_direct = true;
            metrics.nodes_contacted_directly.inc();
        }
        if let Ok(prev_typ) = self.conn_type.set(typ.clone()) {
            // The connection type has changed.
            event!(
                target: "iroh::_events::conn_type::changed",
                Level::DEBUG,
                remote_node = %self.node_id.fmt_short(),
                conn_type = ?typ,
            );
            info!(%typ, "new connection type");

            // Update some metrics
            match (prev_typ, typ) {
                (ConnectionType::Relay(_), ConnectionType::Direct(_))
                | (ConnectionType::Mixed(_, _), ConnectionType::Direct(_)) => {
                    metrics.num_direct_conns_added.inc();
                    metrics.num_relay_conns_removed.inc();
                }
                (ConnectionType::Direct(_), ConnectionType::Relay(_))
                | (ConnectionType::Direct(_), ConnectionType::Mixed(_, _)) => {
                    metrics.num_direct_conns_removed.inc();
                    metrics.num_relay_conns_added.inc();
                }
                (ConnectionType::None, ConnectionType::Direct(_)) => {
                    metrics.num_direct_conns_added.inc();
                }
                (ConnectionType::Direct(_), ConnectionType::None) => {
                    metrics.num_direct_conns_removed.inc();
                }
                (ConnectionType::None, ConnectionType::Relay(_))
                | (ConnectionType::None, ConnectionType::Mixed(_, _)) => {
                    metrics.num_relay_conns_added.inc();
                }
                (ConnectionType::Relay(_), ConnectionType::None)
                | (ConnectionType::Mixed(_, _), ConnectionType::None) => {
                    metrics.num_relay_conns_removed.inc();
                }
                _ => (),
            }
        }
        (best_addr, relay_url)
    }

    /// Removes a direct address for this node.
    ///
    /// If this is also the best address, it will be cleared as well.
    pub(super) fn remove_direct_addr(&mut self, ip_port: &IpPort, reason: ClearReason) {
        let Some(state) = self.udp_paths.paths.remove(ip_port) else {
            return;
        };

        match state.last_alive().map(|instant| instant.elapsed()) {
            Some(last_alive) => debug!(%ip_port, ?last_alive, ?reason, "pruning address"),
            None => debug!(%ip_port, last_seen=%"never", ?reason, "pruning address"),
        }

        self.udp_paths.best_addr.clear_if_equals(
            (*ip_port).into(),
            reason,
            self.relay_url.is_some(),
        );
    }

    /// Whether we need to send another call-me-maybe to the endpoint.
    ///
    /// Basically we need to send a call-me-maybe if we need to find a better path.  Maybe
    /// we only have a relay path, or our path is expired.
    ///
    /// When a call-me-maybe message is sent we also need to send pings to all known paths
    /// of the endpoint.  The [`NodeState::send_call_me_maybe`] function takes care of this.
    #[cfg(not(wasm_browser))]
    #[instrument("want_call_me_maybe", skip_all)]
    fn want_call_me_maybe(&self, now: &Instant) -> bool {
        trace!("full ping: wanted?");
        let Some(last_full_ping) = self.last_full_ping else {
            debug!("no previous full ping: need full ping");
            return true;
        };
        match self.udp_paths.best_addr.state(*now) {
            best_addr::State::Empty => {
                debug!("best addr not set: need full ping");
                true
            }
            best_addr::State::Outdated(_) => {
                debug!("best addr expired: need full ping");
                true
            }
            best_addr::State::Valid(addr) => {
                if addr.latency > GOOD_ENOUGH_LATENCY && *now - last_full_ping >= UPGRADE_INTERVAL {
                    debug!(
                        "full ping interval expired and latency is only {}ms: need full ping",
                        addr.latency.as_millis()
                    );
                    true
                } else {
                    trace!(?now, "best_addr valid: not needed");
                    false
                }
            }
        }
    }

    #[cfg(wasm_browser)]
    fn want_call_me_maybe(&self, _now: &Instant) -> bool {
        trace!("full ping: skipped in browser");
        false
    }

    /// Cleanup the expired ping for the passed in txid.
    #[instrument("disco", skip_all, fields(node = %self.node_id.fmt_short()))]
    pub(super) fn ping_timeout(&mut self, txid: stun::TransactionId) {
        if let Some(sp) = self.sent_pings.remove(&txid) {
            debug!(tx = %HEXLOWER.encode(&txid), addr = %sp.to, "pong not received in timeout");
            match sp.to {
                SendAddr::Udp(addr) => {
                    if let Some(path_state) = self.udp_paths.paths.get_mut(&addr.into()) {
                        path_state.last_ping = None;
                        let consider_alive = path_state
                            .last_alive()
                            .map(|last_alive| last_alive.elapsed() <= PING_TIMEOUT_DURATION)
                            .unwrap_or(false);
                        if !consider_alive {
                            // If there was no sign of life from this path during the time
                            // which we should have received the pong, clear best addr and
                            // pong.  Both are used to select this path again, but we know
                            // it's not a usable path now.
                            path_state.recent_pong = None;
                            self.udp_paths.best_addr.clear_if_equals(
                                addr,
                                ClearReason::PongTimeout,
                                self.relay_url().is_some(),
                            )
                        }
                    } else {
                        // If we have no state for the best addr it should have been cleared
                        // anyway.
                        self.udp_paths.best_addr.clear_if_equals(
                            addr,
                            ClearReason::PongTimeout,
                            self.relay_url.is_some(),
                        );
                    }
                }
                SendAddr::Relay(ref url) => {
                    if let Some((home_relay, relay_state)) = self.relay_url.as_mut() {
                        if home_relay == url {
                            // lost connectivity via relay
                            relay_state.last_ping = None;
                        }
                    }
                }
            }
        }
    }

    #[must_use = "pings must be handled"]
    fn start_ping(&self, dst: SendAddr, purpose: DiscoPingPurpose) -> Option<SendPing> {
        #[cfg(any(test, feature = "test-utils"))]
        if self.path_selection == PathSelection::RelayOnly && !dst.is_relay() {
            // don't attempt any hole punching in relay only mode
            warn!("in `RelayOnly` mode, ignoring request to start a hole punching attempt.");
            return None;
        }
        #[cfg(wasm_browser)]
        if !dst.is_relay() {
            return None; // Similar to `RelayOnly` mode, we don't send UDP pings for hole-punching.
        }

        let tx_id = stun::TransactionId::default();
        trace!(tx = %HEXLOWER.encode(&tx_id), %dst, ?purpose,
               dst = %self.node_id.fmt_short(), "start ping");
        event!(
            target: "iroh::_events::ping::sent",
            Level::DEBUG,
            remote_node = %self.node_id.fmt_short(),
            ?dst,
            txn = ?tx_id,
            ?purpose,
        );
        Some(SendPing {
            id: self.id,
            dst,
            dst_node: self.node_id,
            tx_id,
            purpose,
        })
    }

    /// Record the fact that a ping has been sent out.
    pub(super) fn ping_sent(
        &mut self,
        to: SendAddr,
        tx_id: stun::TransactionId,
        purpose: DiscoPingPurpose,
        sender: mpsc::Sender<ActorMessage>,
    ) {
        trace!(%to, tx = %HEXLOWER.encode(&tx_id), ?purpose, "record ping sent");

        let now = Instant::now();
        let mut path_found = false;
        match to {
            SendAddr::Udp(addr) => {
                if let Some(st) = self.udp_paths.paths.get_mut(&addr.into()) {
                    st.last_ping.replace(now);
                    path_found = true
                }
            }
            SendAddr::Relay(ref url) => {
                if let Some((home_relay, relay_state)) = self.relay_url.as_mut() {
                    if home_relay == url {
                        relay_state.last_ping.replace(now);
                        path_found = true
                    }
                }
            }
        }
        if !path_found {
            // Shouldn't happen. But don't ping an endpoint that's not active for us.
            warn!(%to, ?purpose, "unexpected attempt to ping no longer live path");
            return;
        }

        let id = self.id;
        let _expiry_task = AbortOnDropHandle::new(task::spawn(async move {
            time::sleep(PING_TIMEOUT_DURATION).await;
            sender
                .send(ActorMessage::EndpointPingExpired(id, tx_id))
                .await
                .ok();
        }));
        self.sent_pings.insert(
            tx_id,
            SentPing {
                to,
                at: now,
                purpose,
                _expiry_task,
            },
        );
    }

    /// Send a DISCO call-me-maybe message to the peer.
    ///
    /// This takes care of sending the needed pings beforehand.  This ensures that we open
    /// our firewall's port so that when the receiver sends us DISCO pings in response to
    /// our call-me-maybe they will reach us and the other side establishes a direct
    /// connection upon our subsequent pong response.
    ///
    /// For [`SendCallMeMaybe::IfNoRecent`], **no** paths will be pinged if there already
    /// was a recent call-me-maybe sent.
    ///
    /// The caller is responsible for sending the messages.
    #[must_use = "actions must be handled"]
    fn send_call_me_maybe(&mut self, now: Instant, always: SendCallMeMaybe) -> Vec<PingAction> {
        match always {
            SendCallMeMaybe::Always => (),
            SendCallMeMaybe::IfNoRecent => {
                let had_recent_call_me_maybe = self
                    .last_call_me_maybe
                    .map(|when| when.elapsed() < HEARTBEAT_INTERVAL)
                    .unwrap_or(false);
                if had_recent_call_me_maybe {
                    trace!("skipping call-me-maybe, still recent");
                    return Vec::new();
                }
            }
        }

        // We send pings regardless of whether we have a RelayUrl.  If we were given any
        // direct address paths to contact but no RelayUrl, we still need to send a DISCO
        // ping to the direct address paths so that the other node will learn about us and
        // accepts the connection.
        let mut msgs = self.send_pings(now);

        if let Some(url) = self.relay_url() {
            debug!(%url, "queue call-me-maybe");
            msgs.push(PingAction::SendCallMeMaybe {
                relay_url: url,
                dst_node: self.node_id,
            });
            self.last_call_me_maybe = Some(now);
        } else {
            debug!("can not send call-me-maybe, no relay URL");
        }

        msgs
    }

    /// Send DISCO Pings to all the paths of this node.
    ///
    /// Any paths to the node which have not been recently pinged will be sent a disco
    /// ping.
    ///
    /// The caller is responsible for sending the messages.
    #[must_use = "actions must be handled"]
    fn send_pings(&mut self, now: Instant) -> Vec<PingAction> {
        // We allocate +1 in case the caller wants to add a call-me-maybe message.
        let mut ping_msgs = Vec::with_capacity(self.udp_paths.paths.len() + 1);

        if let Some((url, state)) = self.relay_url.as_ref() {
            if state.needs_ping(&now) {
                debug!(%url, "relay path needs ping");
                if let Some(msg) =
                    self.start_ping(SendAddr::Relay(url.clone()), DiscoPingPurpose::Discovery)
                {
                    ping_msgs.push(PingAction::SendPing(msg))
                }
            }
        }

        #[cfg(any(test, feature = "test-utils"))]
        if self.path_selection == PathSelection::RelayOnly {
            warn!("in `RelayOnly` mode, ignoring request to respond to a hole punching attempt.");
            return ping_msgs;
        }

        self.prune_direct_addresses();
        let mut ping_dsts = String::from("[");
        self.udp_paths
            .paths
            .iter()
            .filter_map(|(ipp, state)| state.needs_ping(&now).then_some(*ipp))
            .filter_map(|ipp| {
                self.start_ping(SendAddr::Udp(ipp.into()), DiscoPingPurpose::Discovery)
            })
            .for_each(|msg| {
                use std::fmt::Write;
                write!(&mut ping_dsts, " {} ", msg.dst).ok();
                ping_msgs.push(PingAction::SendPing(msg));
            });
        ping_dsts.push(']');
        debug!(
            %ping_dsts,
            dst = %self.node_id.fmt_short(),
            paths = %summarize_node_paths(&self.udp_paths.paths),
            "sending pings to node",
        );
        self.last_full_ping.replace(now);
        ping_msgs
    }

    pub(super) fn update_from_node_addr(
        &mut self,
        new_relay_url: Option<&RelayUrl>,
        new_addrs: &BTreeSet<SocketAddr>,
        source: super::Source,
        metrics: &MagicsockMetrics,
    ) {
        if self.udp_paths.best_addr.is_empty() {
            // we do not have a direct connection, so changing the relay information may
            // have an effect on our connection status
            if self.relay_url.is_none() && new_relay_url.is_some() {
                // we did not have a relay connection before, but now we do
                metrics.num_relay_conns_added.inc();
            } else if self.relay_url.is_some() && new_relay_url.is_none() {
                // we had a relay connection before but do not have one now
                metrics.num_relay_conns_removed.inc();
            }
        }

        let now = Instant::now();

        if new_relay_url.is_some() && new_relay_url != self.relay_url().as_ref() {
            debug!(
                "Changing relay node from {:?} to {:?}",
                self.relay_url, new_relay_url
            );
            self.relay_url = new_relay_url.map(|url| {
                (
                    url.clone(),
                    PathState::new(self.node_id, url.clone().into(), source.clone(), now),
                )
            });
        }

        for &addr in new_addrs.iter() {
            self.udp_paths
                .paths
                .entry(addr.into())
                .and_modify(|path_state| {
                    path_state.add_source(source.clone(), now);
                })
                .or_insert_with(|| {
                    PathState::new(self.node_id, SendAddr::from(addr), source.clone(), now)
                });
        }
        let paths = summarize_node_paths(&self.udp_paths.paths);
        debug!(new = ?new_addrs , %paths, "added new direct paths for endpoint");
    }

    /// Clears all the endpoint's p2p state, reverting it to a relay-only endpoint.
    #[instrument(skip_all, fields(node = %self.node_id.fmt_short()))]
    pub(super) fn reset(&mut self) {
        self.last_full_ping = None;
        self.udp_paths
            .best_addr
            .clear(ClearReason::Reset, self.relay_url.is_some());

        for es in self.udp_paths.paths.values_mut() {
            es.last_ping = None;
        }
    }

    /// Handle a received Disco Ping.
    ///
    /// - Ensures the paths the ping was received on is a known path for this endpoint.
    ///
    /// - If there is no best_addr for this endpoint yet, sends a ping itself to try and
    ///   establish one.
    ///
    /// This is called once we've already verified that we got a valid discovery message
    /// from `self` via ep.
    pub(super) fn handle_ping(
        &mut self,
        path: SendAddr,
        tx_id: stun::TransactionId,
    ) -> PingHandled {
        let now = Instant::now();

        let role = match path {
            SendAddr::Udp(addr) => match self.udp_paths.paths.entry(addr.into()) {
                Entry::Occupied(mut occupied) => occupied.get_mut().handle_ping(tx_id, now),
                Entry::Vacant(vacant) => {
                    info!(%addr, "new direct addr for node");
                    vacant.insert(PathState::with_ping(
                        self.node_id,
                        path.clone(),
                        tx_id,
                        Source::Udp,
                        now,
                    ));
                    PingRole::NewPath
                }
            },
            SendAddr::Relay(ref url) => {
                match self.relay_url.as_mut() {
                    Some((home_url, _state)) if home_url != url => {
                        // either the node changed relays or we didn't have a relay address for the
                        // node. In both cases, trust the new confirmed url
                        info!(%url, "new relay addr for node");
                        self.relay_url = Some((
                            url.clone(),
                            PathState::with_ping(
                                self.node_id,
                                path.clone(),
                                tx_id,
                                Source::Relay,
                                now,
                            ),
                        ));
                        PingRole::NewPath
                    }
                    Some((_home_url, state)) => state.handle_ping(tx_id, now),
                    None => {
                        info!(%url, "new relay addr for node");
                        self.relay_url = Some((
                            url.clone(),
                            PathState::with_ping(
                                self.node_id,
                                path.clone(),
                                tx_id,
                                Source::Relay,
                                now,
                            ),
                        ));
                        PingRole::NewPath
                    }
                }
            }
        };
        event!(
            target: "iroh::_events::ping::recv",
            Level::DEBUG,
            remote_node = %self.node_id.fmt_short(),
            src = ?path,
            txn = ?tx_id,
            ?role,
        );

        if matches!(path, SendAddr::Udp(_)) && matches!(role, PingRole::NewPath) {
            self.prune_direct_addresses();
        }

        // if the endpoint does not yet have a best_addrr
        let needs_ping_back = if matches!(path, SendAddr::Udp(_))
            && matches!(
                self.udp_paths.best_addr.state(now),
                best_addr::State::Empty | best_addr::State::Outdated(_)
            ) {
            // We also need to send a ping to make this path available to us as well.  This
            // is always sent together with a pong.  So in the worst case the pong gets lost
            // and this ping does not.  In that case we ping-pong until both sides have
            // received at least one pong.  Once both sides have received one pong they both
            // have a best_addr and this ping will stop being sent.
            self.start_ping(path, DiscoPingPurpose::PingBack)
        } else {
            None
        };

        debug!(
            ?role,
            needs_ping_back = ?needs_ping_back.is_some(),
            paths = %summarize_node_paths(&self.udp_paths.paths),
            "endpoint handled ping",
        );
        PingHandled {
            role,
            needs_ping_back,
        }
    }

    /// Prune inactive paths.
    ///
    /// This trims the list of inactive paths for an endpoint.  At most
    /// [`MAX_INACTIVE_DIRECT_ADDRESSES`] are kept.
    pub(super) fn prune_direct_addresses(&mut self) {
        // prune candidates are addresses that are not active
        let mut prune_candidates: Vec<_> = self
            .udp_paths
            .paths
            .iter()
            .filter(|(_ip_port, state)| !state.is_active())
            .map(|(ip_port, state)| (*ip_port, state.last_alive()))
            .filter(|(_ipp, last_alive)| match last_alive {
                Some(last_seen) => last_seen.elapsed() > LAST_ALIVE_PRUNE_DURATION,
                None => true,
            })
            .collect();
        let prune_count = prune_candidates
            .len()
            .saturating_sub(MAX_INACTIVE_DIRECT_ADDRESSES);
        if prune_count == 0 {
            // nothing to do, within limits
            debug!(
                paths = %summarize_node_paths(&self.udp_paths.paths),
                "prune addresses: {prune_count} pruned",
            );
            return;
        }

        // sort leaving the worst addresses first (never contacted) and better ones (most recently
        // used ones) last
        prune_candidates.sort_unstable_by_key(|(_ip_port, last_alive)| *last_alive);
        prune_candidates.truncate(prune_count);
        for (ip_port, _last_alive) in prune_candidates.into_iter() {
            self.remove_direct_addr(&ip_port, ClearReason::Inactive)
        }
        debug!(
            paths = %summarize_node_paths(&self.udp_paths.paths),
            "prune addresses: {prune_count} pruned",
        );
    }

    /// Called when connectivity changes enough that we should question our earlier
    /// assumptions about which paths work.
    #[instrument("disco", skip_all, fields(node = %self.node_id.fmt_short()))]
    pub(super) fn note_connectivity_change(&mut self) {
        self.udp_paths.best_addr.clear_trust("connectivity changed");
        for es in self.udp_paths.paths.values_mut() {
            es.clear();
        }
    }

    /// Handles a Pong message (a reply to an earlier ping).
    ///
    /// It reports the address and key that should be inserted for the endpoint if any.
    #[instrument(skip(self))]
    pub(super) fn handle_pong(
        &mut self,
        m: &disco::Pong,
        src: SendAddr,
    ) -> Option<(SocketAddr, PublicKey)> {
        event!(
            target: "iroh::_events::pong::recv",
            Level::DEBUG,
            remote_node = self.node_id.fmt_short(),
            ?src,
            txn = ?m.tx_id,
        );
        let is_relay = src.is_relay();
        match self.sent_pings.remove(&m.tx_id) {
            None => {
                // This is not a pong for a ping we sent.  In reality however we probably
                // did send this ping but it has timed-out by the time we receive this pong
                // so we removed the state already.
                debug!(tx = %HEXLOWER.encode(&m.tx_id), "received unknown pong (did it timeout?)");
                None
            }
            Some(sp) => {
                let mut node_map_insert = None;

                let now = Instant::now();
                let latency = now - sp.at;

                debug!(
                    tx = %HEXLOWER.encode(&m.tx_id),
                    src = %src,
                    reported_ping_src = %m.ping_observed_addr,
                    ping_dst = %sp.to,
                    is_relay = %src.is_relay(),
                    latency = %latency.as_millis(),
                    "received pong",
                );

                match src {
                    SendAddr::Udp(addr) => {
                        match self.udp_paths.paths.get_mut(&addr.into()) {
                            None => {
                                warn!("ignoring pong: no state for src addr");
                                // This is no longer an endpoint we care about.
                                return node_map_insert;
                            }
                            Some(st) => {
                                node_map_insert = Some((addr, self.node_id));
                                st.add_pong_reply(PongReply {
                                    latency,
                                    pong_at: now,
                                    from: src,
                                    pong_src: m.ping_observed_addr.clone(),
                                });
                            }
                        }
                        debug!(
                            paths = %summarize_node_paths(&self.udp_paths.paths),
                            "handled pong",
                        );
                    }
                    SendAddr::Relay(ref url) => match self.relay_url.as_mut() {
                        Some((home_url, state)) if home_url == url => {
                            state.add_pong_reply(PongReply {
                                latency,
                                pong_at: now,
                                from: src,
                                pong_src: m.ping_observed_addr.clone(),
                            });
                        }
                        other => {
                            // if we are here then we sent this ping, but the url changed
                            // waiting for the response. It was either set to None or changed to
                            // another relay. This should either never happen or be extremely
                            // unlikely. Log and ignore for now
                            warn!(
                                stored=?other,
                                received=?url,
                                "ignoring pong via relay for different relay from last one",
                            );
                        }
                    },
                }

                // Promote this pong response to our current best address if it's lower latency.
                // TODO(bradfitz): decide how latency vs. preference order affects decision
                if let SendAddr::Udp(to) = sp.to {
                    debug_assert!(!is_relay, "mismatching relay & udp");
                    self.udp_paths.best_addr.insert_if_better_or_reconfirm(
                        to,
                        latency,
                        best_addr::Source::ReceivedPong,
                        now,
                    );
                }

                node_map_insert
            }
        }
    }

    /// Handles a DISCO CallMeMaybe discovery message.
    ///
    /// The contract for use of this message is that the node has already pinged to us via
    /// UDP, so their stateful firewall should be open. Now we can Ping back and make it
    /// through.
    ///
    /// However if the remote side has no direct path information to us, they would not have
    /// had any [`IpPort`]s to send pings to and our pings might end up blocked.  But at
    /// least open the firewalls on our side, giving the other side another change of making
    /// it through when it pings in response.
    pub(super) fn handle_call_me_maybe(&mut self, m: disco::CallMeMaybe) -> Vec<PingAction> {
        let now = Instant::now();
        let mut call_me_maybe_ipps = BTreeSet::new();

        for peer_sockaddr in &m.my_numbers {
            if let IpAddr::V6(ip) = peer_sockaddr.ip() {
                if netwatch::ip::is_unicast_link_local(ip) {
                    // We send these out, but ignore them for now.
                    // TODO: teach the ping code to ping on all interfaces for these.
                    continue;
                }
            }
            let ipp = IpPort::from(*peer_sockaddr);
            call_me_maybe_ipps.insert(ipp);
            self.udp_paths
                .paths
                .entry(ipp)
                .or_insert_with(|| {
                    PathState::new(
                        self.node_id,
                        SendAddr::from(*peer_sockaddr),
                        Source::Relay,
                        now,
                    )
                })
                .call_me_maybe_time
                .replace(now);
        }

        // Zero out all the last_ping times to force send_pings to send new ones, even if
        // it's been less than 5 seconds ago.  Also clear pongs for direct addresses not
        // included in the updated set.
        for (ipp, st) in self.udp_paths.paths.iter_mut() {
            st.last_ping = None;
            if !call_me_maybe_ipps.contains(ipp) {
                // TODO: This seems like a weird way to signal that the endpoint no longer
                // thinks it has this IpPort as an available path.
                if st.recent_pong.is_some() {
                    debug!(path=?ipp ,"clearing recent pong");
                    st.recent_pong = None;
                }
            }
        }
        // Clear trust on our best_addr if it is not included in the updated set.  Also
        // clear the last call-me-maybe send time so we will send one again.
        if let Some(addr) = self.udp_paths.best_addr.addr() {
            let ipp: IpPort = addr.into();
            if !call_me_maybe_ipps.contains(&ipp) {
                self.udp_paths
                    .best_addr
                    .clear_trust("best_addr not in new call-me-maybe");
                self.last_call_me_maybe = None;
            }
        }
        debug!(
            paths = %summarize_node_paths(&self.udp_paths.paths),
            "updated endpoint paths from call-me-maybe",
        );
        self.send_pings(now)
    }

    /// Marks this node as having received a UDP payload message.
    #[cfg(not(wasm_browser))]
    pub(super) fn receive_udp(&mut self, addr: IpPort, now: Instant) {
        let Some(state) = self.udp_paths.paths.get_mut(&addr) else {
            debug_assert!(false, "node map inconsistency by_ip_port <-> direct addr");
            return;
        };
        state.last_payload_msg = Some(now);
        self.last_used = Some(now);
        self.udp_paths
            .best_addr
            .reconfirm_if_used(addr.into(), BestAddrSource::Udp, now);
    }

    pub(super) fn receive_relay(&mut self, url: &RelayUrl, src: NodeId, now: Instant) {
        match self.relay_url.as_mut() {
            Some((current_home, state)) if current_home == url => {
                // We received on the expected url. update state.
                state.last_payload_msg = Some(now);
            }
            Some((_current_home, _state)) => {
                // we have a different url. we only update on ping, not on receive_relay.
            }
            None => {
                self.relay_url = Some((
                    url.clone(),
                    PathState::with_last_payload(
                        src,
                        SendAddr::from(url.clone()),
                        Source::Relay,
                        now,
                    ),
                ));
            }
        }
        self.last_used = Some(now);
    }

    pub(super) fn last_ping(&self, addr: &SendAddr) -> Option<Instant> {
        match addr {
            SendAddr::Udp(addr) => self
                .udp_paths
                .paths
                .get(&(*addr).into())
                .and_then(|ep| ep.last_ping),
            SendAddr::Relay(url) => self
                .relay_url
                .as_ref()
                .filter(|(home_url, _state)| home_url == url)
                .and_then(|(_home_url, state)| state.last_ping),
        }
    }

    /// Checks if this `Endpoint` is currently actively being used.
    pub(super) fn is_active(&self, now: &Instant) -> bool {
        match self.last_used {
            Some(last_active) => now.duration_since(last_active) <= SESSION_ACTIVE_TIMEOUT,
            None => false,
        }
    }

    /// Send a heartbeat to the node to keep the connection alive, or trigger a full ping
    /// if necessary.
    #[instrument("stayin_alive", skip_all, fields(node = %self.node_id.fmt_short()))]
    pub(super) fn stayin_alive(&mut self) -> Vec<PingAction> {
        trace!("stayin_alive");
        let now = Instant::now();
        if !self.is_active(&now) {
            trace!("skipping stayin alive: session is inactive");
            return Vec::new();
        }

        // If we do not have an optimal addr, send pings to all known places.
        if self.want_call_me_maybe(&now) {
            debug!("sending a call-me-maybe");
            return self.send_call_me_maybe(now, SendCallMeMaybe::Always);
        }

        // Send heartbeat ping to keep the current addr going as long as we need it.
        if let Some(udp_addr) = self.udp_paths.best_addr.addr() {
            let elapsed = self.last_ping(&SendAddr::Udp(udp_addr)).map(|l| now - l);
            // Send a ping if the last ping is older than 2 seconds.
            let needs_ping = match elapsed {
                Some(e) => e >= STAYIN_ALIVE_MIN_ELAPSED,
                None => false,
            };

            if needs_ping {
                debug!(
                    dst = %udp_addr,
                    since_last_ping=?elapsed,
                    "send stayin alive ping",
                );
                if let Some(msg) =
                    self.start_ping(SendAddr::Udp(udp_addr), DiscoPingPurpose::StayinAlive)
                {
                    return vec![PingAction::SendPing(msg)];
                }
            }
        }

        Vec::new()
    }

    /// Returns the addresses on which a payload should be sent right now.
    ///
    /// This is in the hot path of `.poll_send()`.
    #[instrument("get_send_addrs", skip_all, fields(node = %self.node_id.fmt_short()))]
    pub(crate) fn get_send_addrs(
        &mut self,
        have_ipv6: bool,
        metrics: &MagicsockMetrics,
    ) -> (Option<SocketAddr>, Option<RelayUrl>, Vec<PingAction>) {
        let now = Instant::now();
        let prev = self.last_used.replace(now);
        if prev.is_none() {
            // this is the first time we are trying to connect to this node
            metrics.nodes_contacted.inc();
        }
        let (udp_addr, relay_url) = self.addr_for_send(&now, have_ipv6, metrics);
        let mut ping_msgs = Vec::new();

        if self.want_call_me_maybe(&now) {
            ping_msgs = self.send_call_me_maybe(now, SendCallMeMaybe::IfNoRecent);
        }

        trace!(
            ?udp_addr,
            ?relay_url,
            pings = %ping_msgs.len(),
            "found send address",
        );

        (udp_addr, relay_url, ping_msgs)
    }

    /// Get the direct addresses for this endpoint.
    pub(super) fn direct_addresses(&self) -> impl Iterator<Item = IpPort> + '_ {
        self.udp_paths.paths.keys().copied()
    }

    #[cfg(test)]
    pub(super) fn direct_address_states(&self) -> impl Iterator<Item = (&IpPort, &PathState)> + '_ {
        self.udp_paths.paths.iter()
    }

    pub(super) fn last_used(&self) -> Option<Instant> {
        self.last_used
    }
}

impl From<RemoteInfo> for NodeAddr {
    fn from(info: RemoteInfo) -> Self {
        let direct_addresses = info
            .addrs
            .into_iter()
            .map(|info| info.addr)
            .collect::<BTreeSet<_>>();

        NodeAddr {
            node_id: info.node_id,
            relay_url: info.relay_url.map(Into::into),
            direct_addresses,
        }
    }
}

/// Whether to send a call-me-maybe message after sending pings to all known paths.
///
/// `IfNoRecent` will only send a call-me-maybe if no previous one was sent in the last
/// [`HEARTBEAT_INTERVAL`].
#[derive(Debug)]
enum SendCallMeMaybe {
    Always,
    IfNoRecent,
}

#[derive(Debug, Clone, PartialEq, Eq, Hash)]
pub(super) struct PongReply {
    pub(super) latency: Duration,
    /// When we received the pong.
    pub(super) pong_at: Instant,
    /// The pong's src (usually same as endpoint map key).
    pub(super) from: SendAddr,
    /// What they reported they heard.
    pub(super) pong_src: SendAddr,
}

#[derive(Debug)]
pub(super) struct SentPing {
    pub(super) to: SendAddr,
    pub(super) at: Instant,
    #[allow(dead_code)]
    pub(super) purpose: DiscoPingPurpose,
    pub(super) _expiry_task: AbortOnDropHandle<()>,
}

/// The reason why a discovery ping message was sent.
#[derive(Debug, Clone, Copy, PartialEq, Eq)]
pub enum DiscoPingPurpose {
    /// The purpose of a ping was to see if a path was valid.
    Discovery,
    /// Ping to ensure the current route is still valid.
    StayinAlive,
    /// When a ping was received and no direct connection exists yet.
    ///
    /// When a ping was received we suspect a direct connection is possible.  If we do not
    /// yet have one that triggers a ping, indicated with this reason.
    PingBack,
}

/// The type of control message we have received.
#[derive(Debug, Clone, Copy, Eq, PartialEq, Serialize, Deserialize, derive_more::Display)]
pub enum ControlMsg {
    /// We received a Ping from the node.
    #[display("ping←")]
    Ping,
    /// We received a Pong from the node.
    #[display("pong←")]
    Pong,
    /// We received a CallMeMaybe.
    #[display("call me")]
    CallMeMaybe,
}

/// Information about a *direct address*.
///
/// The *direct addresses* of an iroh node are those that could be used by other nodes to
/// establish direct connectivity, depending on the network situation. Due to NAT configurations,
/// for example, not all direct addresses of a node are usable by all peers.
#[derive(Debug, Clone, Eq, PartialEq, Serialize, Deserialize)]
pub struct DirectAddrInfo {
    /// The UDP address reported by the remote node.
    pub addr: SocketAddr,
    /// The latency to the remote node over this network path.
    ///
    /// If there has never been any connectivity via this address no latency will be known.
    pub latency: Option<Duration>,
    /// Last control message received by this node about this address.
    ///
    /// This contains the elapsed duration since the control message was received and the
    /// kind of control message received at that time.  Only the most recent control message
    /// is returned.
    ///
    /// Note that [`ControlMsg::CallMeMaybe`] is received via a relay path, while
    /// [`ControlMsg::Ping`] and [`ControlMsg::Pong`] are received on the path to
    /// [`DirectAddrInfo::addr`] itself and thus convey very different information.
    pub last_control: Option<(Duration, ControlMsg)>,
    /// Elapsed time since the last payload message was received on this network path.
    ///
    /// This indicates how long ago a QUIC datagram was received from the remote node sent
    /// from this [`DirectAddrInfo::addr`].  It indicates the network path was in use to
    /// transport payload data.
    pub last_payload: Option<Duration>,
    /// Elapsed time since this network path was known to exist.
    ///
    /// A network path is considered to exist only because the remote node advertised it.
    /// It may not mean the path is usable.  However, if there was any communication with
    /// the remote node over this network path it also means the path exists.
    ///
    /// The elapsed time since *any* confirmation of the path's existence was received is
    /// returned.  If the remote node moved networks and no longer has this path, this could
    /// be a long duration.  If the path was added via [`Endpoint::add_node_addr`] or some
    /// node discovery the path may never have been known to exist.
    ///
    /// [`Endpoint::add_node_addr`]: crate::endpoint::Endpoint::add_node_addr
    pub last_alive: Option<Duration>,
    /// A [`HashMap`] of [`Source`]s to [`Duration`]s.
    ///
    /// The [`Duration`] indicates the elapsed time since this source last
    /// recorded this address.
    ///
    /// The [`Duration`] will always indicate the most recent time the source
    /// recorded this address.
    pub sources: HashMap<Source, Duration>,
}

/// Information about the network path to a remote node via a relay server.
#[derive(Debug, Clone, Eq, PartialEq, Serialize, Deserialize)]
pub struct RelayUrlInfo {
    /// The relay URL.
    pub relay_url: RelayUrl,
    /// Elapsed time since this relay path last received payload or control data.
    pub last_alive: Option<Duration>,
    /// Latency to the remote node over this relayed network path.
    pub latency: Option<Duration>,
}

impl From<(RelayUrl, PathState)> for RelayUrlInfo {
    fn from(value: (RelayUrl, PathState)) -> Self {
        RelayUrlInfo {
            relay_url: value.0,
            last_alive: value.1.last_alive().map(|i| i.elapsed()),
            latency: value.1.latency(),
        }
    }
}

impl From<RelayUrlInfo> for RelayUrl {
    fn from(value: RelayUrlInfo) -> Self {
        value.relay_url
    }
}

/// Details about a remote iroh node which is known to this node.
///
/// Having details of a node does not mean it can be connected to, nor that it has ever been
/// connected to in the past. There are various reasons a node might be known: it could have
/// been manually added via [`Endpoint::add_node_addr`], it could have been added by some
/// discovery mechanism, the node could have contacted this node, etc.
///
/// [`Endpoint::add_node_addr`]: crate::endpoint::Endpoint::add_node_addr
#[derive(Debug, Clone, Eq, PartialEq, Serialize, Deserialize)]
pub struct RemoteInfo {
    /// The globally unique identifier for this node.
    pub node_id: NodeId,
    /// Relay server information, if available.
    pub relay_url: Option<RelayUrlInfo>,
    /// The addresses at which this node might be reachable.
    ///
    /// Some of these addresses might only be valid for networks we are not part of, but the remote
    /// node might be a part of.
    pub addrs: Vec<DirectAddrInfo>,
    /// The type of connection we have to the node, either direct or over relay.
    pub conn_type: ConnectionType,
    /// The latency of the current network path to the remote node.
    pub latency: Option<Duration>,
    /// Time elapsed time since last we have sent to or received from the node.
    ///
    /// This is the duration since *any* data (payload or control messages) was sent or receive
    /// from the remote node. Note that sending to the remote node does not imply
    /// the remote node received anything.
    pub last_used: Option<Duration>,
}

impl RemoteInfo {
    /// Get the duration since the last activity we received from this endpoint
    /// on any of its direct addresses.
    pub fn last_received(&self) -> Option<Duration> {
        self.addrs
            .iter()
            .filter_map(|addr| addr.last_control.map(|x| x.0).min(addr.last_payload))
            .min()
    }

    /// Whether there is a possible known network path to the remote node.
    ///
    /// Note that this does not provide any guarantees of whether any network path is
    /// usable.
    pub fn has_send_address(&self) -> bool {
        self.relay_url.is_some() || !self.addrs.is_empty()
    }

    /// Returns a deduplicated list of [`Source`]s merged from all address in the [`RemoteInfo`].
    ///
    /// Deduplication is on the (`Source`, `Duration`) tuple, so you will get multiple [`Source`]s
    /// for each `Source` variant, if different addresses were discovered from the same [`Source`]
    /// at different times.
    ///
    /// The list is sorted from least to most recent [`Source`].
    pub fn sources(&self) -> Vec<(Source, Duration)> {
        let mut sources = vec![];
        for addr in &self.addrs {
            for source in &addr.sources {
                let source = (source.0.clone(), *source.1);
                if !sources.contains(&source) {
                    sources.push(source)
                }
            }
        }
        sources.sort_by(|a, b| b.1.cmp(&a.1));
        sources
    }
}

/// The type of connection we have to the endpoint.
#[derive(derive_more::Display, Default, Debug, Clone, Eq, PartialEq, Serialize, Deserialize)]
pub enum ConnectionType {
    /// Direct UDP connection
    #[display("direct({_0})")]
    Direct(SocketAddr),
    /// Relay connection over relay
    #[display("relay({_0})")]
    Relay(RelayUrl),
    /// Both a UDP and a relay connection are used.
    ///
    /// This is the case if we do have a UDP address, but are missing a recent confirmation that
    /// the address works.
    #[display("mixed(udp: {_0}, relay: {_1})")]
    Mixed(SocketAddr, RelayUrl),
    /// We have no verified connection to this PublicKey
    #[default]
    #[display("none")]
    None,
}

#[cfg(test)]
mod tests {
    use std::{collections::BTreeMap, net::Ipv4Addr};

    use best_addr::BestAddr;
    use iroh_base::SecretKey;

    use super::*;
    use crate::magicsock::node_map::{NodeMap, NodeMapInner};

    #[test]
    fn test_remote_infos() {
        let now = Instant::now();
        let elapsed = Duration::from_secs(3);
        let later = now + elapsed;
        let send_addr: RelayUrl = "https://my-relay.com".parse().unwrap();
        let pong_src = SendAddr::Udp("0.0.0.0:1".parse().unwrap());
        let latency = Duration::from_millis(50);

        let relay_and_state = |node_id: NodeId, url: RelayUrl| {
            let relay_state = PathState::with_pong_reply(
                node_id,
                PongReply {
                    latency,
                    pong_at: now,
                    from: SendAddr::Relay(send_addr.clone()),
                    pong_src: pong_src.clone(),
                },
            );
            Some((url, relay_state))
        };

        // endpoint with a `best_addr` that has a latency but no relay
        let (a_endpoint, a_socket_addr) = {
            let key = SecretKey::generate(rand::thread_rng());
            let node_id = key.public();
            let ip_port = IpPort {
                ip: Ipv4Addr::UNSPECIFIED.into(),
                port: 10,
            };
            let endpoint_state = BTreeMap::from([(
                ip_port,
                PathState::with_pong_reply(
                    node_id,
                    PongReply {
                        latency,
                        pong_at: now,
                        from: SendAddr::Udp(ip_port.into()),
                        pong_src: pong_src.clone(),
                    },
                ),
            )]);
            (
                NodeState {
                    id: 0,
                    quic_mapped_addr: NodeIdMappedAddr::generate(),
                    node_id: key.public(),
                    last_full_ping: None,
                    relay_url: None,
                    udp_paths: NodeUdpPaths::from_parts(
                        endpoint_state,
                        BestAddr::from_parts(
                            ip_port.into(),
                            latency,
                            now,
                            now + Duration::from_secs(100),
                        ),
                    ),
                    sent_pings: HashMap::new(),
                    last_used: Some(now),
                    last_call_me_maybe: None,
                    conn_type: Watchable::new(ConnectionType::Direct(ip_port.into())),
                    has_been_direct: true,
                    #[cfg(any(test, feature = "test-utils"))]
                    path_selection: PathSelection::default(),
                },
                ip_port.into(),
            )
        };
        // endpoint w/ no best addr but a relay w/ latency
        let b_endpoint = {
            // let socket_addr = "0.0.0.0:9".parse().unwrap();
            let key = SecretKey::generate(rand::thread_rng());
            NodeState {
                id: 1,
                quic_mapped_addr: NodeIdMappedAddr::generate(),
                node_id: key.public(),
                last_full_ping: None,
                relay_url: relay_and_state(key.public(), send_addr.clone()),
                udp_paths: NodeUdpPaths::new(),
                sent_pings: HashMap::new(),
                last_used: Some(now),
                last_call_me_maybe: None,
                conn_type: Watchable::new(ConnectionType::Relay(send_addr.clone())),
                has_been_direct: false,
                #[cfg(any(test, feature = "test-utils"))]
                path_selection: PathSelection::default(),
            }
        };

        // endpoint w/ no best addr but a relay w/ no latency
        let c_endpoint = {
            // let socket_addr = "0.0.0.0:8".parse().unwrap();
            let key = SecretKey::generate(rand::thread_rng());
            NodeState {
                id: 2,
                quic_mapped_addr: NodeIdMappedAddr::generate(),
                node_id: key.public(),
                last_full_ping: None,
                relay_url: Some((
                    send_addr.clone(),
                    PathState::new(
                        key.public(),
                        SendAddr::from(send_addr.clone()),
                        Source::App,
                        now,
                    ),
                )),
                udp_paths: NodeUdpPaths::new(),
                sent_pings: HashMap::new(),
                last_used: Some(now),
                last_call_me_maybe: None,
                conn_type: Watchable::new(ConnectionType::Relay(send_addr.clone())),
                has_been_direct: false,
                #[cfg(any(test, feature = "test-utils"))]
                path_selection: PathSelection::default(),
            }
        };

        // endpoint w/ expired best addr and relay w/ latency
        let (d_endpoint, d_socket_addr) = {
            let socket_addr: SocketAddr = "0.0.0.0:7".parse().unwrap();
            let expired = now.checked_sub(Duration::from_secs(100)).unwrap();
            let key = SecretKey::generate(rand::thread_rng());
            let node_id = key.public();
            let endpoint_state = BTreeMap::from([(
                IpPort::from(socket_addr),
                PathState::with_pong_reply(
                    node_id,
                    PongReply {
                        latency,
                        pong_at: now,
                        from: SendAddr::Udp(socket_addr),
                        pong_src: pong_src.clone(),
                    },
                ),
            )]);
            (
                NodeState {
                    id: 3,
                    quic_mapped_addr: NodeIdMappedAddr::generate(),
                    node_id: key.public(),
                    last_full_ping: None,
                    relay_url: relay_and_state(key.public(), send_addr.clone()),
                    udp_paths: NodeUdpPaths::from_parts(
                        endpoint_state,
                        BestAddr::from_parts(socket_addr, Duration::from_millis(80), now, expired),
                    ),
                    sent_pings: HashMap::new(),
                    last_used: Some(now),
                    last_call_me_maybe: None,
                    conn_type: Watchable::new(ConnectionType::Mixed(
                        socket_addr,
                        send_addr.clone(),
                    )),
                    has_been_direct: false,
                    #[cfg(any(test, feature = "test-utils"))]
                    path_selection: PathSelection::default(),
                },
                socket_addr,
            )
        };

        let mut expect = Vec::from([
            RemoteInfo {
                node_id: a_endpoint.node_id,
                relay_url: None,
                addrs: Vec::from([DirectAddrInfo {
                    addr: a_socket_addr,
                    latency: Some(latency),
                    last_control: Some((elapsed, ControlMsg::Pong)),
                    last_payload: None,
                    last_alive: Some(elapsed),
                    sources: HashMap::new(),
                }]),
                conn_type: ConnectionType::Direct(a_socket_addr),
                latency: Some(latency),
                last_used: Some(elapsed),
            },
            RemoteInfo {
                node_id: b_endpoint.node_id,
                relay_url: Some(RelayUrlInfo {
                    relay_url: b_endpoint.relay_url.as_ref().unwrap().0.clone(),
                    last_alive: None,
                    latency: Some(latency),
                }),
                addrs: Vec::new(),
                conn_type: ConnectionType::Relay(send_addr.clone()),
                latency: Some(latency),
                last_used: Some(elapsed),
            },
            RemoteInfo {
                node_id: c_endpoint.node_id,
                relay_url: Some(RelayUrlInfo {
                    relay_url: c_endpoint.relay_url.as_ref().unwrap().0.clone(),
                    last_alive: None,
                    latency: None,
                }),
                addrs: Vec::new(),
                conn_type: ConnectionType::Relay(send_addr.clone()),
                latency: None,
                last_used: Some(elapsed),
            },
            RemoteInfo {
                node_id: d_endpoint.node_id,
                relay_url: Some(RelayUrlInfo {
                    relay_url: d_endpoint.relay_url.as_ref().unwrap().0.clone(),
                    last_alive: None,
                    latency: Some(latency),
                }),
                addrs: Vec::from([DirectAddrInfo {
                    addr: d_socket_addr,
                    latency: Some(latency),
                    last_control: Some((elapsed, ControlMsg::Pong)),
                    last_payload: None,
                    last_alive: Some(elapsed),
                    sources: HashMap::new(),
                }]),
                conn_type: ConnectionType::Mixed(d_socket_addr, send_addr.clone()),
                latency: Some(Duration::from_millis(50)),
                last_used: Some(elapsed),
            },
        ]);

        let node_map = NodeMap::from_inner(NodeMapInner {
            by_node_key: HashMap::from([
                (a_endpoint.node_id, a_endpoint.id),
                (b_endpoint.node_id, b_endpoint.id),
                (c_endpoint.node_id, c_endpoint.id),
                (d_endpoint.node_id, d_endpoint.id),
            ]),
            by_ip_port: HashMap::from([
                (a_socket_addr.into(), a_endpoint.id),
                (d_socket_addr.into(), d_endpoint.id),
            ]),
            by_quic_mapped_addr: HashMap::from([
                (a_endpoint.quic_mapped_addr, a_endpoint.id),
                (b_endpoint.quic_mapped_addr, b_endpoint.id),
                (c_endpoint.quic_mapped_addr, c_endpoint.id),
                (d_endpoint.quic_mapped_addr, d_endpoint.id),
            ]),
            by_id: HashMap::from([
                (a_endpoint.id, a_endpoint),
                (b_endpoint.id, b_endpoint),
                (c_endpoint.id, c_endpoint),
                (d_endpoint.id, d_endpoint),
            ]),
            next_id: 5,
            path_selection: PathSelection::default(),
        });
        let mut got = node_map.list_remote_infos(later);
        got.sort_by_key(|p| p.node_id);
        expect.sort_by_key(|p| p.node_id);
        remove_non_deterministic_fields(&mut got);
        assert_eq!(expect, got);
    }

    fn remove_non_deterministic_fields(infos: &mut [RemoteInfo]) {
        for info in infos.iter_mut() {
            if info.relay_url.is_some() {
                info.relay_url.as_mut().unwrap().last_alive = None;
            }
        }
    }

    #[test]
    fn test_prune_direct_addresses() {
        // When we handle a call-me-maybe with more than MAX_INACTIVE_DIRECT_ADDRESSES we do
        // not want to prune them right away but send pings to all of them.

        let key = SecretKey::generate(rand::thread_rng());
        let opts = Options {
            node_id: key.public(),
            relay_url: None,
            active: true,
            source: crate::magicsock::Source::NamedApp {
                name: "test".into(),
            },
            path_selection: PathSelection::default(),
        };
        let mut ep = NodeState::new(0, opts);

        let my_numbers_count: u16 = (MAX_INACTIVE_DIRECT_ADDRESSES + 5).try_into().unwrap();
        let my_numbers = (0u16..my_numbers_count)
            .map(|i| SocketAddr::new(Ipv4Addr::LOCALHOST.into(), 1000 + i))
            .collect();
        let call_me_maybe = disco::CallMeMaybe { my_numbers };

        let ping_messages = ep.handle_call_me_maybe(call_me_maybe);

        // We have no relay server and no previous direct addresses, so we should get the same
        // number of pings as direct addresses in the call-me-maybe.
        assert_eq!(ping_messages.len(), my_numbers_count as usize);
    }
}<|MERGE_RESOLUTION|>--- conflicted
+++ resolved
@@ -26,11 +26,7 @@
 use crate::{
     disco::{self, SendAddr},
     magicsock::{ActorMessage, MagicsockMetrics, NodeIdMappedAddr, HEARTBEAT_INTERVAL},
-<<<<<<< HEAD
-    watchable::{DirectWatcher, Watchable},
-=======
     watcher::{self, Watchable},
->>>>>>> 79112552
 };
 
 /// Number of addresses that are not active that we keep around per node.
@@ -206,11 +202,7 @@
         self.id
     }
 
-<<<<<<< HEAD
-    pub(super) fn conn_type(&self) -> DirectWatcher<ConnectionType> {
-=======
     pub(super) fn conn_type(&self) -> watcher::Direct<ConnectionType> {
->>>>>>> 79112552
         self.conn_type.watch()
     }
 
