use std::{
    collections::{btree_map::Entry, BTreeSet, HashMap},
    hash::Hash,
    net::{IpAddr, SocketAddr},
};

use data_encoding::HEXLOWER;
use iroh_base::{NodeAddr, NodeId, PublicKey, RelayUrl};
use iroh_relay::protos::stun;
use n0_future::{
    task::{self, AbortOnDropHandle},
    time::{self, Duration, Instant},
};
use serde::{Deserialize, Serialize};
use tokio::sync::mpsc;
use tracing::{debug, event, info, instrument, trace, warn, Level};

use super::{
    best_addr::{self, ClearReason, Source as BestAddrSource},
    path_state::{summarize_node_paths, PathState},
    udp_paths::{NodeUdpPaths, UdpSendAddr},
    IpPort, Source,
};
#[cfg(any(test, feature = "test-utils"))]
use crate::endpoint::PathSelection;
use crate::{
    disco::{self, SendAddr},
<<<<<<< HEAD
    magicsock::{ActorMessage, MagicsockMetrics, QuicMappedAddr, Timer, HEARTBEAT_INTERVAL},
    util::relay_only_mode,
    watcher::{self, Watchable},
=======
    magicsock::{ActorMessage, MagicsockMetrics, NodeIdMappedAddr, HEARTBEAT_INTERVAL},
    watchable::{Watchable, Watcher},
>>>>>>> a62a2bd2
};

/// Number of addresses that are not active that we keep around per node.
///
/// See [`NodeState::prune_direct_addresses`].
pub(super) const MAX_INACTIVE_DIRECT_ADDRESSES: usize = 20;

/// How long since an endpoint path was last alive before it might be pruned.
const LAST_ALIVE_PRUNE_DURATION: Duration = Duration::from_secs(120);

/// How long we wait for a pong reply before assuming it's never coming.
const PING_TIMEOUT_DURATION: Duration = Duration::from_secs(5);

/// The latency at or under which we don't try to upgrade to a better path.
const GOOD_ENOUGH_LATENCY: Duration = Duration::from_millis(5);

/// How long since the last activity we try to keep an established endpoint peering alive.
/// It's also the idle time at which we stop doing STUN queries to keep NAT mappings alive.
pub(super) const SESSION_ACTIVE_TIMEOUT: Duration = Duration::from_secs(45);

/// How often we try to upgrade to a better patheven if we have some non-relay route that works.
const UPGRADE_INTERVAL: Duration = Duration::from_secs(60);

/// How long until we send a stayin alive ping
const STAYIN_ALIVE_MIN_ELAPSED: Duration = Duration::from_secs(2);

#[derive(Debug)]
pub(in crate::magicsock) enum PingAction {
    SendCallMeMaybe {
        relay_url: RelayUrl,
        dst_node: NodeId,
    },
    SendPing(SendPing),
}

#[derive(Debug)]
pub(in crate::magicsock) struct SendPing {
    pub id: usize,
    pub dst: SendAddr,
    pub dst_node: NodeId,
    pub tx_id: stun::TransactionId,
    pub purpose: DiscoPingPurpose,
}

/// Indicating an [`NodeState`] has handled a ping.
#[derive(Debug)]
pub struct PingHandled {
    /// What this ping did to the [`NodeState`].
    pub role: PingRole,
    /// Whether the sender path should also be pinged.
    ///
    /// This is the case if an [`NodeState`] does not yet have a direct path, i.e. it has no
    /// best_addr.  In this case we want to ping right back to open the direct path in this
    /// direction as well.
    pub needs_ping_back: Option<SendPing>,
}

#[derive(Debug)]
pub enum PingRole {
    Duplicate,
    NewPath,
    LikelyHeartbeat,
    Activate,
}

/// An iroh node, which we can have connections with.
///
/// The whole point of the magicsock is that we can have multiple **paths** to a particular
/// node.  One of these paths is via the endpoint's home relay node but as we establish a
/// connection we'll hopefully discover more direct paths.
#[derive(Debug)]
pub(super) struct NodeState {
    /// The ID used as index in the [`NodeMap`].
    ///
    /// [`NodeMap`]: super::NodeMap
    id: usize,
    /// The UDP address used on the QUIC-layer to address this node.
    quic_mapped_addr: NodeIdMappedAddr,
    /// The global identifier for this endpoint.
    node_id: NodeId,
    /// The last time we pinged all endpoints.
    last_full_ping: Option<Instant>,
    /// The url of relay node that we can relay over to communicate.
    ///
    /// The fallback/bootstrap path, if non-zero (non-zero for well-behaved clients).
    relay_url: Option<(RelayUrl, PathState)>,
    udp_paths: NodeUdpPaths,
    sent_pings: HashMap<stun::TransactionId, SentPing>,
    /// Last time this node was used.
    ///
    /// A node is marked as in use when sending datagrams to them, or when having received
    /// datagrams from it. Regardless of whether the datagrams are payload or DISCO, and whether
    /// they go via UDP or the relay.
    ///
    /// Note that sending datagrams to a node does not mean the node receives them.
    last_used: Option<Instant>,
    /// Last time we sent a call-me-maybe.
    ///
    /// When we do not have a direct connection and we try to send some data, we will try to
    /// do a full ping + call-me-maybe.  Usually each side only needs to send one
    /// call-me-maybe to the other for holes to be punched in both directions however.  So
    /// we only try and send one per [`HEARTBEAT_INTERVAL`].  Each [`HEARTBEAT_INTERVAL`]
    /// the [`NodeState::stayin_alive`] function is called, which will trigger new
    /// call-me-maybe messages as backup.
    last_call_me_maybe: Option<Instant>,
    /// The type of connection we have to the node, either direct, relay, mixed, or none.
    conn_type: Watchable<ConnectionType>,
    /// Whether the conn_type was ever observed to be `Direct` at some point.
    ///
    /// Used for metric reporting.
    has_been_direct: bool,
    /// Configuration for what path selection to use
    #[cfg(any(test, feature = "test-utils"))]
    path_selection: PathSelection,
}

/// Options for creating a new [`NodeState`].
#[derive(Debug)]
pub(super) struct Options {
    pub(super) node_id: NodeId,
    pub(super) relay_url: Option<RelayUrl>,
    /// Is this endpoint currently active (sending data)?
    pub(super) active: bool,
    pub(super) source: super::Source,
    #[cfg(any(test, feature = "test-utils"))]
    pub(super) path_selection: PathSelection,
}

impl NodeState {
    pub(super) fn new(id: usize, options: Options) -> Self {
        let quic_mapped_addr = NodeIdMappedAddr::generate();

        // TODO(frando): I don't think we need to track the `num_relay_conns_added`
        // metric here. We do so in `Self::addr_for_send`.
        // if options.relay_url.is_some() {
        //     // we potentially have a relay connection to the node
        //     inc!(MagicsockMetrics, num_relay_conns_added);
        // }

        let now = Instant::now();

        NodeState {
            id,
            quic_mapped_addr,
            node_id: options.node_id,
            last_full_ping: None,
            relay_url: options.relay_url.map(|url| {
                (
                    url.clone(),
                    PathState::new(options.node_id, SendAddr::Relay(url), options.source, now),
                )
            }),
            udp_paths: NodeUdpPaths::new(),
            sent_pings: HashMap::new(),
            last_used: options.active.then(Instant::now),
            last_call_me_maybe: None,
            conn_type: Watchable::new(ConnectionType::None),
            has_been_direct: false,
            #[cfg(any(test, feature = "test-utils"))]
            path_selection: options.path_selection,
        }
    }

    pub(super) fn public_key(&self) -> &PublicKey {
        &self.node_id
    }

    pub(super) fn quic_mapped_addr(&self) -> &NodeIdMappedAddr {
        &self.quic_mapped_addr
    }

    pub(super) fn id(&self) -> usize {
        self.id
    }

    pub(super) fn conn_type(&self) -> watcher::Direct<ConnectionType> {
        self.conn_type.watch()
    }

    /// Returns info about this node.
    pub(super) fn info(&self, now: Instant) -> RemoteInfo {
        let conn_type = self.conn_type.get();
        let latency = match conn_type {
            ConnectionType::Direct(addr) => self
                .udp_paths
                .paths
                .get(&addr.into())
                .and_then(|state| state.latency()),
            ConnectionType::Relay(ref url) => self
                .relay_url
                .as_ref()
                .filter(|(relay_url, _)| relay_url == url)
                .and_then(|(_, state)| state.latency()),
            ConnectionType::Mixed(addr, ref url) => {
                let addr_latency = self
                    .udp_paths
                    .paths
                    .get(&addr.into())
                    .and_then(|state| state.latency());
                let relay_latency = self
                    .relay_url
                    .as_ref()
                    .filter(|(relay_url, _)| relay_url == url)
                    .and_then(|(_, state)| state.latency());
                addr_latency.min(relay_latency)
            }
            ConnectionType::None => None,
        };

        let addrs = self
            .udp_paths
            .paths
            .iter()
            .map(|(addr, path_state)| DirectAddrInfo {
                addr: SocketAddr::from(*addr),
                latency: path_state.recent_pong.as_ref().map(|pong| pong.latency),
                last_control: path_state.last_control_msg(now),
                last_payload: path_state
                    .last_payload_msg
                    .as_ref()
                    .map(|instant| now.duration_since(*instant)),
                last_alive: path_state
                    .last_alive()
                    .map(|instant| now.duration_since(instant)),
                sources: path_state
                    .sources
                    .iter()
                    .map(|(source, instant)| (source.clone(), now.duration_since(*instant)))
                    .collect(),
            })
            .collect();

        RemoteInfo {
            node_id: self.node_id,
            relay_url: self.relay_url.clone().map(|r| r.into()),
            addrs,
            conn_type,
            latency,
            last_used: self.last_used.map(|instant| now.duration_since(instant)),
        }
    }

    /// Returns the relay url of this endpoint
    pub(super) fn relay_url(&self) -> Option<RelayUrl> {
        self.relay_url.as_ref().map(|(url, _state)| url.clone())
    }

    /// Returns the address(es) that should be used for sending the next packet.
    ///
    /// This may return to send on one, both or no paths.
    fn addr_for_send(
        &mut self,
        now: &Instant,
        have_ipv6: bool,
        metrics: &MagicsockMetrics,
    ) -> (Option<SocketAddr>, Option<RelayUrl>) {
        #[cfg(any(test, feature = "test-utils"))]
        if self.path_selection == PathSelection::RelayOnly {
            debug!("in `RelayOnly` mode, giving the relay address as the only viable address for this endpoint");
            return (None, self.relay_url());
        }
        let (best_addr, relay_url) = match self.udp_paths.send_addr(*now, have_ipv6) {
            UdpSendAddr::Valid(addr) => {
                // If we have a valid address we use it.
                trace!(%addr, "UdpSendAddr is valid, use it");
                (Some(addr), None)
            }
            UdpSendAddr::Outdated(addr) => {
                // If the address is outdated we use it, but send via relay at the same time.
                // We also send disco pings so that it will become valid again if it still
                // works (i.e. we don't need to holepunch again).
                trace!(%addr, "UdpSendAddr is outdated, use it together with relay");
                (Some(addr), self.relay_url())
            }
            UdpSendAddr::Unconfirmed(addr) => {
                trace!(%addr, "UdpSendAddr is unconfirmed, use it together with relay");
                (Some(addr), self.relay_url())
            }
            UdpSendAddr::None => {
                trace!("No UdpSendAddr, use relay");
                (None, self.relay_url())
            }
        };
        let typ = match (best_addr, relay_url.clone()) {
            (Some(best_addr), Some(relay_url)) => ConnectionType::Mixed(best_addr, relay_url),
            (Some(best_addr), None) => ConnectionType::Direct(best_addr),
            (None, Some(relay_url)) => ConnectionType::Relay(relay_url),
            (None, None) => ConnectionType::None,
        };
        if !self.has_been_direct && matches!(&typ, ConnectionType::Direct(_)) {
            self.has_been_direct = true;
            metrics.nodes_contacted_directly.inc();
        }
        if let Ok(prev_typ) = self.conn_type.set(typ.clone()) {
            // The connection type has changed.
            event!(
                target: "iroh::_events::conn_type::changed",
                Level::DEBUG,
                remote_node = %self.node_id.fmt_short(),
                conn_type = ?typ,
            );
            info!(%typ, "new connection type");

            // Update some metrics
            match (prev_typ, typ) {
                (ConnectionType::Relay(_), ConnectionType::Direct(_))
                | (ConnectionType::Mixed(_, _), ConnectionType::Direct(_)) => {
                    metrics.num_direct_conns_added.inc();
                    metrics.num_relay_conns_removed.inc();
                }
                (ConnectionType::Direct(_), ConnectionType::Relay(_))
                | (ConnectionType::Direct(_), ConnectionType::Mixed(_, _)) => {
                    metrics.num_direct_conns_removed.inc();
                    metrics.num_relay_conns_added.inc();
                }
                (ConnectionType::None, ConnectionType::Direct(_)) => {
                    metrics.num_direct_conns_added.inc();
                }
                (ConnectionType::Direct(_), ConnectionType::None) => {
                    metrics.num_direct_conns_removed.inc();
                }
                (ConnectionType::None, ConnectionType::Relay(_))
                | (ConnectionType::None, ConnectionType::Mixed(_, _)) => {
                    metrics.num_relay_conns_added.inc();
                }
                (ConnectionType::Relay(_), ConnectionType::None)
                | (ConnectionType::Mixed(_, _), ConnectionType::None) => {
                    metrics.num_relay_conns_removed.inc();
                }
                _ => (),
            }
        }
        (best_addr, relay_url)
    }

    /// Removes a direct address for this node.
    ///
    /// If this is also the best address, it will be cleared as well.
    pub(super) fn remove_direct_addr(&mut self, ip_port: &IpPort, reason: ClearReason) {
        let Some(state) = self.udp_paths.paths.remove(ip_port) else {
            return;
        };

        match state.last_alive().map(|instant| instant.elapsed()) {
            Some(last_alive) => debug!(%ip_port, ?last_alive, ?reason, "pruning address"),
            None => debug!(%ip_port, last_seen=%"never", ?reason, "pruning address"),
        }

        self.udp_paths.best_addr.clear_if_equals(
            (*ip_port).into(),
            reason,
            self.relay_url.is_some(),
        );
    }

    /// Whether we need to send another call-me-maybe to the endpoint.
    ///
    /// Basically we need to send a call-me-maybe if we need to find a better path.  Maybe
    /// we only have a relay path, or our path is expired.
    ///
    /// When a call-me-maybe message is sent we also need to send pings to all known paths
    /// of the endpoint.  The [`NodeState::send_call_me_maybe`] function takes care of this.
    #[cfg(not(wasm_browser))]
    #[instrument("want_call_me_maybe", skip_all)]
    fn want_call_me_maybe(&self, now: &Instant) -> bool {
        trace!("full ping: wanted?");
        let Some(last_full_ping) = self.last_full_ping else {
            debug!("no previous full ping: need full ping");
            return true;
        };
        match self.udp_paths.best_addr.state(*now) {
            best_addr::State::Empty => {
                debug!("best addr not set: need full ping");
                true
            }
            best_addr::State::Outdated(_) => {
                debug!("best addr expired: need full ping");
                true
            }
            best_addr::State::Valid(addr) => {
                if addr.latency > GOOD_ENOUGH_LATENCY && *now - last_full_ping >= UPGRADE_INTERVAL {
                    debug!(
                        "full ping interval expired and latency is only {}ms: need full ping",
                        addr.latency.as_millis()
                    );
                    true
                } else {
                    trace!(?now, "best_addr valid: not needed");
                    false
                }
            }
        }
    }

    #[cfg(wasm_browser)]
    fn want_call_me_maybe(&self, _now: &Instant) -> bool {
        trace!("full ping: skipped in browser");
        false
    }

    /// Cleanup the expired ping for the passed in txid.
    #[instrument("disco", skip_all, fields(node = %self.node_id.fmt_short()))]
    pub(super) fn ping_timeout(&mut self, txid: stun::TransactionId) {
        if let Some(sp) = self.sent_pings.remove(&txid) {
            debug!(tx = %HEXLOWER.encode(&txid), addr = %sp.to, "pong not received in timeout");
            match sp.to {
                SendAddr::Udp(addr) => {
                    if let Some(path_state) = self.udp_paths.paths.get_mut(&addr.into()) {
                        path_state.last_ping = None;
                        let consider_alive = path_state
                            .last_alive()
                            .map(|last_alive| last_alive.elapsed() <= PING_TIMEOUT_DURATION)
                            .unwrap_or(false);
                        if !consider_alive {
                            // If there was no sign of life from this path during the time
                            // which we should have received the pong, clear best addr and
                            // pong.  Both are used to select this path again, but we know
                            // it's not a usable path now.
                            path_state.recent_pong = None;
                            self.udp_paths.best_addr.clear_if_equals(
                                addr,
                                ClearReason::PongTimeout,
                                self.relay_url().is_some(),
                            )
                        }
                    } else {
                        // If we have no state for the best addr it should have been cleared
                        // anyway.
                        self.udp_paths.best_addr.clear_if_equals(
                            addr,
                            ClearReason::PongTimeout,
                            self.relay_url.is_some(),
                        );
                    }
                }
                SendAddr::Relay(ref url) => {
                    if let Some((home_relay, relay_state)) = self.relay_url.as_mut() {
                        if home_relay == url {
                            // lost connectivity via relay
                            relay_state.last_ping = None;
                        }
                    }
                }
            }
        }
    }

    #[must_use = "pings must be handled"]
    fn start_ping(&self, dst: SendAddr, purpose: DiscoPingPurpose) -> Option<SendPing> {
        #[cfg(any(test, feature = "test-utils"))]
        if self.path_selection == PathSelection::RelayOnly && !dst.is_relay() {
            // don't attempt any hole punching in relay only mode
            warn!("in `RelayOnly` mode, ignoring request to start a hole punching attempt.");
            return None;
        }
        #[cfg(wasm_browser)]
        if !dst.is_relay() {
            return None; // Similar to `RelayOnly` mode, we don't send UDP pings for hole-punching.
        }

        let tx_id = stun::TransactionId::default();
        trace!(tx = %HEXLOWER.encode(&tx_id), %dst, ?purpose,
               dst = %self.node_id.fmt_short(), "start ping");
        event!(
            target: "iroh::_events::ping::sent",
            Level::DEBUG,
            remote_node = %self.node_id.fmt_short(),
            ?dst,
            txn = ?tx_id,
            ?purpose,
        );
        Some(SendPing {
            id: self.id,
            dst,
            dst_node: self.node_id,
            tx_id,
            purpose,
        })
    }

    /// Record the fact that a ping has been sent out.
    pub(super) fn ping_sent(
        &mut self,
        to: SendAddr,
        tx_id: stun::TransactionId,
        purpose: DiscoPingPurpose,
        sender: mpsc::Sender<ActorMessage>,
    ) {
        trace!(%to, tx = %HEXLOWER.encode(&tx_id), ?purpose, "record ping sent");

        let now = Instant::now();
        let mut path_found = false;
        match to {
            SendAddr::Udp(addr) => {
                if let Some(st) = self.udp_paths.paths.get_mut(&addr.into()) {
                    st.last_ping.replace(now);
                    path_found = true
                }
            }
            SendAddr::Relay(ref url) => {
                if let Some((home_relay, relay_state)) = self.relay_url.as_mut() {
                    if home_relay == url {
                        relay_state.last_ping.replace(now);
                        path_found = true
                    }
                }
            }
        }
        if !path_found {
            // Shouldn't happen. But don't ping an endpoint that's not active for us.
            warn!(%to, ?purpose, "unexpected attempt to ping no longer live path");
            return;
        }

        let id = self.id;
        let _expiry_task = AbortOnDropHandle::new(task::spawn(async move {
            time::sleep(PING_TIMEOUT_DURATION).await;
            sender
                .send(ActorMessage::EndpointPingExpired(id, tx_id))
                .await
                .ok();
        }));
        self.sent_pings.insert(
            tx_id,
            SentPing {
                to,
                at: now,
                purpose,
                _expiry_task,
            },
        );
    }

    /// Send a DISCO call-me-maybe message to the peer.
    ///
    /// This takes care of sending the needed pings beforehand.  This ensures that we open
    /// our firewall's port so that when the receiver sends us DISCO pings in response to
    /// our call-me-maybe they will reach us and the other side establishes a direct
    /// connection upon our subsequent pong response.
    ///
    /// For [`SendCallMeMaybe::IfNoRecent`], **no** paths will be pinged if there already
    /// was a recent call-me-maybe sent.
    ///
    /// The caller is responsible for sending the messages.
    #[must_use = "actions must be handled"]
    fn send_call_me_maybe(&mut self, now: Instant, always: SendCallMeMaybe) -> Vec<PingAction> {
        match always {
            SendCallMeMaybe::Always => (),
            SendCallMeMaybe::IfNoRecent => {
                let had_recent_call_me_maybe = self
                    .last_call_me_maybe
                    .map(|when| when.elapsed() < HEARTBEAT_INTERVAL)
                    .unwrap_or(false);
                if had_recent_call_me_maybe {
                    trace!("skipping call-me-maybe, still recent");
                    return Vec::new();
                }
            }
        }

        // We send pings regardless of whether we have a RelayUrl.  If we were given any
        // direct address paths to contact but no RelayUrl, we still need to send a DISCO
        // ping to the direct address paths so that the other node will learn about us and
        // accepts the connection.
        let mut msgs = self.send_pings(now);

        if let Some(url) = self.relay_url() {
            debug!(%url, "queue call-me-maybe");
            msgs.push(PingAction::SendCallMeMaybe {
                relay_url: url,
                dst_node: self.node_id,
            });
            self.last_call_me_maybe = Some(now);
        } else {
            debug!("can not send call-me-maybe, no relay URL");
        }

        msgs
    }

    /// Send DISCO Pings to all the paths of this node.
    ///
    /// Any paths to the node which have not been recently pinged will be sent a disco
    /// ping.
    ///
    /// The caller is responsible for sending the messages.
    #[must_use = "actions must be handled"]
    fn send_pings(&mut self, now: Instant) -> Vec<PingAction> {
        // We allocate +1 in case the caller wants to add a call-me-maybe message.
        let mut ping_msgs = Vec::with_capacity(self.udp_paths.paths.len() + 1);

        if let Some((url, state)) = self.relay_url.as_ref() {
            if state.needs_ping(&now) {
                debug!(%url, "relay path needs ping");
                if let Some(msg) =
                    self.start_ping(SendAddr::Relay(url.clone()), DiscoPingPurpose::Discovery)
                {
                    ping_msgs.push(PingAction::SendPing(msg))
                }
            }
        }

        #[cfg(any(test, feature = "test-utils"))]
        if self.path_selection == PathSelection::RelayOnly {
            warn!("in `RelayOnly` mode, ignoring request to respond to a hole punching attempt.");
            return ping_msgs;
        }

        self.prune_direct_addresses();
        let mut ping_dsts = String::from("[");
        self.udp_paths
            .paths
            .iter()
            .filter_map(|(ipp, state)| state.needs_ping(&now).then_some(*ipp))
            .filter_map(|ipp| {
                self.start_ping(SendAddr::Udp(ipp.into()), DiscoPingPurpose::Discovery)
            })
            .for_each(|msg| {
                use std::fmt::Write;
                write!(&mut ping_dsts, " {} ", msg.dst).ok();
                ping_msgs.push(PingAction::SendPing(msg));
            });
        ping_dsts.push(']');
        debug!(
            %ping_dsts,
            dst = %self.node_id.fmt_short(),
            paths = %summarize_node_paths(&self.udp_paths.paths),
            "sending pings to node",
        );
        self.last_full_ping.replace(now);
        ping_msgs
    }

    pub(super) fn update_from_node_addr(
        &mut self,
        new_relay_url: Option<&RelayUrl>,
        new_addrs: &BTreeSet<SocketAddr>,
        source: super::Source,
        metrics: &MagicsockMetrics,
    ) {
        if self.udp_paths.best_addr.is_empty() {
            // we do not have a direct connection, so changing the relay information may
            // have an effect on our connection status
            if self.relay_url.is_none() && new_relay_url.is_some() {
                // we did not have a relay connection before, but now we do
                metrics.num_relay_conns_added.inc();
            } else if self.relay_url.is_some() && new_relay_url.is_none() {
                // we had a relay connection before but do not have one now
                metrics.num_relay_conns_removed.inc();
            }
        }

        let now = Instant::now();

        if new_relay_url.is_some() && new_relay_url != self.relay_url().as_ref() {
            debug!(
                "Changing relay node from {:?} to {:?}",
                self.relay_url, new_relay_url
            );
            self.relay_url = new_relay_url.map(|url| {
                (
                    url.clone(),
                    PathState::new(self.node_id, url.clone().into(), source.clone(), now),
                )
            });
        }

        for &addr in new_addrs.iter() {
            self.udp_paths
                .paths
                .entry(addr.into())
                .and_modify(|path_state| {
                    path_state.add_source(source.clone(), now);
                })
                .or_insert_with(|| {
                    PathState::new(self.node_id, SendAddr::from(addr), source.clone(), now)
                });
        }
        let paths = summarize_node_paths(&self.udp_paths.paths);
        debug!(new = ?new_addrs , %paths, "added new direct paths for endpoint");
    }

    /// Clears all the endpoint's p2p state, reverting it to a relay-only endpoint.
    #[instrument(skip_all, fields(node = %self.node_id.fmt_short()))]
    pub(super) fn reset(&mut self) {
        self.last_full_ping = None;
        self.udp_paths
            .best_addr
            .clear(ClearReason::Reset, self.relay_url.is_some());

        for es in self.udp_paths.paths.values_mut() {
            es.last_ping = None;
        }
    }

    /// Handle a received Disco Ping.
    ///
    /// - Ensures the paths the ping was received on is a known path for this endpoint.
    ///
    /// - If there is no best_addr for this endpoint yet, sends a ping itself to try and
    ///   establish one.
    ///
    /// This is called once we've already verified that we got a valid discovery message
    /// from `self` via ep.
    pub(super) fn handle_ping(
        &mut self,
        path: SendAddr,
        tx_id: stun::TransactionId,
    ) -> PingHandled {
        let now = Instant::now();

        let role = match path {
            SendAddr::Udp(addr) => match self.udp_paths.paths.entry(addr.into()) {
                Entry::Occupied(mut occupied) => occupied.get_mut().handle_ping(tx_id, now),
                Entry::Vacant(vacant) => {
                    info!(%addr, "new direct addr for node");
                    vacant.insert(PathState::with_ping(
                        self.node_id,
                        path.clone(),
                        tx_id,
                        Source::Udp,
                        now,
                    ));
                    PingRole::NewPath
                }
            },
            SendAddr::Relay(ref url) => {
                match self.relay_url.as_mut() {
                    Some((home_url, _state)) if home_url != url => {
                        // either the node changed relays or we didn't have a relay address for the
                        // node. In both cases, trust the new confirmed url
                        info!(%url, "new relay addr for node");
                        self.relay_url = Some((
                            url.clone(),
                            PathState::with_ping(
                                self.node_id,
                                path.clone(),
                                tx_id,
                                Source::Relay,
                                now,
                            ),
                        ));
                        PingRole::NewPath
                    }
                    Some((_home_url, state)) => state.handle_ping(tx_id, now),
                    None => {
                        info!(%url, "new relay addr for node");
                        self.relay_url = Some((
                            url.clone(),
                            PathState::with_ping(
                                self.node_id,
                                path.clone(),
                                tx_id,
                                Source::Relay,
                                now,
                            ),
                        ));
                        PingRole::NewPath
                    }
                }
            }
        };
        event!(
            target: "iroh::_events::ping::recv",
            Level::DEBUG,
            remote_node = %self.node_id.fmt_short(),
            src = ?path,
            txn = ?tx_id,
            ?role,
        );

        if matches!(path, SendAddr::Udp(_)) && matches!(role, PingRole::NewPath) {
            self.prune_direct_addresses();
        }

        // if the endpoint does not yet have a best_addrr
        let needs_ping_back = if matches!(path, SendAddr::Udp(_))
            && matches!(
                self.udp_paths.best_addr.state(now),
                best_addr::State::Empty | best_addr::State::Outdated(_)
            ) {
            // We also need to send a ping to make this path available to us as well.  This
            // is always sent together with a pong.  So in the worst case the pong gets lost
            // and this ping does not.  In that case we ping-pong until both sides have
            // received at least one pong.  Once both sides have received one pong they both
            // have a best_addr and this ping will stop being sent.
            self.start_ping(path, DiscoPingPurpose::PingBack)
        } else {
            None
        };

        debug!(
            ?role,
            needs_ping_back = ?needs_ping_back.is_some(),
            paths = %summarize_node_paths(&self.udp_paths.paths),
            "endpoint handled ping",
        );
        PingHandled {
            role,
            needs_ping_back,
        }
    }

    /// Prune inactive paths.
    ///
    /// This trims the list of inactive paths for an endpoint.  At most
    /// [`MAX_INACTIVE_DIRECT_ADDRESSES`] are kept.
    pub(super) fn prune_direct_addresses(&mut self) {
        // prune candidates are addresses that are not active
        let mut prune_candidates: Vec<_> = self
            .udp_paths
            .paths
            .iter()
            .filter(|(_ip_port, state)| !state.is_active())
            .map(|(ip_port, state)| (*ip_port, state.last_alive()))
            .filter(|(_ipp, last_alive)| match last_alive {
                Some(last_seen) => last_seen.elapsed() > LAST_ALIVE_PRUNE_DURATION,
                None => true,
            })
            .collect();
        let prune_count = prune_candidates
            .len()
            .saturating_sub(MAX_INACTIVE_DIRECT_ADDRESSES);
        if prune_count == 0 {
            // nothing to do, within limits
            debug!(
                paths = %summarize_node_paths(&self.udp_paths.paths),
                "prune addresses: {prune_count} pruned",
            );
            return;
        }

        // sort leaving the worst addresses first (never contacted) and better ones (most recently
        // used ones) last
        prune_candidates.sort_unstable_by_key(|(_ip_port, last_alive)| *last_alive);
        prune_candidates.truncate(prune_count);
        for (ip_port, _last_alive) in prune_candidates.into_iter() {
            self.remove_direct_addr(&ip_port, ClearReason::Inactive)
        }
        debug!(
            paths = %summarize_node_paths(&self.udp_paths.paths),
            "prune addresses: {prune_count} pruned",
        );
    }

    /// Called when connectivity changes enough that we should question our earlier
    /// assumptions about which paths work.
    #[instrument("disco", skip_all, fields(node = %self.node_id.fmt_short()))]
    pub(super) fn note_connectivity_change(&mut self) {
        self.udp_paths.best_addr.clear_trust("connectivity changed");
        for es in self.udp_paths.paths.values_mut() {
            es.clear();
        }
    }

    /// Handles a Pong message (a reply to an earlier ping).
    ///
    /// It reports the address and key that should be inserted for the endpoint if any.
    #[instrument(skip(self))]
    pub(super) fn handle_pong(
        &mut self,
        m: &disco::Pong,
        src: SendAddr,
    ) -> Option<(SocketAddr, PublicKey)> {
        event!(
            target: "iroh::_events::pong::recv",
            Level::DEBUG,
            remote_node = self.node_id.fmt_short(),
            ?src,
            txn = ?m.tx_id,
        );
        let is_relay = src.is_relay();
        match self.sent_pings.remove(&m.tx_id) {
            None => {
                // This is not a pong for a ping we sent.  In reality however we probably
                // did send this ping but it has timed-out by the time we receive this pong
                // so we removed the state already.
                debug!(tx = %HEXLOWER.encode(&m.tx_id), "received unknown pong (did it timeout?)");
                None
            }
            Some(sp) => {
                let mut node_map_insert = None;

                let now = Instant::now();
                let latency = now - sp.at;

                debug!(
                    tx = %HEXLOWER.encode(&m.tx_id),
                    src = %src,
                    reported_ping_src = %m.ping_observed_addr,
                    ping_dst = %sp.to,
                    is_relay = %src.is_relay(),
                    latency = %latency.as_millis(),
                    "received pong",
                );

                match src {
                    SendAddr::Udp(addr) => {
                        match self.udp_paths.paths.get_mut(&addr.into()) {
                            None => {
                                warn!("ignoring pong: no state for src addr");
                                // This is no longer an endpoint we care about.
                                return node_map_insert;
                            }
                            Some(st) => {
                                node_map_insert = Some((addr, self.node_id));
                                st.add_pong_reply(PongReply {
                                    latency,
                                    pong_at: now,
                                    from: src,
                                    pong_src: m.ping_observed_addr.clone(),
                                });
                            }
                        }
                        debug!(
                            paths = %summarize_node_paths(&self.udp_paths.paths),
                            "handled pong",
                        );
                    }
                    SendAddr::Relay(ref url) => match self.relay_url.as_mut() {
                        Some((home_url, state)) if home_url == url => {
                            state.add_pong_reply(PongReply {
                                latency,
                                pong_at: now,
                                from: src,
                                pong_src: m.ping_observed_addr.clone(),
                            });
                        }
                        other => {
                            // if we are here then we sent this ping, but the url changed
                            // waiting for the response. It was either set to None or changed to
                            // another relay. This should either never happen or be extremely
                            // unlikely. Log and ignore for now
                            warn!(
                                stored=?other,
                                received=?url,
                                "ignoring pong via relay for different relay from last one",
                            );
                        }
                    },
                }

                // Promote this pong response to our current best address if it's lower latency.
                // TODO(bradfitz): decide how latency vs. preference order affects decision
                if let SendAddr::Udp(to) = sp.to {
                    debug_assert!(!is_relay, "mismatching relay & udp");
                    self.udp_paths.best_addr.insert_if_better_or_reconfirm(
                        to,
                        latency,
                        best_addr::Source::ReceivedPong,
                        now,
                    );
                }

                node_map_insert
            }
        }
    }

    /// Handles a DISCO CallMeMaybe discovery message.
    ///
    /// The contract for use of this message is that the node has already pinged to us via
    /// UDP, so their stateful firewall should be open. Now we can Ping back and make it
    /// through.
    ///
    /// However if the remote side has no direct path information to us, they would not have
    /// had any [`IpPort`]s to send pings to and our pings might end up blocked.  But at
    /// least open the firewalls on our side, giving the other side another change of making
    /// it through when it pings in response.
    pub(super) fn handle_call_me_maybe(&mut self, m: disco::CallMeMaybe) -> Vec<PingAction> {
        let now = Instant::now();
        let mut call_me_maybe_ipps = BTreeSet::new();

        for peer_sockaddr in &m.my_numbers {
            if let IpAddr::V6(ip) = peer_sockaddr.ip() {
                if netwatch::ip::is_unicast_link_local(ip) {
                    // We send these out, but ignore them for now.
                    // TODO: teach the ping code to ping on all interfaces for these.
                    continue;
                }
            }
            let ipp = IpPort::from(*peer_sockaddr);
            call_me_maybe_ipps.insert(ipp);
            self.udp_paths
                .paths
                .entry(ipp)
                .or_insert_with(|| {
                    PathState::new(
                        self.node_id,
                        SendAddr::from(*peer_sockaddr),
                        Source::Relay,
                        now,
                    )
                })
                .call_me_maybe_time
                .replace(now);
        }

        // Zero out all the last_ping times to force send_pings to send new ones, even if
        // it's been less than 5 seconds ago.  Also clear pongs for direct addresses not
        // included in the updated set.
        for (ipp, st) in self.udp_paths.paths.iter_mut() {
            st.last_ping = None;
            if !call_me_maybe_ipps.contains(ipp) {
                // TODO: This seems like a weird way to signal that the endpoint no longer
                // thinks it has this IpPort as an available path.
                if st.recent_pong.is_some() {
                    debug!(path=?ipp ,"clearing recent pong");
                    st.recent_pong = None;
                }
            }
        }
        // Clear trust on our best_addr if it is not included in the updated set.  Also
        // clear the last call-me-maybe send time so we will send one again.
        if let Some(addr) = self.udp_paths.best_addr.addr() {
            let ipp: IpPort = addr.into();
            if !call_me_maybe_ipps.contains(&ipp) {
                self.udp_paths
                    .best_addr
                    .clear_trust("best_addr not in new call-me-maybe");
                self.last_call_me_maybe = None;
            }
        }
        debug!(
            paths = %summarize_node_paths(&self.udp_paths.paths),
            "updated endpoint paths from call-me-maybe",
        );
        self.send_pings(now)
    }

    /// Marks this node as having received a UDP payload message.
    #[cfg(not(wasm_browser))]
    pub(super) fn receive_udp(&mut self, addr: IpPort, now: Instant) {
        let Some(state) = self.udp_paths.paths.get_mut(&addr) else {
            debug_assert!(false, "node map inconsistency by_ip_port <-> direct addr");
            return;
        };
        state.last_payload_msg = Some(now);
        self.last_used = Some(now);
        self.udp_paths
            .best_addr
            .reconfirm_if_used(addr.into(), BestAddrSource::Udp, now);
    }

    pub(super) fn receive_relay(&mut self, url: &RelayUrl, src: NodeId, now: Instant) {
        match self.relay_url.as_mut() {
            Some((current_home, state)) if current_home == url => {
                // We received on the expected url. update state.
                state.last_payload_msg = Some(now);
            }
            Some((_current_home, _state)) => {
                // we have a different url. we only update on ping, not on receive_relay.
            }
            None => {
                self.relay_url = Some((
                    url.clone(),
                    PathState::with_last_payload(
                        src,
                        SendAddr::from(url.clone()),
                        Source::Relay,
                        now,
                    ),
                ));
            }
        }
        self.last_used = Some(now);
    }

    pub(super) fn last_ping(&self, addr: &SendAddr) -> Option<Instant> {
        match addr {
            SendAddr::Udp(addr) => self
                .udp_paths
                .paths
                .get(&(*addr).into())
                .and_then(|ep| ep.last_ping),
            SendAddr::Relay(url) => self
                .relay_url
                .as_ref()
                .filter(|(home_url, _state)| home_url == url)
                .and_then(|(_home_url, state)| state.last_ping),
        }
    }

    /// Checks if this `Endpoint` is currently actively being used.
    pub(super) fn is_active(&self, now: &Instant) -> bool {
        match self.last_used {
            Some(last_active) => now.duration_since(last_active) <= SESSION_ACTIVE_TIMEOUT,
            None => false,
        }
    }

    /// Send a heartbeat to the node to keep the connection alive, or trigger a full ping
    /// if necessary.
    #[instrument("stayin_alive", skip_all, fields(node = %self.node_id.fmt_short()))]
    pub(super) fn stayin_alive(&mut self) -> Vec<PingAction> {
        trace!("stayin_alive");
        let now = Instant::now();
        if !self.is_active(&now) {
            trace!("skipping stayin alive: session is inactive");
            return Vec::new();
        }

        // If we do not have an optimal addr, send pings to all known places.
        if self.want_call_me_maybe(&now) {
            debug!("sending a call-me-maybe");
            return self.send_call_me_maybe(now, SendCallMeMaybe::Always);
        }

        // Send heartbeat ping to keep the current addr going as long as we need it.
        if let Some(udp_addr) = self.udp_paths.best_addr.addr() {
            let elapsed = self.last_ping(&SendAddr::Udp(udp_addr)).map(|l| now - l);
            // Send a ping if the last ping is older than 2 seconds.
            let needs_ping = match elapsed {
                Some(e) => e >= STAYIN_ALIVE_MIN_ELAPSED,
                None => false,
            };

            if needs_ping {
                debug!(
                    dst = %udp_addr,
                    since_last_ping=?elapsed,
                    "send stayin alive ping",
                );
                if let Some(msg) =
                    self.start_ping(SendAddr::Udp(udp_addr), DiscoPingPurpose::StayinAlive)
                {
                    return vec![PingAction::SendPing(msg)];
                }
            }
        }

        Vec::new()
    }

    /// Returns the addresses on which a payload should be sent right now.
    ///
    /// This is in the hot path of `.poll_send()`.
    #[instrument("get_send_addrs", skip_all, fields(node = %self.node_id.fmt_short()))]
    pub(crate) fn get_send_addrs(
        &mut self,
        have_ipv6: bool,
        metrics: &MagicsockMetrics,
    ) -> (Option<SocketAddr>, Option<RelayUrl>, Vec<PingAction>) {
        let now = Instant::now();
        let prev = self.last_used.replace(now);
        if prev.is_none() {
            // this is the first time we are trying to connect to this node
            metrics.nodes_contacted.inc();
        }
        let (udp_addr, relay_url) = self.addr_for_send(&now, have_ipv6, metrics);
        let mut ping_msgs = Vec::new();

        if self.want_call_me_maybe(&now) {
            ping_msgs = self.send_call_me_maybe(now, SendCallMeMaybe::IfNoRecent);
        }

        trace!(
            ?udp_addr,
            ?relay_url,
            pings = %ping_msgs.len(),
            "found send address",
        );

        (udp_addr, relay_url, ping_msgs)
    }

    /// Get the direct addresses for this endpoint.
    pub(super) fn direct_addresses(&self) -> impl Iterator<Item = IpPort> + '_ {
        self.udp_paths.paths.keys().copied()
    }

    #[cfg(test)]
    pub(super) fn direct_address_states(&self) -> impl Iterator<Item = (&IpPort, &PathState)> + '_ {
        self.udp_paths.paths.iter()
    }

    pub(super) fn last_used(&self) -> Option<Instant> {
        self.last_used
    }
}

impl From<RemoteInfo> for NodeAddr {
    fn from(info: RemoteInfo) -> Self {
        let direct_addresses = info
            .addrs
            .into_iter()
            .map(|info| info.addr)
            .collect::<BTreeSet<_>>();

        NodeAddr {
            node_id: info.node_id,
            relay_url: info.relay_url.map(Into::into),
            direct_addresses,
        }
    }
}

/// Whether to send a call-me-maybe message after sending pings to all known paths.
///
/// `IfNoRecent` will only send a call-me-maybe if no previous one was sent in the last
/// [`HEARTBEAT_INTERVAL`].
#[derive(Debug)]
enum SendCallMeMaybe {
    Always,
    IfNoRecent,
}

#[derive(Debug, Clone, PartialEq, Eq, Hash)]
pub(super) struct PongReply {
    pub(super) latency: Duration,
    /// When we received the pong.
    pub(super) pong_at: Instant,
    /// The pong's src (usually same as endpoint map key).
    pub(super) from: SendAddr,
    /// What they reported they heard.
    pub(super) pong_src: SendAddr,
}

#[derive(Debug)]
pub(super) struct SentPing {
    pub(super) to: SendAddr,
    pub(super) at: Instant,
    #[allow(dead_code)]
    pub(super) purpose: DiscoPingPurpose,
    pub(super) _expiry_task: AbortOnDropHandle<()>,
}

/// The reason why a discovery ping message was sent.
#[derive(Debug, Clone, Copy, PartialEq, Eq)]
pub enum DiscoPingPurpose {
    /// The purpose of a ping was to see if a path was valid.
    Discovery,
    /// Ping to ensure the current route is still valid.
    StayinAlive,
    /// When a ping was received and no direct connection exists yet.
    ///
    /// When a ping was received we suspect a direct connection is possible.  If we do not
    /// yet have one that triggers a ping, indicated with this reason.
    PingBack,
}

/// The type of control message we have received.
#[derive(Debug, Clone, Copy, Eq, PartialEq, Serialize, Deserialize, derive_more::Display)]
pub enum ControlMsg {
    /// We received a Ping from the node.
    #[display("ping←")]
    Ping,
    /// We received a Pong from the node.
    #[display("pong←")]
    Pong,
    /// We received a CallMeMaybe.
    #[display("call me")]
    CallMeMaybe,
}

/// Information about a *direct address*.
///
/// The *direct addresses* of an iroh node are those that could be used by other nodes to
/// establish direct connectivity, depending on the network situation. Due to NAT configurations,
/// for example, not all direct addresses of a node are usable by all peers.
#[derive(Debug, Clone, Eq, PartialEq, Serialize, Deserialize)]
pub struct DirectAddrInfo {
    /// The UDP address reported by the remote node.
    pub addr: SocketAddr,
    /// The latency to the remote node over this network path.
    ///
    /// If there has never been any connectivity via this address no latency will be known.
    pub latency: Option<Duration>,
    /// Last control message received by this node about this address.
    ///
    /// This contains the elapsed duration since the control message was received and the
    /// kind of control message received at that time.  Only the most recent control message
    /// is returned.
    ///
    /// Note that [`ControlMsg::CallMeMaybe`] is received via a relay path, while
    /// [`ControlMsg::Ping`] and [`ControlMsg::Pong`] are received on the path to
    /// [`DirectAddrInfo::addr`] itself and thus convey very different information.
    pub last_control: Option<(Duration, ControlMsg)>,
    /// Elapsed time since the last payload message was received on this network path.
    ///
    /// This indicates how long ago a QUIC datagram was received from the remote node sent
    /// from this [`DirectAddrInfo::addr`].  It indicates the network path was in use to
    /// transport payload data.
    pub last_payload: Option<Duration>,
    /// Elapsed time since this network path was known to exist.
    ///
    /// A network path is considered to exist only because the remote node advertised it.
    /// It may not mean the path is usable.  However, if there was any communication with
    /// the remote node over this network path it also means the path exists.
    ///
    /// The elapsed time since *any* confirmation of the path's existence was received is
    /// returned.  If the remote node moved networks and no longer has this path, this could
    /// be a long duration.  If the path was added via [`Endpoint::add_node_addr`] or some
    /// node discovery the path may never have been known to exist.
    ///
    /// [`Endpoint::add_node_addr`]: crate::endpoint::Endpoint::add_node_addr
    pub last_alive: Option<Duration>,
    /// A [`HashMap`] of [`Source`]s to [`Duration`]s.
    ///
    /// The [`Duration`] indicates the elapsed time since this source last
    /// recorded this address.
    ///
    /// The [`Duration`] will always indicate the most recent time the source
    /// recorded this address.
    pub sources: HashMap<Source, Duration>,
}

/// Information about the network path to a remote node via a relay server.
#[derive(Debug, Clone, Eq, PartialEq, Serialize, Deserialize)]
pub struct RelayUrlInfo {
    /// The relay URL.
    pub relay_url: RelayUrl,
    /// Elapsed time since this relay path last received payload or control data.
    pub last_alive: Option<Duration>,
    /// Latency to the remote node over this relayed network path.
    pub latency: Option<Duration>,
}

impl From<(RelayUrl, PathState)> for RelayUrlInfo {
    fn from(value: (RelayUrl, PathState)) -> Self {
        RelayUrlInfo {
            relay_url: value.0,
            last_alive: value.1.last_alive().map(|i| i.elapsed()),
            latency: value.1.latency(),
        }
    }
}

impl From<RelayUrlInfo> for RelayUrl {
    fn from(value: RelayUrlInfo) -> Self {
        value.relay_url
    }
}

/// Details about a remote iroh node which is known to this node.
///
/// Having details of a node does not mean it can be connected to, nor that it has ever been
/// connected to in the past. There are various reasons a node might be known: it could have
/// been manually added via [`Endpoint::add_node_addr`], it could have been added by some
/// discovery mechanism, the node could have contacted this node, etc.
///
/// [`Endpoint::add_node_addr`]: crate::endpoint::Endpoint::add_node_addr
#[derive(Debug, Clone, Eq, PartialEq, Serialize, Deserialize)]
pub struct RemoteInfo {
    /// The globally unique identifier for this node.
    pub node_id: NodeId,
    /// Relay server information, if available.
    pub relay_url: Option<RelayUrlInfo>,
    /// The addresses at which this node might be reachable.
    ///
    /// Some of these addresses might only be valid for networks we are not part of, but the remote
    /// node might be a part of.
    pub addrs: Vec<DirectAddrInfo>,
    /// The type of connection we have to the node, either direct or over relay.
    pub conn_type: ConnectionType,
    /// The latency of the current network path to the remote node.
    pub latency: Option<Duration>,
    /// Time elapsed time since last we have sent to or received from the node.
    ///
    /// This is the duration since *any* data (payload or control messages) was sent or receive
    /// from the remote node. Note that sending to the remote node does not imply
    /// the remote node received anything.
    pub last_used: Option<Duration>,
}

impl RemoteInfo {
    /// Get the duration since the last activity we received from this endpoint
    /// on any of its direct addresses.
    pub fn last_received(&self) -> Option<Duration> {
        self.addrs
            .iter()
            .filter_map(|addr| addr.last_control.map(|x| x.0).min(addr.last_payload))
            .min()
    }

    /// Whether there is a possible known network path to the remote node.
    ///
    /// Note that this does not provide any guarantees of whether any network path is
    /// usable.
    pub fn has_send_address(&self) -> bool {
        self.relay_url.is_some() || !self.addrs.is_empty()
    }

    /// Returns a deduplicated list of [`Source`]s merged from all address in the [`RemoteInfo`].
    ///
    /// Deduplication is on the (`Source`, `Duration`) tuple, so you will get multiple [`Source`]s
    /// for each `Source` variant, if different addresses were discovered from the same [`Source`]
    /// at different times.
    ///
    /// The list is sorted from least to most recent [`Source`].
    pub fn sources(&self) -> Vec<(Source, Duration)> {
        let mut sources = vec![];
        for addr in &self.addrs {
            for source in &addr.sources {
                let source = (source.0.clone(), *source.1);
                if !sources.contains(&source) {
                    sources.push(source)
                }
            }
        }
        sources.sort_by(|a, b| b.1.cmp(&a.1));
        sources
    }
}

/// The type of connection we have to the endpoint.
#[derive(derive_more::Display, Default, Debug, Clone, Eq, PartialEq, Serialize, Deserialize)]
pub enum ConnectionType {
    /// Direct UDP connection
    #[display("direct({_0})")]
    Direct(SocketAddr),
    /// Relay connection over relay
    #[display("relay({_0})")]
    Relay(RelayUrl),
    /// Both a UDP and a relay connection are used.
    ///
    /// This is the case if we do have a UDP address, but are missing a recent confirmation that
    /// the address works.
    #[display("mixed(udp: {_0}, relay: {_1})")]
    Mixed(SocketAddr, RelayUrl),
    /// We have no verified connection to this PublicKey
    #[default]
    #[display("none")]
    None,
}

#[cfg(test)]
mod tests {
    use std::{collections::BTreeMap, net::Ipv4Addr};

    use best_addr::BestAddr;
    use iroh_base::SecretKey;

    use super::*;
    use crate::magicsock::node_map::{NodeMap, NodeMapInner};

    #[test]
    fn test_remote_infos() {
        let now = Instant::now();
        let elapsed = Duration::from_secs(3);
        let later = now + elapsed;
        let send_addr: RelayUrl = "https://my-relay.com".parse().unwrap();
        let pong_src = SendAddr::Udp("0.0.0.0:1".parse().unwrap());
        let latency = Duration::from_millis(50);

        let relay_and_state = |node_id: NodeId, url: RelayUrl| {
            let relay_state = PathState::with_pong_reply(
                node_id,
                PongReply {
                    latency,
                    pong_at: now,
                    from: SendAddr::Relay(send_addr.clone()),
                    pong_src: pong_src.clone(),
                },
            );
            Some((url, relay_state))
        };

        // endpoint with a `best_addr` that has a latency but no relay
        let (a_endpoint, a_socket_addr) = {
            let key = SecretKey::generate(rand::thread_rng());
            let node_id = key.public();
            let ip_port = IpPort {
                ip: Ipv4Addr::UNSPECIFIED.into(),
                port: 10,
            };
            let endpoint_state = BTreeMap::from([(
                ip_port,
                PathState::with_pong_reply(
                    node_id,
                    PongReply {
                        latency,
                        pong_at: now,
                        from: SendAddr::Udp(ip_port.into()),
                        pong_src: pong_src.clone(),
                    },
                ),
            )]);
            (
                NodeState {
                    id: 0,
                    quic_mapped_addr: NodeIdMappedAddr::generate(),
                    node_id: key.public(),
                    last_full_ping: None,
                    relay_url: None,
                    udp_paths: NodeUdpPaths::from_parts(
                        endpoint_state,
                        BestAddr::from_parts(
                            ip_port.into(),
                            latency,
                            now,
                            now + Duration::from_secs(100),
                        ),
                    ),
                    sent_pings: HashMap::new(),
                    last_used: Some(now),
                    last_call_me_maybe: None,
                    conn_type: Watchable::new(ConnectionType::Direct(ip_port.into())),
                    has_been_direct: true,
                    #[cfg(any(test, feature = "test-utils"))]
                    path_selection: PathSelection::default(),
                },
                ip_port.into(),
            )
        };
        // endpoint w/ no best addr but a relay w/ latency
        let b_endpoint = {
            // let socket_addr = "0.0.0.0:9".parse().unwrap();
            let key = SecretKey::generate(rand::thread_rng());
            NodeState {
                id: 1,
                quic_mapped_addr: NodeIdMappedAddr::generate(),
                node_id: key.public(),
                last_full_ping: None,
                relay_url: relay_and_state(key.public(), send_addr.clone()),
                udp_paths: NodeUdpPaths::new(),
                sent_pings: HashMap::new(),
                last_used: Some(now),
                last_call_me_maybe: None,
                conn_type: Watchable::new(ConnectionType::Relay(send_addr.clone())),
                has_been_direct: false,
                #[cfg(any(test, feature = "test-utils"))]
                path_selection: PathSelection::default(),
            }
        };

        // endpoint w/ no best addr but a relay w/ no latency
        let c_endpoint = {
            // let socket_addr = "0.0.0.0:8".parse().unwrap();
            let key = SecretKey::generate(rand::thread_rng());
            NodeState {
                id: 2,
                quic_mapped_addr: NodeIdMappedAddr::generate(),
                node_id: key.public(),
                last_full_ping: None,
                relay_url: Some((
                    send_addr.clone(),
                    PathState::new(
                        key.public(),
                        SendAddr::from(send_addr.clone()),
                        Source::App,
                        now,
                    ),
                )),
                udp_paths: NodeUdpPaths::new(),
                sent_pings: HashMap::new(),
                last_used: Some(now),
                last_call_me_maybe: None,
                conn_type: Watchable::new(ConnectionType::Relay(send_addr.clone())),
                has_been_direct: false,
                #[cfg(any(test, feature = "test-utils"))]
                path_selection: PathSelection::default(),
            }
        };

        // endpoint w/ expired best addr and relay w/ latency
        let (d_endpoint, d_socket_addr) = {
            let socket_addr: SocketAddr = "0.0.0.0:7".parse().unwrap();
            let expired = now.checked_sub(Duration::from_secs(100)).unwrap();
            let key = SecretKey::generate(rand::thread_rng());
            let node_id = key.public();
            let endpoint_state = BTreeMap::from([(
                IpPort::from(socket_addr),
                PathState::with_pong_reply(
                    node_id,
                    PongReply {
                        latency,
                        pong_at: now,
                        from: SendAddr::Udp(socket_addr),
                        pong_src: pong_src.clone(),
                    },
                ),
            )]);
            (
                NodeState {
                    id: 3,
                    quic_mapped_addr: NodeIdMappedAddr::generate(),
                    node_id: key.public(),
                    last_full_ping: None,
                    relay_url: relay_and_state(key.public(), send_addr.clone()),
                    udp_paths: NodeUdpPaths::from_parts(
                        endpoint_state,
                        BestAddr::from_parts(socket_addr, Duration::from_millis(80), now, expired),
                    ),
                    sent_pings: HashMap::new(),
                    last_used: Some(now),
                    last_call_me_maybe: None,
                    conn_type: Watchable::new(ConnectionType::Mixed(
                        socket_addr,
                        send_addr.clone(),
                    )),
                    has_been_direct: false,
                    #[cfg(any(test, feature = "test-utils"))]
                    path_selection: PathSelection::default(),
                },
                socket_addr,
            )
        };

        let mut expect = Vec::from([
            RemoteInfo {
                node_id: a_endpoint.node_id,
                relay_url: None,
                addrs: Vec::from([DirectAddrInfo {
                    addr: a_socket_addr,
                    latency: Some(latency),
                    last_control: Some((elapsed, ControlMsg::Pong)),
                    last_payload: None,
                    last_alive: Some(elapsed),
                    sources: HashMap::new(),
                }]),
                conn_type: ConnectionType::Direct(a_socket_addr),
                latency: Some(latency),
                last_used: Some(elapsed),
            },
            RemoteInfo {
                node_id: b_endpoint.node_id,
                relay_url: Some(RelayUrlInfo {
                    relay_url: b_endpoint.relay_url.as_ref().unwrap().0.clone(),
                    last_alive: None,
                    latency: Some(latency),
                }),
                addrs: Vec::new(),
                conn_type: ConnectionType::Relay(send_addr.clone()),
                latency: Some(latency),
                last_used: Some(elapsed),
            },
            RemoteInfo {
                node_id: c_endpoint.node_id,
                relay_url: Some(RelayUrlInfo {
                    relay_url: c_endpoint.relay_url.as_ref().unwrap().0.clone(),
                    last_alive: None,
                    latency: None,
                }),
                addrs: Vec::new(),
                conn_type: ConnectionType::Relay(send_addr.clone()),
                latency: None,
                last_used: Some(elapsed),
            },
            RemoteInfo {
                node_id: d_endpoint.node_id,
                relay_url: Some(RelayUrlInfo {
                    relay_url: d_endpoint.relay_url.as_ref().unwrap().0.clone(),
                    last_alive: None,
                    latency: Some(latency),
                }),
                addrs: Vec::from([DirectAddrInfo {
                    addr: d_socket_addr,
                    latency: Some(latency),
                    last_control: Some((elapsed, ControlMsg::Pong)),
                    last_payload: None,
                    last_alive: Some(elapsed),
                    sources: HashMap::new(),
                }]),
                conn_type: ConnectionType::Mixed(d_socket_addr, send_addr.clone()),
                latency: Some(Duration::from_millis(50)),
                last_used: Some(elapsed),
            },
        ]);

        let node_map = NodeMap::from_inner(NodeMapInner {
            by_node_key: HashMap::from([
                (a_endpoint.node_id, a_endpoint.id),
                (b_endpoint.node_id, b_endpoint.id),
                (c_endpoint.node_id, c_endpoint.id),
                (d_endpoint.node_id, d_endpoint.id),
            ]),
            by_ip_port: HashMap::from([
                (a_socket_addr.into(), a_endpoint.id),
                (d_socket_addr.into(), d_endpoint.id),
            ]),
            by_quic_mapped_addr: HashMap::from([
                (a_endpoint.quic_mapped_addr, a_endpoint.id),
                (b_endpoint.quic_mapped_addr, b_endpoint.id),
                (c_endpoint.quic_mapped_addr, c_endpoint.id),
                (d_endpoint.quic_mapped_addr, d_endpoint.id),
            ]),
            by_id: HashMap::from([
                (a_endpoint.id, a_endpoint),
                (b_endpoint.id, b_endpoint),
                (c_endpoint.id, c_endpoint),
                (d_endpoint.id, d_endpoint),
            ]),
            next_id: 5,
            path_selection: PathSelection::default(),
        });
        let mut got = node_map.list_remote_infos(later);
        got.sort_by_key(|p| p.node_id);
        expect.sort_by_key(|p| p.node_id);
        remove_non_deterministic_fields(&mut got);
        assert_eq!(expect, got);
    }

    fn remove_non_deterministic_fields(infos: &mut [RemoteInfo]) {
        for info in infos.iter_mut() {
            if info.relay_url.is_some() {
                info.relay_url.as_mut().unwrap().last_alive = None;
            }
        }
    }

    #[test]
    fn test_prune_direct_addresses() {
        // When we handle a call-me-maybe with more than MAX_INACTIVE_DIRECT_ADDRESSES we do
        // not want to prune them right away but send pings to all of them.

        let key = SecretKey::generate(rand::thread_rng());
        let opts = Options {
            node_id: key.public(),
            relay_url: None,
            active: true,
            source: crate::magicsock::Source::NamedApp {
                name: "test".into(),
            },
            path_selection: PathSelection::default(),
        };
        let mut ep = NodeState::new(0, opts);

        let my_numbers_count: u16 = (MAX_INACTIVE_DIRECT_ADDRESSES + 5).try_into().unwrap();
        let my_numbers = (0u16..my_numbers_count)
            .map(|i| SocketAddr::new(Ipv4Addr::LOCALHOST.into(), 1000 + i))
            .collect();
        let call_me_maybe = disco::CallMeMaybe { my_numbers };

        let ping_messages = ep.handle_call_me_maybe(call_me_maybe);

        // We have no relay server and no previous direct addresses, so we should get the same
        // number of pings as direct addresses in the call-me-maybe.
        assert_eq!(ping_messages.len(), my_numbers_count as usize);
    }
}<|MERGE_RESOLUTION|>--- conflicted
+++ resolved
@@ -25,14 +25,8 @@
 use crate::endpoint::PathSelection;
 use crate::{
     disco::{self, SendAddr},
-<<<<<<< HEAD
-    magicsock::{ActorMessage, MagicsockMetrics, QuicMappedAddr, Timer, HEARTBEAT_INTERVAL},
-    util::relay_only_mode,
+    magicsock::{ActorMessage, MagicsockMetrics, NodeIdMappedAddr, HEARTBEAT_INTERVAL},
     watcher::{self, Watchable},
-=======
-    magicsock::{ActorMessage, MagicsockMetrics, NodeIdMappedAddr, HEARTBEAT_INTERVAL},
-    watchable::{Watchable, Watcher},
->>>>>>> a62a2bd2
 };
 
 /// Number of addresses that are not active that we keep around per node.
