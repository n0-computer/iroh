//! The relay actor.
//!
//! The [`RelayActor`] handles all the relay connections.  It is helped by the
//! [`ActiveRelayActor`] which handles a single relay connection.
//!
//! - The [`RelayActor`] manages all connections to relay servers.
//!   - It starts a new [`ActiveRelayActor`] for each relay server needed.
//!   - The [`ActiveRelayActor`] will exit when unused.
//!     - Unless it is for the home relay, this one never exits.
//!   - Each [`ActiveRelayActor`] uses a relay [`Client`].
//!     - The relay [`Client`] is a `Stream` and `Sink` directly connected to the
//!       `TcpStream` connected to the relay server.
//!   - Each [`ActiveRelayActor`] will try and maintain a connection with the relay server.
//!     - If connections fail, exponential backoff is used for reconnections.
//! - When `AsyncUdpSocket` needs to send datagrams:
//!   - It puts them on a queue to the [`RelayActor`].
//!   - The [`RelayActor`] ensures the correct [`ActiveRelayActor`] is running and
//!     forwards datagrams to it.
//!   - The ActiveRelayActor sends datagrams directly to the relay server.
//! - The relay receive path is:
//!   - Whenever [`ActiveRelayActor`] is connected it reads from the underlying `TcpStream`.
//!   - Received datagrams are placed on an mpsc channel that now bypasses the
//!     [`RelayActor`] and goes straight to the `AsyncUpdSocket` interface.
//!
//! [`Client`]: iroh_relay::client::Client

#[cfg(test)]
use std::net::SocketAddr;
use std::{
    collections::{BTreeMap, BTreeSet},
    future::Future,
    net::IpAddr,
    pin::{pin, Pin},
    sync::{
        atomic::{AtomicBool, Ordering},
        Arc,
    },
};

use backon::{Backoff, BackoffBuilder, ExponentialBuilder};
use bytes::{Bytes, BytesMut};
use iroh_base::{NodeId, PublicKey, RelayUrl, SecretKey};
use iroh_relay::{
    self as relay,
    client::{Client, ConnectError, ReceivedMessage, RecvError, SendError, SendMessage},
    PingTracker, MAX_PACKET_SIZE,
};
use n0_future::{
    task::JoinSet,
    time::{self, Duration, Instant, MissedTickBehavior},
    FuturesUnorderedBounded, SinkExt, StreamExt,
};
use nested_enum_utils::common_fields;
use snafu::{IntoError, ResultExt, Snafu};
use tokio::sync::{mpsc, oneshot};
use tokio_util::sync::CancellationToken;
use tracing::{debug, error, event, info_span, instrument, trace, warn, Instrument, Level};
use url::Url;

use super::RelayDatagramSendChannelReceiver;
#[cfg(not(wasm_browser))]
use crate::dns::DnsResolver;
use crate::{
    magicsock::{MagicSock, Metrics as MagicsockMetrics, RelayContents, RelayDatagramRecvQueue},
    util::MaybeFuture,
};

/// How long a non-home relay connection needs to be idle (last written to) before we close it.
const RELAY_INACTIVE_CLEANUP_TIME: Duration = Duration::from_secs(60);

/// Maximum size a datagram payload is allowed to be.
const MAX_PAYLOAD_SIZE: usize = MAX_PACKET_SIZE - PublicKey::LENGTH;

/// Interval in which we ping the relay server to ensure the connection is alive.
///
/// The default QUIC max_idle_timeout is 30s, so setting that to half this time gives some
/// chance of recovering.
const PING_INTERVAL: Duration = Duration::from_secs(15);

/// Number of datagrams which can be sent to the relay server in one batch.
///
/// This means while this batch is sending to the server no other relay protocol frames can
/// be sent to the server, e.g. no Ping frames or so.  While the maximum packet size is
/// rather large, each item can typically be expected to up to 1500 or the max GSO size.
const SEND_DATAGRAM_BATCH_SIZE: usize = 20;

/// Timeout for establishing the relay connection.
///
/// This includes DNS, dialing the server, upgrading the connection, and completing the
/// handshake.
const CONNECT_TIMEOUT: Duration = Duration::from_secs(10);

/// Time after which the [`ActiveRelayActor`] will drop undeliverable datagrams.
///
/// When the [`ActiveRelayActor`] is not connected it can not deliver datagrams.  However it
/// will still receive datagrams to send from the [`RelayActor`].  If connecting takes
/// longer than this timeout datagrams will be dropped.
///
/// This value is set to 3 times the QUIC initial Probe Timeout (PTO).
const UNDELIVERABLE_DATAGRAM_TIMEOUT: Duration = Duration::from_secs(3);

/// An actor which handles the connection to a single relay server.
///
/// It is responsible for maintaining the connection to the relay server and handling all
/// communication with it.
///
/// The actor shuts down itself on inactivity: inactivity is determined when no more
/// datagrams are being queued to send.
///
/// This actor has 3 main states it can be in, each has it's dedicated run loop:
///
/// - Dialing the relay server.
///
///   This will continuously dial the server until connected, using exponential backoff if
///   it can not connect.  See [`ActiveRelayActor::run_dialing`].
///
/// - Connected to the relay server.
///
///   This state allows receiving from the relay server, though sending is idle in this
///   state.  See [`ActiveRelayActor::run_connected`].
///
/// - Sending to the relay server.
///
///   This is a sub-state of `connected` so the actor can still be receiving from the relay
///   server at this time.  However it is actively sending data to the server so can not
///   consume any further items from inboxes which will result in sending more data to the
///   server until the actor goes back to the `connected` state.
///
/// All these are driven from the top-level [`ActiveRelayActor::run`] loop.
#[derive(Debug)]
struct ActiveRelayActor {
    // The inboxes and channels this actor communicates over.
    /// Inbox for messages which should be handled without any blocking.
    prio_inbox: mpsc::Receiver<ActiveRelayPrioMessage>,
    /// Inbox for messages which involve sending to the relay server.
    inbox: mpsc::Receiver<ActiveRelayMessage>,
    /// Queue for received relay datagrams.
    relay_datagrams_recv: Arc<RelayDatagramRecvQueue>,
    /// Channel on which we queue packets to send to the relay.
    relay_datagrams_send: mpsc::Receiver<RelaySendItem>,

    // Other actor state.
    /// The relay server for this actor.
    url: RelayUrl,
    /// Builder which can repeatedly build a relay client.
    relay_client_builder: relay::client::ClientBuilder,
    /// Whether or not this is the home relay server.
    ///
    /// The home relay server needs to maintain it's connection to the relay server, even if
    /// the relay actor is otherwise idle.
    is_home_relay: bool,
    /// When this expires the actor has been idle and should shut down.
    ///
    /// Unless it is managing the home relay connection.  Inactivity is only tracked on the
    /// last datagram sent to the relay, received datagrams will trigger QUIC ACKs which is
    /// sufficient to keep active connections open.
    inactive_timeout: Pin<Box<time::Sleep>>,
    /// Token indicating the [`ActiveRelayActor`] should stop.
    stop_token: CancellationToken,
    metrics: Arc<MagicsockMetrics>,
}

#[derive(Debug)]
enum ActiveRelayMessage {
    /// Triggers a connection check to the relay server.
    ///
    /// Sometimes it is known the local network interfaces have changed in which case it
    /// might be prudent to check if the relay connection is still working.  `Vec<IpAddr>`
    /// should contain the current local IP addresses.  If the connection uses a local
    /// socket with an IP address in this list the relay server will be pinged.  If the
    /// connection uses a local socket with an IP address not in this list the server will
    /// always re-connect.
    CheckConnection(Vec<IpAddr>),
    /// Sets this relay as the home relay, or not.
    SetHomeRelay(bool),
    #[cfg(test)]
    GetLocalAddr(oneshot::Sender<Option<SocketAddr>>),
    #[cfg(test)]
    PingServer(oneshot::Sender<()>),
}

/// Messages for the [`ActiveRelayActor`] which should never block.
///
/// Most messages in the [`ActiveRelayMessage`] enum trigger sending to the relay server,
/// which can be blocking.  So the actor may not always be processing that inbox.  Messages
/// here are processed immediately.
#[derive(Debug)]
enum ActiveRelayPrioMessage {
    /// Returns whether or not this relay can reach the NodeId.
    HasNodeRoute(NodeId, oneshot::Sender<bool>),
}

/// Configuration needed to start an [`ActiveRelayActor`].
#[derive(Debug)]
struct ActiveRelayActorOptions {
    url: RelayUrl,
    prio_inbox_: mpsc::Receiver<ActiveRelayPrioMessage>,
    inbox: mpsc::Receiver<ActiveRelayMessage>,
    relay_datagrams_send: mpsc::Receiver<RelaySendItem>,
    relay_datagrams_recv: Arc<RelayDatagramRecvQueue>,
    connection_opts: RelayConnectionOptions,
    stop_token: CancellationToken,
    metrics: Arc<MagicsockMetrics>,
}

/// Configuration needed to create a connection to a relay server.
#[derive(Debug, Clone)]
struct RelayConnectionOptions {
    secret_key: SecretKey,
    #[cfg(not(wasm_browser))]
    dns_resolver: DnsResolver,
    proxy_url: Option<Url>,
    prefer_ipv6: Arc<AtomicBool>,
    #[cfg(any(test, feature = "test-utils"))]
    insecure_skip_cert_verify: bool,
    protocol: iroh_relay::http::Protocol,
}

/// Possible reasons for a failed relay connection.
#[allow(missing_docs)]
#[common_fields({
    backtrace: Option<snafu::Backtrace>,
    #[snafu(implicit)]
    span_trace: n0_snafu::SpanTrace,
})]
#[derive(Debug, Snafu)]
enum RelayConnectionError {
    #[snafu(display("Failed to connect to relay server"))]
    Dial { source: DialError },
    #[snafu(display("Failed to handshake with relay server"))]
    Handshake { source: RunError },
    #[snafu(display("Lost connection to relay server"))]
    Established { source: RunError },
}

#[allow(missing_docs)]
#[common_fields({
    backtrace: Option<snafu::Backtrace>,
    #[snafu(implicit)]
    span_trace: n0_snafu::SpanTrace,
})]
#[derive(Debug, Snafu)]
enum RunError {
    #[snafu(display("Send timeout"))]
    SendTimeout {},
    #[snafu(display("Ping timeout"))]
    PingTimeout {},
    #[snafu(display("Local IP no longer valid"))]
    LocalIpInvalid {},
    #[snafu(display("No local address"))]
    LocalAddrMissing {},
    #[snafu(display("Stream closed by server."))]
    StreamClosedServer {},
    #[snafu(display("Client stream read failed"))]
    ClientStreamRead { source: RecvError },
    #[snafu(display("Client stream write failed"))]
    ClientStreamWrite { source: SendError },
}

#[allow(missing_docs)]
#[common_fields({
    backtrace: Option<snafu::Backtrace>,
    #[snafu(implicit)]
    span_trace: n0_snafu::SpanTrace,
})]
#[derive(Debug, Snafu)]
enum DialError {
    #[snafu(display("timeout trying to establish a connection"))]
    Timeout {},
    #[snafu(display("unable to connect"))]
    Connect { source: ConnectError },
}

impl ActiveRelayActor {
    fn new(opts: ActiveRelayActorOptions) -> Self {
        let ActiveRelayActorOptions {
            url,
            prio_inbox_: prio_inbox,
            inbox,
            relay_datagrams_send,
            relay_datagrams_recv,
            connection_opts,
            stop_token,
            metrics,
        } = opts;
        let relay_client_builder = Self::create_relay_builder(url.clone(), connection_opts);
        ActiveRelayActor {
            prio_inbox,
            inbox,
            relay_datagrams_recv,
            relay_datagrams_send,
            url,
            relay_client_builder,
            is_home_relay: false,
            inactive_timeout: Box::pin(time::sleep(RELAY_INACTIVE_CLEANUP_TIME)),
            stop_token,
            metrics,
        }
    }

    fn create_relay_builder(
        url: RelayUrl,
        opts: RelayConnectionOptions,
    ) -> relay::client::ClientBuilder {
        let RelayConnectionOptions {
            secret_key,
            #[cfg(not(wasm_browser))]
            dns_resolver,
            proxy_url,
            prefer_ipv6,
            #[cfg(any(test, feature = "test-utils"))]
            insecure_skip_cert_verify,
            protocol,
        } = opts;

        let mut builder = relay::client::ClientBuilder::new(
            url,
            secret_key,
            #[cfg(not(wasm_browser))]
            dns_resolver,
        )
        .protocol(protocol)
        .address_family_selector(move || prefer_ipv6.load(Ordering::Relaxed));
        if let Some(proxy_url) = proxy_url {
            builder = builder.proxy_url(proxy_url);
        }
        #[cfg(any(test, feature = "test-utils"))]
        let builder = builder.insecure_skip_cert_verify(insecure_skip_cert_verify);
        builder
    }

    /// The main actor run loop.
    ///
    /// Primarily switches between the dialing and connected states.
<<<<<<< HEAD
    async fn run(mut self) {
        inc!(MagicsockMetrics, num_relay_conns_added);
=======
    async fn run(mut self) -> Result<()> {
        // TODO(frando): decide what this metric means, it's either wrong here or in node_state.rs.
        // From the existing description, it is wrong here.
        // self.metrics.num_relay_conns_added.inc();
>>>>>>> 1957ca82

        let mut backoff = Self::build_backoff();

        while let Err(err) = self.run_once().await {
            warn!("{err}");
            match err {
                RelayConnectionError::Dial { .. } | RelayConnectionError::Handshake { .. } => {
                    // If dialing failed, or if the relay connection failed before we received a pong,
                    // we wait an exponentially increasing time until we attempt to reconnect again.
                    let Some(delay) = backoff.next() else {
                        warn!("retries exceeded");
                        break;
                    };
                    debug!("retry in {delay:?}");
                    time::sleep(delay).await;
                }
                RelayConnectionError::Established { .. } => {
                    // If the relay connection remained established long enough so that we received a pong
                    // from the relay server, we reset the backoff and attempt to reconnect immediately.
                    backoff = Self::build_backoff();
                }
            }
        }
        debug!("exiting");
<<<<<<< HEAD
        inc!(MagicsockMetrics, num_relay_conns_removed);
=======
        // TODO(frando): decide what this metric means, it's either wrong here or in node_state.rs.
        // From the existing description, it is wrong here.
        // self.metrics.num_relay_conns_removed.inc();
        Ok(())
>>>>>>> 1957ca82
    }

    fn build_backoff() -> impl Backoff {
        ExponentialBuilder::new()
            .with_min_delay(Duration::from_millis(10))
            .with_max_delay(Duration::from_secs(16))
            .with_jitter()
            .without_max_times()
            .build()
    }

    /// Attempt to connect to the relay, and run the connected actor loop.
    ///
    /// Returns `Ok(())` if the actor loop should shut down. Returns an error if dialing failed,
    /// or if the relay connection failed while connected. In both cases, the connection should
    /// be retried with a backoff.
    async fn run_once(&mut self) -> Result<(), RelayConnectionError> {
        let client = match self.run_dialing().instrument(info_span!("dialing")).await {
            Some(client_res) => client_res.context(DialSnafu)?,
            None => return Ok(()),
        };
        self.run_connected(client)
            .instrument(info_span!("connected"))
            .await
    }

    fn reset_inactive_timeout(&mut self) {
        self.inactive_timeout
            .as_mut()
            .reset(Instant::now() + RELAY_INACTIVE_CLEANUP_TIME);
    }

    fn set_home_relay(&mut self, is_home: bool) {
        let prev = std::mem::replace(&mut self.is_home_relay, is_home);
        if self.is_home_relay != prev {
            event!(
                target: "iroh::_events::relay::home_changed",
                Level::DEBUG,
                url = %self.url,
                home_relay = self.is_home_relay,
            );
        }
    }

    /// Actor loop when connecting to the relay server.
    ///
    /// Returns `None` if the actor needs to shut down.  Returns `Some(Ok(client))` when the
    /// connection is established, and `Some(Err(err))` if dialing the relay failed.
    async fn run_dialing(&mut self) -> Option<Result<iroh_relay::client::Client, DialError>> {
        debug!("Actor loop: connecting to relay.");

        // We regularly flush the relay_datagrams_send queue so it is not full of stale
        // packets while reconnecting.  Those datagrams are dropped and the QUIC congestion
        // controller will have to handle this (DISCO packets do not yet have retry).  This
        // is not an ideal mechanism, an alternative approach would be to use
        // e.g. ConcurrentQueue with force_push, though now you might still send very stale
        // packets when eventually connected.  So perhaps this is a reasonable compromise.
        let mut send_datagram_flush = time::interval(UNDELIVERABLE_DATAGRAM_TIMEOUT);
        send_datagram_flush.set_missed_tick_behavior(MissedTickBehavior::Delay);
        send_datagram_flush.reset(); // Skip the immediate interval

        let dialing_fut = self.dial_relay();
        tokio::pin!(dialing_fut);
        loop {
            tokio::select! {
                biased;
                _ = self.stop_token.cancelled() => {
                    debug!("Shutdown.");
                    break None;
                }
                msg = self.prio_inbox.recv() => {
                    let Some(msg) = msg else {
                        warn!("Priority inbox closed, shutdown.");
                        break None;
                    };
                    match msg {
                        ActiveRelayPrioMessage::HasNodeRoute(_peer, sender) => {
                            sender.send(false).ok();
                        }
                    }
                }
                res = &mut dialing_fut => {
                    match res {
                        Ok(client) => {
                            break Some(Ok(client));
                        }
                        Err(err) => {
                            break Some(Err(err));
                        }
                    }
                }
                msg = self.inbox.recv() => {
                    let Some(msg) = msg else {
                        debug!("Inbox closed, shutdown.");
                        break None;
                    };
                    match msg {
                        ActiveRelayMessage::SetHomeRelay(is_home) => {
                            self.set_home_relay(is_home);
                        }
                        ActiveRelayMessage::CheckConnection(_local_ips) => {}
                        #[cfg(test)]
                        ActiveRelayMessage::GetLocalAddr(sender) => {
                            sender.send(None).ok();
                        }
                        #[cfg(test)]
                        ActiveRelayMessage::PingServer(sender) => {
                            drop(sender);
                        }
                    }
                }
                _ = send_datagram_flush.tick() => {
                    self.reset_inactive_timeout();
                    let mut logged = false;
                    while self.relay_datagrams_send.try_recv().is_ok() {
                        if !logged {
                            debug!(?UNDELIVERABLE_DATAGRAM_TIMEOUT, "Dropping datagrams to send.");
                            logged = true;
                        }
                    }
                }
                _ = &mut self.inactive_timeout, if !self.is_home_relay => {
                    debug!(?RELAY_INACTIVE_CLEANUP_TIME, "Inactive, exiting.");
                    break None;
                }
            }
        }
    }

    /// Returns a future which will complete once connected to the relay server.
    ///
    /// The future only completes once the connection is established and retries
    /// connections.  It currently does not ever return `Err` as the retries continue
    /// forever.
    // This is using `impl Future` to return a future without a reference to self.
    fn dial_relay(&self) -> impl Future<Output = Result<Client, DialError>> {
        let client_builder = self.relay_client_builder.clone();
        async move {
            match time::timeout(CONNECT_TIMEOUT, client_builder.connect()).await {
                Ok(Ok(client)) => Ok(client),
                Ok(Err(err)) => Err(ConnectSnafu.into_error(err)),
                Err(_) => Err(TimeoutSnafu.build()),
            }
        }
    }

    /// Runs the actor loop when connected to a relay server.
    ///
    /// Returns `Ok` if the actor needs to shut down.  `Err` is returned if the connection
    /// to the relay server is lost.
    async fn run_connected(
        &mut self,
        client: iroh_relay::client::Client,
    ) -> Result<(), RelayConnectionError> {
        debug!("Actor loop: connected to relay");
        event!(
            target: "iroh::_events::relay::connected",
            Level::DEBUG,
            url = %self.url,
            home_relay = self.is_home_relay,
        );

        let (mut client_stream, client_sink) = client.split();
        let mut client_sink = client_sink.sink_map_err(|e| ClientStreamWriteSnafu.into_error(e));

        let mut state = ConnectedRelayState {
            ping_tracker: PingTracker::default(),
            nodes_present: BTreeSet::new(),
            last_packet_src: None,
            pong_pending: None,
            established: false,
            #[cfg(test)]
            test_pong: None,
        };

        // A buffer to pass through multiple datagrams at once as an optimisation.
        let mut send_datagrams_buf = Vec::with_capacity(SEND_DATAGRAM_BATCH_SIZE);

        // Regularly send pings so we know the connection is healthy.
        // The first ping will be sent immediately.
        let mut ping_interval = time::interval(PING_INTERVAL);
        ping_interval.set_missed_tick_behavior(MissedTickBehavior::Delay);

        let res = loop {
            if let Some(data) = state.pong_pending.take() {
                let fut = client_sink.send(SendMessage::Pong(data));
                self.run_sending(fut, &mut state, &mut client_stream)
                    .await?;
            }
            tokio::select! {
                biased;
                _ = self.stop_token.cancelled() => {
                    debug!("Shutdown.");
                    break Ok(());
                }
                msg = self.prio_inbox.recv() => {
                    let Some(msg) = msg else {
                        warn!("Priority inbox closed, shutdown.");
                        break Ok(());
                    };
                    match msg {
                        ActiveRelayPrioMessage::HasNodeRoute(peer, sender) => {
                            let has_peer = state.nodes_present.contains(&peer);
                            sender.send(has_peer).ok();
                        }
                    }
                }
                _ = state.ping_tracker.timeout() => {
                    break Err(PingTimeoutSnafu.build());
                }
                _ = ping_interval.tick() => {
                    let data = state.ping_tracker.new_ping();
                    let fut = client_sink.send(SendMessage::Ping(data));
                    self.run_sending(fut, &mut state, &mut client_stream).await?;
                }
                msg = self.inbox.recv() => {
                    let Some(msg) = msg else {
                        warn!("Inbox closed, shutdown.");
                        break Ok(());
                    };
                    match msg {
                        ActiveRelayMessage::SetHomeRelay(is_home) => {
                            self.set_home_relay(is_home);
                        }
                        ActiveRelayMessage::CheckConnection(local_ips) => {
                            match client_stream.local_addr() {
                                Some(addr) if local_ips.contains(&addr.ip()) => {
                                    let data = state.ping_tracker.new_ping();
                                    let fut = client_sink.send(SendMessage::Ping(data));
                                    self.run_sending(fut, &mut state, &mut client_stream).await?;
                                }
                                Some(_) => break Err(LocalIpInvalidSnafu.build()),
                                None => break Err(LocalAddrMissingSnafu.build()),
                            }
                        }
                        #[cfg(test)]
                        ActiveRelayMessage::GetLocalAddr(sender) => {
                            let addr = client_stream.local_addr();
                            sender.send(addr).ok();
                        }
                        #[cfg(test)]
                        ActiveRelayMessage::PingServer(sender) => {
                            let data = rand::random();
                            state.test_pong = Some((data, sender));
                            let fut = client_sink.send(SendMessage::Ping(data));
                            self.run_sending(fut, &mut state, &mut client_stream).await?;
                        }
                    }
                }
                count = self.relay_datagrams_send.recv_many(
                    &mut send_datagrams_buf,
                    SEND_DATAGRAM_BATCH_SIZE,
                ) => {
                    if count == 0 {
                        warn!("Datagram inbox closed, shutdown");
                        break Ok(());
                    };
                    self.reset_inactive_timeout();
                    // TODO: This allocation is *very* unfortunate.  But so is the
                    // allocation *inside* of PacketizeIter...
                    let dgrams = std::mem::replace(
                        &mut send_datagrams_buf,
                        Vec::with_capacity(SEND_DATAGRAM_BATCH_SIZE),
                    );
                    // TODO(frando): can we avoid the clone here?
                    let metrics = self.metrics.clone();
                    let packet_iter = dgrams.into_iter().flat_map(|datagrams| {
                        PacketizeIter::<_, MAX_PAYLOAD_SIZE>::new(
                            datagrams.remote_node,
                            datagrams.datagrams.clone(),
                        )
                        .map(|p| {
                            Ok(SendMessage::SendPacket(p.node_id, p.payload))
                        })
                    });
                    let mut packet_stream = n0_future::stream::iter(packet_iter).inspect(|m| {
                        if let Ok(SendMessage::SendPacket(_node_id, payload)) = m {
                            metrics.send_relay.inc_by(payload.len() as _);
                        }
                    });
                    let fut = client_sink.send_all(&mut packet_stream);
                    self.run_sending(fut, &mut state, &mut client_stream).await?;
                }
                msg = client_stream.next() => {
                    let Some(msg) = msg else {
                        break Err(StreamClosedServerSnafu.build());
                    };
                    match msg {
                        Ok(msg) => {
                            self.handle_relay_msg(msg, &mut state);
                            // reset the ping timer, we have just received a message
                            ping_interval.reset();
                        },
                        Err(err) => break Err(ClientStreamReadSnafu.into_error(err)),
                    }
                }
                _ = &mut self.inactive_timeout, if !self.is_home_relay => {
                    debug!("Inactive for {RELAY_INACTIVE_CLEANUP_TIME:?}, exiting.");
                    break Ok(());
                }
            }
        };

        if res.is_ok() {
            if let Err(err) = client_sink.close().await {
                debug!("Failed to close client sink gracefully: {err:#}");
            }
        }

        res.map_err(|err| state.map_err(err))
    }

    fn handle_relay_msg(&mut self, msg: ReceivedMessage, state: &mut ConnectedRelayState) {
        match msg {
            ReceivedMessage::ReceivedPacket {
                remote_node_id,
                data,
            } => {
                trace!(len = %data.len(), "received msg");
                // If this is a new sender, register a route for this peer.
                if state
                    .last_packet_src
                    .as_ref()
                    .map(|p| *p != remote_node_id)
                    .unwrap_or(true)
                {
                    // Avoid map lookup with high throughput single peer.
                    state.last_packet_src = Some(remote_node_id);
                    state.nodes_present.insert(remote_node_id);
                }
                for datagram in PacketSplitIter::new(self.url.clone(), remote_node_id, data) {
                    let Ok(datagram) = datagram else {
                        warn!("Invalid packet split");
                        break;
                    };
                    if let Err(err) = self.relay_datagrams_recv.try_send(datagram) {
                        warn!("Dropping received relay packet: {err:#}");
                    }
                }
            }
            ReceivedMessage::NodeGone(node_id) => {
                state.nodes_present.remove(&node_id);
            }
            ReceivedMessage::Ping(data) => state.pong_pending = Some(data),
            ReceivedMessage::Pong(data) => {
                #[cfg(test)]
                {
                    if let Some((expected_data, sender)) = state.test_pong.take() {
                        if data == expected_data {
                            sender.send(()).ok();
                        } else {
                            state.test_pong = Some((expected_data, sender));
                        }
                    }
                }
                state.ping_tracker.pong_received(data);
                state.established = true;
            }
            ReceivedMessage::Health { problem } => {
                let problem = problem.as_deref().unwrap_or("unknown");
                warn!("Relay server reports problem: {problem}");
            }
            ReceivedMessage::KeepAlive | ReceivedMessage::ServerRestarting { .. } => {
                trace!("Ignoring {msg:?}")
            }
        }
    }

    /// Run the actor main loop while sending to the relay server.
    ///
    /// While sending the actor should not read any inboxes which will give it more things
    /// to send to the relay server.
    ///
    /// # Returns
    ///
    /// On `Err` the relay connection should be disconnected.  An `Ok` return means either
    /// the actor should shut down, consult the [`ActiveRelayActor::stop_token`] and
    /// [`ActiveRelayActor::inactive_timeout`] for this, or the send was successful.
    #[instrument(name = "tx", skip_all)]
    async fn run_sending<T>(
        &mut self,
        sending_fut: impl Future<Output = Result<T, RunError>>,
        state: &mut ConnectedRelayState,
        client_stream: &mut iroh_relay::client::ClientStream,
    ) -> Result<(), RelayConnectionError> {
        // we use the same time as for our ping interval
        let send_timeout = PING_INTERVAL;

        let mut timeout = pin!(time::sleep(send_timeout));
        let mut sending_fut = pin!(sending_fut);
        let res = loop {
            tokio::select! {
                biased;
                _ = self.stop_token.cancelled() => {
                    break Ok(());
                }
                _ = &mut timeout => {
                    break Err(SendTimeoutSnafu.build());
                }
                msg = self.prio_inbox.recv() => {
                    let Some(msg) = msg else {
                        warn!("Priority inbox closed, shutdown.");
                        break Ok(());
                    };
                    match msg {
                        ActiveRelayPrioMessage::HasNodeRoute(peer, sender) => {
                            let has_peer = state.nodes_present.contains(&peer);
                            sender.send(has_peer).ok();
                        }
                    }
                }
                res = &mut sending_fut => {
                    match res {
                        Ok(_) => break Ok(()),
                        Err(err) => break Err(err),
                    }
                }
                _ = state.ping_tracker.timeout() => {
                    break Err(PingTimeoutSnafu.build());
                }
                // No need to read the inbox or datagrams to send.
                msg = client_stream.next() => {
                    let Some(msg) = msg else {
                        break Err(StreamClosedServerSnafu.build());
                    };
                    match msg {
                        Ok(msg) => self.handle_relay_msg(msg, state),
                        Err(err) => break Err(ClientStreamReadSnafu.into_error(err)),
                    }
                }
                _ = &mut self.inactive_timeout, if !self.is_home_relay => {
                    debug!("Inactive for {RELAY_INACTIVE_CLEANUP_TIME:?}, exiting.");
                    break Ok(());
                }
            }
        };
        res.map_err(|err| state.map_err(err))
    }
}

/// Shared state when the [`ActiveRelayActor`] is connected to a relay server.
///
/// Common state between [`ActiveRelayActor::run_connected`] and
/// [`ActiveRelayActor::run_sending`].
#[derive(Debug)]
struct ConnectedRelayState {
    /// Tracks pings we have sent, awaits pong replies.
    ping_tracker: PingTracker,
    /// Nodes which are reachable via this relay server.
    nodes_present: BTreeSet<NodeId>,
    /// The [`NodeId`] from whom we received the last packet.
    ///
    /// This is to avoid a slower lookup in the [`ConnectedRelayState::nodes_present`] map
    /// when we are only communicating to a single remote node.
    last_packet_src: Option<NodeId>,
    /// A pong we need to send ASAP.
    pong_pending: Option<[u8; 8]>,
    /// Whether the connection is to be considered established.
    ///
    /// This is set to `true` once a pong was received from the server.
    established: bool,
    #[cfg(test)]
    test_pong: Option<([u8; 8], oneshot::Sender<()>)>,
}

impl ConnectedRelayState {
    fn map_err(&self, error: RunError) -> RelayConnectionError {
        if self.established {
            EstablishedSnafu.into_error(error)
        } else {
            HandshakeSnafu.into_error(error)
        }
    }
}

pub(super) enum RelayActorMessage {
    MaybeCloseRelaysOnRebind(Vec<IpAddr>),
    SetHome { url: RelayUrl },
}

#[derive(Debug, Clone)]
pub(super) struct RelaySendItem {
    /// The destination for the datagrams.
    pub(super) remote_node: NodeId,
    /// The home relay of the remote node.
    pub(super) url: RelayUrl,
    /// One or more datagrams to send.
    pub(super) datagrams: RelayContents,
}

pub(super) struct RelayActor {
    msock: Arc<MagicSock>,
    /// Queue on which to put received datagrams.
    ///
    /// [`AsyncUdpSocket::poll_recv`] will read from this queue.
    ///
    /// [`AsyncUdpSocket::poll_recv`]: quinn::AsyncUdpSocket::poll_recv
    relay_datagram_recv_queue: Arc<RelayDatagramRecvQueue>,
    /// The actors managing each currently used relay server.
    ///
    /// These actors will exit when they have any inactivity.  Otherwise they will keep
    /// trying to maintain a connection to the relay server as needed.
    active_relays: BTreeMap<RelayUrl, ActiveRelayHandle>,
    /// The tasks for the [`ActiveRelayActor`]s in `active_relays` above.
    active_relay_tasks: JoinSet<()>,
    cancel_token: CancellationToken,
    protocol: iroh_relay::http::Protocol,
}

impl RelayActor {
    pub(super) fn new(
        msock: Arc<MagicSock>,
        relay_datagram_recv_queue: Arc<RelayDatagramRecvQueue>,
        protocol: iroh_relay::http::Protocol,
    ) -> Self {
        let cancel_token = CancellationToken::new();
        Self {
            msock,
            relay_datagram_recv_queue,
            active_relays: Default::default(),
            active_relay_tasks: JoinSet::new(),
            cancel_token,
            protocol,
        }
    }

    pub(super) fn cancel_token(&self) -> CancellationToken {
        self.cancel_token.clone()
    }

    pub(super) async fn run(
        mut self,
        mut receiver: mpsc::Receiver<RelayActorMessage>,
        mut datagram_send_channel: RelayDatagramSendChannelReceiver,
    ) {
        // When this future is present, it is sending pending datagrams to an
        // ActiveRelayActor.  We can not process further datagrams during this time.
        let mut datagram_send_fut = std::pin::pin!(MaybeFuture::none());

        loop {
            tokio::select! {
                biased;
                _ = self.cancel_token.cancelled() => {
                    debug!("shutting down");
                    break;
                }
                Some(res) = self.active_relay_tasks.join_next() => {
                    match res {
                        Ok(()) => (),
                        Err(err) if err.is_panic() => {
                            error!("ActiveRelayActor task panicked: {err:#?}");
                        }
                        Err(err) if err.is_cancelled() => {
                            error!("ActiveRelayActor cancelled: {err:#?}");
                        }
                        Err(err) => error!("ActiveRelayActor failed: {err:#?}"),
                    }
                    self.reap_active_relays();
                }
                msg = receiver.recv() => {
                    let Some(msg) = msg else {
                        debug!("Inbox dropped, shutting down.");
                        break;
                    };
                    let cancel_token = self.cancel_token.child_token();
                    cancel_token.run_until_cancelled(self.handle_msg(msg)).await;
                }
                // Only poll for new datagrams if we are not blocked on sending them.
                item = datagram_send_channel.recv(), if datagram_send_fut.is_none() => {
                    let Some(item) = item else {
                        debug!("Datagram send channel dropped, shutting down.");
                        break;
                    };
                    let token = self.cancel_token.child_token();
                    if let Some(Some(fut)) = token.run_until_cancelled(
                        self.try_send_datagram(item)
                    ).await {
                        datagram_send_fut.as_mut().set_future(fut);
                    }
                }
                // Only poll this future if it is in use.
                _ = &mut datagram_send_fut, if datagram_send_fut.is_some() => {
                    datagram_send_fut.as_mut().set_none();
                }
            }
        }

        // try shutdown
        if time::timeout(Duration::from_secs(3), self.close_all_active_relays())
            .await
            .is_err()
        {
            warn!("Failed to shut down all ActiveRelayActors");
        }
    }

    async fn handle_msg(&mut self, msg: RelayActorMessage) {
        match msg {
            RelayActorMessage::SetHome { url } => {
                self.set_home_relay(url).await;
            }
            RelayActorMessage::MaybeCloseRelaysOnRebind(ifs) => {
                self.maybe_close_relays_on_rebind(&ifs).await;
            }
        }
    }

    /// Sends datagrams to the correct [`ActiveRelayActor`], or returns a future.
    ///
    /// If the datagram can not be sent immediately, because the destination channel is
    /// full, a future is returned that will complete once the datagrams have been sent to
    /// the [`ActiveRelayActor`].
    async fn try_send_datagram(&mut self, item: RelaySendItem) -> Option<impl Future<Output = ()>> {
        let url = item.url.clone();
        let handle = self
            .active_relay_handle_for_node(&item.url, &item.remote_node)
            .await;
        match handle.datagrams_send_queue.try_send(item) {
            Ok(()) => None,
            Err(mpsc::error::TrySendError::Closed(_)) => {
                warn!(?url, "Dropped datagram(s): ActiveRelayActor closed.");
                None
            }
            Err(mpsc::error::TrySendError::Full(item)) => {
                let sender = handle.datagrams_send_queue.clone();
                let fut = async move {
                    if sender.send(item).await.is_err() {
                        warn!(?url, "Dropped datagram(s): ActiveRelayActor closed.");
                    }
                };
                Some(fut)
            }
        }
    }

    async fn set_home_relay(&mut self, home_url: RelayUrl) {
        let home_url_ref = &home_url;
        n0_future::join_all(self.active_relays.iter().map(|(url, handle)| async move {
            let is_preferred = url == home_url_ref;
            handle
                .inbox_addr
                .send(ActiveRelayMessage::SetHomeRelay(is_preferred))
                .await
                .ok()
        }))
        .await;
        // Ensure we have an ActiveRelayActor for the current home relay.
        self.active_relay_handle(home_url);
    }

    /// Returns the handle for the [`ActiveRelayActor`] to reach `remote_node`.
    ///
    /// The node is expected to be reachable on `url`, but if no [`ActiveRelayActor`] for
    /// `url` exists but another existing [`ActiveRelayActor`] already knows about the node,
    /// that other node is used.
    async fn active_relay_handle_for_node(
        &mut self,
        url: &RelayUrl,
        remote_node: &NodeId,
    ) -> ActiveRelayHandle {
        if let Some(handle) = self.active_relays.get(url) {
            return handle.clone();
        }

        let mut found_relay: Option<RelayUrl> = None;
        // If we don't have an open connection to the remote node's home relay, see if
        // we have an open connection to a relay node where we'd heard from that peer
        // already.  E.g. maybe they dialed our home relay recently.
        {
            // Futures which return Some(RelayUrl) if the relay knows about the remote node.
            let check_futs = self.active_relays.iter().map(|(url, handle)| async move {
                let (tx, rx) = oneshot::channel();
                handle
                    .prio_inbox_addr
                    .send(ActiveRelayPrioMessage::HasNodeRoute(*remote_node, tx))
                    .await
                    .ok();
                match rx.await {
                    Ok(true) => Some(url.clone()),
                    _ => None,
                }
            });
            let mut futures = FuturesUnorderedBounded::from_iter(check_futs);
            while let Some(maybe_url) = futures.next().await {
                if maybe_url.is_some() {
                    found_relay = maybe_url;
                    break;
                }
            }
        }
        let url = found_relay.unwrap_or(url.clone());
        self.active_relay_handle(url)
    }

    /// Returns the handle of the [`ActiveRelayActor`].
    fn active_relay_handle(&mut self, url: RelayUrl) -> ActiveRelayHandle {
        match self.active_relays.get(&url) {
            Some(e) => e.clone(),
            None => {
                let handle = self.start_active_relay(url.clone());
                if Some(&url) == self.msock.my_relay().as_ref() {
                    if let Err(err) = handle
                        .inbox_addr
                        .try_send(ActiveRelayMessage::SetHomeRelay(true))
                    {
                        error!("Home relay not set, send to new actor failed: {err:#}.");
                    }
                }
                self.active_relays.insert(url, handle.clone());
                self.log_active_relay();
                handle
            }
        }
    }

    fn start_active_relay(&mut self, url: RelayUrl) -> ActiveRelayHandle {
        debug!(?url, "Adding relay connection");

        let connection_opts = RelayConnectionOptions {
            secret_key: self.msock.secret_key.clone(),
            #[cfg(not(wasm_browser))]
            dns_resolver: self.msock.dns_resolver.clone(),
            proxy_url: self.msock.proxy_url().cloned(),
            prefer_ipv6: self.msock.ipv6_reported.clone(),
            #[cfg(any(test, feature = "test-utils"))]
            insecure_skip_cert_verify: self.msock.insecure_skip_relay_cert_verify,
            protocol: self.protocol,
        };

        // TODO: Replace 64 with PER_CLIENT_SEND_QUEUE_DEPTH once that's unused
        let (send_datagram_tx, send_datagram_rx) = mpsc::channel(64);
        let (prio_inbox_tx, prio_inbox_rx) = mpsc::channel(32);
        let (inbox_tx, inbox_rx) = mpsc::channel(64);
        let span = info_span!("active-relay", %url);
        let opts = ActiveRelayActorOptions {
            url,
            prio_inbox_: prio_inbox_rx,
            inbox: inbox_rx,
            relay_datagrams_send: send_datagram_rx,
            relay_datagrams_recv: self.relay_datagram_recv_queue.clone(),
            connection_opts,
            stop_token: self.cancel_token.child_token(),
            metrics: self.msock.metrics.magicsock.clone(),
        };
        let actor = ActiveRelayActor::new(opts);
        self.active_relay_tasks.spawn(
            async move {
                actor.run().await;
            }
            .instrument(span),
        );
        let handle = ActiveRelayHandle {
            prio_inbox_addr: prio_inbox_tx,
            inbox_addr: inbox_tx,
            datagrams_send_queue: send_datagram_tx,
        };
        self.log_active_relay();
        handle
    }

    /// Closes the relay connections not originating from a local IP address.
    ///
    /// Called in response to a rebind, any relay connection originating from an address
    /// that's not known to be currently a local IP address should be closed.  All the other
    /// relay connections are pinged.
    async fn maybe_close_relays_on_rebind(&mut self, okay_local_ips: &[IpAddr]) {
        let send_futs = self.active_relays.values().map(|handle| async move {
            handle
                .inbox_addr
                .send(ActiveRelayMessage::CheckConnection(okay_local_ips.to_vec()))
                .await
                .ok();
        });
        n0_future::join_all(send_futs).await;
        self.log_active_relay();
    }

    /// Cleans up [`ActiveRelayActor`]s which have stopped running.
    fn reap_active_relays(&mut self) {
        self.active_relays
            .retain(|_url, handle| !handle.inbox_addr.is_closed());

        // Make sure home relay exists
        if let Some(ref url) = self.msock.my_relay() {
            self.active_relay_handle(url.clone());
        }
        self.log_active_relay();
    }

    /// Stops all [`ActiveRelayActor`]s and awaits for them to finish.
    async fn close_all_active_relays(&mut self) {
        self.cancel_token.cancel();
        let tasks = std::mem::take(&mut self.active_relay_tasks);
        tasks.join_all().await;

        self.log_active_relay();
    }

    fn log_active_relay(&self) {
        debug!("{} active relay conns{}", self.active_relays.len(), {
            let mut s = String::new();
            if !self.active_relays.is_empty() {
                s += ":";
                for node in self.active_relay_sorted() {
                    s += &format!(" relay-{}", node,);
                }
            }
            s
        });
    }

    fn active_relay_sorted(&self) -> impl Iterator<Item = RelayUrl> {
        let mut ids: Vec<_> = self.active_relays.keys().cloned().collect();
        ids.sort();

        ids.into_iter()
    }
}

/// Handle to one [`ActiveRelayActor`].
#[derive(Debug, Clone)]
struct ActiveRelayHandle {
    prio_inbox_addr: mpsc::Sender<ActiveRelayPrioMessage>,
    inbox_addr: mpsc::Sender<ActiveRelayMessage>,
    datagrams_send_queue: mpsc::Sender<RelaySendItem>,
}

/// A packet to send over the relay.
///
/// This is nothing but a newtype, it should be constructed using [`PacketizeIter`].  This
/// is a packet of one or more datagrams, each prefixed with a u16-be length.  This is what
/// the `Frame::SendPacket` of the `DerpCodec` transports and is produced by
/// [`PacketizeIter`] and transformed back into datagrams using [`PacketSplitIter`].
#[derive(Debug, PartialEq, Eq)]
struct RelaySendPacket {
    node_id: NodeId,
    payload: Bytes,
}

/// A single datagram received from a relay server.
///
/// This could be either a QUIC or DISCO packet.
#[derive(Debug)]
pub(super) struct RelayRecvDatagram {
    pub(super) url: RelayUrl,
    pub(super) src: NodeId,
    pub(super) buf: Bytes,
}

/// Combines datagrams into a single DISCO frame of at most MAX_PACKET_SIZE.
///
/// The disco `iroh_relay::protos::Frame::SendPacket` frame can contain more then a single
/// datagram.  Each datagram in this frame is prefixed with a little-endian 2-byte length
/// prefix.  This occurs when Quinn sends a GSO transmit containing more than one datagram,
/// which are split using [`crate::magicsock::split_packets`].
///
/// The [`PacketSplitIter`] does the inverse and splits such packets back into individual
/// datagrams.
struct PacketizeIter<I: Iterator, const N: usize> {
    node_id: NodeId,
    iter: std::iter::Peekable<I>,
    buffer: BytesMut,
}

impl<I: Iterator, const N: usize> PacketizeIter<I, N> {
    /// Create a new new PacketizeIter from something that can be turned into an
    /// iterator of slices, like a `Vec<Bytes>`.
    fn new(node_id: NodeId, iter: impl IntoIterator<IntoIter = I>) -> Self {
        Self {
            node_id,
            iter: iter.into_iter().peekable(),
            buffer: BytesMut::with_capacity(N),
        }
    }
}

impl<I: Iterator, const N: usize> Iterator for PacketizeIter<I, N>
where
    I::Item: AsRef<[u8]>,
{
    type Item = RelaySendPacket;

    fn next(&mut self) -> Option<Self::Item> {
        use bytes::BufMut;
        while let Some(next_bytes) = self.iter.peek() {
            let next_bytes = next_bytes.as_ref();
            assert!(next_bytes.len() + 2 <= N);
            let next_length: u16 = next_bytes.len().try_into().expect("items < 64k size");
            if self.buffer.len() + next_bytes.len() + 2 > N {
                break;
            }
            self.buffer.put_u16_le(next_length);
            self.buffer.put_slice(next_bytes);
            self.iter.next();
        }
        if !self.buffer.is_empty() {
            Some(RelaySendPacket {
                node_id: self.node_id,
                payload: self.buffer.split().freeze(),
            })
        } else {
            None
        }
    }
}

/// Splits a single [`ReceivedMessage::ReceivedPacket`] frame into datagrams.
///
/// This splits packets joined by [`PacketizeIter`] back into individual datagrams.  See
/// that struct for more details.
#[derive(Debug)]
struct PacketSplitIter {
    url: RelayUrl,
    src: NodeId,
    bytes: Bytes,
}

impl PacketSplitIter {
    /// Create a new PacketSplitIter from a packet.
    fn new(url: RelayUrl, src: NodeId, bytes: Bytes) -> Self {
        Self { url, src, bytes }
    }

    fn fail(&mut self) -> Option<std::io::Result<RelayRecvDatagram>> {
        self.bytes.clear();
        Some(Err(std::io::Error::new(
            std::io::ErrorKind::UnexpectedEof,
            "",
        )))
    }
}

impl Iterator for PacketSplitIter {
    type Item = std::io::Result<RelayRecvDatagram>;

    fn next(&mut self) -> Option<Self::Item> {
        use bytes::Buf;
        if self.bytes.has_remaining() {
            if self.bytes.remaining() < 2 {
                return self.fail();
            }
            let len = self.bytes.get_u16_le() as usize;
            if self.bytes.remaining() < len {
                return self.fail();
            }
            let buf = self.bytes.split_to(len);
            Some(Ok(RelayRecvDatagram {
                url: self.url.clone(),
                src: self.src,
                buf,
            }))
        } else {
            None
        }
    }
}

#[cfg(test)]
mod tests {
    use std::{
        sync::{atomic::AtomicBool, Arc},
        time::Duration,
    };

    use bytes::Bytes;
    use iroh_base::{NodeId, RelayUrl, SecretKey};
    use iroh_relay::PingTracker;
    use n0_future::future;
    use n0_snafu::{TestError, TestResult, TestResultExt};
    use smallvec::smallvec;
    use tokio::sync::{mpsc, oneshot};
    use tokio_util::{sync::CancellationToken, task::AbortOnDropHandle};
    use tracing::{info, info_span, Instrument};
    use tracing_test::traced_test;

    use crate::{
        dns::DnsResolver,
        magicsock::{
            relay_actor::{
                PacketizeIter, RELAY_INACTIVE_CLEANUP_TIME, UNDELIVERABLE_DATAGRAM_TIMEOUT,
            },
            RelayDatagramRecvQueue, RelayRecvDatagram,
        },
        test_utils,
    };

    use super::{
        ActiveRelayActor, ActiveRelayActorOptions, ActiveRelayMessage, ActiveRelayPrioMessage,
        RelayConnectionOptions, RelaySendItem, MAX_PACKET_SIZE,
    };

    #[test]
    fn test_packetize_iter() {
        let node_id = SecretKey::generate(rand::thread_rng()).public();
        let empty_vec: Vec<Bytes> = Vec::new();
        let mut iter = PacketizeIter::<_, MAX_PACKET_SIZE>::new(node_id, empty_vec);
        assert_eq!(None, iter.next());

        let single_vec = vec!["Hello"];
        let iter = PacketizeIter::<_, MAX_PACKET_SIZE>::new(node_id, single_vec);
        let result = iter.collect::<Vec<_>>();
        assert_eq!(1, result.len());
        assert_eq!(
            &[5, 0, b'H', b'e', b'l', b'l', b'o'],
            &result[0].payload[..]
        );

        let spacer = vec![0u8; MAX_PACKET_SIZE - 10];
        let multiple_vec = vec![&b"Hello"[..], &spacer, &b"World"[..]];
        let iter = PacketizeIter::<_, MAX_PACKET_SIZE>::new(node_id, multiple_vec);
        let result = iter.collect::<Vec<_>>();
        assert_eq!(2, result.len());
        assert_eq!(
            &[5, 0, b'H', b'e', b'l', b'l', b'o'],
            &result[0].payload[..7]
        );
        assert_eq!(
            &[5, 0, b'W', b'o', b'r', b'l', b'd'],
            &result[1].payload[..]
        );
    }

    /// Starts a new [`ActiveRelayActor`].
    #[allow(clippy::too_many_arguments)]
    fn start_active_relay_actor(
        secret_key: SecretKey,
        stop_token: CancellationToken,
        url: RelayUrl,
        prio_inbox_rx: mpsc::Receiver<ActiveRelayPrioMessage>,
        inbox_rx: mpsc::Receiver<ActiveRelayMessage>,
        relay_datagrams_send: mpsc::Receiver<RelaySendItem>,
        relay_datagrams_recv: Arc<RelayDatagramRecvQueue>,
        span: tracing::Span,
    ) -> AbortOnDropHandle<()> {
        let opts = ActiveRelayActorOptions {
            url,
            prio_inbox_: prio_inbox_rx,
            inbox: inbox_rx,
            relay_datagrams_send,
            relay_datagrams_recv,
            connection_opts: RelayConnectionOptions {
                secret_key,
                dns_resolver: DnsResolver::new(),
                proxy_url: None,
                prefer_ipv6: Arc::new(AtomicBool::new(true)),
                insecure_skip_cert_verify: true,
                protocol: iroh_relay::http::Protocol::default(),
            },
            stop_token,
            metrics: Default::default(),
        };
        let task = tokio::spawn(ActiveRelayActor::new(opts).run().instrument(span));
        AbortOnDropHandle::new(task)
    }

    /// Starts an [`ActiveRelayActor`] as an "iroh echo node".
    ///
    /// This actor will connect to the relay server, pretending to be an iroh node, and echo
    /// back any datagram it receives from the relay.  This is used by the
    /// [`ActiveRelayNode`] under test to check connectivity works.
    fn start_echo_node(relay_url: RelayUrl) -> (NodeId, AbortOnDropHandle<()>) {
        let secret_key = SecretKey::from_bytes(&[8u8; 32]);
        let recv_datagram_queue = Arc::new(RelayDatagramRecvQueue::new());
        let (send_datagram_tx, send_datagram_rx) = mpsc::channel(16);
        let (prio_inbox_tx, prio_inbox_rx) = mpsc::channel(8);
        let (inbox_tx, inbox_rx) = mpsc::channel(16);
        let cancel_token = CancellationToken::new();
        let actor_task = start_active_relay_actor(
            secret_key.clone(),
            cancel_token.clone(),
            relay_url.clone(),
            prio_inbox_rx,
            inbox_rx,
            send_datagram_rx,
            recv_datagram_queue.clone(),
            info_span!("echo-node"),
        );
        let echo_task = tokio::spawn({
            let relay_url = relay_url.clone();
            async move {
                loop {
                    let datagram = future::poll_fn(|cx| recv_datagram_queue.poll_recv(cx)).await;
                    if let Ok(recv) = datagram {
                        let RelayRecvDatagram { url: _, src, buf } = recv;
                        info!(from = src.fmt_short(), "Received datagram");
                        let send = RelaySendItem {
                            remote_node: src,
                            url: relay_url.clone(),
                            datagrams: smallvec![buf],
                        };
                        send_datagram_tx.send(send).await.ok();
                    }
                }
            }
            .instrument(info_span!("echo-task"))
        });
        let echo_task = AbortOnDropHandle::new(echo_task);
        let supervisor_task = tokio::spawn(async move {
            let _guard = cancel_token.drop_guard();
            // move the inboxes here so it is not dropped, as this stops the actor.
            let _prio_inbox_tx = prio_inbox_tx;
            let _inbox_tx = inbox_tx;
            tokio::select! {
                biased;
                _ = actor_task => (),
                _ = echo_task => (),
            };
        });
        let supervisor_task = AbortOnDropHandle::new(supervisor_task);
        (secret_key.public(), supervisor_task)
    }

    /// Sends a message to the echo node, receives the response.
    ///
    /// This takes care of retry and timeout.  Because we don't know when both the
    /// node-under-test and the echo node will be ready and datagrams aren't queued to send
    /// forever, we have to retry a few times.
    async fn send_recv_echo(
        item: RelaySendItem,
        tx: &mpsc::Sender<RelaySendItem>,
        rx: &Arc<RelayDatagramRecvQueue>,
    ) -> TestResult<()> {
        assert!(item.datagrams.len() == 1);
        tokio::time::timeout(Duration::from_secs(10), async move {
            loop {
                let res = tokio::time::timeout(UNDELIVERABLE_DATAGRAM_TIMEOUT, async {
                    tx.send(item.clone()).await.context("send item")?;
                    let RelayRecvDatagram {
                        url: _,
                        src: _,
                        buf,
                    } = future::poll_fn(|cx| rx.poll_recv(cx)).await?;

                    assert_eq!(buf.as_ref(), item.datagrams[0]);

                    Ok::<_, TestError>(())
                })
                .await;
                if res.is_ok() {
                    break;
                }
            }
        })
        .await
        .expect("overall timeout exceeded");
        Ok(())
    }

    #[tokio::test]
    #[traced_test]
    async fn test_active_relay_reconnect() -> TestResult {
        let (_relay_map, relay_url, _server) = test_utils::run_relay_server().await?;
        let (peer_node, _echo_node_task) = start_echo_node(relay_url.clone());

        let secret_key = SecretKey::from_bytes(&[1u8; 32]);
        let datagram_recv_queue = Arc::new(RelayDatagramRecvQueue::new());
        let (send_datagram_tx, send_datagram_rx) = mpsc::channel(16);
        let (_prio_inbox_tx, prio_inbox_rx) = mpsc::channel(8);
        let (inbox_tx, inbox_rx) = mpsc::channel(16);
        let cancel_token = CancellationToken::new();
        let task = start_active_relay_actor(
            secret_key,
            cancel_token.clone(),
            relay_url.clone(),
            prio_inbox_rx,
            inbox_rx,
            send_datagram_rx,
            datagram_recv_queue.clone(),
            info_span!("actor-under-test"),
        );

        // Send a datagram to our echo node.
        info!("first echo");
        let hello_send_item = RelaySendItem {
            remote_node: peer_node,
            url: relay_url.clone(),
            datagrams: smallvec![Bytes::from_static(b"hello")],
        };
        send_recv_echo(
            hello_send_item.clone(),
            &send_datagram_tx,
            &datagram_recv_queue,
        )
        .await?;

        // Now ask to check the connection, triggering a ping but no reconnect.
        let (tx, rx) = oneshot::channel();
        inbox_tx
            .send(ActiveRelayMessage::GetLocalAddr(tx))
            .await
            .context("send get local addr msg")?;

        let local_addr = rx
            .await
            .context("wait for local addr msg")?
            .context("no local addr")?;
        info!(?local_addr, "check connection with addr");
        inbox_tx
            .send(ActiveRelayMessage::CheckConnection(vec![local_addr.ip()]))
            .await
            .context("send check connection message")?;

        // Sync the ActiveRelayActor. Ping blocks it and we want to be sure it has handled
        // another inbox message before continuing.
        let (tx, rx) = oneshot::channel();
        inbox_tx
            .send(ActiveRelayMessage::GetLocalAddr(tx))
            .await
            .context("send get local addr msg")?;
        rx.await.context("recv send local addr msg")?;

        // Echo should still work.
        info!("second echo");
        send_recv_echo(
            hello_send_item.clone(),
            &send_datagram_tx,
            &datagram_recv_queue,
        )
        .await?;

        // Now ask to check the connection, this will reconnect without pinging because we
        // do not supply any "valid" local IP addresses.
        info!("check connection");
        inbox_tx
            .send(ActiveRelayMessage::CheckConnection(Vec::new()))
            .await
            .context("send check connection msg")?;

        // Give some time to reconnect, mostly to sort logs rather than functional.
        tokio::time::sleep(Duration::from_millis(10)).await;

        // Echo should still work.
        info!("third echo");
        send_recv_echo(
            hello_send_item.clone(),
            &send_datagram_tx,
            &datagram_recv_queue,
        )
        .await?;

        // Shut down the actor.
        cancel_token.cancel();
        task.await.context("wait for task to finish")?;

        Ok(())
    }

    #[tokio::test]
    #[traced_test]
    async fn test_active_relay_inactive() -> TestResult {
        let (_relay_map, relay_url, _server) = test_utils::run_relay_server().await?;

        let secret_key = SecretKey::from_bytes(&[1u8; 32]);
        let datagram_recv_queue = Arc::new(RelayDatagramRecvQueue::new());
        let (_send_datagram_tx, send_datagram_rx) = mpsc::channel(16);
        let (_prio_inbox_tx, prio_inbox_rx) = mpsc::channel(8);
        let (inbox_tx, inbox_rx) = mpsc::channel(16);
        let cancel_token = CancellationToken::new();
        let mut task = start_active_relay_actor(
            secret_key,
            cancel_token.clone(),
            relay_url,
            prio_inbox_rx,
            inbox_rx,
            send_datagram_rx,
            datagram_recv_queue.clone(),
            info_span!("actor-under-test"),
        );

        // Wait until the actor is connected to the relay server.
        tokio::time::timeout(Duration::from_secs(5), async {
            loop {
                let (tx, rx) = oneshot::channel();
                inbox_tx.send(ActiveRelayMessage::PingServer(tx)).await.ok();
                if tokio::time::timeout(Duration::from_millis(200), rx)
                    .await
                    .map(|resp| resp.is_ok())
                    .unwrap_or_default()
                {
                    break;
                }
            }
        })
        .await
        .context("timeout")?;

        // We now have an idling ActiveRelayActor.  If we advance time just a little it
        // should stay alive.
        info!("Stepping time forwards by RELAY_INACTIVE_CLEANUP_TIME / 2");
        tokio::time::pause();
        tokio::time::advance(RELAY_INACTIVE_CLEANUP_TIME / 2).await;
        tokio::time::resume();

        assert!(
            tokio::time::timeout(Duration::from_millis(100), &mut task)
                .await
                .is_err(),
            "actor task terminated"
        );

        // If we advance time a lot it should finish.
        info!("Stepping time forwards by RELAY_INACTIVE_CLEANUP_TIME");
        tokio::time::pause();
        tokio::time::advance(RELAY_INACTIVE_CLEANUP_TIME).await;
        tokio::time::resume();
        assert!(
            tokio::time::timeout(Duration::from_secs(1), task)
                .await
                .is_ok(),
            "actor task still running"
        );

        cancel_token.cancel();

        Ok(())
    }

    #[tokio::test]
    async fn test_ping_tracker() {
        tokio::time::pause();
        let mut tracker = PingTracker::default();

        let ping0 = tracker.new_ping();

        let res = tokio::time::timeout(Duration::from_secs(1), tracker.timeout()).await;
        assert!(res.is_err(), "no ping timeout has elapsed yet");

        tracker.pong_received(ping0);
        let res = tokio::time::timeout(Duration::from_secs(10), tracker.timeout()).await;
        assert!(res.is_err(), "ping completed before timeout");

        let _ping1 = tracker.new_ping();

        let res = tokio::time::timeout(Duration::from_secs(10), tracker.timeout()).await;
        assert!(res.is_ok(), "ping timeout should have happened");

        let _ping2 = tracker.new_ping();

        tokio::time::sleep(Duration::from_secs(10)).await;
        let res = tokio::time::timeout(Duration::from_millis(1), tracker.timeout()).await;
        assert!(res.is_ok(), "ping timeout happened in the past");

        let res = tokio::time::timeout(Duration::from_secs(10), tracker.timeout()).await;
        assert!(res.is_err(), "ping timeout should only happen once");
    }
}<|MERGE_RESOLUTION|>--- conflicted
+++ resolved
@@ -332,15 +332,10 @@
     /// The main actor run loop.
     ///
     /// Primarily switches between the dialing and connected states.
-<<<<<<< HEAD
     async fn run(mut self) {
-        inc!(MagicsockMetrics, num_relay_conns_added);
-=======
-    async fn run(mut self) -> Result<()> {
         // TODO(frando): decide what this metric means, it's either wrong here or in node_state.rs.
         // From the existing description, it is wrong here.
         // self.metrics.num_relay_conns_added.inc();
->>>>>>> 1957ca82
 
         let mut backoff = Self::build_backoff();
 
@@ -365,14 +360,9 @@
             }
         }
         debug!("exiting");
-<<<<<<< HEAD
-        inc!(MagicsockMetrics, num_relay_conns_removed);
-=======
         // TODO(frando): decide what this metric means, it's either wrong here or in node_state.rs.
         // From the existing description, it is wrong here.
         // self.metrics.num_relay_conns_removed.inc();
-        Ok(())
->>>>>>> 1957ca82
     }
 
     fn build_backoff() -> impl Backoff {
