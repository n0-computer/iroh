--- conflicted
+++ resolved
@@ -111,20 +111,6 @@
         self.endpoint_mapped_addrs.get(&eid)
     }
 
-<<<<<<< HEAD
-    /// Returns a [`n0_watcher::Direct`] for given endpoint's [`ConnectionType`].
-    ///
-    /// # Errors
-    ///
-    /// Will return `None` if there is not an entry in the [`EndpointMap`] for
-    /// the `endpoint_id`
-    pub(super) fn conn_type(
-        &self,
-        _endpoint_id: EndpointId,
-    ) -> Option<n0_watcher::Direct<ConnectionType>> {
-        todo!();
-    }
-
     /// Removes the handles for terminated [`EndpointStateActor`]s from the endpoint map.
     ///
     /// This should be called periodically to remove handles to endpoint state actors
@@ -134,8 +120,6 @@
         handles.retain(|_eid, handle| !handle.sender.is_closed())
     }
 
-=======
->>>>>>> 2f924d90
     /// Returns the sender for the [`EndpointStateActor`].
     ///
     /// If needed a new actor is started on demand.
