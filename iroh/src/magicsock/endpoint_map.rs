use std::{
    collections::{BTreeSet, hash_map},
    hash::Hash,
    net::{IpAddr, SocketAddr},
    sync::{Arc, Mutex},
    time::Duration,
};

use iroh_base::{EndpointAddr, EndpointId, RelayUrl};
use rustc_hash::FxHashMap;
use serde::{Deserialize, Serialize};
use tokio::sync::mpsc;
<<<<<<< HEAD
use tracing::{Instrument, error, info_span, trace};

#[cfg(any(test, feature = "test-utils"))]
use super::transports::TransportsSender;
#[cfg(not(any(test, feature = "test-utils")))]
use super::transports::TransportsSender;
use super::{
    DirectAddr, MagicsockMetrics,
    mapped_addrs::{AddrMap, EndpointIdMappedAddr, MultipathMappedAddr, RelayMappedAddr},
    transports::{self, OwnedTransmit},
};
#[cfg(any(test, feature = "test-utils"))]
use crate::endpoint::PathSelection;
=======
use tracing::warn;

// #[cfg(any(test, feature = "test-utils"))]
// use crate::endpoint::PathSelection;
pub(super) use self::endpoint_state::EndpointStateMessage;
pub(crate) use self::endpoint_state::PathsWatcher;
use self::endpoint_state::{EndpointStateActor, EndpointStateHandle};
pub use self::endpoint_state::{PathInfo, PathInfoList};
use super::{
    DirectAddr, DiscoState, MagicsockMetrics,
    mapped_addrs::{AddrMap, EndpointIdMappedAddr, RelayMappedAddr},
    transports::{self, TransportsSender},
};
use crate::disco;
>>>>>>> 7f17d983

mod endpoint_state;
mod path_state;

/// Interval in which handles to closed [`EndpointStateActor`]s should be removed.
pub(super) const ENDPOINT_MAP_GC_INTERVAL: Duration = Duration::from_secs(60);

// TODO: use this
// /// Number of endpoints that are inactive for which we keep info about. This limit is enforced
// /// periodically via [`NodeMap::prune_inactive`].
// const MAX_INACTIVE_NODES: usize = 30;

/// Map containing all the state for endpoints.
///
/// - Has actors which each manage all the connection state for a remote endpoint.
///
/// - Has the mapped addresses we use to refer to non-IP transports destinations into IPv6
///   addressing space that is used by Quinn.
#[derive(Debug)]
pub(crate) struct EndpointMap {
    //
    // State we keep about remote endpoints.
    //
    /// The actors tracking each remote endpoint.
    actor_handles: Mutex<FxHashMap<EndpointId, EndpointStateHandle>>,
    /// The mapping between [`EndpointId`]s and [`EndpointIdMappedAddr`]s.
    pub(super) endpoint_mapped_addrs: AddrMap<EndpointId, EndpointIdMappedAddr>,
    /// The mapping between endpoints via a relay and their [`RelayMappedAddr`]s.
    pub(super) relay_mapped_addrs: AddrMap<(RelayUrl, EndpointId), RelayMappedAddr>,

    //
    // State needed to start a new EndpointStateHandle.
    //
    /// The endpoint ID of the local endpoint.
    local_endpoint_id: EndpointId,
    metrics: Arc<MagicsockMetrics>,
    local_addrs: n0_watcher::Direct<BTreeSet<DirectAddr>>,
<<<<<<< HEAD
    #[cfg(any(test, feature = "test-utils"))]
    path_selection: PathSelection,
    /// The [`EndpointStateActor`] for each remote endpoint.
    ///
    /// [`EndpointStateActor`]: endpoint_state::EndpointStateActor
    endpoint_states: HashMap<EndpointId, EndpointStateHandle>,
}

/// The origin or *source* through which an address associated with a remote endpoint
/// was discovered.
///
/// An aggregate of the [`Source`]s of all the addresses of an endpoint describe the
/// [`Source`]s of the endpoint itself.
///
/// A [`Source`] helps track how and where an address was learned. Multiple
/// sources can be associated with a single address, if we have discovered this
/// address through multiple means.
#[derive(Serialize, Deserialize, strum::Display, Debug, Clone, Eq, PartialEq, Hash)]
#[strum(serialize_all = "kebab-case")]
pub enum Source {
    /// Address was loaded from the fs.
    Saved,
    /// An endpoint communicated with us first via UDP.
    Udp,
    /// An endpoint communicated with us first via relay.
    Relay,
    /// Application layer added the address directly.
    App,
    /// The address was discovered by a discovery service.
    #[strum(serialize = "{name}")]
    Discovery {
        /// The name of the discovery service that discovered the address.
        name: String,
    },
    /// Application layer with a specific name added the endpoint directly.
    #[strum(serialize = "{name}")]
    NamedApp {
        /// The name of the application that added the endpoint
        name: String,
    },
    /// We established a connection on this address.
    ///
    /// Currently this means the path was in uses as [`PathId::ZERO`] when the a connection
    /// was added to the [`NodeStateActor`].
    ///
    /// [`PathId::ZERO`]: quinn_proto::PathId::ZERO
    /// [`NodeStateActor`]: self::node_state::NodeStateActor
    Connection,
=======
    disco: DiscoState,
    sender: TransportsSender,
>>>>>>> 7f17d983
}

impl EndpointMap {
    /// Creates a new [`EndpointMap`].
    pub(super) fn new(
        local_endpoint_id: EndpointId,
        // TODO:
        // #[cfg(any(test, feature = "test-utils"))] path_selection: PathSelection,
        metrics: Arc<MagicsockMetrics>,

        local_addrs: n0_watcher::Direct<BTreeSet<DirectAddr>>,
<<<<<<< HEAD
    ) -> Self {
        #[cfg(not(any(test, feature = "test-utils")))]
        let inner = EndpointMapInner::new(metrics, sender, local_addrs);

        #[cfg(any(test, feature = "test-utils"))]
        let inner = {
            let mut inner = EndpointMapInner::new(metrics, sender, local_addrs);
            inner.path_selection = path_selection;
            inner
        };

=======
        disco: DiscoState,
        sender: TransportsSender,
    ) -> Self {
>>>>>>> 7f17d983
        Self {
            actor_handles: Mutex::new(FxHashMap::default()),
            endpoint_mapped_addrs: Default::default(),
            relay_mapped_addrs: Default::default(),
            local_endpoint_id,
            metrics,
            local_addrs,
            disco,
            sender,
        }
    }

    /// Adds addresses where an endpoint might be contactable.
    pub(super) async fn add_endpoint_addr(&self, endpoint_addr: EndpointAddr, source: Source) {
        for url in endpoint_addr.relay_urls() {
            // Ensure we have a RelayMappedAddress.
            self.relay_mapped_addrs
                .get(&(url.clone(), endpoint_addr.id));
        }
        let actor = self.endpoint_state_actor(endpoint_addr.id);

        // This only fails if the sender is closed.  That means the EndpointStateActor has
        // stopped, which only happens during shutdown.
        actor
            .send(EndpointStateMessage::AddEndpointAddr(endpoint_addr, source))
            .await
            .ok();
    }

    pub(super) fn endpoint_mapped_addr(&self, eid: EndpointId) -> EndpointIdMappedAddr {
        self.endpoint_mapped_addrs.get(&eid)
    }

    /// Removes the handles for terminated [`EndpointStateActor`]s from the endpoint map.
    ///
    /// This should be called periodically to remove handles to endpoint state actors
    /// that have shutdown after their idle timeout expired.
    pub(super) fn remove_closed_endpoint_state_actors(&self) {
        let mut handles = self.actor_handles.lock().expect("poisoned");
        handles.retain(|_eid, handle| !handle.sender.is_closed())
    }

    /// Returns the sender for the [`EndpointStateActor`].
    ///
    /// If needed a new actor is started on demand.
    ///
    /// [`EndpointStateActor`]: endpoint_state::EndpointStateActor
    pub(super) fn endpoint_state_actor(
        &self,
        eid: EndpointId,
    ) -> mpsc::Sender<EndpointStateMessage> {
<<<<<<< HEAD
        let mut inner = self.inner.lock().expect("poisoned");
        match inner.endpoint_states.get(&eid) {
            Some(handle) => handle.sender.clone(),
            None => {
                // Create a new EndpointStateActor and insert it into the endpoint map.
                let sender = inner.transports_handle.inbox.clone();
                let local_addrs = inner.local_addrs.clone();
                let metrics = inner.metrics.clone();
                let actor = EndpointStateActor::new(
                    eid,
                    self.local_endpoint_id,
                    sender,
                    local_addrs,
                    self.relay_mapped_addrs.clone(),
                    metrics,
                );
                let handle = actor.start();
                let sender = handle.sender.clone();
                inner.endpoint_states.insert(eid, handle);

                // Ensure there is a EndpointMappedAddr for this EndpointId.
                self.endpoint_mapped_addrs.get(&eid);
=======
        let mut handles = self.actor_handles.lock().expect("poisoned");
        match handles.entry(eid) {
            hash_map::Entry::Occupied(mut entry) => {
                if let Some(sender) = entry.get().sender.get() {
                    sender
                } else {
                    // The actor is dead: Start a new actor.
                    let (handle, sender) = self.start_endpoint_state_actor(eid);
                    entry.insert(handle);
                    sender
                }
            }
            hash_map::Entry::Vacant(entry) => {
                let (handle, sender) = self.start_endpoint_state_actor(eid);
                entry.insert(handle);
>>>>>>> 7f17d983
                sender
            }
        }
    }
<<<<<<< HEAD
}

impl EndpointMapInner {
    fn new(
        metrics: Arc<MagicsockMetrics>,
        sender: TransportsSender,
        local_addrs: n0_watcher::Direct<BTreeSet<DirectAddr>>,
    ) -> Self {
        let transports_handle = Self::start_transports_sender(sender);
        Self {
            metrics,
            transports_handle,
            local_addrs,
            #[cfg(any(test, feature = "test-utils"))]
            path_selection: Default::default(),
            endpoint_states: Default::default(),
        }
    }

    fn start_transports_sender(sender: TransportsSender) -> TransportsSenderHandle {
        let actor = TransportsSenderActor::new(sender);
        actor.start()
    }

    /// Returns a stream of [`ConnectionType`].
    ///
    /// Sends the current [`ConnectionType`] whenever any changes to the
    /// connection type for `public_key` has occurred.
=======

    /// Starts a new endpoint state actor and returns a handle and a sender.
    ///
    /// The handle is not inserted into the endpoint map, this must be done by the caller of this function.
    fn start_endpoint_state_actor(
        &self,
        eid: EndpointId,
    ) -> (EndpointStateHandle, mpsc::Sender<EndpointStateMessage>) {
        // Ensure there is a EndpointMappedAddr for this EndpointId.
        self.endpoint_mapped_addrs.get(&eid);
        let handle = EndpointStateActor::new(
            eid,
            self.local_endpoint_id,
            self.local_addrs.clone(),
            self.disco.clone(),
            self.relay_mapped_addrs.clone(),
            self.metrics.clone(),
            self.sender.clone(),
        )
        .start();
        let sender = handle.sender.get().expect("just created");
        (handle, sender)
    }

    pub(super) fn handle_ping(&self, msg: disco::Ping, sender: EndpointId, src: transports::Addr) {
        if msg.endpoint_key != sender {
            warn!("DISCO Ping EndpointId mismatch, ignoring ping");
            return;
        }
        let endpoint_state = self.endpoint_state_actor(sender);
        if let Err(err) = endpoint_state.try_send(EndpointStateMessage::PingReceived(msg, src)) {
            // TODO: This is really, really bad and will drop pings under load.  But
            //    DISCO pings are going away with QUIC-NAT-TRAVERSAL so I don't care.
            warn!("DISCO Ping dropped: {err:#}");
        }
    }

    pub(super) fn handle_pong(&self, msg: disco::Pong, sender: EndpointId, src: transports::Addr) {
        let actor = self.endpoint_state_actor(sender);
        if let Err(err) = actor.try_send(EndpointStateMessage::PongReceived(msg, src)) {
            // TODO: This is really, really bad and will drop pongs under load.  But
            //    DISCO pongs are going away with QUIC-NAT-TRAVERSAL so I don't care.
            warn!("DISCO Pong dropped: {err:#}");
        }
    }

    pub(super) fn handle_call_me_maybe(
        &self,
        msg: disco::CallMeMaybe,
        sender: EndpointId,
        src: transports::Addr,
    ) {
        if !src.is_relay() {
            warn!("DISCO CallMeMaybe packets should only come via relay");
            return;
        }
        let actor = self.endpoint_state_actor(sender);
        if let Err(err) = actor.try_send(EndpointStateMessage::CallMeMaybeReceived(msg)) {
            // TODO: This is bad and will drop call-me-maybe's under load.  But
            //    DISCO CallMeMaybe going away with QUIC-NAT-TRAVERSAL so I don't care.
            warn!("DISCO CallMeMaybe dropped: {err:#}");
        }
    }
}

/// The origin or *source* through which an address associated with a remote endpoint
/// was discovered.
///
/// An aggregate of the [`Source`]s of all the addresses of an endpoint describe the
/// [`Source`]s of the endpoint itself.
///
/// A [`Source`] helps track how and where an address was learned. Multiple
/// sources can be associated with a single address, if we have discovered this
/// address through multiple means.
#[derive(Serialize, Deserialize, strum::Display, Debug, Clone, Eq, PartialEq, Hash)]
#[strum(serialize_all = "kebab-case")]
#[allow(private_interfaces)]
pub enum Source {
    /// An endpoint communicated with us first via UDP.
    Udp,
    /// An endpoint communicated with us first via relay.
    Relay,
    /// Application layer added the address directly.
    App,
    /// The address was discovered by a discovery service.
    #[strum(serialize = "{name}")]
    Discovery {
        /// The name of the discovery service that discovered the address.
        name: String,
    },
    /// Application layer with a specific name added the endpoint directly.
    #[strum(serialize = "{name}")]
    NamedApp {
        /// The name of the application that added the endpoint
        name: String,
    },
    /// The address was advertised by a call-me-maybe DISCO message.
    #[strum(serialize = "CallMeMaybe")]
    CallMeMaybe {
        /// private marker
        _0: Private,
    },
    /// We received a ping on the path.
    #[strum(serialize = "Ping")]
    Ping {
        /// private marker
        _0: Private,
    },
    /// We established a connection on this address.
>>>>>>> 7f17d983
    ///
    /// Currently this means the path was in uses as [`PathId::ZERO`] when the a connection
    /// was added to the `EndpointStateActor`.
    ///
    /// [`PathId::ZERO`]: quinn_proto::PathId::ZERO
    #[strum(serialize = "Connection")]
    Connection {
        /// private marker
        _0: Private,
    },
}

/// Helper to ensure certain `Source` variants can not be constructed externally.
#[derive(Serialize, Deserialize, Debug, Clone, Copy, Eq, PartialEq, Hash)]
struct Private;

/// An (Ip, Port) pair.
///
/// NOTE: storing an [`IpPort`] is safer than storing a [`SocketAddr`] because for IPv6 socket
/// addresses include fields that can't be assumed consistent even within a single connection.
#[derive(Debug, derive_more::Display, Clone, Copy, Hash, PartialEq, Eq, PartialOrd, Ord)]
#[display("{}", SocketAddr::from(*self))]
pub struct IpPort {
    ip: IpAddr,
    port: u16,
}

impl From<SocketAddr> for IpPort {
    fn from(socket_addr: SocketAddr) -> Self {
        Self {
            ip: socket_addr.ip(),
            port: socket_addr.port(),
        }
    }
}

impl From<IpPort> for SocketAddr {
    fn from(ip_port: IpPort) -> Self {
        let IpPort { ip, port } = ip_port;
        (ip, port).into()
    }
}

impl IpPort {
    pub fn ip(&self) -> &IpAddr {
        &self.ip
    }

    pub fn port(&self) -> u16 {
        self.port
    }
}<|MERGE_RESOLUTION|>--- conflicted
+++ resolved
@@ -10,36 +10,16 @@
 use rustc_hash::FxHashMap;
 use serde::{Deserialize, Serialize};
 use tokio::sync::mpsc;
-<<<<<<< HEAD
-use tracing::{Instrument, error, info_span, trace};
-
-#[cfg(any(test, feature = "test-utils"))]
-use super::transports::TransportsSender;
-#[cfg(not(any(test, feature = "test-utils")))]
-use super::transports::TransportsSender;
-use super::{
-    DirectAddr, MagicsockMetrics,
-    mapped_addrs::{AddrMap, EndpointIdMappedAddr, MultipathMappedAddr, RelayMappedAddr},
-    transports::{self, OwnedTransmit},
-};
-#[cfg(any(test, feature = "test-utils"))]
-use crate::endpoint::PathSelection;
-=======
-use tracing::warn;
-
-// #[cfg(any(test, feature = "test-utils"))]
-// use crate::endpoint::PathSelection;
+
 pub(super) use self::endpoint_state::EndpointStateMessage;
 pub(crate) use self::endpoint_state::PathsWatcher;
 use self::endpoint_state::{EndpointStateActor, EndpointStateHandle};
 pub use self::endpoint_state::{PathInfo, PathInfoList};
 use super::{
-    DirectAddr, DiscoState, MagicsockMetrics,
+    DirectAddr, MagicsockMetrics,
     mapped_addrs::{AddrMap, EndpointIdMappedAddr, RelayMappedAddr},
-    transports::{self, TransportsSender},
+    transports::TransportsSender,
 };
-use crate::disco;
->>>>>>> 7f17d983
 
 mod endpoint_state;
 mod path_state;
@@ -77,87 +57,17 @@
     local_endpoint_id: EndpointId,
     metrics: Arc<MagicsockMetrics>,
     local_addrs: n0_watcher::Direct<BTreeSet<DirectAddr>>,
-<<<<<<< HEAD
-    #[cfg(any(test, feature = "test-utils"))]
-    path_selection: PathSelection,
-    /// The [`EndpointStateActor`] for each remote endpoint.
-    ///
-    /// [`EndpointStateActor`]: endpoint_state::EndpointStateActor
-    endpoint_states: HashMap<EndpointId, EndpointStateHandle>,
-}
-
-/// The origin or *source* through which an address associated with a remote endpoint
-/// was discovered.
-///
-/// An aggregate of the [`Source`]s of all the addresses of an endpoint describe the
-/// [`Source`]s of the endpoint itself.
-///
-/// A [`Source`] helps track how and where an address was learned. Multiple
-/// sources can be associated with a single address, if we have discovered this
-/// address through multiple means.
-#[derive(Serialize, Deserialize, strum::Display, Debug, Clone, Eq, PartialEq, Hash)]
-#[strum(serialize_all = "kebab-case")]
-pub enum Source {
-    /// Address was loaded from the fs.
-    Saved,
-    /// An endpoint communicated with us first via UDP.
-    Udp,
-    /// An endpoint communicated with us first via relay.
-    Relay,
-    /// Application layer added the address directly.
-    App,
-    /// The address was discovered by a discovery service.
-    #[strum(serialize = "{name}")]
-    Discovery {
-        /// The name of the discovery service that discovered the address.
-        name: String,
-    },
-    /// Application layer with a specific name added the endpoint directly.
-    #[strum(serialize = "{name}")]
-    NamedApp {
-        /// The name of the application that added the endpoint
-        name: String,
-    },
-    /// We established a connection on this address.
-    ///
-    /// Currently this means the path was in uses as [`PathId::ZERO`] when the a connection
-    /// was added to the [`NodeStateActor`].
-    ///
-    /// [`PathId::ZERO`]: quinn_proto::PathId::ZERO
-    /// [`NodeStateActor`]: self::node_state::NodeStateActor
-    Connection,
-=======
-    disco: DiscoState,
     sender: TransportsSender,
->>>>>>> 7f17d983
 }
 
 impl EndpointMap {
     /// Creates a new [`EndpointMap`].
     pub(super) fn new(
         local_endpoint_id: EndpointId,
-        // TODO:
-        // #[cfg(any(test, feature = "test-utils"))] path_selection: PathSelection,
         metrics: Arc<MagicsockMetrics>,
-
         local_addrs: n0_watcher::Direct<BTreeSet<DirectAddr>>,
-<<<<<<< HEAD
-    ) -> Self {
-        #[cfg(not(any(test, feature = "test-utils")))]
-        let inner = EndpointMapInner::new(metrics, sender, local_addrs);
-
-        #[cfg(any(test, feature = "test-utils"))]
-        let inner = {
-            let mut inner = EndpointMapInner::new(metrics, sender, local_addrs);
-            inner.path_selection = path_selection;
-            inner
-        };
-
-=======
-        disco: DiscoState,
         sender: TransportsSender,
     ) -> Self {
->>>>>>> 7f17d983
         Self {
             actor_handles: Mutex::new(FxHashMap::default()),
             endpoint_mapped_addrs: Default::default(),
@@ -165,7 +75,6 @@
             local_endpoint_id,
             metrics,
             local_addrs,
-            disco,
             sender,
         }
     }
@@ -209,30 +118,6 @@
         &self,
         eid: EndpointId,
     ) -> mpsc::Sender<EndpointStateMessage> {
-<<<<<<< HEAD
-        let mut inner = self.inner.lock().expect("poisoned");
-        match inner.endpoint_states.get(&eid) {
-            Some(handle) => handle.sender.clone(),
-            None => {
-                // Create a new EndpointStateActor and insert it into the endpoint map.
-                let sender = inner.transports_handle.inbox.clone();
-                let local_addrs = inner.local_addrs.clone();
-                let metrics = inner.metrics.clone();
-                let actor = EndpointStateActor::new(
-                    eid,
-                    self.local_endpoint_id,
-                    sender,
-                    local_addrs,
-                    self.relay_mapped_addrs.clone(),
-                    metrics,
-                );
-                let handle = actor.start();
-                let sender = handle.sender.clone();
-                inner.endpoint_states.insert(eid, handle);
-
-                // Ensure there is a EndpointMappedAddr for this EndpointId.
-                self.endpoint_mapped_addrs.get(&eid);
-=======
         let mut handles = self.actor_handles.lock().expect("poisoned");
         match handles.entry(eid) {
             hash_map::Entry::Occupied(mut entry) => {
@@ -248,41 +133,10 @@
             hash_map::Entry::Vacant(entry) => {
                 let (handle, sender) = self.start_endpoint_state_actor(eid);
                 entry.insert(handle);
->>>>>>> 7f17d983
                 sender
             }
         }
     }
-<<<<<<< HEAD
-}
-
-impl EndpointMapInner {
-    fn new(
-        metrics: Arc<MagicsockMetrics>,
-        sender: TransportsSender,
-        local_addrs: n0_watcher::Direct<BTreeSet<DirectAddr>>,
-    ) -> Self {
-        let transports_handle = Self::start_transports_sender(sender);
-        Self {
-            metrics,
-            transports_handle,
-            local_addrs,
-            #[cfg(any(test, feature = "test-utils"))]
-            path_selection: Default::default(),
-            endpoint_states: Default::default(),
-        }
-    }
-
-    fn start_transports_sender(sender: TransportsSender) -> TransportsSenderHandle {
-        let actor = TransportsSenderActor::new(sender);
-        actor.start()
-    }
-
-    /// Returns a stream of [`ConnectionType`].
-    ///
-    /// Sends the current [`ConnectionType`] whenever any changes to the
-    /// connection type for `public_key` has occurred.
-=======
 
     /// Starts a new endpoint state actor and returns a handle and a sender.
     ///
@@ -297,7 +151,6 @@
             eid,
             self.local_endpoint_id,
             self.local_addrs.clone(),
-            self.disco.clone(),
             self.relay_mapped_addrs.clone(),
             self.metrics.clone(),
             self.sender.clone(),
@@ -305,46 +158,6 @@
         .start();
         let sender = handle.sender.get().expect("just created");
         (handle, sender)
-    }
-
-    pub(super) fn handle_ping(&self, msg: disco::Ping, sender: EndpointId, src: transports::Addr) {
-        if msg.endpoint_key != sender {
-            warn!("DISCO Ping EndpointId mismatch, ignoring ping");
-            return;
-        }
-        let endpoint_state = self.endpoint_state_actor(sender);
-        if let Err(err) = endpoint_state.try_send(EndpointStateMessage::PingReceived(msg, src)) {
-            // TODO: This is really, really bad and will drop pings under load.  But
-            //    DISCO pings are going away with QUIC-NAT-TRAVERSAL so I don't care.
-            warn!("DISCO Ping dropped: {err:#}");
-        }
-    }
-
-    pub(super) fn handle_pong(&self, msg: disco::Pong, sender: EndpointId, src: transports::Addr) {
-        let actor = self.endpoint_state_actor(sender);
-        if let Err(err) = actor.try_send(EndpointStateMessage::PongReceived(msg, src)) {
-            // TODO: This is really, really bad and will drop pongs under load.  But
-            //    DISCO pongs are going away with QUIC-NAT-TRAVERSAL so I don't care.
-            warn!("DISCO Pong dropped: {err:#}");
-        }
-    }
-
-    pub(super) fn handle_call_me_maybe(
-        &self,
-        msg: disco::CallMeMaybe,
-        sender: EndpointId,
-        src: transports::Addr,
-    ) {
-        if !src.is_relay() {
-            warn!("DISCO CallMeMaybe packets should only come via relay");
-            return;
-        }
-        let actor = self.endpoint_state_actor(sender);
-        if let Err(err) = actor.try_send(EndpointStateMessage::CallMeMaybeReceived(msg)) {
-            // TODO: This is bad and will drop call-me-maybe's under load.  But
-            //    DISCO CallMeMaybe going away with QUIC-NAT-TRAVERSAL so I don't care.
-            warn!("DISCO CallMeMaybe dropped: {err:#}");
-        }
     }
 }
 
@@ -392,7 +205,6 @@
         _0: Private,
     },
     /// We established a connection on this address.
->>>>>>> 7f17d983
     ///
     /// Currently this means the path was in uses as [`PathId::ZERO`] when the a connection
     /// was added to the `EndpointStateActor`.
