--- conflicted
+++ resolved
@@ -20,11 +20,7 @@
 use crate::endpoint::PathSelection;
 use crate::{
     disco::{CallMeMaybe, Pong, SendAddr},
-<<<<<<< HEAD
-    watchable::DirectWatcher,
-=======
     watcher,
->>>>>>> 79112552
 };
 
 mod best_addr;
@@ -314,19 +310,11 @@
     /// Will return an error if there is not an entry in the [`NodeMap`] for
     /// the `node_id`
     ///
-<<<<<<< HEAD
     /// [`Watcher`]: crate::watchable::Watcher
     pub(super) fn conn_type(
         &self,
         node_id: NodeId,
-    ) -> anyhow::Result<DirectWatcher<ConnectionType>> {
-=======
-    /// [`Watcher`]: crate::watcher::Watcher
-    pub(super) fn conn_type(
-        &self,
-        node_id: NodeId,
     ) -> anyhow::Result<watcher::Direct<ConnectionType>> {
->>>>>>> 79112552
         self.inner.lock().expect("poisoned").conn_type(node_id)
     }
 
@@ -522,11 +510,7 @@
     ///
     /// Will return an error if there is not an entry in the [`NodeMap`] for
     /// the `public_key`
-<<<<<<< HEAD
-    fn conn_type(&self, node_id: NodeId) -> anyhow::Result<DirectWatcher<ConnectionType>> {
-=======
     fn conn_type(&self, node_id: NodeId) -> anyhow::Result<watcher::Direct<ConnectionType>> {
->>>>>>> 79112552
         match self.get(NodeStateKey::NodeId(node_id)) {
             Some(ep) => Ok(ep.conn_type()),
             None => anyhow::bail!("No endpoint for {node_id:?} found"),
