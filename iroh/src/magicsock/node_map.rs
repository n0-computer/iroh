use std::sync::Arc;
use std::{
    collections::{BTreeSet, HashMap},
    hash::Hash,
    net::{IpAddr, SocketAddr},
    sync::Mutex,
    time::Duration,
};

use iroh_base::{NodeAddr, NodeId, RelayUrl};
use n0_future::{task::AbortOnDropHandle, time::Instant};
use node_state::{NodeState, NodeStateActor, NodeStateHandle};
use serde::{Deserialize, Serialize};
use tokio::sync::mpsc;
use tracing::{Instrument, info_span, trace, warn};

use crate::disco::{self};
#[cfg(any(test, feature = "test-utils"))]
use crate::endpoint::PathSelection;

use super::mapped_addrs::{AddrMap, RelayMappedAddr};
#[cfg(any(test, feature = "test-utils"))]
use super::transports::TransportsSender;
#[cfg(not(any(test, feature = "test-utils")))]
use super::transports::TransportsSender;
use super::{DirectAddr, DiscoState};
use super::{
    MagicsockMetrics,
    mapped_addrs::NodeIdMappedAddr,
    transports::{self, OwnedTransmit},
};

mod node_state;
mod path_state;
mod path_validity;
mod udp_paths;

<<<<<<< HEAD
pub(super) use node_state::NodeStateMessage;

pub use node_state::{ConnectionType, ControlMsg, DirectAddrInfo, RemoteInfo};
=======
pub use node_state::{ConnectionType, ControlMsg, DirectAddrInfo};
pub(super) use node_state::{DiscoPingPurpose, PingAction, PingRole, RemoteInfo, SendPing};
>>>>>>> 0ffadef0

/// Number of nodes that are inactive for which we keep info about. This limit is enforced
/// periodically via [`NodeMap::prune_inactive`].
const MAX_INACTIVE_NODES: usize = 30;

/// Map of the [`NodeState`] information for all the known nodes.
///
/// The nodes can be looked up by:
///
/// - The node's ID in this map, only useful if you know the ID from an insert or lookup.
///   This is static and never changes.
///
/// - The [`NodeIdMappedAddr`] which internally identifies the node to the QUIC stack.  This
///   is static and never changes.
///
/// - The nodes's public key, aka `PublicKey` or "node_key".  This is static and never changes,
///   however a node could be added when this is not yet known.
///
/// - A public socket address on which they are reachable on the internet, known as ip-port.
///   These come and go as the node moves around on the internet
///
/// An index of nodeInfos by node key, NodeIdMappedAddr, and discovered ip:port endpoints.
#[derive(Debug)]
pub(super) struct NodeMap {
    /// The node ID of the local node.
    local_node_id: NodeId,
    inner: Mutex<NodeMapInner>,
    /// The mapping between [`NodeId`]s and [`NodeIdMappedAddr`]s.
    pub(super) node_mapped_addrs: AddrMap<NodeId, NodeIdMappedAddr>,
    /// The mapping between nodes via a relay and their [`RelayMappedAddr`]s.
    pub(super) relay_mapped_addrs: AddrMap<(RelayUrl, NodeId), RelayMappedAddr>,
}

#[derive(Debug)]
pub(super) struct NodeMapInner {
    metrics: Arc<MagicsockMetrics>,
    /// Handle to an actor that can send over the transports.
    transports_handle: TransportsSenderHandle,
    local_addrs: n0_watcher::Direct<Option<BTreeSet<DirectAddr>>>,
    disco: DiscoState,
    by_node_key: HashMap<NodeId, usize>,
    by_ip_port: HashMap<IpPort, usize>,
    by_quic_mapped_addr: HashMap<NodeIdMappedAddr, usize>,
    by_id: HashMap<usize, NodeState>,
    #[cfg(any(test, feature = "test-utils"))]
    path_selection: PathSelection,
    /// The [`NodeStateActor`] for each remote node.
    ///
    /// [`NodeStateActor`]: node_state::NodeStateActor
    node_states: HashMap<NodeId, NodeStateHandle>,
}

/// Identifier to look up a [`NodeState`] in the [`NodeMap`].
///
/// You can look up entries in [`NodeMap`] with various keys, depending on the context you
/// have for the node.  These are all the keys the [`NodeMap`] can use.
#[derive(Debug, Clone)]
enum NodeStateKey {
    NodeId(NodeId),
    NodeIdMappedAddr(NodeIdMappedAddr),
    IpPort(IpPort),
}

/// The origin or *source* through which an address associated with a remote node
/// was discovered.
///
/// An aggregate of the [`Source`]s of all the addresses of a node describe the
/// [`Source`]s of the node itself.
///
/// A [`Source`] helps track how and where an address was learned. Multiple
/// sources can be associated with a single address, if we have discovered this
/// address through multiple means.
<<<<<<< HEAD
=======
///
/// Each time a [`NodeAddr`] is added to the node map a [`Source`] must be supplied to indicate
/// how the address was obtained.
///
/// A [`Source`] can describe a variety of places that an address or node was
/// discovered, such as a configured discovery service, the network itself
/// (if another node has reached out to us), or as a user supplied [`NodeAddr`].

>>>>>>> 0ffadef0
#[derive(Serialize, Deserialize, strum::Display, Debug, Clone, Eq, PartialEq, Hash)]
#[strum(serialize_all = "kebab-case")]
pub enum Source {
    /// Address was loaded from the fs.
    Saved,
    /// A node communicated with us first via UDP.
    Udp,
    /// A node communicated with us first via relay.
    Relay,
    /// Application layer added the address directly.
    App,
    /// The address was discovered by a discovery service.
    #[strum(serialize = "{name}")]
    Discovery {
        /// The name of the discovery service that discovered the address.
        name: String,
    },
    /// Application layer with a specific name added the node directly.
    #[strum(serialize = "{name}")]
    NamedApp {
        /// The name of the application that added the node
        name: String,
    },
    /// The address was advertised by a call-me-maybe DISCO message.
    CallMeMaybe,
    /// We received a ping on the path.
    Ping,
    /// We established a connection on this address.
    ///
    /// Currently this means the path was in uses as [`PathId::ZERO`] when the a connection
    /// was added to the [`NodeStateActor`].
    ///
    /// [`PathId::ZERO`]: quinn_proto::PathId::ZERO
    /// [`NodeStateActor`]: self::node_state::NodeStateActor
    Connection,
}

impl NodeMap {
<<<<<<< HEAD
    #[cfg(any(test, feature = "test-utils"))]
    pub(super) fn new(
        local_node_id: NodeId,
        metrics: Arc<MagicsockMetrics>,
        sender: TransportsSender,
        local_addrs: n0_watcher::Direct<Option<BTreeSet<DirectAddr>>>,
        disco: DiscoState,
    ) -> Self {
        let inner = NodeMapInner::new(metrics, sender, local_addrs, disco);
        Self::from_inner(inner, local_node_id)
    }

    #[cfg(not(any(test, feature = "test-utils")))]
    /// Create a new [`NodeMap`] from a list of [`NodeAddr`]s.
    pub(super) async fn load_from_vec(
        local_node_id: NodeId,
        nodes: Vec<NodeAddr>,
        metrics: Arc<MagicsockMetrics>,
        sender: TransportsSender,
        local_addrs: n0_watcher::Direct<Option<BTreeSet<DirectAddr>>>,
        disco: DiscoState,
    ) -> Self {
        let inner = NodeMapInner::new(metrics, sender, local_addrs, disco);
        let me = Self::from_inner(inner, local_node_id);
        for addr in nodes {
            me.add_node_addr(addr, Source::Saved).await;
        }
        me
    }

    #[cfg(any(test, feature = "test-utils"))]
=======
>>>>>>> 0ffadef0
    /// Create a new [`NodeMap`] from a list of [`NodeAddr`]s.
    pub(super) async fn load_from_vec(
        local_node_id: NodeId,
        nodes: Vec<NodeAddr>,
<<<<<<< HEAD
        path_selection: PathSelection,
        metrics: Arc<MagicsockMetrics>,
        sender: TransportsSender,
        local_addrs: n0_watcher::Direct<Option<BTreeSet<DirectAddr>>>,
        disco: DiscoState,
    ) -> Self {
        let mut inner = NodeMapInner::new(metrics, sender, local_addrs, disco);
        inner.path_selection = path_selection;
        let me = Self::from_inner(inner, local_node_id);
        for addr in nodes {
            me.add_node_addr(addr, Source::Saved).await;
        }
        me
=======
        #[cfg(any(test, feature = "test-utils"))] path_selection: PathSelection,
        have_ipv6: bool,
        metrics: &Metrics,
    ) -> Self {
        Self::from_inner(NodeMapInner::load_from_vec(
            nodes,
            #[cfg(any(test, feature = "test-utils"))]
            path_selection,
            have_ipv6,
            metrics,
        ))
>>>>>>> 0ffadef0
    }

    fn from_inner(inner: NodeMapInner, local_node_id: NodeId) -> Self {
        Self {
            local_node_id,
            inner: Mutex::new(inner),
            node_mapped_addrs: Default::default(),
            relay_mapped_addrs: Default::default(),
        }
    }

<<<<<<< HEAD
    /// Adds addresses where a node might be contactable.
    pub(super) async fn add_node_addr(&self, node_addr: NodeAddr, source: Source) {
        if let Some(ref relay_url) = node_addr.relay_url {
            // Ensure we have a RelayMappedAddress for this.
            self.relay_mapped_addrs
                .get(&(relay_url.clone(), node_addr.node_id));
        }
        let node_state = self.node_state_actor(node_addr.node_id);

        // This only fails if the sender is closed.  That means the NodeStateActor has
        // stopped, which only happens during shutdown.
        node_state
            .send(NodeStateMessage::AddNodeAddr(node_addr, source))
            .await
            .ok();
=======
    /// Add the contact information for a node.
    pub(super) fn add_node_addr(
        &self,
        node_addr: NodeAddr,
        source: Source,
        have_v6: bool,
        metrics: &Metrics,
    ) {
        self.inner
            .lock()
            .expect("poisoned")
            .add_node_addr(node_addr, source, have_v6, metrics)
>>>>>>> 0ffadef0
    }

    /// Number of nodes currently listed.
    pub(super) fn node_count(&self) -> usize {
        self.inner.lock().expect("poisoned").node_count()
    }

<<<<<<< HEAD
    pub(super) fn node_mapped_addr(&self, node_id: NodeId) -> NodeIdMappedAddr {
        self.node_mapped_addrs.get(&node_id)
=======
    #[cfg(not(wasm_browser))]
    pub(super) fn receive_udp(
        &self,
        udp_addr: SocketAddr,
    ) -> Option<(PublicKey, NodeIdMappedAddr)> {
        self.inner.lock().expect("poisoned").receive_udp(udp_addr)
    }

    pub(super) fn receive_relay(&self, relay_url: &RelayUrl, src: NodeId) -> NodeIdMappedAddr {
        self.inner
            .lock()
            .expect("poisoned")
            .receive_relay(relay_url, src)
    }

    pub(super) fn notify_ping_sent(
        &self,
        id: usize,
        dst: SendAddr,
        tx_id: stun_rs::TransactionId,
        purpose: DiscoPingPurpose,
        msg_sender: tokio::sync::mpsc::Sender<ActorMessage>,
    ) {
        if let Some(ep) = self
            .inner
            .lock()
            .expect("poisoned")
            .get_mut(NodeStateKey::Idx(id))
        {
            ep.ping_sent(dst, tx_id, purpose, msg_sender);
        }
    }

    pub(super) fn notify_ping_timeout(&self, id: usize, tx_id: stun_rs::TransactionId) {
        if let Some(ep) = self
            .inner
            .lock()
            .expect("poisoned")
            .get_mut(NodeStateKey::Idx(id))
        {
            ep.ping_timeout(tx_id, Instant::now());
        }
    }

    pub(super) fn get_quic_mapped_addr_for_node_key(
        &self,
        node_key: NodeId,
    ) -> Option<NodeIdMappedAddr> {
        self.inner
            .lock()
            .expect("poisoned")
            .get(NodeStateKey::NodeId(node_key))
            .map(|ep| *ep.quic_mapped_addr())
    }

    /// Insert a received ping into the node map, and return whether a ping with this tx_id was already
    /// received.
    pub(super) fn handle_ping(
        &self,
        sender: PublicKey,
        src: SendAddr,
        tx_id: TransactionId,
    ) -> PingHandled {
        self.inner
            .lock()
            .expect("poisoned")
            .handle_ping(sender, src, tx_id)
    }

    pub(super) fn handle_pong(&self, sender: PublicKey, src: &transports::Addr, pong: Pong) {
        self.inner
            .lock()
            .expect("poisoned")
            .handle_pong(sender, src, pong)
    }

    #[must_use = "actions must be handled"]
    pub(super) fn handle_call_me_maybe(
        &self,
        sender: PublicKey,
        cm: CallMeMaybe,
        metrics: &Metrics,
    ) -> Vec<PingAction> {
        self.inner
            .lock()
            .expect("poisoned")
            .handle_call_me_maybe(sender, cm, metrics)
    }

    #[allow(clippy::type_complexity)]
    pub(super) fn get_send_addrs(
        &self,
        addr: NodeIdMappedAddr,
        have_ipv6: bool,
        metrics: &Metrics,
    ) -> Option<(
        PublicKey,
        Option<SocketAddr>,
        Option<RelayUrl>,
        Vec<PingAction>,
    )> {
        let mut inner = self.inner.lock().expect("poisoned");
        let ep = inner.get_mut(NodeStateKey::NodeIdMappedAddr(addr))?;
        let public_key = *ep.public_key();
        trace!(dest = %addr, node_id = %public_key.fmt_short(), "dst mapped to NodeId");
        let (udp_addr, relay_url, ping_actions) = ep.get_send_addrs(have_ipv6, metrics);
        Some((public_key, udp_addr, relay_url, ping_actions))
    }

    pub(super) fn reset_node_states(&self) {
        let now = Instant::now();
        let mut inner = self.inner.lock().expect("poisoned");
        for (_, ep) in inner.node_states_mut() {
            ep.note_connectivity_change(now);
        }
    }

    pub(super) fn nodes_stayin_alive(&self, have_ipv6: bool) -> Vec<PingAction> {
        let mut inner = self.inner.lock().expect("poisoned");
        inner
            .node_states_mut()
            .flat_map(|(_idx, node_state)| node_state.stayin_alive(have_ipv6))
            .collect()
>>>>>>> 0ffadef0
    }

    /// Returns the [`RemoteInfo`]s for each node in the node map.
    #[cfg(test)]
    pub(super) fn list_remote_infos(&self, now: Instant) -> Vec<RemoteInfo> {
        // NOTE: calls to this method will often call `into_iter` (or similar methods). Note that
        // we can't avoid `collect` here since it would hold a lock for an indefinite time. Even if
        // we were to find this acceptable, dealing with the lifetimes of the mutex's guard and the
        // internal iterator will be a hassle, if possible at all.
        self.inner
            .lock()
            .expect("poisoned")
            .remote_infos_iter(now)
            .collect()
    }

    /// Returns a [`n0_watcher::Direct`] for given node's [`ConnectionType`].
    ///
    /// # Errors
    ///
    /// Will return `None` if there is not an entry in the [`NodeMap`] for
    /// the `node_id`
    pub(super) fn conn_type(&self, node_id: NodeId) -> Option<n0_watcher::Direct<ConnectionType>> {
        self.inner.lock().expect("poisoned").conn_type(node_id)
    }

    pub(super) fn latency(&self, node_id: NodeId) -> Option<Duration> {
        self.inner.lock().expect("poisoned").latency(node_id)
    }

    /// Get the [`RemoteInfo`]s for the node identified by [`NodeId`].
    pub(super) fn remote_info(&self, node_id: NodeId) -> Option<RemoteInfo> {
        self.inner.lock().expect("poisoned").remote_info(node_id)
    }

<<<<<<< HEAD
    /// Returns the sender for the [`NodeStateActor`].
    ///
    /// If needed a new actor is started on demand.
    ///
    /// [`NodeStateActor`]: node_state::NodeStateActor
    pub(super) fn node_state_actor(&self, node_id: NodeId) -> mpsc::Sender<NodeStateMessage> {
        let mut inner = self.inner.lock().expect("poisoned");
        match inner.node_states.get(&node_id) {
            Some(handle) => handle.sender.clone(),
            None => {
                // Create a new NodeStateActor and insert it into the node map.
                let sender = inner.transports_handle.inbox.clone();
                let local_addrs = inner.local_addrs.clone();
                let disco = inner.disco.clone();
                let metrics = inner.metrics.clone();
                let actor = NodeStateActor::new(
                    node_id,
                    self.local_node_id,
                    sender,
                    local_addrs,
                    disco,
                    self.relay_mapped_addrs.clone(),
                    metrics,
                );
                let handle = actor.start();
                let sender = handle.sender.clone();
                inner.node_states.insert(node_id, handle);

                // Ensure there is a NodeMappedAddr for this NodeId.
                self.node_mapped_addrs.get(&node_id);
                sender
            }
        }
    }

    pub(super) fn handle_ping(&self, msg: disco::Ping, sender: NodeId, src: transports::Addr) {
        if msg.node_key != sender {
            warn!("DISCO Ping NodeId mismatch, ignoring ping");
            return;
        }
        let node_state = self.node_state_actor(sender);
        if let Err(err) = node_state.try_send(NodeStateMessage::PingReceived(msg, src)) {
            // TODO: This is really, really bad and will drop pings under load.  But
            //    DISCO pings are going away with QUIC-NAT-TRAVERSAL so I don't care.
            warn!("DISCO Ping dropped: {err:#}");
=======
    /// Prunes nodes without recent activity so that at most [`MAX_INACTIVE_NODES`] are kept.
    pub(super) fn prune_inactive(&self) {
        self.inner.lock().expect("poisoned").prune_inactive();
    }

    pub(crate) fn on_direct_addr_discovered(&self, discovered: BTreeSet<SocketAddr>) {
        self.inner
            .lock()
            .expect("poisoned")
            .on_direct_addr_discovered(discovered, Instant::now());
    }
}

impl NodeMapInner {
    /// Create a new [`NodeMap`] from a list of [`NodeAddr`]s.
    fn load_from_vec(
        nodes: Vec<NodeAddr>,
        #[cfg(any(test, feature = "test-utils"))] path_selection: PathSelection,
        have_ipv6: bool,
        metrics: &Metrics,
    ) -> Self {
        let mut me = Self {
            #[cfg(any(test, feature = "test-utils"))]
            path_selection,
            ..Default::default()
        };
        for node_addr in nodes {
            me.add_node_addr(node_addr, Source::Saved, have_ipv6, metrics);
>>>>>>> 0ffadef0
        }
    }

<<<<<<< HEAD
    pub(super) fn handle_pong(&self, msg: disco::Pong, sender: NodeId, src: transports::Addr) {
        let node_state = self.node_state_actor(sender);
        if let Err(err) = node_state.try_send(NodeStateMessage::PongReceived(msg, src)) {
            // TODO: This is really, really bad and will drop pongs under load.  But
            //    DISCO pongs are going away with QUIC-NAT-TRAVERSAL so I don't care.
            warn!("DISCO Pong dropped: {err:#}");
=======
    /// Add the contact information for a node.
    #[instrument(skip_all, fields(node = %node_addr.node_id.fmt_short()))]
    fn add_node_addr(
        &mut self,
        node_addr: NodeAddr,
        source: Source,
        have_ipv6: bool,
        metrics: &Metrics,
    ) {
        let source0 = source.clone();
        let node_id = node_addr.node_id;
        let relay_url = node_addr.relay_url.clone();
        #[cfg(any(test, feature = "test-utils"))]
        let path_selection = self.path_selection;
        let node_state = self.get_or_insert_with(NodeStateKey::NodeId(node_id), || Options {
            node_id,
            relay_url,
            active: false,
            source,
            #[cfg(any(test, feature = "test-utils"))]
            path_selection,
        });
        node_state.update_from_node_addr(
            node_addr.relay_url.as_ref(),
            &node_addr.direct_addresses,
            source0,
            have_ipv6,
            metrics,
        );
        let id = node_state.id();
        for addr in node_addr.direct_addresses() {
            self.set_node_state_for_ip_port(*addr, id);
>>>>>>> 0ffadef0
        }
    }

    pub(super) fn handle_call_me_maybe(
        &self,
        msg: disco::CallMeMaybe,
        sender: NodeId,
        src: transports::Addr,
    ) {
        if !src.is_relay() {
            warn!("DISCO CallMeMaybe packets should only come via relay");
            return;
        }
        let node_state = self.node_state_actor(sender);
        if let Err(err) = node_state.try_send(NodeStateMessage::CallMeMaybeReceived(msg)) {
            // TODO: This is bad and will drop call-me-maybe's under load.  But
            //    DISCO CallMeMaybe going away with QUIC-NAT-TRAVERSAL so I don't care.
            warn!("DISCO CallMeMaybe dropped: {err:#}");
        }
    }
}

impl NodeMapInner {
    fn new(
        metrics: Arc<MagicsockMetrics>,
        sender: TransportsSender,
        local_addrs: n0_watcher::Direct<Option<BTreeSet<DirectAddr>>>,
        disco: DiscoState,
    ) -> Self {
        let transports_handle = Self::start_transports_sender(sender);
        Self {
            metrics,
            transports_handle,
            local_addrs,
            disco,
            by_node_key: Default::default(),
            by_ip_port: Default::default(),
            by_quic_mapped_addr: Default::default(),
            by_id: Default::default(),
            #[cfg(any(test, feature = "test-utils"))]
            path_selection: Default::default(),
            node_states: Default::default(),
        }
    }

    fn start_transports_sender(sender: TransportsSender) -> TransportsSenderHandle {
        let actor = TransportsSenderActor::new(sender);
        actor.start()
    }

    fn get_id(&self, id: NodeStateKey) -> Option<usize> {
        match id {
            NodeStateKey::NodeId(node_key) => self.by_node_key.get(&node_key).copied(),
            NodeStateKey::NodeIdMappedAddr(addr) => self.by_quic_mapped_addr.get(&addr).copied(),
            NodeStateKey::IpPort(ipp) => self.by_ip_port.get(&ipp).copied(),
        }
    }

    fn get(&self, id: NodeStateKey) -> Option<&NodeState> {
        self.get_id(id).and_then(|id| self.by_id.get(&id))
    }

    /// Number of nodes currently listed.
    fn node_count(&self) -> usize {
        self.by_id.len()
    }

<<<<<<< HEAD
=======
    /// Marks the node we believe to be at `ipp` as recently used.
    #[cfg(not(wasm_browser))]
    fn receive_udp(&mut self, udp_addr: SocketAddr) -> Option<(NodeId, NodeIdMappedAddr)> {
        let ip_port: IpPort = udp_addr.into();
        let Some(node_state) = self.get_mut(NodeStateKey::IpPort(ip_port)) else {
            trace!(src=%udp_addr, "receive_udp: no node_state found for addr, ignore");
            return None;
        };
        node_state.receive_udp(ip_port, Instant::now());
        Some((*node_state.public_key(), *node_state.quic_mapped_addr()))
    }

    #[instrument(skip_all, fields(src = %src.fmt_short()))]
    fn receive_relay(&mut self, relay_url: &RelayUrl, src: NodeId) -> NodeIdMappedAddr {
        #[cfg(any(test, feature = "test-utils"))]
        let path_selection = self.path_selection;
        let node_state = self.get_or_insert_with(NodeStateKey::NodeId(src), || {
            trace!("packets from unknown node, insert into node map");
            Options {
                node_id: src,
                relay_url: Some(relay_url.clone()),
                active: true,
                source: Source::Relay,
                #[cfg(any(test, feature = "test-utils"))]
                path_selection,
            }
        });
        node_state.receive_relay(relay_url, src, Instant::now());
        *node_state.quic_mapped_addr()
    }

    #[cfg(test)]
>>>>>>> 0ffadef0
    fn node_states(&self) -> impl Iterator<Item = (&usize, &NodeState)> {
        self.by_id.iter()
    }
    /// Get the [`RemoteInfo`]s for all nodes.
    #[cfg(test)]
    fn remote_infos_iter(&self, now: Instant) -> impl Iterator<Item = RemoteInfo> + '_ {
        self.node_states().map(move |(_, ep)| ep.info(now))
    }

    /// Get the [`RemoteInfo`]s for each node.
    fn remote_info(&self, node_id: NodeId) -> Option<RemoteInfo> {
        self.get(NodeStateKey::NodeId(node_id))
            .map(|ep| ep.info(Instant::now()))
    }

    /// Returns a stream of [`ConnectionType`].
    ///
    /// Sends the current [`ConnectionType`] whenever any changes to the
    /// connection type for `public_key` has occurred.
    ///
    /// # Errors
    ///
    /// Will return `None` if there is not an entry in the [`NodeMap`] for
    /// the `public_key`
<<<<<<< HEAD
    fn conn_type(&self, _node_id: NodeId) -> Option<n0_watcher::Direct<ConnectionType>> {
        todo!();
=======
    fn conn_type(&self, node_id: NodeId) -> Option<n0_watcher::Direct<ConnectionType>> {
        self.get(NodeStateKey::NodeId(node_id))
            .map(|ep| ep.conn_type())
    }

    fn latency(&self, node_id: NodeId) -> Option<Duration> {
        self.get(NodeStateKey::NodeId(node_id))
            .and_then(|ep| ep.latency())
    }

    fn handle_pong(&mut self, sender: NodeId, src: &transports::Addr, pong: Pong) {
        if let Some(ns) = self.get_mut(NodeStateKey::NodeId(sender)).as_mut() {
            let insert = ns.handle_pong(&pong, src.clone().into());
            if let Some((src, key)) = insert {
                self.set_node_key_for_ip_port(src, &key);
            }
            trace!(?insert, "received pong")
        } else {
            warn!("received pong: node unknown, ignore")
        }
    }

    #[must_use = "actions must be handled"]
    fn handle_call_me_maybe(
        &mut self,
        sender: NodeId,
        cm: CallMeMaybe,
        metrics: &Metrics,
    ) -> Vec<PingAction> {
        let ns_id = NodeStateKey::NodeId(sender);
        if let Some(id) = self.get_id(ns_id.clone()) {
            for number in &cm.my_numbers {
                // ensure the new addrs are known
                self.set_node_state_for_ip_port(*number, id);
            }
        }
        match self.get_mut(ns_id) {
            None => {
                debug!("received call-me-maybe: ignore, node is unknown");
                metrics.recv_disco_call_me_maybe_bad_disco.inc();
                vec![]
            }
            Some(ns) => {
                debug!(endpoints = ?cm.my_numbers, "received call-me-maybe");

                ns.handle_call_me_maybe(cm)
            }
        }
    }

    fn handle_ping(&mut self, sender: NodeId, src: SendAddr, tx_id: TransactionId) -> PingHandled {
        #[cfg(any(test, feature = "test-utils"))]
        let path_selection = self.path_selection;
        let node_state = self.get_or_insert_with(NodeStateKey::NodeId(sender), || {
            debug!("received ping: node unknown, add to node map");
            let source = if src.is_relay() {
                Source::Relay
            } else {
                Source::Udp
            };
            Options {
                node_id: sender,
                relay_url: src.relay_url(),
                active: true,
                source,
                #[cfg(any(test, feature = "test-utils"))]
                path_selection,
            }
        });

        let handled = node_state.handle_ping(src.clone(), tx_id);
        if let SendAddr::Udp(ref addr) = src {
            if matches!(handled.role, PingRole::NewPath) {
                self.set_node_key_for_ip_port(*addr, &sender);
            }
        }
        handled
    }

    /// Inserts a new node into the [`NodeMap`].
    fn insert_node(&mut self, options: Options) -> &mut NodeState {
        info!(
            node = %options.node_id.fmt_short(),
            relay_url = ?options.relay_url,
            source = %options.source,
            "inserting new node in NodeMap",
        );
        let id = self.next_id;
        self.next_id = self.next_id.wrapping_add(1);
        let node_state = NodeState::new(id, options);

        // update indices
        self.by_quic_mapped_addr
            .insert(*node_state.quic_mapped_addr(), id);
        self.by_node_key.insert(*node_state.public_key(), id);

        self.by_id.insert(id, node_state);
        self.by_id.get_mut(&id).expect("just inserted")
    }

    /// Makes future node lookups by ipp return the same endpoint as a lookup by nk.
    ///
    /// This should only be called with a fully verified mapping of ipp to
    /// nk, because calling this function defines the endpoint we hand to
    /// WireGuard for packets received from ipp.
    fn set_node_key_for_ip_port(&mut self, ipp: impl Into<IpPort>, nk: &PublicKey) {
        let ipp = ipp.into();
        if let Some(id) = self.by_ip_port.get(&ipp) {
            if !self.by_node_key.contains_key(nk) {
                self.by_node_key.insert(*nk, *id);
            }
            self.by_ip_port.remove(&ipp);
        }
        if let Some(id) = self.by_node_key.get(nk) {
            trace!("insert ip -> id: {:?} -> {}", ipp, id);
            self.by_ip_port.insert(ipp, *id);
        }
    }

    fn set_node_state_for_ip_port(&mut self, ipp: impl Into<IpPort>, id: usize) {
        let ipp = ipp.into();
        trace!(?ipp, ?id, "set endpoint for ip:port");
        self.by_ip_port.insert(ipp, id);
    }

    /// Prunes nodes without recent activity so that at most [`MAX_INACTIVE_NODES`] are kept.
    fn prune_inactive(&mut self) {
        let now = Instant::now();
        let mut prune_candidates: Vec<_> = self
            .by_id
            .values()
            .filter(|node| !node.is_active(&now))
            .map(|node| (*node.public_key(), node.last_used()))
            .collect();

        let prune_count = prune_candidates.len().saturating_sub(MAX_INACTIVE_NODES);
        if prune_count == 0 {
            // within limits
            return;
        }

        prune_candidates.sort_unstable_by_key(|(_pk, last_used)| *last_used);
        prune_candidates.truncate(prune_count);
        for (public_key, last_used) in prune_candidates.into_iter() {
            let node = public_key.fmt_short();
            match last_used.map(|instant| instant.elapsed()) {
                Some(last_used) => trace!(%node, ?last_used, "pruning inactive"),
                None => trace!(%node, last_used=%"never", "pruning inactive"),
            }

            let Some(id) = self.by_node_key.remove(&public_key) else {
                debug_assert!(false, "missing by_node_key entry for pk in by_id");
                continue;
            };

            let Some(ep) = self.by_id.remove(&id) else {
                debug_assert!(false, "missing by_id entry for id in by_node_key");
                continue;
            };

            for ip_port in ep.direct_addresses() {
                self.by_ip_port.remove(&ip_port);
            }

            self.by_quic_mapped_addr.remove(ep.quic_mapped_addr());
        }
>>>>>>> 0ffadef0
    }
}

/// An (Ip, Port) pair.
///
/// NOTE: storing an [`IpPort`] is safer than storing a [`SocketAddr`] because for IPv6 socket
/// addresses include fields that can't be assumed consistent even within a single connection.
#[derive(Debug, derive_more::Display, Clone, Copy, Hash, PartialEq, Eq, PartialOrd, Ord)]
#[display("{}", SocketAddr::from(*self))]
pub struct IpPort {
    ip: IpAddr,
    port: u16,
}

impl From<SocketAddr> for IpPort {
    fn from(socket_addr: SocketAddr) -> Self {
        Self {
            ip: socket_addr.ip(),
            port: socket_addr.port(),
        }
    }
}

impl From<IpPort> for SocketAddr {
    fn from(ip_port: IpPort) -> Self {
        let IpPort { ip, port } = ip_port;
        (ip, port).into()
    }
}

impl IpPort {
    pub fn ip(&self) -> &IpAddr {
        &self.ip
    }

    pub fn port(&self) -> u16 {
        self.port
    }
}

/// An actor that can send datagrams onto iroh transports.
///
/// The [`NodeStateActor`]s want to be able to send datagrams.  Because we can not create
/// [`TransportsSender`]s on demand we must share one for the entire [`NodeMap`], which
/// lives in this actor.
///
/// [`NodeStateActor`]: node_state::NodeStateActor
#[derive(Debug)]
struct TransportsSenderActor {
    sender: TransportsSender,
}

impl TransportsSenderActor {
    fn new(sender: TransportsSender) -> Self {
        Self { sender }
    }

<<<<<<< HEAD
    fn start(self) -> TransportsSenderHandle {
        // This actor gets an inbox size of exactly 1.  This is the same as if they had the
        // underlying sender directly: either you can send or not, or you await until you
        // can.  No need to introduce extra buffering.
        let (tx, rx) = mpsc::channel(1);

        let task = tokio::spawn(
            async move {
                self.run(rx).await;
            }
            .instrument(info_span!("TransportsSenderActor")),
        );
        TransportsSenderHandle {
            inbox: tx,
            _task: AbortOnDropHandle::new(task),
        }
    }

    async fn run(self, mut inbox: mpsc::Receiver<TransportsSenderMessage>) {
        use TransportsSenderMessage::SendDatagram;

        loop {
            if let Some(SendDatagram(dst, owned_transmit)) = inbox.recv().await {
                let transmit = transports::Transmit {
                    ecn: owned_transmit.ecn,
                    contents: owned_transmit.contents.as_ref(),
                    segment_size: owned_transmit.segment_size,
                };
                let len = transmit.contents.len();
                match self.sender.send(&dst, None, &transmit).await {
                    Ok(()) => {}
                    Err(err) => {
                        trace!(?dst, %len, "transmit failed to send: {err:#}");
                    }
                };
            } else {
                break;
            }
=======
    use super::{node_state::MAX_INACTIVE_DIRECT_ADDRESSES, *};

    impl NodeMap {
        #[track_caller]
        fn add_test_addr(&self, node_addr: NodeAddr) {
            self.add_node_addr(
                node_addr,
                Source::NamedApp {
                    name: "test".into(),
                },
                true,
                &Default::default(),
            )
        }
    }

    /// Test persisting and loading of known nodes.
    #[tokio::test]
    #[traced_test]
    async fn restore_from_vec() {
        let node_map = NodeMap::default();

        let mut rng = rand::thread_rng();
        let node_a = SecretKey::generate(&mut rng).public();
        let node_b = SecretKey::generate(&mut rng).public();
        let node_c = SecretKey::generate(&mut rng).public();
        let node_d = SecretKey::generate(&mut rng).public();

        let relay_x: RelayUrl = "https://my-relay-1.com".parse().unwrap();
        let relay_y: RelayUrl = "https://my-relay-2.com".parse().unwrap();

        let direct_addresses_a = [addr(4000), addr(4001)];
        let direct_addresses_c = [addr(5000)];

        let node_addr_a = NodeAddr::new(node_a)
            .with_relay_url(relay_x)
            .with_direct_addresses(direct_addresses_a);
        let node_addr_b = NodeAddr::new(node_b).with_relay_url(relay_y);
        let node_addr_c = NodeAddr::new(node_c).with_direct_addresses(direct_addresses_c);
        let node_addr_d = NodeAddr::new(node_d);

        node_map.add_test_addr(node_addr_a);
        node_map.add_test_addr(node_addr_b);
        node_map.add_test_addr(node_addr_c);
        node_map.add_test_addr(node_addr_d);

        let mut addrs: Vec<NodeAddr> = node_map
            .list_remote_infos(Instant::now())
            .into_iter()
            .filter_map(|info| {
                let addr: NodeAddr = info.into();
                if addr.is_empty() {
                    return None;
                }
                Some(addr)
            })
            .collect();
        let loaded_node_map = NodeMap::load_from_vec(
            addrs.clone(),
            PathSelection::default(),
            true,
            &Default::default(),
        );

        let mut loaded: Vec<NodeAddr> = loaded_node_map
            .list_remote_infos(Instant::now())
            .into_iter()
            .filter_map(|info| {
                let addr: NodeAddr = info.into();
                if addr.is_empty() {
                    return None;
                }
                Some(addr)
            })
            .collect();

        loaded.sort_unstable();
        addrs.sort_unstable();

        // compare the node maps via their known nodes
        assert_eq!(addrs, loaded);
    }

    fn addr(port: u16) -> SocketAddr {
        (std::net::IpAddr::V4(Ipv4Addr::LOCALHOST), port).into()
    }

    #[test]
    #[traced_test]
    fn test_prune_direct_addresses() {
        let node_map = NodeMap::default();
        let public_key = SecretKey::generate(rand::thread_rng()).public();
        let id = node_map
            .inner
            .lock()
            .unwrap()
            .insert_node(Options {
                node_id: public_key,
                relay_url: None,
                active: false,
                source: Source::NamedApp {
                    name: "test".into(),
                },
                path_selection: PathSelection::default(),
            })
            .id();

        const LOCALHOST: IpAddr = IpAddr::V4(std::net::Ipv4Addr::LOCALHOST);

        // add [`MAX_INACTIVE_DIRECT_ADDRESSES`] active direct addresses and double
        // [`MAX_INACTIVE_DIRECT_ADDRESSES`] that are inactive

        info!("Adding active addresses");
        for i in 0..MAX_INACTIVE_DIRECT_ADDRESSES {
            let addr = SocketAddr::new(LOCALHOST, 5000 + i as u16);
            let node_addr = NodeAddr::new(public_key).with_direct_addresses([addr]);
            // add address
            node_map.add_test_addr(node_addr);
            // make it active
            node_map.inner.lock().unwrap().receive_udp(addr);
>>>>>>> 0ffadef0
        }
        trace!("actor terminating");
    }
}

#[derive(Debug)]
struct TransportsSenderHandle {
    inbox: mpsc::Sender<TransportsSenderMessage>,
    _task: AbortOnDropHandle<()>,
}

#[derive(Debug)]
enum TransportsSenderMessage {
    SendDatagram(transports::Addr, OwnedTransmit),
}

impl From<(transports::Addr, OwnedTransmit)> for TransportsSenderMessage {
    fn from(source: (transports::Addr, OwnedTransmit)) -> Self {
        Self::SendDatagram(source.0, source.1)
    }
}

#[cfg(test)]
mod tests {

    use tracing_test::traced_test;

    // use super::*;

    // impl NodeMap {
    //     async fn add_test_addr(&self, node_addr: NodeAddr) {
    //         self.add_node_addr(
    //             node_addr,
    //             Source::NamedApp {
    //                 name: "test".into(),
    //             },
    //         )
    //         .await;
    //     }
    // }

    // fn addr(port: u16) -> SocketAddr {
    //     (std::net::IpAddr::V4(Ipv4Addr::LOCALHOST), port).into()
    // }

    #[tokio::test]
    #[traced_test]
    async fn test_prune_direct_addresses() {
        panic!("support this again");
        // let transports = Transports::new(Vec::new(), Vec::new(), Arc::new(1200.into()));
        // let direct_addrs = DiscoveredDirectAddrs::default();
        // let secret_key = SecretKey::generate(&mut rand::rngs::OsRng);
        // let (disco, _) = DiscoState::new(&secret_key);
        // let node_map = NodeMap::new(
        //     secret_key.public(),
        //     Default::default(),
        //     transports.create_sender(),
        //     direct_addrs.addrs.watch(),
        //     disco,
        // );
        // let public_key = SecretKey::generate(rand::thread_rng()).public();
        // let id = node_map
        //     .inner
        //     .lock()
        //     .unwrap()
        //     .insert_node(Options {
        //         node_id: public_key,
        //         relay_url: None,
        //         active: false,
        //         source: Source::NamedApp {
        //             name: "test".into(),
        //         },
        //         path_selection: PathSelection::default(),
        //     })
        //     .id();

        // const LOCALHOST: IpAddr = IpAddr::V4(std::net::Ipv4Addr::LOCALHOST);

        // // add [`MAX_INACTIVE_DIRECT_ADDRESSES`] active direct addresses and double
        // // [`MAX_INACTIVE_DIRECT_ADDRESSES`] that are inactive

        // info!("Adding active addresses");
        // for i in 0..MAX_INACTIVE_DIRECT_ADDRESSES {
        //     let addr = SocketAddr::new(LOCALHOST, 5000 + i as u16);
        //     let node_addr = NodeAddr::new(public_key).with_direct_addresses([addr]);
        //     // add address
        //     node_map.add_test_addr(node_addr).await;
        //     // make it active
        //     node_map.inner.lock().unwrap().receive_udp(addr);
        // }

        // info!("Adding offline/inactive addresses");
        // for i in 0..MAX_INACTIVE_DIRECT_ADDRESSES * 2 {
        //     let addr = SocketAddr::new(LOCALHOST, 6000 + i as u16);
        //     let node_addr = NodeAddr::new(public_key).with_direct_addresses([addr]);
        //     node_map.add_test_addr(node_addr).await;
        // }

        // let mut node_map_inner = node_map.inner.lock().unwrap();
        // let endpoint = node_map_inner.by_id.get_mut(&id).unwrap();

        // info!("Adding alive addresses");
        // for i in 0..MAX_INACTIVE_DIRECT_ADDRESSES {
        //     let addr = SendAddr::Udp(SocketAddr::new(LOCALHOST, 7000 + i as u16));
        //     let txid = stun_rs::TransactionId::from([i as u8; 12]);
        //     // Note that this already invokes .prune_direct_addresses() because these are
        //     // new UDP paths.
        //     // endpoint.handle_ping(addr, txid);
        // }

        // info!("Pruning addresses");
        // endpoint.prune_direct_addresses(Instant::now());

        // // Half the offline addresses should have been pruned.  All the active and alive
        // // addresses should have been kept.
        // assert_eq!(
        //     endpoint.direct_addresses().count(),
        //     MAX_INACTIVE_DIRECT_ADDRESSES * 3
        // );

        // // We should have both offline and alive addresses which are not active.
        // assert_eq!(
        //     endpoint
        //         .direct_address_states()
        //         .filter(|(_addr, state)| !state.is_active())
        //         .count(),
        //     MAX_INACTIVE_DIRECT_ADDRESSES * 2
        // )
    }

    #[tokio::test]
    async fn test_prune_inactive() {
        panic!("support this again");
        // let transports = Transports::new(Vec::new(), Vec::new(), Arc::new(1200.into()));
        // let direct_addrs = DiscoveredDirectAddrs::default();
        // let secret_key = SecretKey::generate(&mut rand::rngs::OsRng);
        // let (disco, _) = DiscoState::new(&secret_key);
        // let node_map = NodeMap::new(
        //     secret_key.public(),
        //     Default::default(),
        //     transports.create_sender(),
        //     direct_addrs.addrs.watch(),
        //     disco,
        // );
        // // add one active node and more than MAX_INACTIVE_NODES inactive nodes
        // let active_node = SecretKey::generate(rand::thread_rng()).public();
        // let addr = SocketAddr::new(IpAddr::V4(Ipv4Addr::LOCALHOST), 167);
        // node_map
        //     .add_test_addr(NodeAddr::new(active_node).with_direct_addresses([addr]))
        //     .await;
        // node_map
        //     .inner
        //     .lock()
        //     .unwrap()
        //     .receive_udp(addr)
        //     .expect("registered");

        // for _ in 0..MAX_INACTIVE_NODES + 1 {
        //     let node = SecretKey::generate(rand::thread_rng()).public();
        //     node_map.add_test_addr(NodeAddr::new(node)).await;
        // }

        // assert_eq!(node_map.node_count(), MAX_INACTIVE_NODES + 2);
        // node_map.prune_inactive();
        // assert_eq!(node_map.node_count(), MAX_INACTIVE_NODES + 1);
        // node_map
        //     .inner
        //     .lock()
        //     .unwrap()
        //     .get(NodeStateKey::NodeId(active_node))
        //     .expect("should not be pruned");
    }
}<|MERGE_RESOLUTION|>--- conflicted
+++ resolved
@@ -4,7 +4,6 @@
     hash::Hash,
     net::{IpAddr, SocketAddr},
     sync::Mutex,
-    time::Duration,
 };
 
 use iroh_base::{NodeAddr, NodeId, RelayUrl};
@@ -35,14 +34,9 @@
 mod path_validity;
 mod udp_paths;
 
-<<<<<<< HEAD
-pub(super) use node_state::NodeStateMessage;
-
-pub use node_state::{ConnectionType, ControlMsg, DirectAddrInfo, RemoteInfo};
-=======
+pub(super) use node_state::{NodeStateMessage, RemoteInfo};
+
 pub use node_state::{ConnectionType, ControlMsg, DirectAddrInfo};
-pub(super) use node_state::{DiscoPingPurpose, PingAction, PingRole, RemoteInfo, SendPing};
->>>>>>> 0ffadef0
 
 /// Number of nodes that are inactive for which we keep info about. This limit is enforced
 /// periodically via [`NodeMap::prune_inactive`].
@@ -115,17 +109,6 @@
 /// A [`Source`] helps track how and where an address was learned. Multiple
 /// sources can be associated with a single address, if we have discovered this
 /// address through multiple means.
-<<<<<<< HEAD
-=======
-///
-/// Each time a [`NodeAddr`] is added to the node map a [`Source`] must be supplied to indicate
-/// how the address was obtained.
-///
-/// A [`Source`] can describe a variety of places that an address or node was
-/// discovered, such as a configured discovery service, the network itself
-/// (if another node has reached out to us), or as a user supplied [`NodeAddr`].
-
->>>>>>> 0ffadef0
 #[derive(Serialize, Deserialize, strum::Display, Debug, Clone, Eq, PartialEq, Hash)]
 #[strum(serialize_all = "kebab-case")]
 pub enum Source {
@@ -164,71 +147,28 @@
 }
 
 impl NodeMap {
-<<<<<<< HEAD
-    #[cfg(any(test, feature = "test-utils"))]
-    pub(super) fn new(
-        local_node_id: NodeId,
-        metrics: Arc<MagicsockMetrics>,
-        sender: TransportsSender,
-        local_addrs: n0_watcher::Direct<Option<BTreeSet<DirectAddr>>>,
-        disco: DiscoState,
-    ) -> Self {
-        let inner = NodeMapInner::new(metrics, sender, local_addrs, disco);
-        Self::from_inner(inner, local_node_id)
-    }
-
-    #[cfg(not(any(test, feature = "test-utils")))]
     /// Create a new [`NodeMap`] from a list of [`NodeAddr`]s.
     pub(super) async fn load_from_vec(
         local_node_id: NodeId,
         nodes: Vec<NodeAddr>,
-        metrics: Arc<MagicsockMetrics>,
-        sender: TransportsSender,
-        local_addrs: n0_watcher::Direct<Option<BTreeSet<DirectAddr>>>,
-        disco: DiscoState,
-    ) -> Self {
-        let inner = NodeMapInner::new(metrics, sender, local_addrs, disco);
-        let me = Self::from_inner(inner, local_node_id);
-        for addr in nodes {
-            me.add_node_addr(addr, Source::Saved).await;
-        }
-        me
-    }
-
-    #[cfg(any(test, feature = "test-utils"))]
-=======
->>>>>>> 0ffadef0
-    /// Create a new [`NodeMap`] from a list of [`NodeAddr`]s.
-    pub(super) async fn load_from_vec(
-        local_node_id: NodeId,
-        nodes: Vec<NodeAddr>,
-<<<<<<< HEAD
-        path_selection: PathSelection,
+        #[cfg(any(test, feature = "test-utils"))] path_selection: PathSelection,
         metrics: Arc<MagicsockMetrics>,
         sender: TransportsSender,
         local_addrs: n0_watcher::Direct<Option<BTreeSet<DirectAddr>>>,
         disco: DiscoState,
     ) -> Self {
         let mut inner = NodeMapInner::new(metrics, sender, local_addrs, disco);
-        inner.path_selection = path_selection;
+
+        #[cfg(any(test, feature = "test-utils"))]
+        {
+            inner.path_selection = path_selection;
+        }
+
         let me = Self::from_inner(inner, local_node_id);
         for addr in nodes {
             me.add_node_addr(addr, Source::Saved).await;
         }
         me
-=======
-        #[cfg(any(test, feature = "test-utils"))] path_selection: PathSelection,
-        have_ipv6: bool,
-        metrics: &Metrics,
-    ) -> Self {
-        Self::from_inner(NodeMapInner::load_from_vec(
-            nodes,
-            #[cfg(any(test, feature = "test-utils"))]
-            path_selection,
-            have_ipv6,
-            metrics,
-        ))
->>>>>>> 0ffadef0
     }
 
     fn from_inner(inner: NodeMapInner, local_node_id: NodeId) -> Self {
@@ -240,7 +180,6 @@
         }
     }
 
-<<<<<<< HEAD
     /// Adds addresses where a node might be contactable.
     pub(super) async fn add_node_addr(&self, node_addr: NodeAddr, source: Source) {
         if let Some(ref relay_url) = node_addr.relay_url {
@@ -256,20 +195,6 @@
             .send(NodeStateMessage::AddNodeAddr(node_addr, source))
             .await
             .ok();
-=======
-    /// Add the contact information for a node.
-    pub(super) fn add_node_addr(
-        &self,
-        node_addr: NodeAddr,
-        source: Source,
-        have_v6: bool,
-        metrics: &Metrics,
-    ) {
-        self.inner
-            .lock()
-            .expect("poisoned")
-            .add_node_addr(node_addr, source, have_v6, metrics)
->>>>>>> 0ffadef0
     }
 
     /// Number of nodes currently listed.
@@ -277,134 +202,8 @@
         self.inner.lock().expect("poisoned").node_count()
     }
 
-<<<<<<< HEAD
     pub(super) fn node_mapped_addr(&self, node_id: NodeId) -> NodeIdMappedAddr {
         self.node_mapped_addrs.get(&node_id)
-=======
-    #[cfg(not(wasm_browser))]
-    pub(super) fn receive_udp(
-        &self,
-        udp_addr: SocketAddr,
-    ) -> Option<(PublicKey, NodeIdMappedAddr)> {
-        self.inner.lock().expect("poisoned").receive_udp(udp_addr)
-    }
-
-    pub(super) fn receive_relay(&self, relay_url: &RelayUrl, src: NodeId) -> NodeIdMappedAddr {
-        self.inner
-            .lock()
-            .expect("poisoned")
-            .receive_relay(relay_url, src)
-    }
-
-    pub(super) fn notify_ping_sent(
-        &self,
-        id: usize,
-        dst: SendAddr,
-        tx_id: stun_rs::TransactionId,
-        purpose: DiscoPingPurpose,
-        msg_sender: tokio::sync::mpsc::Sender<ActorMessage>,
-    ) {
-        if let Some(ep) = self
-            .inner
-            .lock()
-            .expect("poisoned")
-            .get_mut(NodeStateKey::Idx(id))
-        {
-            ep.ping_sent(dst, tx_id, purpose, msg_sender);
-        }
-    }
-
-    pub(super) fn notify_ping_timeout(&self, id: usize, tx_id: stun_rs::TransactionId) {
-        if let Some(ep) = self
-            .inner
-            .lock()
-            .expect("poisoned")
-            .get_mut(NodeStateKey::Idx(id))
-        {
-            ep.ping_timeout(tx_id, Instant::now());
-        }
-    }
-
-    pub(super) fn get_quic_mapped_addr_for_node_key(
-        &self,
-        node_key: NodeId,
-    ) -> Option<NodeIdMappedAddr> {
-        self.inner
-            .lock()
-            .expect("poisoned")
-            .get(NodeStateKey::NodeId(node_key))
-            .map(|ep| *ep.quic_mapped_addr())
-    }
-
-    /// Insert a received ping into the node map, and return whether a ping with this tx_id was already
-    /// received.
-    pub(super) fn handle_ping(
-        &self,
-        sender: PublicKey,
-        src: SendAddr,
-        tx_id: TransactionId,
-    ) -> PingHandled {
-        self.inner
-            .lock()
-            .expect("poisoned")
-            .handle_ping(sender, src, tx_id)
-    }
-
-    pub(super) fn handle_pong(&self, sender: PublicKey, src: &transports::Addr, pong: Pong) {
-        self.inner
-            .lock()
-            .expect("poisoned")
-            .handle_pong(sender, src, pong)
-    }
-
-    #[must_use = "actions must be handled"]
-    pub(super) fn handle_call_me_maybe(
-        &self,
-        sender: PublicKey,
-        cm: CallMeMaybe,
-        metrics: &Metrics,
-    ) -> Vec<PingAction> {
-        self.inner
-            .lock()
-            .expect("poisoned")
-            .handle_call_me_maybe(sender, cm, metrics)
-    }
-
-    #[allow(clippy::type_complexity)]
-    pub(super) fn get_send_addrs(
-        &self,
-        addr: NodeIdMappedAddr,
-        have_ipv6: bool,
-        metrics: &Metrics,
-    ) -> Option<(
-        PublicKey,
-        Option<SocketAddr>,
-        Option<RelayUrl>,
-        Vec<PingAction>,
-    )> {
-        let mut inner = self.inner.lock().expect("poisoned");
-        let ep = inner.get_mut(NodeStateKey::NodeIdMappedAddr(addr))?;
-        let public_key = *ep.public_key();
-        trace!(dest = %addr, node_id = %public_key.fmt_short(), "dst mapped to NodeId");
-        let (udp_addr, relay_url, ping_actions) = ep.get_send_addrs(have_ipv6, metrics);
-        Some((public_key, udp_addr, relay_url, ping_actions))
-    }
-
-    pub(super) fn reset_node_states(&self) {
-        let now = Instant::now();
-        let mut inner = self.inner.lock().expect("poisoned");
-        for (_, ep) in inner.node_states_mut() {
-            ep.note_connectivity_change(now);
-        }
-    }
-
-    pub(super) fn nodes_stayin_alive(&self, have_ipv6: bool) -> Vec<PingAction> {
-        let mut inner = self.inner.lock().expect("poisoned");
-        inner
-            .node_states_mut()
-            .flat_map(|(_idx, node_state)| node_state.stayin_alive(have_ipv6))
-            .collect()
->>>>>>> 0ffadef0
     }
 
     /// Returns the [`RemoteInfo`]s for each node in the node map.
@@ -431,16 +230,11 @@
         self.inner.lock().expect("poisoned").conn_type(node_id)
     }
 
-    pub(super) fn latency(&self, node_id: NodeId) -> Option<Duration> {
-        self.inner.lock().expect("poisoned").latency(node_id)
-    }
-
     /// Get the [`RemoteInfo`]s for the node identified by [`NodeId`].
     pub(super) fn remote_info(&self, node_id: NodeId) -> Option<RemoteInfo> {
         self.inner.lock().expect("poisoned").remote_info(node_id)
     }
 
-<<<<<<< HEAD
     /// Returns the sender for the [`NodeStateActor`].
     ///
     /// If needed a new actor is started on demand.
@@ -486,80 +280,15 @@
             // TODO: This is really, really bad and will drop pings under load.  But
             //    DISCO pings are going away with QUIC-NAT-TRAVERSAL so I don't care.
             warn!("DISCO Ping dropped: {err:#}");
-=======
-    /// Prunes nodes without recent activity so that at most [`MAX_INACTIVE_NODES`] are kept.
-    pub(super) fn prune_inactive(&self) {
-        self.inner.lock().expect("poisoned").prune_inactive();
-    }
-
-    pub(crate) fn on_direct_addr_discovered(&self, discovered: BTreeSet<SocketAddr>) {
-        self.inner
-            .lock()
-            .expect("poisoned")
-            .on_direct_addr_discovered(discovered, Instant::now());
-    }
-}
-
-impl NodeMapInner {
-    /// Create a new [`NodeMap`] from a list of [`NodeAddr`]s.
-    fn load_from_vec(
-        nodes: Vec<NodeAddr>,
-        #[cfg(any(test, feature = "test-utils"))] path_selection: PathSelection,
-        have_ipv6: bool,
-        metrics: &Metrics,
-    ) -> Self {
-        let mut me = Self {
-            #[cfg(any(test, feature = "test-utils"))]
-            path_selection,
-            ..Default::default()
-        };
-        for node_addr in nodes {
-            me.add_node_addr(node_addr, Source::Saved, have_ipv6, metrics);
->>>>>>> 0ffadef0
-        }
-    }
-
-<<<<<<< HEAD
+        }
+    }
+
     pub(super) fn handle_pong(&self, msg: disco::Pong, sender: NodeId, src: transports::Addr) {
         let node_state = self.node_state_actor(sender);
         if let Err(err) = node_state.try_send(NodeStateMessage::PongReceived(msg, src)) {
             // TODO: This is really, really bad and will drop pongs under load.  But
             //    DISCO pongs are going away with QUIC-NAT-TRAVERSAL so I don't care.
             warn!("DISCO Pong dropped: {err:#}");
-=======
-    /// Add the contact information for a node.
-    #[instrument(skip_all, fields(node = %node_addr.node_id.fmt_short()))]
-    fn add_node_addr(
-        &mut self,
-        node_addr: NodeAddr,
-        source: Source,
-        have_ipv6: bool,
-        metrics: &Metrics,
-    ) {
-        let source0 = source.clone();
-        let node_id = node_addr.node_id;
-        let relay_url = node_addr.relay_url.clone();
-        #[cfg(any(test, feature = "test-utils"))]
-        let path_selection = self.path_selection;
-        let node_state = self.get_or_insert_with(NodeStateKey::NodeId(node_id), || Options {
-            node_id,
-            relay_url,
-            active: false,
-            source,
-            #[cfg(any(test, feature = "test-utils"))]
-            path_selection,
-        });
-        node_state.update_from_node_addr(
-            node_addr.relay_url.as_ref(),
-            &node_addr.direct_addresses,
-            source0,
-            have_ipv6,
-            metrics,
-        );
-        let id = node_state.id();
-        for addr in node_addr.direct_addresses() {
-            self.set_node_state_for_ip_port(*addr, id);
->>>>>>> 0ffadef0
         }
     }
 
@@ -627,41 +356,6 @@
         self.by_id.len()
     }
 
-<<<<<<< HEAD
-=======
-    /// Marks the node we believe to be at `ipp` as recently used.
-    #[cfg(not(wasm_browser))]
-    fn receive_udp(&mut self, udp_addr: SocketAddr) -> Option<(NodeId, NodeIdMappedAddr)> {
-        let ip_port: IpPort = udp_addr.into();
-        let Some(node_state) = self.get_mut(NodeStateKey::IpPort(ip_port)) else {
-            trace!(src=%udp_addr, "receive_udp: no node_state found for addr, ignore");
-            return None;
-        };
-        node_state.receive_udp(ip_port, Instant::now());
-        Some((*node_state.public_key(), *node_state.quic_mapped_addr()))
-    }
-
-    #[instrument(skip_all, fields(src = %src.fmt_short()))]
-    fn receive_relay(&mut self, relay_url: &RelayUrl, src: NodeId) -> NodeIdMappedAddr {
-        #[cfg(any(test, feature = "test-utils"))]
-        let path_selection = self.path_selection;
-        let node_state = self.get_or_insert_with(NodeStateKey::NodeId(src), || {
-            trace!("packets from unknown node, insert into node map");
-            Options {
-                node_id: src,
-                relay_url: Some(relay_url.clone()),
-                active: true,
-                source: Source::Relay,
-                #[cfg(any(test, feature = "test-utils"))]
-                path_selection,
-            }
-        });
-        node_state.receive_relay(relay_url, src, Instant::now());
-        *node_state.quic_mapped_addr()
-    }
-
-    #[cfg(test)]
->>>>>>> 0ffadef0
     fn node_states(&self) -> impl Iterator<Item = (&usize, &NodeState)> {
         self.by_id.iter()
     }
@@ -686,177 +380,8 @@
     ///
     /// Will return `None` if there is not an entry in the [`NodeMap`] for
     /// the `public_key`
-<<<<<<< HEAD
     fn conn_type(&self, _node_id: NodeId) -> Option<n0_watcher::Direct<ConnectionType>> {
         todo!();
-=======
-    fn conn_type(&self, node_id: NodeId) -> Option<n0_watcher::Direct<ConnectionType>> {
-        self.get(NodeStateKey::NodeId(node_id))
-            .map(|ep| ep.conn_type())
-    }
-
-    fn latency(&self, node_id: NodeId) -> Option<Duration> {
-        self.get(NodeStateKey::NodeId(node_id))
-            .and_then(|ep| ep.latency())
-    }
-
-    fn handle_pong(&mut self, sender: NodeId, src: &transports::Addr, pong: Pong) {
-        if let Some(ns) = self.get_mut(NodeStateKey::NodeId(sender)).as_mut() {
-            let insert = ns.handle_pong(&pong, src.clone().into());
-            if let Some((src, key)) = insert {
-                self.set_node_key_for_ip_port(src, &key);
-            }
-            trace!(?insert, "received pong")
-        } else {
-            warn!("received pong: node unknown, ignore")
-        }
-    }
-
-    #[must_use = "actions must be handled"]
-    fn handle_call_me_maybe(
-        &mut self,
-        sender: NodeId,
-        cm: CallMeMaybe,
-        metrics: &Metrics,
-    ) -> Vec<PingAction> {
-        let ns_id = NodeStateKey::NodeId(sender);
-        if let Some(id) = self.get_id(ns_id.clone()) {
-            for number in &cm.my_numbers {
-                // ensure the new addrs are known
-                self.set_node_state_for_ip_port(*number, id);
-            }
-        }
-        match self.get_mut(ns_id) {
-            None => {
-                debug!("received call-me-maybe: ignore, node is unknown");
-                metrics.recv_disco_call_me_maybe_bad_disco.inc();
-                vec![]
-            }
-            Some(ns) => {
-                debug!(endpoints = ?cm.my_numbers, "received call-me-maybe");
-
-                ns.handle_call_me_maybe(cm)
-            }
-        }
-    }
-
-    fn handle_ping(&mut self, sender: NodeId, src: SendAddr, tx_id: TransactionId) -> PingHandled {
-        #[cfg(any(test, feature = "test-utils"))]
-        let path_selection = self.path_selection;
-        let node_state = self.get_or_insert_with(NodeStateKey::NodeId(sender), || {
-            debug!("received ping: node unknown, add to node map");
-            let source = if src.is_relay() {
-                Source::Relay
-            } else {
-                Source::Udp
-            };
-            Options {
-                node_id: sender,
-                relay_url: src.relay_url(),
-                active: true,
-                source,
-                #[cfg(any(test, feature = "test-utils"))]
-                path_selection,
-            }
-        });
-
-        let handled = node_state.handle_ping(src.clone(), tx_id);
-        if let SendAddr::Udp(ref addr) = src {
-            if matches!(handled.role, PingRole::NewPath) {
-                self.set_node_key_for_ip_port(*addr, &sender);
-            }
-        }
-        handled
-    }
-
-    /// Inserts a new node into the [`NodeMap`].
-    fn insert_node(&mut self, options: Options) -> &mut NodeState {
-        info!(
-            node = %options.node_id.fmt_short(),
-            relay_url = ?options.relay_url,
-            source = %options.source,
-            "inserting new node in NodeMap",
-        );
-        let id = self.next_id;
-        self.next_id = self.next_id.wrapping_add(1);
-        let node_state = NodeState::new(id, options);
-
-        // update indices
-        self.by_quic_mapped_addr
-            .insert(*node_state.quic_mapped_addr(), id);
-        self.by_node_key.insert(*node_state.public_key(), id);
-
-        self.by_id.insert(id, node_state);
-        self.by_id.get_mut(&id).expect("just inserted")
-    }
-
-    /// Makes future node lookups by ipp return the same endpoint as a lookup by nk.
-    ///
-    /// This should only be called with a fully verified mapping of ipp to
-    /// nk, because calling this function defines the endpoint we hand to
-    /// WireGuard for packets received from ipp.
-    fn set_node_key_for_ip_port(&mut self, ipp: impl Into<IpPort>, nk: &PublicKey) {
-        let ipp = ipp.into();
-        if let Some(id) = self.by_ip_port.get(&ipp) {
-            if !self.by_node_key.contains_key(nk) {
-                self.by_node_key.insert(*nk, *id);
-            }
-            self.by_ip_port.remove(&ipp);
-        }
-        if let Some(id) = self.by_node_key.get(nk) {
-            trace!("insert ip -> id: {:?} -> {}", ipp, id);
-            self.by_ip_port.insert(ipp, *id);
-        }
-    }
-
-    fn set_node_state_for_ip_port(&mut self, ipp: impl Into<IpPort>, id: usize) {
-        let ipp = ipp.into();
-        trace!(?ipp, ?id, "set endpoint for ip:port");
-        self.by_ip_port.insert(ipp, id);
-    }
-
-    /// Prunes nodes without recent activity so that at most [`MAX_INACTIVE_NODES`] are kept.
-    fn prune_inactive(&mut self) {
-        let now = Instant::now();
-        let mut prune_candidates: Vec<_> = self
-            .by_id
-            .values()
-            .filter(|node| !node.is_active(&now))
-            .map(|node| (*node.public_key(), node.last_used()))
-            .collect();
-
-        let prune_count = prune_candidates.len().saturating_sub(MAX_INACTIVE_NODES);
-        if prune_count == 0 {
-            // within limits
-            return;
-        }
-
-        prune_candidates.sort_unstable_by_key(|(_pk, last_used)| *last_used);
-        prune_candidates.truncate(prune_count);
-        for (public_key, last_used) in prune_candidates.into_iter() {
-            let node = public_key.fmt_short();
-            match last_used.map(|instant| instant.elapsed()) {
-                Some(last_used) => trace!(%node, ?last_used, "pruning inactive"),
-                None => trace!(%node, last_used=%"never", "pruning inactive"),
-            }
-
-            let Some(id) = self.by_node_key.remove(&public_key) else {
-                debug_assert!(false, "missing by_node_key entry for pk in by_id");
-                continue;
-            };
-
-            let Some(ep) = self.by_id.remove(&id) else {
-                debug_assert!(false, "missing by_id entry for id in by_node_key");
-                continue;
-            };
-
-            for ip_port in ep.direct_addresses() {
-                self.by_ip_port.remove(&ip_port);
-            }
-
-            self.by_quic_mapped_addr.remove(ep.quic_mapped_addr());
-        }
->>>>>>> 0ffadef0
     }
 }
 
@@ -914,7 +439,6 @@
         Self { sender }
     }
 
-<<<<<<< HEAD
     fn start(self) -> TransportsSenderHandle {
         // This actor gets an inbox size of exactly 1.  This is the same as if they had the
         // underlying sender directly: either you can send or not, or you await until you
@@ -953,128 +477,6 @@
             } else {
                 break;
             }
-=======
-    use super::{node_state::MAX_INACTIVE_DIRECT_ADDRESSES, *};
-
-    impl NodeMap {
-        #[track_caller]
-        fn add_test_addr(&self, node_addr: NodeAddr) {
-            self.add_node_addr(
-                node_addr,
-                Source::NamedApp {
-                    name: "test".into(),
-                },
-                true,
-                &Default::default(),
-            )
-        }
-    }
-
-    /// Test persisting and loading of known nodes.
-    #[tokio::test]
-    #[traced_test]
-    async fn restore_from_vec() {
-        let node_map = NodeMap::default();
-
-        let mut rng = rand::thread_rng();
-        let node_a = SecretKey::generate(&mut rng).public();
-        let node_b = SecretKey::generate(&mut rng).public();
-        let node_c = SecretKey::generate(&mut rng).public();
-        let node_d = SecretKey::generate(&mut rng).public();
-
-        let relay_x: RelayUrl = "https://my-relay-1.com".parse().unwrap();
-        let relay_y: RelayUrl = "https://my-relay-2.com".parse().unwrap();
-
-        let direct_addresses_a = [addr(4000), addr(4001)];
-        let direct_addresses_c = [addr(5000)];
-
-        let node_addr_a = NodeAddr::new(node_a)
-            .with_relay_url(relay_x)
-            .with_direct_addresses(direct_addresses_a);
-        let node_addr_b = NodeAddr::new(node_b).with_relay_url(relay_y);
-        let node_addr_c = NodeAddr::new(node_c).with_direct_addresses(direct_addresses_c);
-        let node_addr_d = NodeAddr::new(node_d);
-
-        node_map.add_test_addr(node_addr_a);
-        node_map.add_test_addr(node_addr_b);
-        node_map.add_test_addr(node_addr_c);
-        node_map.add_test_addr(node_addr_d);
-
-        let mut addrs: Vec<NodeAddr> = node_map
-            .list_remote_infos(Instant::now())
-            .into_iter()
-            .filter_map(|info| {
-                let addr: NodeAddr = info.into();
-                if addr.is_empty() {
-                    return None;
-                }
-                Some(addr)
-            })
-            .collect();
-        let loaded_node_map = NodeMap::load_from_vec(
-            addrs.clone(),
-            PathSelection::default(),
-            true,
-            &Default::default(),
-        );
-
-        let mut loaded: Vec<NodeAddr> = loaded_node_map
-            .list_remote_infos(Instant::now())
-            .into_iter()
-            .filter_map(|info| {
-                let addr: NodeAddr = info.into();
-                if addr.is_empty() {
-                    return None;
-                }
-                Some(addr)
-            })
-            .collect();
-
-        loaded.sort_unstable();
-        addrs.sort_unstable();
-
-        // compare the node maps via their known nodes
-        assert_eq!(addrs, loaded);
-    }
-
-    fn addr(port: u16) -> SocketAddr {
-        (std::net::IpAddr::V4(Ipv4Addr::LOCALHOST), port).into()
-    }
-
-    #[test]
-    #[traced_test]
-    fn test_prune_direct_addresses() {
-        let node_map = NodeMap::default();
-        let public_key = SecretKey::generate(rand::thread_rng()).public();
-        let id = node_map
-            .inner
-            .lock()
-            .unwrap()
-            .insert_node(Options {
-                node_id: public_key,
-                relay_url: None,
-                active: false,
-                source: Source::NamedApp {
-                    name: "test".into(),
-                },
-                path_selection: PathSelection::default(),
-            })
-            .id();
-
-        const LOCALHOST: IpAddr = IpAddr::V4(std::net::Ipv4Addr::LOCALHOST);
-
-        // add [`MAX_INACTIVE_DIRECT_ADDRESSES`] active direct addresses and double
-        // [`MAX_INACTIVE_DIRECT_ADDRESSES`] that are inactive
-
-        info!("Adding active addresses");
-        for i in 0..MAX_INACTIVE_DIRECT_ADDRESSES {
-            let addr = SocketAddr::new(LOCALHOST, 5000 + i as u16);
-            let node_addr = NodeAddr::new(public_key).with_direct_addresses([addr]);
-            // add address
-            node_map.add_test_addr(node_addr);
-            // make it active
-            node_map.inner.lock().unwrap().receive_udp(addr);
->>>>>>> 0ffadef0
         }
         trace!("actor terminating");
     }
