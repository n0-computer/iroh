use std::{
    io,
    net::{IpAddr, Ipv4Addr, Ipv6Addr, SocketAddr, SocketAddrV4, SocketAddrV6},
    pin::Pin,
    sync::Arc,
    task::{Context, Poll},
};

use n0_watcher::Watchable;
use netdev::ipnet::{Ipv4Net, Ipv6Net};
use netwatch::{UdpSender, UdpSocket};
use pin_project::pin_project;
use tracing::{debug, trace};

use super::{Addr, Transmit};
use crate::metrics::{EndpointMetrics, MagicsockMetrics};

#[derive(Debug)]
pub(crate) struct IpTransport {
    config: Config,
    socket: Arc<UdpSocket>,
    local_addr: Watchable<SocketAddr>,
    metrics: Arc<MagicsockMetrics>,
}

/// IP transport configuration
#[derive(Debug, Copy, Clone, PartialEq, Eq)]
pub enum Config {
    /// Default IPv4 binding
    V4Default {
        /// The IP address to bind on
        ip_addr: Ipv4Addr,
        /// The port to bind on
        port: u16,
    },
    /// Default IPv6 binding
    V6Default {
        /// The IP address to bind on
        ip_addr: Ipv6Addr,
        /// The scope_id
        scope_id: u32,
        /// The port to bind on
        port: u16,
    },
    /// General IPv4 binding
    V4 {
        /// The IP address to bind on
        ip_addr: Ipv4Net,
        /// The port to bind on
        port: u16,
    },
    /// General IPv6 binding
    V6 {
        /// The IP address to bind on
        ip_addr: Ipv6Net,
        /// The scope id.
        scope_id: u32,
        /// The port to bind on
        port: u16,
    },
}

impl Config {
    /// Is this a v4 config.
    pub fn is_ipv4(&self) -> bool {
        matches!(self, Self::V4Default { .. } | Self::V4 { .. })
    }

    /// Is this a v6 config.
    pub fn is_ipv6(&self) -> bool {
        matches!(self, Self::V6Default { .. } | Self::V6 { .. })
    }

    /// Is this a default config?
    pub fn is_default(&self) -> bool {
        matches!(self, Self::V4Default { .. } | Self::V6Default { .. })
    }

    /// Does this configuration match to send to the given `dst` address.
    pub(crate) fn is_valid_send_addr(&self, dst: SocketAddr) -> bool {
        match self {
            Self::V4Default { .. } => matches!(dst, SocketAddr::V4(_)),
            Self::V6Default { .. } => matches!(dst, SocketAddr::V6(_)),
            Self::V4 { ip_addr, .. } => match dst {
                SocketAddr::V4(dst_v4) => ip_addr.contains(dst_v4.ip()),
                SocketAddr::V6(_) => false,
            },
            Self::V6 {
                ip_addr, scope_id, ..
            } => match dst {
                SocketAddr::V6(dst_v6) => {
                    if ip_addr.contains(dst_v6.ip()) {
                        return true;
                    }
                    if dst_v6.ip().is_unicast_link_local() {
                        // If we have a link local interface, use the scope id
                        if *scope_id == dst_v6.scope_id() {
                            return true;
                        }
                    }
                    false
                }
                SocketAddr::V4(_) => false,
            },
        }
    }
}

impl From<Config> for SocketAddr {
    fn from(value: Config) -> Self {
        match value {
            Config::V4Default { ip_addr, port } => SocketAddr::V4(SocketAddrV4::new(ip_addr, port)),
            Config::V6Default {
                ip_addr,
                scope_id,
                port,
            } => SocketAddr::V6(SocketAddrV6::new(ip_addr, port, 0, scope_id)),
            Config::V4 { ip_addr, port } => SocketAddr::V4(SocketAddrV4::new(ip_addr.addr(), port)),
            Config::V6 {
                ip_addr,
                scope_id,
                port,
            } => SocketAddr::V6(SocketAddrV6::new(ip_addr.addr(), port, 0, scope_id)),
        }
    }
}

fn bind_with_fallback(mut addr: SocketAddr) -> io::Result<netwatch::UdpSocket> {
    debug!(?addr, "binding");
    // First try binding a preferred port, if specified
    match netwatch::UdpSocket::bind_full(addr) {
        Ok(socket) => {
            let local_addr = socket.local_addr()?;
            debug!(%addr, %local_addr, "successfully bound");
            return Ok(socket);
        }
        Err(err) => {
            debug!(%addr, "failed to bind: {err:#}");
            // If that was already the fallback port, then error out
            if addr.port() == 0 {
                return Err(err);
            }
        }
    }

    // Otherwise, try binding with port 0
    addr.set_port(0);
    netwatch::UdpSocket::bind_full(addr)
}

impl IpTransport {
    pub(crate) fn bind(config: Config, metrics: Arc<MagicsockMetrics>) -> io::Result<Self> {
        let socket = bind_with_fallback(config.into())?;
        Ok(Self::new(config, Arc::new(socket), metrics.clone()))
    }

    pub(crate) fn new(
        config: Config,
        socket: Arc<UdpSocket>,
        metrics: Arc<MagicsockMetrics>,
    ) -> Self {
        // Currently gets updated on manual rebind
        // TODO: update when UdpSocket under the hood rebinds automatically
        let local_addr = Watchable::new(socket.local_addr().expect("invalid socket"));

        Self {
            config,
            socket,
            local_addr,
            metrics,
        }
    }

    /// NOTE: Receiving on a closed socket will return [`Poll::Pending`] indefinitely.
    pub(super) fn poll_recv(
        &mut self,
        cx: &mut Context,
        bufs: &mut [io::IoSliceMut<'_>],
        metas: &mut [quinn_udp::RecvMeta],
        source_addrs: &mut [Addr],
    ) -> Poll<io::Result<usize>> {
        match self.socket.poll_recv_quinn(cx, bufs, metas) {
            Poll::Pending => Poll::Pending,
            Poll::Ready(Ok(n)) => {
                for (source_addr, meta) in source_addrs.iter_mut().zip(metas.iter_mut()).take(n) {
                    if meta.addr.is_ipv4() {
                        // The AsyncUdpSocket is an AF_INET6 socket and needs to show this
                        // as coming from an IPv4-mapped IPv6 addresses, since Quinn will
                        // use those when sending on an INET6 socket.
                        let v6_ip = match meta.addr.ip() {
                            IpAddr::V4(ipv4_addr) => ipv4_addr.to_ipv6_mapped(),
                            IpAddr::V6(ipv6_addr) => ipv6_addr,
                        };
                        meta.addr = SocketAddr::new(v6_ip.into(), meta.addr.port());
                    }
                    // The transport addresses are internal to iroh and we always want those
                    // to remain the canonical address.
                    *source_addr =
                        SocketAddr::new(meta.addr.ip().to_canonical(), meta.addr.port()).into();
                }
                Poll::Ready(Ok(n))
            }
            Poll::Ready(Err(err)) => Poll::Ready(Err(err)),
        }
    }

    pub(super) fn local_addr_watch(&self) -> n0_watcher::Direct<SocketAddr> {
        self.local_addr.watch()
    }

    pub(super) fn max_transmit_segments(&self) -> usize {
        self.socket.max_gso_segments()
    }

    pub(super) fn max_receive_segments(&self) -> usize {
        self.socket.gro_segments()
    }

    pub(super) fn may_fragment(&self) -> bool {
        self.socket.may_fragment()
    }

    pub(crate) fn bind_addr(&self) -> SocketAddr {
        self.config.into()
    }

    pub(super) fn create_network_change_sender(&self) -> IpNetworkChangeSender {
        IpNetworkChangeSender {
            socket: self.socket.clone(),
            local_addr: self.local_addr.clone(),
        }
    }

    pub(super) fn create_sender(&self) -> IpSender {
        let sender = self.socket.clone().create_sender();
        IpSender {
            config: self.config,
            sender,
            metrics: self.metrics.clone(),
        }
    }
}

#[derive(Debug)]
pub(super) struct IpNetworkChangeSender {
    socket: Arc<UdpSocket>,
    local_addr: Watchable<SocketAddr>,
}

impl IpNetworkChangeSender {
    pub(super) fn rebind(&self) -> io::Result<()> {
        let old_addr = self.local_addr.get();
        self.socket.rebind()?;
        let addr = self.socket.local_addr()?;
        self.local_addr.set(addr).ok();
        trace!("rebound from {} to {}", old_addr, addr);

        Ok(())
    }

    pub(super) fn on_network_change(&self, _info: &crate::magicsock::Report) {
        // Nothing to do for now
    }
}

#[derive(Debug, Clone)]
#[pin_project]
pub(super) struct IpSender {
    config: Config,
    #[pin]
    sender: UdpSender,
    metrics: Arc<MagicsockMetrics>,
}

impl IpSender {
    pub(super) fn is_valid_send_addr(&self, dst: &SocketAddr) -> bool {
        self.config.is_valid_send_addr(*dst)
    }

    /// Creates a canonical socket address.
    ///
    /// We may be asked to send IPv4-mapped IPv6 addresses.  But our sockets are configured
    /// to only send their actual family.  So we need to map those back to the canonical
    /// addresses.
    #[inline]
    fn canonical_addr(addr: SocketAddr) -> SocketAddr {
        SocketAddr::new(addr.ip().to_canonical(), addr.port())
    }

    pub(super) fn poll_send(
        mut self: Pin<&mut Self>,
        cx: &mut std::task::Context,
        dst: SocketAddr,
        src: Option<IpAddr>,
        transmit: &Transmit<'_>,
    ) -> Poll<io::Result<()>> {
        let total_bytes = transmit.contents.len() as u64;
        let res = Pin::new(&mut self.sender).poll_send(
            &quinn_udp::Transmit {
                destination: Self::canonical_addr(dst),
                ecn: transmit.ecn,
                contents: transmit.contents,
                segment_size: transmit.segment_size,
                src_ip: src,
            },
            cx,
        );

        match res {
            Poll::Ready(Ok(res)) => {
                match dst {
                    SocketAddr::V4(_) => {
                        self.metrics.send_ipv4.inc_by(total_bytes);
                    }
                    SocketAddr::V6(_) => {
                        self.metrics.send_ipv6.inc_by(total_bytes);
                    }
                }
                Poll::Ready(Ok(res))
            }
            Poll::Ready(Err(err)) => Poll::Ready(Err(err)),
            Poll::Pending => Poll::Pending,
        }
    }
}

#[derive(Debug, Clone)]
pub(super) struct IpTransportsSender {
    /// Default sender for v4
    v4_default: Option<IpSender>,
    v4: Vec<IpSender>,
    /// Default sender for v6
    v6_default: Option<IpSender>,
    v6: Vec<IpSender>,
}

impl IpTransportsSender {
<<<<<<< HEAD
    pub(super) fn v4_iter(&self) -> impl Iterator<Item = &IpSender> {
        self.v4.iter().chain(self.v4_default.iter())
    }

    pub(super) fn v6_iter(&self) -> impl Iterator<Item = &IpSender> {
        self.v6.iter().chain(self.v6_default.iter())
    }
=======
>>>>>>> 232524f6
    pub(super) fn v4_iter_mut(&mut self) -> impl Iterator<Item = &mut IpSender> {
        self.v4.iter_mut().chain(self.v4_default.iter_mut())
    }

    pub(super) fn v6_iter_mut(&mut self) -> impl Iterator<Item = &mut IpSender> {
        self.v6.iter_mut().chain(self.v6_default.iter_mut())
    }
}

#[derive(Debug)]
pub(super) struct IpTransports {
    v4_default: Option<IpTransport>,
    v4: Vec<IpTransport>,
    v6_default: Option<IpTransport>,
    v6: Vec<IpTransport>,
}

impl IpTransports {
    pub(super) fn create_sender(&self) -> IpTransportsSender {
        let ip_v4_default = self.v4_default.as_ref().map(|t| t.create_sender());
        let ip_v4 = self.v4.iter().map(|t| t.create_sender()).collect();
        let ip_v6_default = self.v6_default.as_ref().map(|t| t.create_sender());
        let ip_v6 = self.v6.iter().map(|t| t.create_sender()).collect();

        IpTransportsSender {
            v4_default: ip_v4_default,
            v4: ip_v4,
            v6_default: ip_v6_default,
            v6: ip_v6,
        }
    }

    pub(super) fn iter(&self) -> impl Iterator<Item = &IpTransport> {
        self.v4_default
            .iter()
            .chain(self.v4.iter())
            .chain(self.v6_default.iter())
            .chain(self.v6.iter())
    }

    pub(super) fn bind(
        configs: impl Iterator<Item = Config>,
        metrics: &EndpointMetrics,
    ) -> io::Result<Self> {
        let mut ip_v4_default = None;
        let mut ip_v4 = Vec::new();
        let mut ip_v6_default = None;
        let mut ip_v6 = Vec::new();

        for config in configs {
            match IpTransport::bind(config, metrics.magicsock.clone()) {
                Ok(transport) => {
                    if config.is_ipv4() {
                        if config.is_default() {
                            if ip_v4_default.is_some() {
                                return Err(io::Error::other(
                                    "can only have a single IPv4 default transport",
                                ));
                            }
                            ip_v4_default = Some(transport);
                        } else {
                            ip_v4.push(transport);
                        }
                    } else if config.is_ipv6() {
                        if config.is_default() {
                            if ip_v6_default.is_some() {
                                return Err(io::Error::other(
                                    "can only have a single IPv6 default transport",
                                ));
                            }
                            ip_v6_default = Some(transport);
                        } else {
                            ip_v6.push(transport);
                        }
                    }
                }
                Err(err) => {
                    if config.is_ipv6() {
                        tracing::info!("bind ignoring IPv6 bind failure: {:?}", err);
                    } else {
                        return Err(err);
                    }
                }
            }
        }

        Ok(Self {
            v4_default: ip_v4_default,
            v4: ip_v4,
            v6_default: ip_v6_default,
            v6: ip_v6,
        })
    }

    pub(super) fn poll_recv(
        &mut self,
        cx: &mut Context,
        bufs: &mut [io::IoSliceMut<'_>],
        metas: &mut [quinn_udp::RecvMeta],
        source_addrs: &mut [Addr],
    ) -> Poll<io::Result<usize>> {
        macro_rules! poll_transport {
            ($socket:expr) => {
                match $socket.poll_recv(cx, bufs, metas, source_addrs)? {
                    Poll::Pending | Poll::Ready(0) => {}
                    Poll::Ready(n) => {
                        return Poll::Ready(Ok(n));
                    }
                }
            };
        }

        if let Some(ref mut transport) = self.v4_default {
            poll_transport!(transport);
        }

        for transport in &mut self.v4 {
            poll_transport!(transport);
        }

        if let Some(ref mut transport) = self.v6_default {
            poll_transport!(transport);
        }

        for transport in &mut self.v6 {
            poll_transport!(transport);
        }

        Poll::Pending
    }
}<|MERGE_RESOLUTION|>--- conflicted
+++ resolved
@@ -335,16 +335,6 @@
 }
 
 impl IpTransportsSender {
-<<<<<<< HEAD
-    pub(super) fn v4_iter(&self) -> impl Iterator<Item = &IpSender> {
-        self.v4.iter().chain(self.v4_default.iter())
-    }
-
-    pub(super) fn v6_iter(&self) -> impl Iterator<Item = &IpSender> {
-        self.v6.iter().chain(self.v6_default.iter())
-    }
-=======
->>>>>>> 232524f6
     pub(super) fn v4_iter_mut(&mut self) -> impl Iterator<Item = &mut IpSender> {
         self.v4.iter_mut().chain(self.v4_default.iter_mut())
     }
