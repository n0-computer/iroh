--- conflicted
+++ resolved
@@ -259,36 +259,15 @@
             datagrams: contents,
         };
 
-<<<<<<< HEAD
-=======
-        let dest_endpoint = item.remote_endpoint;
-        let dest_url = item.url.clone();
->>>>>>> bfc6ba0b
         let Some(sender) = self.sender.get_ref() else {
             return Err(io::Error::other("channel closed"));
         };
         match sender.send(item).await {
-<<<<<<< HEAD
             Ok(_) => Ok(()),
             Err(mpsc::error::SendError(_)) => Err(io::Error::new(
                 io::ErrorKind::ConnectionReset,
                 "channel to actor is closed",
             )),
-=======
-            Ok(_) => {
-                trace!(endpoint = %dest_endpoint.fmt_short(), relay_url = %dest_url,
-                        "send relay: message queued");
-                Ok(())
-            }
-            Err(mpsc::error::SendError(_)) => {
-                error!(endpoint = %dest_endpoint.fmt_short(), relay_url = %dest_url,
-                        "send relay: message dropped, channel to actor is closed");
-                Err(io::Error::new(
-                    io::ErrorKind::ConnectionReset,
-                    "channel to actor is closed",
-                ))
-            }
->>>>>>> bfc6ba0b
         }
     }
 
@@ -301,19 +280,12 @@
     ) -> Poll<io::Result<()>> {
         match ready!(self.sender.poll_reserve(cx)) {
             Ok(()) => {
-<<<<<<< HEAD
-=======
-                trace!(endpoint = %dest_endpoint.fmt_short(), relay_url = %dest_url,
-                    "send relay: message queued");
-
->>>>>>> bfc6ba0b
                 let contents = datagrams_from_transmit(transmit);
                 let item = RelaySendItem {
                     remote_endpoint: dest_endpoint,
                     url: dest_url.clone(),
                     datagrams: contents,
                 };
-<<<<<<< HEAD
                 match self.sender.send_item(item) {
                     Ok(()) => Poll::Ready(Ok(())),
                     Err(_err) => Poll::Ready(Err(io::Error::new(
@@ -326,74 +298,6 @@
                 io::ErrorKind::ConnectionReset,
                 "channel to actor is closed",
             ))),
-=======
-                let dest_endpoint = item.remote_endpoint;
-                let dest_url = item.url.clone();
-
-                match self.sender.send_item(item) {
-                    Ok(()) => Poll::Ready(Ok(())),
-                    Err(_err) => {
-                        error!(endpoint = %dest_endpoint.fmt_short(), relay_url = %dest_url,
-                      "send relay: message dropped, channel to actor is closed");
-                        Poll::Ready(Err(io::Error::new(
-                            io::ErrorKind::ConnectionReset,
-                            "channel to actor is closed",
-                        )))
-                    }
-                }
-            }
-            Err(_err) => {
-                error!(endpoint = %dest_endpoint.fmt_short(), relay_url = %dest_url,
-                      "send relay: message dropped, channel to actor is closed");
-                Poll::Ready(Err(io::Error::new(
-                    io::ErrorKind::ConnectionReset,
-                    "channel to actor is closed",
-                )))
-            }
-        }
-    }
-
-    pub(super) fn try_send(
-        &self,
-        dest_url: RelayUrl,
-        dest_endpoint: EndpointId,
-        transmit: &Transmit<'_>,
-    ) -> io::Result<()> {
-        let contents = datagrams_from_transmit(transmit);
-
-        let item = RelaySendItem {
-            remote_endpoint: dest_endpoint,
-            url: dest_url.clone(),
-            datagrams: contents,
-        };
-
-        let dest_endpoint = item.remote_endpoint;
-        let dest_url = item.url.clone();
-
-        let Some(sender) = self.sender.get_ref() else {
-            return Err(io::Error::other("channel closed"));
-        };
-
-        match sender.try_send(item) {
-            Ok(_) => {
-                trace!(endpoint = %dest_endpoint.fmt_short(), relay_url = %dest_url,
-                       "send relay: message queued");
-                Ok(())
-            }
-            Err(mpsc::error::TrySendError::Closed(_)) => {
-                error!(endpoint = %dest_endpoint.fmt_short(), relay_url = %dest_url,
-                    "send relay: message dropped, channel to actor is closed");
-                Err(io::Error::new(
-                    io::ErrorKind::ConnectionReset,
-                    "channel to actor is closed",
-                ))
-            }
-            Err(mpsc::error::TrySendError::Full(_)) => {
-                warn!(endpoint = %dest_endpoint.fmt_short(), relay_url = %dest_url,
-                      "send relay: message dropped, channel to actor is full");
-                Err(io::Error::new(io::ErrorKind::WouldBlock, "channel full"))
-            }
->>>>>>> bfc6ba0b
         }
     }
 }
