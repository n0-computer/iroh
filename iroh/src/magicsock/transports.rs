--- conflicted
+++ resolved
@@ -7,17 +7,13 @@
     task::{Context, Poll},
 };
 
-<<<<<<< HEAD
 use bytes::Bytes;
-use iroh_base::{NodeId, RelayUrl};
-=======
 use iroh_base::{EndpointId, RelayUrl};
->>>>>>> bfc6ba0b
 use n0_watcher::Watcher;
 use relay::{RelayNetworkChangeSender, RelaySender};
 use tracing::{debug, error, instrument, trace, warn};
 
-use super::{MagicSock, mapped_addrs::MultipathMappedAddr, node_map::NodeStateMessage};
+use super::{MagicSock, endpoint_map::EndpointStateMessage, mapped_addrs::MultipathMappedAddr};
 use crate::net_report::Report;
 
 #[cfg(not(wasm_browser))]
@@ -332,12 +328,8 @@
 pub(crate) enum Addr {
     /// An IP address, should always be stored in its canonical form.
     Ip(SocketAddr),
-<<<<<<< HEAD
     /// A relay address.
-    Relay(RelayUrl, NodeId),
-=======
     Relay(RelayUrl, EndpointId),
->>>>>>> bfc6ba0b
 }
 
 impl fmt::Debug for Addr {
@@ -521,45 +513,9 @@
     transports: Transports,
 }
 
-<<<<<<< HEAD
 impl MagicTransport {
     pub(crate) fn new(msock: Arc<MagicSock>, transports: Transports) -> Self {
         Self { msock, transports }
-=======
-        match destination {
-            #[cfg(wasm_browser)]
-            Addr::Ip(..) => return Err(io::Error::other("IP is unsupported in browser")),
-            #[cfg(not(wasm_browser))]
-            Addr::Ip(addr) => {
-                for transport in &self.ip {
-                    if transport.is_valid_send_addr(addr) {
-                        match transport.try_send(*addr, src, transmit) {
-                            Ok(()) => return Ok(()),
-                            Err(_err) => {
-                                continue;
-                            }
-                        }
-                    }
-                }
-            }
-            Addr::Relay(url, endpoint_id) => {
-                for transport in &self.relay {
-                    if transport.is_valid_send_addr(url, endpoint_id) {
-                        match transport.try_send(url.clone(), *endpoint_id, transmit) {
-                            Ok(()) => return Ok(()),
-                            Err(_err) => {
-                                continue;
-                            }
-                        }
-                    }
-                }
-            }
-        }
-        Err(io::Error::new(
-            io::ErrorKind::WouldBlock,
-            "no transport ready",
-        ))
->>>>>>> bfc6ba0b
     }
 }
 
@@ -574,27 +530,11 @@
     fn poll_recv(
         &mut self,
         cx: &mut Context,
-<<<<<<< HEAD
         bufs: &mut [IoSliceMut<'_>],
         meta: &mut [quinn_udp::RecvMeta],
     ) -> Poll<io::Result<usize>> {
         self.transports.poll_recv(cx, bufs, meta, &self.msock)
     }
-=======
-    ) -> Poll<io::Result<()>> {
-        let active_paths = self.msock.prepare_send(&self, transmit)?;
-
-        if active_paths.is_empty() {
-            // Returning Ok here means we let QUIC timeout.
-            // Returning an error would immediately fail a connection.
-            // The philosophy of quinn-udp is that a UDP connection could
-            // come back at any time or missing should be transient so chooses to let
-            // these kind of errors time out.  See test_try_send_no_send_addr to try
-            // this out.
-            error!("no paths available for endpoint, voiding transmit");
-            return Poll::Ready(Ok(()));
-        }
->>>>>>> bfc6ba0b
 
     #[cfg(not(wasm_browser))]
     fn local_addr(&self) -> io::Result<SocketAddr> {
@@ -630,29 +570,10 @@
         self.transports.max_receive_segments()
     }
 
-<<<<<<< HEAD
     fn may_fragment(&self) -> bool {
         self.transports.may_fragment()
     }
 }
-=======
-    fn max_transmit_segments(&self) -> usize {
-        self.max_transmit_segments
-    }
-
-    fn try_send(self: Pin<&mut Self>, transmit: &quinn_udp::Transmit) -> io::Result<()> {
-        let active_paths = self.msock.prepare_send(&self, transmit)?;
-        if active_paths.is_empty() {
-            // Returning Ok here means we let QUIC timeout.
-            // Returning an error would immediately fail a connection.
-            // The philosophy of quinn-udp is that a UDP connection could
-            // come back at any time or missing should be transient so chooses to let
-            // these kind of errors time out.  See test_try_send_no_send_addr to try
-            // this out.
-            error!("no paths available for endpoint, voiding transmit");
-            return Ok(());
-        }
->>>>>>> bfc6ba0b
 
 /// A sender for [`MagicTransport`].
 ///
@@ -714,7 +635,11 @@
 
         let transport_addr = match mapped_addr {
             MultipathMappedAddr::Mixed(mapped_addr) => {
-                let Some(node_id) = self.msock.node_map.node_mapped_addrs.lookup(&mapped_addr)
+                let Some(node_id) = self
+                    .msock
+                    .endpoint_map
+                    .endpoint_mapped_addrs
+                    .lookup(&mapped_addr)
                 else {
                     error!(dst = ?mapped_addr, "unknown NodeIdMappedAddr, dropped transmit");
                     return Poll::Ready(Ok(()));
@@ -728,9 +653,9 @@
                         "oops, flub didn't think this would happen");
                 }
 
-                let sender = self.msock.node_map.node_state_actor(node_id);
+                let sender = self.msock.endpoint_map.endpoint_state_actor(node_id);
                 let transmit = OwnedTransmit::from(quinn_transmit);
-                return match sender.try_send(NodeStateMessage::SendDatagram(transmit)) {
+                return match sender.try_send(EndpointStateMessage::SendDatagram(transmit)) {
                     Ok(()) => {
                         trace!(dst = ?mapped_addr, dst_node = %node_id.fmt_short(), "sent transmit");
                         Poll::Ready(Ok(()))
@@ -749,7 +674,7 @@
             MultipathMappedAddr::Relay(relay_mapped_addr) => {
                 match self
                     .msock
-                    .node_map
+                    .endpoint_map
                     .relay_mapped_addrs
                     .lookup(&relay_mapped_addr)
                 {
