--- conflicted
+++ resolved
@@ -486,16 +486,10 @@
                 return Poll::Ready(Err(io::Error::other("IP is unsupported in browser")));
             }
             #[cfg(not(wasm_browser))]
-<<<<<<< HEAD
             Addr::Ip(addr) => match addr {
                 SocketAddr::V4(_) => {
                     for sender in self.ip.v4_iter_mut().filter(|s| s.is_valid_send_addr(addr)) {
-=======
-            Addr::Ip(addr) => {
-                for sender in &mut self.ip {
-                    if sender.is_valid_send_addr(addr) {
                         has_valid_sender = true;
->>>>>>> aa6b9180
                         match Pin::new(sender).poll_send(cx, *addr, src, transmit) {
                             Poll::Pending => {}
                             Poll::Ready(res) => {
