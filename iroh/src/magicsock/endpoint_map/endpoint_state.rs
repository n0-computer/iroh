use std::{collections::BTreeSet, net::SocketAddr, pin::Pin, sync::Arc};

<<<<<<< HEAD
use iroh_base::{EndpointAddr, EndpointId, RelayUrl};
=======
use data_encoding::HEXLOWER;
use iroh_base::{EndpointAddr, EndpointId, PublicKey, RelayUrl, TransportAddr};
>>>>>>> 9cb4020c
use n0_future::{
    MergeUnbounded, Stream, StreamExt,
    task::AbortOnDropHandle,
    time::{Duration, Instant},
};
use n0_watcher::{Watchable, Watcher};
use quinn::WeakConnectionHandle;
use quinn_proto::{PathEvent, PathId, PathStatus};
use rustc_hash::FxHashMap;
use serde::{Deserialize, Serialize};
use snafu::{ResultExt, Whatever};
use tokio::sync::{mpsc, oneshot};
use tokio_stream::wrappers::{BroadcastStream, errors::BroadcastStreamRecvError};
use tracing::{Instrument, Level, debug, error, event, info_span, instrument, trace, warn};

use super::{Source, TransportsSenderMessage, path_state::PathState};
// TODO: Use this
// #[cfg(any(test, feature = "test-utils"))]
// use crate::endpoint::PathSelection;
use crate::{
<<<<<<< HEAD
    disco::{self},
    endpoint::DirectAddr,
=======
    disco::{self, SendAddr, TransactionId},
>>>>>>> 9cb4020c
    magicsock::{
        DiscoState, HEARTBEAT_INTERVAL, MagicsockMetrics, PATH_MAX_IDLE_TIMEOUT,
        mapped_addrs::{AddrMap, MappedAddr, MultipathMappedAddr, RelayMappedAddr},
        transports::{self, OwnedTransmit},
    },
    util::MaybeFuture,
};

// TODO: use this
// /// Number of addresses that are not active that we keep around per endpoint.
// ///
// /// See [`EndpointState::prune_direct_addresses`].
// pub(super) const MAX_INACTIVE_DIRECT_ADDRESSES: usize = 20;

// TODO: use this
// /// How long since an endpoint path was last alive before it might be pruned.
// const LAST_ALIVE_PRUNE_DURATION: Duration = Duration::from_secs(120);

// TODO: use this
// /// The latency at or under which we don't try to upgrade to a better path.
// const GOOD_ENOUGH_LATENCY: Duration = Duration::from_millis(5);

// TODO: use this
// /// How long since the last activity we try to keep an established endpoint peering alive.
// ///
// /// It's also the idle time at which we stop doing QAD queries to keep NAT mappings alive.
// pub(super) const SESSION_ACTIVE_TIMEOUT: Duration = Duration::from_secs(45);

// TODO: use this
// /// How often we try to upgrade to a better path.
// ///
// /// Even if we have some non-relay route that works.
// const UPGRADE_INTERVAL: Duration = Duration::from_secs(60);

/// The value which we close paths.
// TODO: Quinn should just do this.  Also, I made this value up.
const APPLICATION_ABANDON_PATH: u8 = 30;

/// A stream of events from all paths for all connections.
///
<<<<<<< HEAD
/// The connection is identified using [`ConnId`].  The event `Err` variant happens when the
/// actor has lagged processing the events, which is rather critical for us.
type PathEvents = MergeUnbounded<
    Pin<
        Box<dyn Stream<Item = (ConnId, Result<PathEvent, BroadcastStreamRecvError>)> + Send + Sync>,
    >,
>;

/// The state we need to know about a single remote endpoint.
=======
/// See [`EndpointState::prune_direct_addresses`].
pub(super) const MAX_INACTIVE_DIRECT_ADDRESSES: usize = 20;

/// How long since an endpoint path was last alive before it might be pruned.
const LAST_ALIVE_PRUNE_DURATION: Duration = Duration::from_secs(120);

/// How long we wait for a pong reply before assuming it's never coming.
const PING_TIMEOUT_DURATION: Duration = Duration::from_secs(5);

/// The latency at or under which we don't try to upgrade to a better path.
const GOOD_ENOUGH_LATENCY: Duration = Duration::from_millis(5);

/// How long since the last activity we try to keep an established endpoint peering alive.
/// It's also the idle time at which we stop doing QAD queries to keep NAT mappings alive.
pub(super) const SESSION_ACTIVE_TIMEOUT: Duration = Duration::from_secs(45);

/// How often we try to upgrade to a better patheven if we have some non-relay route that works.
const UPGRADE_INTERVAL: Duration = Duration::from_secs(60);

/// How long until we send a stayin alive ping
const STAYIN_ALIVE_MIN_ELAPSED: Duration = Duration::from_secs(2);

#[derive(Debug)]
pub(in crate::magicsock) enum PingAction {
    SendCallMeMaybe {
        relay_url: RelayUrl,
        dst_endpoint: EndpointId,
    },
    SendPing(SendPing),
}

#[derive(Debug)]
pub(in crate::magicsock) struct SendPing {
    pub id: usize,
    pub dst: SendAddr,
    pub dst_endpoint: EndpointId,
    pub tx_id: TransactionId,
    pub purpose: DiscoPingPurpose,
}

/// Indicating an [`EndpointState`] has handled a ping.
#[derive(Debug)]
pub struct PingHandled {
    /// What this ping did to the [`EndpointState`].
    pub role: PingRole,
    /// Whether the sender path should also be pinged.
    ///
    /// This is the case if an [`EndpointState`] does not yet have a direct path, i.e. it has no
    /// best_addr.  In this case we want to ping right back to open the direct path in this
    /// direction as well.
    pub needs_ping_back: Option<SendPing>,
}

#[derive(Debug)]
pub enum PingRole {
    Duplicate,
    NewPath,
    LikelyHeartbeat,
    Activate,
}

/// An iroh endpoint, which we can have connections with.
>>>>>>> 9cb4020c
///
/// This actor manages all connections to the remote endpoint.  It will trigger holepunching
/// and select the best path etc.
pub(super) struct EndpointStateActor {
    /// The endpoint ID of the remote endpoint.
    endpoint_id: EndpointId,
    /// The endpoint ID of the local endpoint.
    local_endpoint_id: EndpointId,

    // Hooks into the rest of the MagicSocket.
    //
    /// Metrics.
    metrics: Arc<MagicsockMetrics>,
    /// Allowing us to directly send datagrams.
    ///
<<<<<<< HEAD
    /// Used for handling [`EndpointStateMessage::SendDatagram`] messages.
    transports_sender: mpsc::Sender<TransportsSenderMessage>,
    /// Our local addresses.
=======
    /// The fallback/bootstrap path, if non-zero (non-zero for well-behaved clients).
    relay_url: Option<(RelayUrl, PathState)>,
    udp_paths: EndpointUdpPaths,
    sent_pings: HashMap<TransactionId, SentPing>,
    /// Last time this endpoint was used.
>>>>>>> 9cb4020c
    ///
    /// These are our local addresses and any reflexive transport addresses.
    local_addrs: n0_watcher::Direct<BTreeSet<DirectAddr>>,
    /// Shared state to allow to encrypt DISCO messages to peers.
    disco: DiscoState,
    /// The mapping between endpoints via a relay and their [`RelayMappedAddr`]s.
    relay_mapped_addrs: AddrMap<(RelayUrl, EndpointId), RelayMappedAddr>,

    // Internal state - Quinn Connections we are managing.
    //
    /// All connections we have to this remote endpoint.
    connections: FxHashMap<ConnId, ConnectionState>,
    /// Events emitted by Quinn about path changes, for all paths, all connections.
    path_events: PathEvents,

    // Internal state - Holepunching and path state.
    //
    /// All possible paths we are aware of.
    ///
    /// These paths might be entirely impossible to use, since they are added by discovery
    /// mechanisms.  The are only potentially usable.
    paths: FxHashMap<transports::Addr, PathState>,
    /// Information about the last holepunching attempt.
    last_holepunch: Option<HolepunchAttempt>,
    /// The path we currently consider the preferred path to the remote endpoint.
    ///
    /// **We expect this path to work.** If we become aware this path is broken then it is
    /// set back to `None`.  Having a selected path does not mean we may not be able to get
    /// a better path: e.g. when the selected path is a relay path we still need to trigger
    /// holepunching regularly.
    ///
    /// We only select a path once the path is functional in Quinn.
    selected_path: Option<transports::Addr>,
    /// Time at which we should schedule the next holepunch attempt.
    scheduled_holepunch: Option<Instant>,
}

impl EndpointStateActor {
    pub(super) fn new(
        endpoint_id: EndpointId,
        local_endpoint_id: EndpointId,
        transports_sender: mpsc::Sender<TransportsSenderMessage>,
        local_addrs: n0_watcher::Direct<BTreeSet<DirectAddr>>,
        disco: DiscoState,
        relay_mapped_addrs: AddrMap<(RelayUrl, EndpointId), RelayMappedAddr>,
        metrics: Arc<MagicsockMetrics>,
    ) -> Self {
        Self {
            endpoint_id,
            local_endpoint_id,
            metrics,
            transports_sender,
            local_addrs,
            relay_mapped_addrs,
            disco,
            connections: FxHashMap::default(),
            path_events: Default::default(),
            paths: FxHashMap::default(),
            last_holepunch: None,
            selected_path: None,
            scheduled_holepunch: None,
        }
    }

    pub(super) fn start(mut self) -> EndpointStateHandle {
        let (tx, rx) = mpsc::channel(16);
        let me = self.local_endpoint_id;
        let endpoint_id = self.endpoint_id;

        // Ideally we'd use the endpoint span as parent.  We'd have to plug that span into
        // here somehow.  Instead we have no parent and explicitly set the me attribute.  If
        // we don't explicitly set a span we get the spans from whatever call happens to
        // first create the actor, which is often very confusing as it then keeps those
        // spans for all logging of the actor.
        let task = tokio::spawn(
            async move {
                if let Err(err) = self.run(rx).await {
                    error!("actor failed: {err:#}");
                }
            }
            .instrument(info_span!(
                parent: None,
                "EndpointStateActor",
                me = %me.fmt_short(),
                remote = %endpoint_id.fmt_short(),
            )),
        );
        EndpointStateHandle {
            sender: tx,
            _task: AbortOnDropHandle::new(task),
        }
    }

    /// Runs the main loop of the actor.
    ///
    /// Note that the actor uses async handlers for tasks from the main loop.  The actor is
    /// not processing items from the inbox while waiting on any async calls.  So some
    /// dicipline is needed to not turn pending for a long time.
    async fn run(
        &mut self,
        mut inbox: mpsc::Receiver<EndpointStateMessage>,
    ) -> Result<(), Whatever> {
        trace!("actor started");
        loop {
            let scheduled_hp = match self.scheduled_holepunch {
                Some(when) => MaybeFuture::Some(tokio::time::sleep_until(when)),
                None => MaybeFuture::None,
            };
            let mut scheduled_hp = std::pin::pin!(scheduled_hp);
            tokio::select! {
                biased;
                msg = inbox.recv() => {
                    match msg {
                        Some(msg) => self.handle_message(msg).await?,
                        None => break,
                    }
                }
                Some((id, evt)) = self.path_events.next() => {
                    self.handle_path_event(id, evt);
                }
                _ = self.local_addrs.updated() => {
                    trace!("local addrs updated, triggering holepunching");
                    self.trigger_holepunching().await;
                }
                _ = &mut scheduled_hp => {
                    trace!("triggering scheduled holepunching");
                    self.scheduled_holepunch = None;
                    self.trigger_holepunching().await;
                }
            }
        }
        trace!("actor terminating");
        Ok(())
    }

    /// Handles an actor message.
    ///
    /// Error returns are fatal and kill the actor.
    #[instrument(skip(self))]
    async fn handle_message(&mut self, msg: EndpointStateMessage) -> Result<(), Whatever> {
        // trace!("handling message");
        match msg {
            EndpointStateMessage::SendDatagram(transmit) => {
                self.handle_msg_send_datagram(transmit).await?;
            }
            EndpointStateMessage::AddConnection(handle, paths_info) => {
                self.handle_msg_add_connection(handle, paths_info).await;
            }
            EndpointStateMessage::AddEndpointAddr(addr, source) => {
                self.handle_msg_add_endpoint_addr(addr, source);
            }
<<<<<<< HEAD
            EndpointStateMessage::CallMeMaybeReceived(msg) => {
                self.handle_msg_call_me_maybe_received(msg).await;
            }
            EndpointStateMessage::PingReceived(ping, src) => {
                self.handle_msg_ping_received(ping, src).await;
            }
            EndpointStateMessage::PongReceived(pong, src) => {
                self.handle_msg_pong_received(pong, src);
            }
            EndpointStateMessage::CanSend(tx) => {
                self.handle_msg_can_send(tx);
            }
            EndpointStateMessage::Latency(tx) => {
                self.handle_msg_latency(tx);
=======
        }
    }

    #[cfg(wasm_browser)]
    fn want_call_me_maybe(&self, _now: &Instant, _have_ipv6: bool) -> bool {
        trace!("full ping: skipped in browser");
        false
    }

    /// Cleanup the expired ping for the passed in txid.
    #[instrument("disco", skip_all, fields(endpoint = %self.endpoint_id.fmt_short()))]
    pub(super) fn ping_timeout(
        &mut self,
        txid: TransactionId,
        now: Instant,
        metrics: &MagicsockMetrics,
    ) {
        if let Some(sp) = self.sent_pings.remove(&txid) {
            debug!(tx = %HEXLOWER.encode(&txid), addr = %sp.to, "pong not received in timeout");
            match sp.to {
                SendAddr::Udp(addr) => {
                    if let Some(path_state) =
                        self.udp_paths.access_mut(now).paths().get_mut(&addr.into())
                    {
                        path_state.last_ping = None;
                        let consider_alive = path_state
                            .last_alive()
                            .map(|last_alive| last_alive.elapsed() <= PING_TIMEOUT_DURATION)
                            .unwrap_or(false);
                        if !consider_alive {
                            // If there was no sign of life from this path during the time
                            // which we should have received the pong, clear best addr and
                            // pong.  Both are used to select this path again, but we know
                            // it's not a usable path now.
                            path_state.validity = PathValidity::empty();
                            metrics.path_ping_failures.inc();

                            path_state.validity.record_metrics(metrics);
                            metrics.path_marked_outdated.inc();
                        }
                    }
                }
                SendAddr::Relay(ref url) => {
                    if let Some((home_relay, relay_state)) = self.relay_url.as_mut() {
                        if home_relay == url {
                            // lost connectivity via relay
                            relay_state.last_ping = None;
                        }
                    }
                }
>>>>>>> 9cb4020c
            }
        }
        Ok(())
    }

    /// Handles [`EndpointStateMessage::SendDatagram`].
    ///
    /// Error returns are fatal and kill the actor.
    async fn handle_msg_send_datagram(&mut self, transmit: OwnedTransmit) -> Result<(), Whatever> {
        if let Some(ref addr) = self.selected_path {
            trace!(?addr, "sending datagram to selected path");
            self.transports_sender
                .send((addr.clone(), transmit).into())
                .await
                .whatever_context("TransportSenderActor stopped")?;
        } else {
            trace!(
                paths = ?self.paths.keys().collect::<Vec<_>>(),
                "sending datagram to all known paths",
            );
            for addr in self.paths.keys() {
                self.transports_sender
                    .send((addr.clone(), transmit.clone()).into())
                    .await
                    .whatever_context("TransportSenerActor stopped")?;
            }
            // This message is received *before* a connection is added.  So we do
            // not yet have a connection to holepunch.  Instead we trigger
            // holepunching when AddConnection is received.
        }
<<<<<<< HEAD
        Ok(())
=======

        let tx_id = TransactionId::default();
        trace!(tx = %HEXLOWER.encode(&tx_id), %dst, ?purpose,
               dst = %self.endpoint_id.fmt_short(), "start ping");
        event!(
            target: "iroh::_events::ping::sent",
            Level::DEBUG,
            remote_endpoint = %self.endpoint_id.fmt_short(),
            ?dst,
            txn = ?tx_id,
            ?purpose,
        );
        Some(SendPing {
            id: self.id,
            dst,
            dst_endpoint: self.endpoint_id,
            tx_id,
            purpose,
        })
>>>>>>> 9cb4020c
    }

    /// Handles [`EndpointStateMessage::AddConnection`].
    ///
    /// Error returns are fatal and kill the actor.
    async fn handle_msg_add_connection(
        &mut self,
<<<<<<< HEAD
        handle: WeakConnectionHandle,
        paths_info: Watchable<Vec<PathInfo>>,
=======
        to: SendAddr,
        tx_id: TransactionId,
        purpose: DiscoPingPurpose,
        sender: mpsc::Sender<ActorMessage>,
>>>>>>> 9cb4020c
    ) {
        if let Some(conn) = handle.upgrade() {
            // Remove any conflicting stable_ids from the local state.
            let conn_id = ConnId(conn.stable_id());
            self.connections.remove(&conn_id);

            // This is a good time to clean up connections.
            self.cleanup_connections();

            // Store the connection and hook up paths events stream.
            let events = BroadcastStream::new(conn.path_events());
            let stream = events.map(move |evt| (conn_id, evt));
            self.path_events.push(Box::pin(stream));
            self.connections.insert(
                conn_id,
                ConnectionState {
                    handle: handle.clone(),
                    pub_path_info: paths_info,
                    paths: Default::default(),
                    open_paths: Default::default(),
                    path_ids: Default::default(),
                },
            );

            // Store PathId(0), set path_status and select best path, check if holepunching
            // is needed.
            if let Some(conn) = handle.upgrade() {
                if let Some(path) = conn.path(PathId::ZERO) {
                    if let Some(path_remote) = path
                        .remote_address()
                        .map_or(None, |remote| Some(MultipathMappedAddr::from(remote)))
                        .and_then(|mmaddr| mmaddr.to_transport_addr(&self.relay_mapped_addrs))
                    {
                        trace!(?path_remote, "added new connection");
                        let status = match path_remote {
                            transports::Addr::Ip(_) => PathStatus::Available,
                            transports::Addr::Relay(_, _) => PathStatus::Backup,
                        };
                        path.set_status(status).ok();
                        let conn_state =
                            self.connections.get_mut(&conn_id).expect("inserted above");
                        conn_state.add_open_path(path_remote.clone(), PathId::ZERO);
                        self.paths
                            .entry(path_remote)
                            .or_default()
                            .sources
                            .insert(Source::Connection, Instant::now());
                        self.select_path();
                    }
                }
                // TODO: Make sure we are adding the relay path if we're on a direct
                // path.
                self.trigger_holepunching().await;
            }
        }
    }

    /// Handles [`EndpointStateMessage::AddEndpointAddr`].
    fn handle_msg_add_endpoint_addr(&mut self, addr: EndpointAddr, source: Source) {
        for sockaddr in addr.direct_addresses {
            let addr = transports::Addr::from(sockaddr);
            self.paths
                .entry(addr)
                .or_default()
                .sources
                .insert(source.clone(), Instant::now());
        }
        if let Some(relay_url) = addr.relay_url {
            let addr = transports::Addr::from((relay_url, self.endpoint_id));
            self.paths
                .entry(addr)
                .or_default()
                .sources
                .insert(source, Instant::now());
        }
        trace!("added addressing information");
    }

    /// Handles [`EndpointStateMessage::CallMeMaybeReceived`].
    async fn handle_msg_call_me_maybe_received(&mut self, msg: disco::CallMeMaybe) {
        event!(
            target: "iroh::_events::call_me_maybe::recv",
            Level::DEBUG,
            remote = %self.endpoint_id.fmt_short(),
            addrs = ?msg.my_numbers,
        );
<<<<<<< HEAD
=======
        self.last_full_ping.replace(now);
        ping_msgs
    }

    pub(super) fn update_from_endpoint_addr(
        &mut self,
        new_relay_url: Option<&RelayUrl>,
        new_addrs: impl Iterator<Item = SocketAddr>,
        source: super::Source,
        have_ipv6: bool,
        metrics: &MagicsockMetrics,
    ) {
        if matches!(
            self.udp_paths.send_addr(have_ipv6),
            UdpSendAddr::None | UdpSendAddr::Unconfirmed(_)
        ) {
            // we do not have a direct connection, so changing the relay information may
            // have an effect on our connection status
            if self.relay_url.is_none() && new_relay_url.is_some() {
                // we did not have a relay connection before, but now we do
                metrics.num_relay_conns_added.inc();
            } else if self.relay_url.is_some() && new_relay_url.is_none() {
                // we had a relay connection before but do not have one now
                metrics.num_relay_conns_removed.inc();
            }
        }

>>>>>>> 9cb4020c
        let now = Instant::now();
        for addr in msg.my_numbers {
            let dst = transports::Addr::Ip(addr);
            let ping = disco::Ping::new(self.local_endpoint_id);

            let path = self.paths.entry(dst.clone()).or_default();
            path.sources.insert(Source::CallMeMaybe, now);
            path.ping_sent = Some(ping.tx_id);

<<<<<<< HEAD
            event!(
                target: "iroh::_events::ping::sent",
                Level::DEBUG,
                remote = %self.endpoint_id.fmt_short(),
                ?dst,
            );
            self.send_disco_message(dst, disco::Message::Ping(ping))
                .await;
        }
    }

    /// Handles [`EndpointStateMessage::PingReceived`].
    async fn handle_msg_ping_received(&mut self, ping: disco::Ping, src: transports::Addr) {
        let transports::Addr::Ip(addr) = src else {
            warn!("received ping via relay transport, ignored");
            return;
=======
        let mut access = self.udp_paths.access_mut(now);
        let mut new_addrs_list = Vec::new();
        for addr in new_addrs {
            access
                .paths()
                .entry(addr.into())
                .and_modify(|path_state| {
                    path_state.add_source(source.clone(), now);
                })
                .or_insert_with(|| {
                    PathState::new(self.endpoint_id, SendAddr::from(addr), source.clone(), now)
                });
            new_addrs_list.push(addr);
        }
        drop(access);
        let paths = summarize_endpoint_paths(self.udp_paths.paths());
        debug!(new = ?new_addrs_list , %paths, "added new direct paths for endpoint");
    }

    /// Handle a received Disco Ping.
    ///
    /// - Ensures the paths the ping was received on is a known path for this endpoint.
    ///
    /// - If there is no best_addr for this endpoint yet, sends a ping itself to try and
    ///   establish one.
    ///
    /// This is called once we've already verified that we got a valid discovery message
    /// from `self` via ep.
    pub(super) fn handle_ping(&mut self, path: SendAddr, tx_id: TransactionId) -> PingHandled {
        let now = Instant::now();

        let role = match path {
            SendAddr::Udp(addr) => {
                match self.udp_paths.access_mut(now).paths().entry(addr.into()) {
                    Entry::Occupied(mut occupied) => occupied.get_mut().handle_ping(tx_id, now),
                    Entry::Vacant(vacant) => {
                        info!(%addr, "new direct addr for endpoint");
                        vacant.insert(PathState::with_ping(
                            self.endpoint_id,
                            path.clone(),
                            tx_id,
                            Source::Udp,
                            now,
                        ));
                        PingRole::NewPath
                    }
                }
            }
            SendAddr::Relay(ref url) => {
                match self.relay_url.as_mut() {
                    Some((home_url, _state)) if home_url != url => {
                        // either the endpoint changed relays or we didn't have a relay address for the
                        // endpoint. In both cases, trust the new confirmed url
                        info!(%url, "new relay addr for endpoint");
                        self.relay_url = Some((
                            url.clone(),
                            PathState::with_ping(
                                self.endpoint_id,
                                path.clone(),
                                tx_id,
                                Source::Relay,
                                now,
                            ),
                        ));
                        PingRole::NewPath
                    }
                    Some((_home_url, state)) => state.handle_ping(tx_id, now),
                    None => {
                        info!(%url, "new relay addr for endpoint");
                        self.relay_url = Some((
                            url.clone(),
                            PathState::with_ping(
                                self.endpoint_id,
                                path.clone(),
                                tx_id,
                                Source::Relay,
                                now,
                            ),
                        ));
                        PingRole::NewPath
                    }
                }
            }
>>>>>>> 9cb4020c
        };
        event!(
            target: "iroh::_events::ping::recv",
            Level::DEBUG,
            remote = %self.endpoint_id.fmt_short(),
            ?src,
            txn = ?ping.tx_id,
        );
        let pong = disco::Pong {
            tx_id: ping.tx_id,
            ping_observed_addr: addr.into(),
        };
        event!(
            target: "iroh::_events::pong::sent",
            Level::DEBUG,
            remote = %self.endpoint_id.fmt_short(),
            dst = ?src,
            txn = ?pong.tx_id,
        );
        self.send_disco_message(src.clone(), disco::Message::Pong(pong))
            .await;

        let path = self.paths.entry(src).or_default();
        path.sources.insert(Source::Ping, Instant::now());

        trace!("ping received, triggering holepunching");
        self.trigger_holepunching().await;
    }

    /// Handles [`EndpointStateMessage::PongReceived`].
    fn handle_msg_pong_received(&mut self, pong: disco::Pong, src: transports::Addr) {
        let Some(state) = self.paths.get(&src) else {
            warn!(path = ?src, ?self.paths, "ignoring DISCO Pong for unknown path");
            return;
        };
        if state.ping_sent != Some(pong.tx_id) {
            debug!(path = ?src, ?state.ping_sent, pong_tx = ?pong.tx_id,
                        "ignoring unknown DISCO Pong for path");
            return;
        }
        event!(
            target: "iroh::_events::pong::recv",
            Level::DEBUG,
            remote_endpoint = %self.endpoint_id.fmt_short(),
            ?src,
            txn = ?pong.tx_id,
        );

        self.open_path(&src);
    }

    /// Handles [`EndpointStateMessage::CanSend`].
    fn handle_msg_can_send(&self, tx: oneshot::Sender<bool>) {
        let can_send = !self.paths.is_empty();
        tx.send(can_send).ok();
    }

    /// Handles [`EndpointStateMessage::Latency`].
    fn handle_msg_latency(&self, tx: oneshot::Sender<Option<Duration>>) {
        let rtt = self.selected_path.as_ref().and_then(|addr| {
            for conn_state in self.connections.values() {
                let Some(path_id) = conn_state.path_ids.get(addr) else {
                    continue;
                };
                if !conn_state.open_paths.contains_key(path_id) {
                    continue;
                }
                if let Some(stats) = conn_state
                    .handle
                    .upgrade()
                    .and_then(|conn| conn.stats().paths.get(path_id).copied())
                {
                    return Some(stats.rtt);
                }
            }
            None
        });
        tx.send(rtt).ok();
    }

    /// Triggers holepunching to the remote endpoint.
    ///
    /// This will manage the entire process of holepunching with the remote endpoint.
    ///
    /// - If there already is a direct connection, nothing happens.
    /// - If there is no relay address known, nothing happens.
    /// - If there was a recent attempt, it will schedule holepunching instead.
    ///   - Unless there are new addresses to try.
    ///   - The scheduled attempt will only run if holepunching has not yet succeeded by
    ///     then.
    /// - DISCO pings will be sent to addresses recently advertised in a call-me-maybe
    ///   message.
    /// - A DISCO call-me-maybe message advertising our own addresses will be sent.
    ///
    /// If a next trigger needs to be scheduled the delay until when to call this again is
    /// returned.
    async fn trigger_holepunching(&mut self) {
        const HOLEPUNCH_ATTEMPTS_INTERVAL: Duration = Duration::from_secs(5);

        if self.connections.is_empty() {
            trace!("not holepunching: no connections");
            return;
        }

        if self
            .selected_path
            .as_ref()
            .map(|addr| addr.is_ip())
            .unwrap_or_default()
        {
            // TODO: We should ping this path to make sure it still works.  Because we now
            // know things could be broken.
            trace!("not holepunching: already have a direct connection");
            // TODO: If the latency is kind of bad we should retry holepunching at times.
            return;
        }

        let remote_addrs: BTreeSet<SocketAddr> = self.remote_hp_addrs();
        let local_addrs: BTreeSet<SocketAddr> = self
            .local_addrs
            .get()
            .iter()
            .map(|daddr| daddr.addr)
            .collect();
        let new_addrs = self
            .last_holepunch
            .as_ref()
            .map(|last_hp| {
                // Addrs are allowed to disappear, but if there are new ones we need to
                // holepunch again.
                trace!(?last_hp, ?local_addrs, ?remote_addrs, "addrs to holepunch?");
                !remote_addrs.is_subset(&last_hp.remote_addrs)
                    || !local_addrs.is_subset(&last_hp.local_addrs)
            })
            .unwrap_or(true);
        if !new_addrs {
            if let Some(ref last_hp) = self.last_holepunch {
                let next_hp = last_hp.when + HOLEPUNCH_ATTEMPTS_INTERVAL;
                let now = Instant::now();
                if next_hp > now {
                    trace!(scheduled_in = ?(next_hp - now), "not holepunching: no new addresses");
                    self.scheduled_holepunch = Some(next_hp);
                    return;
                }
            }
        }

        self.do_holepunching().await;
    }

    /// Returns the remote addresses to holepunch against.
    fn remote_hp_addrs(&self) -> BTreeSet<SocketAddr> {
        const CALL_ME_MAYBE_VALIDITY: Duration = Duration::from_secs(30);

        self.paths
            .iter()
            .filter_map(|(addr, state)| match addr {
                transports::Addr::Ip(socket_addr) => Some((socket_addr, state)),
                transports::Addr::Relay(_, _) => None,
            })
            .filter_map(|(addr, state)| {
                if state
                    .sources
                    .get(&Source::CallMeMaybe)
                    .map(|when| when.elapsed() <= CALL_ME_MAYBE_VALIDITY)
                    .unwrap_or_default()
                    || state
                        .sources
                        .get(&Source::Ping)
                        .map(|when| when.elapsed() <= CALL_ME_MAYBE_VALIDITY)
                        .unwrap_or_default()
                {
                    Some(*addr)
                } else {
                    None
                }
            })
            .collect()
    }

    /// Unconditionally perform holepunching.
    ///
    /// - DISCO pings will be sent to addresses recently advertised in a call-me-maybe
    ///   message.
    /// - A DISCO call-me-maybe message advertising our own addresses will be sent.
    #[instrument(skip_all)]
    async fn do_holepunching(&mut self) {
        let Some(relay_addr) = self
            .paths
            .iter()
            .filter_map(|(addr, _)| match addr {
                transports::Addr::Ip(_) => None,
                transports::Addr::Relay(_, _) => Some(addr),
            })
            .next()
            .cloned()
        else {
            warn!("holepunching requested but have no relay address");
            return;
        };
        let remote_addrs = self.remote_hp_addrs();

        // Send DISCO Ping messages to all CallMeMaybe-advertised paths.
        for dst in remote_addrs.iter() {
            let msg = disco::Ping::new(self.local_endpoint_id);
            event!(
                target: "iroh::_events::ping::sent",
                Level::DEBUG,
                remote = %self.endpoint_id.fmt_short(),
                ?dst,
                txn = ?msg.tx_id,
            );
            let addr = transports::Addr::Ip(*dst);
            self.paths.entry(addr.clone()).or_default().ping_sent = Some(msg.tx_id);
            self.send_disco_message(addr, disco::Message::Ping(msg))
                .await;
        }

        // Send the DISCO CallMeMaybe message over the relay.
        let my_numbers: Vec<SocketAddr> = self
            .local_addrs
            .get()
            .iter()
            .map(|daddr| daddr.addr)
            .collect();
        let local_addrs: BTreeSet<SocketAddr> = my_numbers.iter().copied().collect();
        let msg = disco::CallMeMaybe { my_numbers };
        event!(
            target: "iroh::_events::call_me_maybe::sent",
            Level::DEBUG,
            remote = %self.endpoint_id.fmt_short(),
            dst = ?relay_addr,
            my_numbers = ?msg.my_numbers,
        );
        self.send_disco_message(relay_addr, disco::Message::CallMeMaybe(msg))
            .await;

        self.last_holepunch = Some(HolepunchAttempt {
            when: Instant::now(),
            local_addrs,
            remote_addrs,
        });
    }

    /// Sends a DISCO message to the remote endpoint this actor manages.
    #[instrument(skip(self), fields(remote = %self.endpoint_id.fmt_short()))]
    async fn send_disco_message(&self, dst: transports::Addr, msg: disco::Message) {
        let pkt = self.disco.encode_and_seal(self.endpoint_id, &msg);
        let transmit = transports::OwnedTransmit {
            ecn: None,
            contents: pkt,
            segment_size: None,
        };
        let counter = match dst {
            transports::Addr::Ip(_) => &self.metrics.send_disco_udp,
            transports::Addr::Relay(_, _) => &self.metrics.send_disco_relay,
        };
        match self.transports_sender.send((dst, transmit).into()).await {
            Ok(()) => {
                trace!("sent");
                counter.inc();
            }
            Err(err) => {
                warn!("failed to send disco message: {err:#}");
            }
        }
    }

    /// Open the path on all connections.
    ///
    /// This goes through all the connections for which we are the client, and makes sure
    /// the path exists, or opens it.
    #[instrument(level = "warn", skip(self))]
    fn open_path(&mut self, open_addr: &transports::Addr) {
        let path_status = match open_addr {
            transports::Addr::Ip(_) => PathStatus::Available,
            transports::Addr::Relay(_, _) => PathStatus::Backup,
        };
        let quic_addr = match &open_addr {
            transports::Addr::Ip(socket_addr) => *socket_addr,
            transports::Addr::Relay(relay_url, eid) => self
                .relay_mapped_addrs
                .get(&(relay_url.clone(), *eid))
                .private_socket_addr(),
        };

        for (conn_id, conn_state) in self.connections.iter_mut() {
            if conn_state.path_ids.contains_key(open_addr) {
                continue;
            }
            let Some(conn) = conn_state.handle.upgrade() else {
                continue;
            };
            if conn.side().is_server() {
                continue;
            }
            let fut = conn.open_path_ensure(quic_addr, path_status);
            match fut.path_id() {
                Some(path_id) => {
                    trace!(?conn_id, ?path_id, "opening new path");
                    conn_state.add_path(open_addr.clone(), path_id);
                }
                None => {
                    let ret = now_or_never(fut);
                    warn!(?ret, "Opening path failed");
                }
            }
        }
    }

    #[instrument(skip(self))]
    fn handle_path_event(
        &mut self,
        conn_id: ConnId,
        event: Result<PathEvent, BroadcastStreamRecvError>,
    ) {
        let Ok(event) = event else {
            warn!("missed a PathEvent, EndpointStateActor lagging");
            // TODO: Is it possible to recover using the sync APIs to figure out what the
            //    state of the connection and it's paths are?
            return;
        };
        let Some(conn_state) = self.connections.get_mut(&conn_id) else {
            trace!("event for removed connection");
            return;
        };
        let Some(conn) = conn_state.handle.upgrade() else {
            trace!("event for closed connection");
            return;
        };
        trace!("path event");
        match event {
            PathEvent::Opened { id: path_id } => {
                let Some(path) = conn.path(path_id) else {
                    trace!("path open event for unknown path");
                    return;
                };
                // TODO: We configure this as defaults when we setup the endpoint, do we
                //    really need to duplicate this?
                path.set_keep_alive_interval(Some(HEARTBEAT_INTERVAL)).ok();
                path.set_max_idle_timeout(Some(PATH_MAX_IDLE_TIMEOUT)).ok();

                if let Some(path_remote) = path
                    .remote_address()
                    .map_or(None, |remote| Some(MultipathMappedAddr::from(remote)))
                    .and_then(|mmaddr| mmaddr.to_transport_addr(&self.relay_mapped_addrs))
                {
                    event!(
                        target: "iroh::_events::path::open",
                        Level::DEBUG,
                        remote = %self.endpoint_id.fmt_short(),
                        ?path_remote,
                        ?conn_id,
                        ?path_id,
                    );
                    conn_state.add_open_path(path_remote.clone(), path_id);
                    self.paths
                        .entry(path_remote.clone())
                        .or_default()
                        .sources
                        .insert(Source::Connection, Instant::now());
                    let mut paths = conn_state.pub_path_info.get();
                    paths.push(PathInfo {
                        transport: path_remote.into(),
                    });
                    conn_state.pub_path_info.set(paths).ok();
                }

<<<<<<< HEAD
                self.select_path();
            }
            PathEvent::Abandoned { id, path_stats } => {
                trace!(?path_stats, "path abandoned");
                // This is the last event for this path.
                conn_state.remove_path(&id);
            }
            PathEvent::Closed { id, .. } | PathEvent::LocallyClosed { id, .. } => {
                let Some(path_remote) = conn_state.paths.get(&id).cloned() else {
                    debug!("path not in path_id_map");
                    return;
                };
                event!(
                    target: "iroh::_events::path::closed",
                    Level::DEBUG,
                    remote = %self.endpoint_id.fmt_short(),
                    ?path_remote,
                    ?conn_id,
                    path_id = ?id,
                );
                conn_state.remove_open_path(&id);
                // Remove this from the public PathInfo.
                if let Some(state) = self.connections.get(&conn_id) {
                    let mut path_info = state.pub_path_info.get();
                    let transport = TransportType::from(&path_remote);
                    let mut done = false;
                    path_info.retain(|info| {
                        if !done && info.transport == transport {
                            done = true;
                            false
                        } else {
                            true
                        }
                    });
                    state.pub_path_info.set(path_info).ok();
                }

                // If one connection closes this path, close it on all connections.
                for (conn_id, conn_state) in self.connections.iter_mut() {
                    let Some(path_id) = conn_state.path_ids.get(&path_remote) else {
                        continue;
                    };
                    let Some(conn) = conn_state.handle.upgrade() else {
                        continue;
                    };
                    if let Some(path) = conn.path(*path_id) {
                        trace!(?path_remote, ?conn_id, ?path_id, "closing path");
                        if let Err(err) = path.close(APPLICATION_ABANDON_PATH.into()) {
                            trace!(
                                ?path_remote,
                                ?conn_id,
                                ?path_id,
                                "path close failed: {err:#}"
                            );
                        }
                    }
                }
            }
            PathEvent::RemoteStatus { .. } | PathEvent::ObservedAddr { .. } => {
                // Nothing to do for these events.
            }
        }
=======
    /// Get the IP addresses for this endpoint.
    pub(super) fn ip_addrs(&self) -> impl Iterator<Item = IpPort> + '_ {
        self.udp_paths.paths().keys().copied()
    }

    #[cfg(test)]
    pub(super) fn ip_addr_states(&self) -> impl Iterator<Item = (&IpPort, &PathState)> + '_ {
        self.udp_paths.paths().iter()
>>>>>>> 9cb4020c
    }

    /// Clean up connections which no longer exist.
    // TODO: Call this on a schedule.
    fn cleanup_connections(&mut self) {
        self.connections.retain(|_, c| c.handle.upgrade().is_some());
    }

<<<<<<< HEAD
    /// Selects the path with the lowest RTT, prefers direct paths.
    ///
    /// If there are direct paths, this selects the direct path with the lowest RTT.  If
    /// there are only relay paths, the relay path with the lowest RTT is chosen.
    ///
    /// The selected path is added to any connections which do not yet have it.  Any unused
    /// direct paths are closed for all connections.
    #[instrument(skip_all)]
    fn select_path(&mut self) {
        // Find the lowest RTT across all connections for each open path.  The long way, so
        // we get to log *all* RTTs.
        let mut all_path_rtts: FxHashMap<transports::Addr, Vec<Duration>> = FxHashMap::default();
        for conn_state in self.connections.values() {
            let Some(conn) = conn_state.handle.upgrade() else {
                continue;
            };
            let stats = conn.stats();
            for (path_id, stats) in stats.paths {
                if let Some(addr) = conn_state.open_paths.get(&path_id) {
                    all_path_rtts
                        .entry(addr.clone())
                        .or_default()
                        .push(stats.rtt);
                }
            }
        }
        trace!(?all_path_rtts, "dumping all path RTTs");
        let path_rtts: FxHashMap<transports::Addr, Duration> = all_path_rtts
            .into_iter()
            .filter_map(|(addr, rtts)| rtts.into_iter().min().map(|rtt| (addr, rtt)))
            .collect();

        // Find the fastest direct or relay path.
        const IPV6_RTT_ADVANTAGE: Duration = Duration::from_millis(3);
        let direct_path = path_rtts
            .iter()
            .filter(|(addr, _rtt)| addr.is_ip())
            .map(|(addr, rtt)| {
                if addr.is_ipv4() {
                    (*rtt + IPV6_RTT_ADVANTAGE, addr)
                } else {
                    (*rtt, addr)
                }
            })
            .min();
        let selected_path = direct_path.or_else(|| {
            // Find the fasted relay path.
            path_rtts
                .iter()
                .filter(|(addr, _rtt)| addr.is_relay())
                .map(|(addr, rtt)| (*rtt, addr))
                .min()
        });
        if let Some((rtt, addr)) = selected_path {
            let prev = self.selected_path.replace(addr.clone());
            if prev.as_ref() != Some(addr) {
                debug!(?addr, ?rtt, ?prev, "selected new path");
            }
            self.open_path(addr);
            self.close_redundant_paths(addr);
=======
impl From<RemoteInfo> for EndpointAddr {
    fn from(info: RemoteInfo) -> Self {
        let mut addrs = info
            .addrs
            .into_iter()
            .map(|info| TransportAddr::Ip(info.addr))
            .collect::<BTreeSet<_>>();

        if let Some(url) = info.relay_url {
            addrs.insert(TransportAddr::Relay(url.into()));
        }

        EndpointAddr {
            id: info.endpoint_id,
            addrs,
>>>>>>> 9cb4020c
        }
    }

    /// Closes any direct paths not selected.
    ///
    /// Makes sure not to close the last direct path.  Relay paths are never closed
    /// currently, because we only have one relay path at this time.
    // TODO: Need to handle this on a timer as well probably.  In .select_path() we open new
    //    paths and immediately call this.  But the new paths are probably not yet open on
    //    all connections.
    fn close_redundant_paths(&mut self, selected_path: &transports::Addr) {
        debug_assert_eq!(self.selected_path.as_ref(), Some(selected_path));

        for (conn_id, conn_state) in self.connections.iter() {
            for (path_id, path_remote) in conn_state
                .open_paths
                .iter()
                .filter(|(_, addr)| addr.is_ip())
                .filter(|(_, addr)| *addr != selected_path)
            {
                if conn_state.open_paths.values().filter(|a| a.is_ip()).count() <= 1 {
                    continue; // Do not close the last direct path.
                }
                if let Some(path) = conn_state
                    .handle
                    .upgrade()
                    .and_then(|conn| conn.path(*path_id))
                {
                    trace!(?path_remote, ?conn_id, ?path_id, "closing direct path");
                    match path.close(APPLICATION_ABANDON_PATH.into()) {
                        Err(quinn_proto::ClosePathError::LastOpenPath) => {
                            error!("could not close last open path");
                        }
                        Err(quinn_proto::ClosePathError::ClosedPath) => {
                            // We already closed this.
                        }
                        Ok(_fut) => {
                            // We will handle the event in Self::handle_path_events.
                        }
                    }
                }
            }
        }
    }
}

/// Messages to send to the [`EndpointStateActor`].
#[derive(derive_more::Debug)]
pub(crate) enum EndpointStateMessage {
    /// Sends a datagram to all known paths.
    ///
    /// Used to send QUIC Initial packets.  If there is no working direct path this will
    /// trigger holepunching.
    ///
    /// This is not acceptable to use on the normal send path, as it is an async send
    /// operation with a bunch more copying.  So it should only be used for sending QUIC
    /// Initial packets.
    #[debug("SendDatagram(..)")]
    SendDatagram(OwnedTransmit),
    /// Adds an active connection to this remote endpoint.
    ///
    /// The connection will now be managed by this actor.  Holepunching will happen when
    /// needed, any new paths discovered via holepunching will be added.  And closed paths
    /// will be removed etc.
    #[debug("AddConnection(..)")]
    AddConnection(WeakConnectionHandle, Watchable<Vec<PathInfo>>),
    /// Adds a [`EndpointAddr`] with locations where the endpoint might be reachable.
    AddEndpointAddr(EndpointAddr, Source),
    /// Process a received DISCO CallMeMaybe message.
    CallMeMaybeReceived(disco::CallMeMaybe),
    /// Process a received DISCO Ping message.
    #[debug("PingReceived({:?}, src: {_1:?})", _0.tx_id)]
    PingReceived(disco::Ping, transports::Addr),
    /// Process a received DISCO Pong message.
    #[debug("PongReceived({:?}, src: {_1:?})", _0.tx_id)]
    PongReceived(disco::Pong, transports::Addr),
    /// Asks if there is any possible path that could be used.
    ///
    /// This does not mean there is any guarantee that the remote endpoint is reachable.
    #[debug("CanSend(..)")]
    CanSend(oneshot::Sender<bool>),
    /// Returns the current latency to the remote endpoint.
    ///
    /// TODO: This is more of a placeholder message currently.  Check MagicSock::latency.
    #[debug("Latency(..)")]
    Latency(oneshot::Sender<Option<Duration>>),
}

/// A handle to a [`EndpointStateActor`].
///
/// Dropping this will stop the actor.
#[derive(Debug)]
pub(super) struct EndpointStateHandle {
    pub(super) sender: mpsc::Sender<EndpointStateMessage>,
    _task: AbortOnDropHandle<()>,
}

/// Information about a holepunch attempt.
#[derive(Debug)]
struct HolepunchAttempt {
    when: Instant,
    /// The set of local addresses which could take part in holepunching.
    ///
    /// This does not mean every address here participated in the holepunching.  E.g. we
    /// could have tried only a sub-set of the addresses because a previous attempt already
    /// covered part of the range.
    ///
    /// We do not store this as a [`DirectAddr`] because this is checked for equality and we
    /// do not want to compare the sources of these addresses.
    local_addrs: BTreeSet<SocketAddr>,
    /// The set of remote addresses which could take part in holepunching.
    ///
    /// Like `local_addrs` we may not have used them.
    remote_addrs: BTreeSet<SocketAddr>,
}

/// The type of connection we have to the endpoint.
#[derive(derive_more::Display, Default, Debug, Clone, Eq, PartialEq, Serialize, Deserialize)]
pub enum ConnectionType {
    /// Direct UDP connection
    #[display("direct({_0})")]
    Direct(SocketAddr),
    /// Relay connection over relay
    #[display("relay({_0})")]
    Relay(RelayUrl),
    /// Both a UDP and a relay connection are used.
    ///
    /// This is the case if we do have a UDP address, but are missing a recent confirmation that
    /// the address works.
    #[display("mixed(udp: {_0}, relay: {_1})")]
    Mixed(SocketAddr, RelayUrl),
    /// We have no verified connection to this PublicKey
    #[default]
    #[display("none")]
    None,
}

/// Newtype to track Connections.
///
/// The wrapped value is the [`Connection::stable_id`] value, and is thus only valid for
/// active connections.
#[derive(Debug, Clone, Copy, PartialEq, Eq, Hash)]
struct ConnId(usize);

/// State about one connection.
#[derive(Debug)]
struct ConnectionState {
    /// Weak handle to the connection.
    handle: WeakConnectionHandle,
    /// The information we publish to users about the paths used in this connection.
    // TODO: Improve this.  Use a map of TransportAddr once that's merged.  Handle the logic
    //    in a method on this struct.
    pub_path_info: Watchable<Vec<PathInfo>>,
    /// The paths that exist on this connection.
    ///
    /// This could be in any state, e.g. while still validating the path or already closed
    /// but not yet fully removed from the connection.  This exists as long as Quinn knows
    /// about the [`PathId`].
    paths: FxHashMap<PathId, transports::Addr>,
    /// The open paths on this connection, a subset of [`Self::paths`].
    open_paths: FxHashMap<PathId, transports::Addr>,
    /// Reverse map of [`Self::paths].
    path_ids: FxHashMap<transports::Addr, PathId>,
}

impl ConnectionState {
    /// Tracks a path for the connection.
    fn add_path(&mut self, remote: transports::Addr, path_id: PathId) {
        self.paths.insert(path_id, remote.clone());
        self.path_ids.insert(remote, path_id);
    }

    /// Tracks an open path for the connection.
    fn add_open_path(&mut self, remote: transports::Addr, path_id: PathId) {
        self.paths.insert(path_id, remote.clone());
        self.open_paths.insert(path_id, remote.clone());
        self.path_ids.insert(remote, path_id);
    }

    /// Completely removes a path from this connection.
    fn remove_path(&mut self, path_id: &PathId) {
        if let Some(addr) = self.paths.remove(path_id) {
            self.path_ids.remove(&addr);
        }
        self.open_paths.remove(path_id);
    }

    /// Removes the path from the open paths.
    fn remove_open_path(&mut self, path_id: &PathId) {
        self.open_paths.remove(path_id);
    }
}

/// Information about a network path used by a [`Connection`].
#[derive(Debug, Clone, PartialEq, Eq)]
pub struct PathInfo {
    /// The kind of transport this network path is using.
    pub transport: TransportType,
}

/// Different kinds of transports a [`Connection`] can use.
#[derive(Debug, Clone, PartialEq, Eq)]
pub enum TransportType {
    /// A transport via a relay server.
    Relay,
    /// A transport via an IP connection.
    Ip,
}

impl From<MultipathMappedAddr> for TransportType {
    fn from(source: MultipathMappedAddr) -> Self {
        match source {
            MultipathMappedAddr::Mixed(_) => {
                error!("paths should not use mixed addrs");
                TransportType::Relay
            }
            MultipathMappedAddr::Relay(_) => TransportType::Relay,
            MultipathMappedAddr::Ip(_) => TransportType::Ip,
        }
    }
}

impl From<transports::Addr> for TransportType {
    fn from(source: transports::Addr) -> Self {
        match source {
            transports::Addr::Ip(_) => Self::Ip,
            transports::Addr::Relay(_, _) => Self::Relay,
        }
    }
}

impl From<&transports::Addr> for TransportType {
    fn from(source: &transports::Addr) -> Self {
        match source {
            transports::Addr::Ip(_) => Self::Ip,
            transports::Addr::Relay(_, _) => Self::Relay,
        }
    }
}

/// Poll a future once, like n0_future::future::poll_once but sync.
fn now_or_never<T, F: Future<Output = T>>(fut: F) -> Option<T> {
    let fut = std::pin::pin!(fut);
    match fut.poll(&mut std::task::Context::from_waker(std::task::Waker::noop())) {
        std::task::Poll::Ready(res) => Some(res),
        std::task::Poll::Pending => None,
    }
}<|MERGE_RESOLUTION|>--- conflicted
+++ resolved
@@ -1,11 +1,6 @@
 use std::{collections::BTreeSet, net::SocketAddr, pin::Pin, sync::Arc};
 
-<<<<<<< HEAD
 use iroh_base::{EndpointAddr, EndpointId, RelayUrl};
-=======
-use data_encoding::HEXLOWER;
-use iroh_base::{EndpointAddr, EndpointId, PublicKey, RelayUrl, TransportAddr};
->>>>>>> 9cb4020c
 use n0_future::{
     MergeUnbounded, Stream, StreamExt,
     task::AbortOnDropHandle,
@@ -26,12 +21,8 @@
 // #[cfg(any(test, feature = "test-utils"))]
 // use crate::endpoint::PathSelection;
 use crate::{
-<<<<<<< HEAD
     disco::{self},
     endpoint::DirectAddr,
-=======
-    disco::{self, SendAddr, TransactionId},
->>>>>>> 9cb4020c
     magicsock::{
         DiscoState, HEARTBEAT_INTERVAL, MagicsockMetrics, PATH_MAX_IDLE_TIMEOUT,
         mapped_addrs::{AddrMap, MappedAddr, MultipathMappedAddr, RelayMappedAddr},
@@ -72,7 +63,6 @@
 
 /// A stream of events from all paths for all connections.
 ///
-<<<<<<< HEAD
 /// The connection is identified using [`ConnId`].  The event `Err` variant happens when the
 /// actor has lagged processing the events, which is rather critical for us.
 type PathEvents = MergeUnbounded<
@@ -82,70 +72,6 @@
 >;
 
 /// The state we need to know about a single remote endpoint.
-=======
-/// See [`EndpointState::prune_direct_addresses`].
-pub(super) const MAX_INACTIVE_DIRECT_ADDRESSES: usize = 20;
-
-/// How long since an endpoint path was last alive before it might be pruned.
-const LAST_ALIVE_PRUNE_DURATION: Duration = Duration::from_secs(120);
-
-/// How long we wait for a pong reply before assuming it's never coming.
-const PING_TIMEOUT_DURATION: Duration = Duration::from_secs(5);
-
-/// The latency at or under which we don't try to upgrade to a better path.
-const GOOD_ENOUGH_LATENCY: Duration = Duration::from_millis(5);
-
-/// How long since the last activity we try to keep an established endpoint peering alive.
-/// It's also the idle time at which we stop doing QAD queries to keep NAT mappings alive.
-pub(super) const SESSION_ACTIVE_TIMEOUT: Duration = Duration::from_secs(45);
-
-/// How often we try to upgrade to a better patheven if we have some non-relay route that works.
-const UPGRADE_INTERVAL: Duration = Duration::from_secs(60);
-
-/// How long until we send a stayin alive ping
-const STAYIN_ALIVE_MIN_ELAPSED: Duration = Duration::from_secs(2);
-
-#[derive(Debug)]
-pub(in crate::magicsock) enum PingAction {
-    SendCallMeMaybe {
-        relay_url: RelayUrl,
-        dst_endpoint: EndpointId,
-    },
-    SendPing(SendPing),
-}
-
-#[derive(Debug)]
-pub(in crate::magicsock) struct SendPing {
-    pub id: usize,
-    pub dst: SendAddr,
-    pub dst_endpoint: EndpointId,
-    pub tx_id: TransactionId,
-    pub purpose: DiscoPingPurpose,
-}
-
-/// Indicating an [`EndpointState`] has handled a ping.
-#[derive(Debug)]
-pub struct PingHandled {
-    /// What this ping did to the [`EndpointState`].
-    pub role: PingRole,
-    /// Whether the sender path should also be pinged.
-    ///
-    /// This is the case if an [`EndpointState`] does not yet have a direct path, i.e. it has no
-    /// best_addr.  In this case we want to ping right back to open the direct path in this
-    /// direction as well.
-    pub needs_ping_back: Option<SendPing>,
-}
-
-#[derive(Debug)]
-pub enum PingRole {
-    Duplicate,
-    NewPath,
-    LikelyHeartbeat,
-    Activate,
-}
-
-/// An iroh endpoint, which we can have connections with.
->>>>>>> 9cb4020c
 ///
 /// This actor manages all connections to the remote endpoint.  It will trigger holepunching
 /// and select the best path etc.
@@ -161,17 +87,9 @@
     metrics: Arc<MagicsockMetrics>,
     /// Allowing us to directly send datagrams.
     ///
-<<<<<<< HEAD
     /// Used for handling [`EndpointStateMessage::SendDatagram`] messages.
     transports_sender: mpsc::Sender<TransportsSenderMessage>,
     /// Our local addresses.
-=======
-    /// The fallback/bootstrap path, if non-zero (non-zero for well-behaved clients).
-    relay_url: Option<(RelayUrl, PathState)>,
-    udp_paths: EndpointUdpPaths,
-    sent_pings: HashMap<TransactionId, SentPing>,
-    /// Last time this endpoint was used.
->>>>>>> 9cb4020c
     ///
     /// These are our local addresses and any reflexive transport addresses.
     local_addrs: n0_watcher::Direct<BTreeSet<DirectAddr>>,
@@ -323,7 +241,6 @@
             EndpointStateMessage::AddEndpointAddr(addr, source) => {
                 self.handle_msg_add_endpoint_addr(addr, source);
             }
-<<<<<<< HEAD
             EndpointStateMessage::CallMeMaybeReceived(msg) => {
                 self.handle_msg_call_me_maybe_received(msg).await;
             }
@@ -338,58 +255,6 @@
             }
             EndpointStateMessage::Latency(tx) => {
                 self.handle_msg_latency(tx);
-=======
-        }
-    }
-
-    #[cfg(wasm_browser)]
-    fn want_call_me_maybe(&self, _now: &Instant, _have_ipv6: bool) -> bool {
-        trace!("full ping: skipped in browser");
-        false
-    }
-
-    /// Cleanup the expired ping for the passed in txid.
-    #[instrument("disco", skip_all, fields(endpoint = %self.endpoint_id.fmt_short()))]
-    pub(super) fn ping_timeout(
-        &mut self,
-        txid: TransactionId,
-        now: Instant,
-        metrics: &MagicsockMetrics,
-    ) {
-        if let Some(sp) = self.sent_pings.remove(&txid) {
-            debug!(tx = %HEXLOWER.encode(&txid), addr = %sp.to, "pong not received in timeout");
-            match sp.to {
-                SendAddr::Udp(addr) => {
-                    if let Some(path_state) =
-                        self.udp_paths.access_mut(now).paths().get_mut(&addr.into())
-                    {
-                        path_state.last_ping = None;
-                        let consider_alive = path_state
-                            .last_alive()
-                            .map(|last_alive| last_alive.elapsed() <= PING_TIMEOUT_DURATION)
-                            .unwrap_or(false);
-                        if !consider_alive {
-                            // If there was no sign of life from this path during the time
-                            // which we should have received the pong, clear best addr and
-                            // pong.  Both are used to select this path again, but we know
-                            // it's not a usable path now.
-                            path_state.validity = PathValidity::empty();
-                            metrics.path_ping_failures.inc();
-
-                            path_state.validity.record_metrics(metrics);
-                            metrics.path_marked_outdated.inc();
-                        }
-                    }
-                }
-                SendAddr::Relay(ref url) => {
-                    if let Some((home_relay, relay_state)) = self.relay_url.as_mut() {
-                        if home_relay == url {
-                            // lost connectivity via relay
-                            relay_state.last_ping = None;
-                        }
-                    }
-                }
->>>>>>> 9cb4020c
             }
         }
         Ok(())
@@ -420,29 +285,7 @@
             // not yet have a connection to holepunch.  Instead we trigger
             // holepunching when AddConnection is received.
         }
-<<<<<<< HEAD
         Ok(())
-=======
-
-        let tx_id = TransactionId::default();
-        trace!(tx = %HEXLOWER.encode(&tx_id), %dst, ?purpose,
-               dst = %self.endpoint_id.fmt_short(), "start ping");
-        event!(
-            target: "iroh::_events::ping::sent",
-            Level::DEBUG,
-            remote_endpoint = %self.endpoint_id.fmt_short(),
-            ?dst,
-            txn = ?tx_id,
-            ?purpose,
-        );
-        Some(SendPing {
-            id: self.id,
-            dst,
-            dst_endpoint: self.endpoint_id,
-            tx_id,
-            purpose,
-        })
->>>>>>> 9cb4020c
     }
 
     /// Handles [`EndpointStateMessage::AddConnection`].
@@ -450,15 +293,8 @@
     /// Error returns are fatal and kill the actor.
     async fn handle_msg_add_connection(
         &mut self,
-<<<<<<< HEAD
         handle: WeakConnectionHandle,
         paths_info: Watchable<Vec<PathInfo>>,
-=======
-        to: SendAddr,
-        tx_id: TransactionId,
-        purpose: DiscoPingPurpose,
-        sender: mpsc::Sender<ActorMessage>,
->>>>>>> 9cb4020c
     ) {
         if let Some(conn) = handle.upgrade() {
             // Remove any conflicting stable_ids from the local state.
@@ -518,7 +354,7 @@
 
     /// Handles [`EndpointStateMessage::AddEndpointAddr`].
     fn handle_msg_add_endpoint_addr(&mut self, addr: EndpointAddr, source: Source) {
-        for sockaddr in addr.direct_addresses {
+        for sockaddr in addr.ip_addrs() {
             let addr = transports::Addr::from(sockaddr);
             self.paths
                 .entry(addr)
@@ -526,13 +362,13 @@
                 .sources
                 .insert(source.clone(), Instant::now());
         }
-        if let Some(relay_url) = addr.relay_url {
-            let addr = transports::Addr::from((relay_url, self.endpoint_id));
+        for relay_url in addr.relay_urls() {
+            let addr = transports::Addr::from((relay_url.clone(), self.endpoint_id));
             self.paths
                 .entry(addr)
                 .or_default()
                 .sources
-                .insert(source, Instant::now());
+                .insert(source.clone(), Instant::now());
         }
         trace!("added addressing information");
     }
@@ -545,36 +381,6 @@
             remote = %self.endpoint_id.fmt_short(),
             addrs = ?msg.my_numbers,
         );
-<<<<<<< HEAD
-=======
-        self.last_full_ping.replace(now);
-        ping_msgs
-    }
-
-    pub(super) fn update_from_endpoint_addr(
-        &mut self,
-        new_relay_url: Option<&RelayUrl>,
-        new_addrs: impl Iterator<Item = SocketAddr>,
-        source: super::Source,
-        have_ipv6: bool,
-        metrics: &MagicsockMetrics,
-    ) {
-        if matches!(
-            self.udp_paths.send_addr(have_ipv6),
-            UdpSendAddr::None | UdpSendAddr::Unconfirmed(_)
-        ) {
-            // we do not have a direct connection, so changing the relay information may
-            // have an effect on our connection status
-            if self.relay_url.is_none() && new_relay_url.is_some() {
-                // we did not have a relay connection before, but now we do
-                metrics.num_relay_conns_added.inc();
-            } else if self.relay_url.is_some() && new_relay_url.is_none() {
-                // we had a relay connection before but do not have one now
-                metrics.num_relay_conns_removed.inc();
-            }
-        }
-
->>>>>>> 9cb4020c
         let now = Instant::now();
         for addr in msg.my_numbers {
             let dst = transports::Addr::Ip(addr);
@@ -584,7 +390,6 @@
             path.sources.insert(Source::CallMeMaybe, now);
             path.ping_sent = Some(ping.tx_id);
 
-<<<<<<< HEAD
             event!(
                 target: "iroh::_events::ping::sent",
                 Level::DEBUG,
@@ -601,91 +406,6 @@
         let transports::Addr::Ip(addr) = src else {
             warn!("received ping via relay transport, ignored");
             return;
-=======
-        let mut access = self.udp_paths.access_mut(now);
-        let mut new_addrs_list = Vec::new();
-        for addr in new_addrs {
-            access
-                .paths()
-                .entry(addr.into())
-                .and_modify(|path_state| {
-                    path_state.add_source(source.clone(), now);
-                })
-                .or_insert_with(|| {
-                    PathState::new(self.endpoint_id, SendAddr::from(addr), source.clone(), now)
-                });
-            new_addrs_list.push(addr);
-        }
-        drop(access);
-        let paths = summarize_endpoint_paths(self.udp_paths.paths());
-        debug!(new = ?new_addrs_list , %paths, "added new direct paths for endpoint");
-    }
-
-    /// Handle a received Disco Ping.
-    ///
-    /// - Ensures the paths the ping was received on is a known path for this endpoint.
-    ///
-    /// - If there is no best_addr for this endpoint yet, sends a ping itself to try and
-    ///   establish one.
-    ///
-    /// This is called once we've already verified that we got a valid discovery message
-    /// from `self` via ep.
-    pub(super) fn handle_ping(&mut self, path: SendAddr, tx_id: TransactionId) -> PingHandled {
-        let now = Instant::now();
-
-        let role = match path {
-            SendAddr::Udp(addr) => {
-                match self.udp_paths.access_mut(now).paths().entry(addr.into()) {
-                    Entry::Occupied(mut occupied) => occupied.get_mut().handle_ping(tx_id, now),
-                    Entry::Vacant(vacant) => {
-                        info!(%addr, "new direct addr for endpoint");
-                        vacant.insert(PathState::with_ping(
-                            self.endpoint_id,
-                            path.clone(),
-                            tx_id,
-                            Source::Udp,
-                            now,
-                        ));
-                        PingRole::NewPath
-                    }
-                }
-            }
-            SendAddr::Relay(ref url) => {
-                match self.relay_url.as_mut() {
-                    Some((home_url, _state)) if home_url != url => {
-                        // either the endpoint changed relays or we didn't have a relay address for the
-                        // endpoint. In both cases, trust the new confirmed url
-                        info!(%url, "new relay addr for endpoint");
-                        self.relay_url = Some((
-                            url.clone(),
-                            PathState::with_ping(
-                                self.endpoint_id,
-                                path.clone(),
-                                tx_id,
-                                Source::Relay,
-                                now,
-                            ),
-                        ));
-                        PingRole::NewPath
-                    }
-                    Some((_home_url, state)) => state.handle_ping(tx_id, now),
-                    None => {
-                        info!(%url, "new relay addr for endpoint");
-                        self.relay_url = Some((
-                            url.clone(),
-                            PathState::with_ping(
-                                self.endpoint_id,
-                                path.clone(),
-                                tx_id,
-                                Source::Relay,
-                                now,
-                            ),
-                        ));
-                        PingRole::NewPath
-                    }
-                }
-            }
->>>>>>> 9cb4020c
         };
         event!(
             target: "iroh::_events::ping::recv",
@@ -1054,7 +774,6 @@
                     conn_state.pub_path_info.set(paths).ok();
                 }
 
-<<<<<<< HEAD
                 self.select_path();
             }
             PathEvent::Abandoned { id, path_stats } => {
@@ -1117,16 +836,6 @@
                 // Nothing to do for these events.
             }
         }
-=======
-    /// Get the IP addresses for this endpoint.
-    pub(super) fn ip_addrs(&self) -> impl Iterator<Item = IpPort> + '_ {
-        self.udp_paths.paths().keys().copied()
-    }
-
-    #[cfg(test)]
-    pub(super) fn ip_addr_states(&self) -> impl Iterator<Item = (&IpPort, &PathState)> + '_ {
-        self.udp_paths.paths().iter()
->>>>>>> 9cb4020c
     }
 
     /// Clean up connections which no longer exist.
@@ -1135,7 +844,6 @@
         self.connections.retain(|_, c| c.handle.upgrade().is_some());
     }
 
-<<<<<<< HEAD
     /// Selects the path with the lowest RTT, prefers direct paths.
     ///
     /// If there are direct paths, this selects the direct path with the lowest RTT.  If
@@ -1196,23 +904,6 @@
             }
             self.open_path(addr);
             self.close_redundant_paths(addr);
-=======
-impl From<RemoteInfo> for EndpointAddr {
-    fn from(info: RemoteInfo) -> Self {
-        let mut addrs = info
-            .addrs
-            .into_iter()
-            .map(|info| TransportAddr::Ip(info.addr))
-            .collect::<BTreeSet<_>>();
-
-        if let Some(url) = info.relay_url {
-            addrs.insert(TransportAddr::Relay(url.into()));
-        }
-
-        EndpointAddr {
-            id: info.endpoint_id,
-            addrs,
->>>>>>> 9cb4020c
         }
     }
 
