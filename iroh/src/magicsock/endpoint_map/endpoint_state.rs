use std::{
    collections::{BTreeSet, VecDeque},
    net::SocketAddr,
    pin::Pin,
    sync::Arc,
    task::Poll,
};

use iroh_base::{EndpointAddr, EndpointId, RelayUrl, TransportAddr};
use n0_error::e;
use n0_future::{
    Either, FuturesUnordered, MergeUnbounded, Stream, StreamExt,
    task::{self, AbortOnDropHandle},
    time::{self, Duration, Instant},
};
use n0_watcher::{Watchable, Watcher};
use quinn::{PathStats, WeakConnectionHandle};
use quinn_proto::{PathError, PathEvent, PathId, PathStatus};
use rustc_hash::FxHashMap;
use smallvec::SmallVec;
<<<<<<< HEAD
use tokio::sync::{mpsc, oneshot};
use tokio_stream::wrappers::{BroadcastStream, ReceiverStream, errors::BroadcastStreamRecvError};
=======
use tokio::sync::oneshot;
use tokio_stream::wrappers::{BroadcastStream, errors::BroadcastStreamRecvError};
>>>>>>> 25fe8059
use tracing::{Instrument, Level, debug, error, event, info_span, instrument, trace, warn};

use self::guarded_channel::{GuardedReceiver, GuardedSender, guarded_channel};
use super::{Source, path_state::PathState};
use crate::{
    disco::{self},
    discovery::{ConcurrentDiscovery, Discovery, DiscoveryError, DiscoveryItem},
    endpoint::DirectAddr,
    magicsock::{
        DiscoState, HEARTBEAT_INTERVAL, MagicsockMetrics, PATH_MAX_IDLE_TIMEOUT,
        endpoint_map::Private,
        mapped_addrs::{AddrMap, MappedAddr, RelayMappedAddr},
        transports::{self, OwnedTransmit, TransportsSender},
    },
    util::MaybeFuture,
};

// TODO: Use this
// #[cfg(any(test, feature = "test-utils"))]
// use crate::endpoint::PathSelection;

mod guarded_channel;

// TODO: use this
// /// Number of addresses that are not active that we keep around per endpoint.
// ///
// /// See [`EndpointState::prune_direct_addresses`].
// pub(super) const MAX_INACTIVE_DIRECT_ADDRESSES: usize = 20;

// TODO: use this
// /// How long since an endpoint path was last alive before it might be pruned.
// const LAST_ALIVE_PRUNE_DURATION: Duration = Duration::from_secs(120);

// TODO: use this
// /// The latency at or under which we don't try to upgrade to a better path.
// const GOOD_ENOUGH_LATENCY: Duration = Duration::from_millis(5);

// TODO: use this
// /// How long since the last activity we try to keep an established endpoint peering alive.
// ///
// /// It's also the idle time at which we stop doing QAD queries to keep NAT mappings alive.
// pub(super) const SESSION_ACTIVE_TIMEOUT: Duration = Duration::from_secs(45);

// TODO: use this
// /// How often we try to upgrade to a better path.
// ///
// /// Even if we have some non-relay route that works.
// const UPGRADE_INTERVAL: Duration = Duration::from_secs(60);

/// The value which we close paths.
// TODO: Quinn should just do this.  Also, I made this value up.
const APPLICATION_ABANDON_PATH: u8 = 30;

/// The time after which an idle [`EndpointStateActor`] stops.
///
/// The actor only enters the idle state if no connections are active and no inbox senders exist
/// apart from the one stored in the endpoint map. Stopping and restarting the actor in this state
/// is not an issue; a timeout here serves the purpose of not stopping-and-recreating actors
/// in a high frequency, and to keep data about previous path around for subsequent connections.
const ACTOR_MAX_IDLE_TIMEOUT: Duration = Duration::from_secs(60);

/// A stream of events from all paths for all connections.
///
/// The connection is identified using [`ConnId`].  The event `Err` variant happens when the
/// actor has lagged processing the events, which is rather critical for us.
type PathEvents = MergeUnbounded<
    Pin<
        Box<dyn Stream<Item = (ConnId, Result<PathEvent, BroadcastStreamRecvError>)> + Send + Sync>,
    >,
>;

/// List of addrs and path ids for open paths in a connection.
pub(crate) type PathAddrList = SmallVec<[(TransportAddr, PathId); 4]>;

/// The state we need to know about a single remote endpoint.
///
/// This actor manages all connections to the remote endpoint.  It will trigger holepunching
/// and select the best path etc.
pub(super) struct EndpointStateActor {
    /// The endpoint ID of the remote endpoint.
    endpoint_id: EndpointId,
    /// The endpoint ID of the local endpoint.
    local_endpoint_id: EndpointId,

    // Hooks into the rest of the MagicSocket.
    //
    /// Metrics.
    metrics: Arc<MagicsockMetrics>,
    sender: TransportsSender,
    /// Our local addresses.
    ///
    /// These are our local addresses and any reflexive transport addresses.
    local_addrs: n0_watcher::Direct<BTreeSet<DirectAddr>>,
    /// Shared state to allow to encrypt DISCO messages to peers.
    disco: DiscoState,
    /// The mapping between endpoints via a relay and their [`RelayMappedAddr`]s.
    relay_mapped_addrs: AddrMap<(RelayUrl, EndpointId), RelayMappedAddr>,

    // Internal state - Quinn Connections we are managing.
    //
    /// All connections we have to this remote endpoint.
    connections: FxHashMap<ConnId, ConnectionState>,
    /// Notifications when connections are closed.
    connections_close: FuturesUnordered<OnClosed>,
    /// Events emitted by Quinn about path changes, for all paths, all connections.
    path_events: PathEvents,

    // Internal state - Holepunching and path state.
    //
    /// All possible paths we are aware of.
    ///
    /// These paths might be entirely impossible to use, since they are added by discovery
    /// mechanisms.  The are only potentially usable.
    paths: FxHashMap<transports::Addr, PathState>,
    /// Information about the last holepunching attempt.
    last_holepunch: Option<HolepunchAttempt>,
    /// The path we currently consider the preferred path to the remote endpoint.
    ///
    /// **We expect this path to work.** If we become aware this path is broken then it is
    /// set back to `None`.  Having a selected path does not mean we may not be able to get
    /// a better path: e.g. when the selected path is a relay path we still need to trigger
    /// holepunching regularly.
    ///
    /// We only select a path once the path is functional in Quinn.
    selected_path: Watchable<Option<transports::Addr>>,
    /// Time at which we should schedule the next holepunch attempt.
    scheduled_holepunch: Option<Instant>,
    /// When to next attempt opening paths in [`Self::pending_open_paths`].
    scheduled_open_path: Option<Instant>,
    /// Paths which we still need to open.
    ///
    /// They failed to open because we did not have enough CIDs issued by the remote.
    pending_open_paths: VecDeque<transports::Addr>,
    discovery: ConcurrentDiscovery,
    discovery_stream: DiscoveryStream,
    pending_want_connect: VecDeque<oneshot::Sender<Result<(), DiscoveryError>>>,
}

type DiscoveryStream = Either<
    n0_future::stream::Pending<Result<DiscoveryItem, DiscoveryError>>,
    ReceiverStream<Result<DiscoveryItem, DiscoveryError>>, // BoxStream<Result<DiscoveryItem, DiscoveryError>>,
>;

impl EndpointStateActor {
    pub(super) fn new(
        endpoint_id: EndpointId,
        local_endpoint_id: EndpointId,
        local_addrs: n0_watcher::Direct<BTreeSet<DirectAddr>>,
        disco: DiscoState,
        relay_mapped_addrs: AddrMap<(RelayUrl, EndpointId), RelayMappedAddr>,
        metrics: Arc<MagicsockMetrics>,
        sender: TransportsSender,
        discovery: ConcurrentDiscovery,
    ) -> Self {
        Self {
            endpoint_id,
            local_endpoint_id,
            metrics,
            local_addrs,
            relay_mapped_addrs,
            disco,
            connections: FxHashMap::default(),
            connections_close: Default::default(),
            path_events: Default::default(),
            paths: FxHashMap::default(),
            last_holepunch: None,
            selected_path: Default::default(),
            scheduled_holepunch: None,
            scheduled_open_path: None,
            pending_open_paths: VecDeque::new(),
            sender,
            discovery,
            discovery_stream: Either::Left(n0_future::stream::pending()),
            pending_want_connect: VecDeque::new(),
        }
    }

<<<<<<< HEAD
    pub(super) fn start(self) -> EndpointStateHandle {
        let (tx, rx) = mpsc::channel(16);
=======
    pub(super) fn start(mut self) -> EndpointStateHandle {
        let (tx, rx) = guarded_channel(16);
>>>>>>> 25fe8059
        let me = self.local_endpoint_id;
        let endpoint_id = self.endpoint_id;

        // Ideally we'd use the endpoint span as parent.  We'd have to plug that span into
        // here somehow.  Instead we have no parent and explicitly set the me attribute.  If
        // we don't explicitly set a span we get the spans from whatever call happens to
        // first create the actor, which is often very confusing as it then keeps those
        // spans for all logging of the actor.
        let task = task::spawn(
            async move {
                if let Err(err) = self.run(rx).await {
                    error!("actor failed: {err:#}");
                }
            }
            .instrument(info_span!(
                parent: None,
                "EndpointStateActor",
                me = %me.fmt_short(),
                remote = %endpoint_id.fmt_short(),
            )),
        );
        EndpointStateHandle {
            sender: tx,
            _task: AbortOnDropHandle::new(task),
        }
    }

    /// Runs the main loop of the actor.
    ///
    /// Note that the actor uses async handlers for tasks from the main loop.  The actor is
    /// not processing items from the inbox while waiting on any async calls.  So some
    /// discipline is needed to not turn pending for a long time.
    async fn run(
<<<<<<< HEAD
        mut self,
        mut inbox: mpsc::Receiver<EndpointStateMessage>,
=======
        &mut self,
        mut inbox: GuardedReceiver<EndpointStateMessage>,
>>>>>>> 25fe8059
    ) -> n0_error::Result<()> {
        trace!("actor started");
        let idle_timeout = MaybeFuture::None;
        tokio::pin!(idle_timeout);
        loop {
            let scheduled_path_open = match self.scheduled_open_path {
                Some(when) => MaybeFuture::Some(time::sleep_until(when)),
                None => MaybeFuture::None,
            };
            n0_future::pin!(scheduled_path_open);
            let scheduled_hp = match self.scheduled_holepunch {
                Some(when) => MaybeFuture::Some(time::sleep_until(when)),
                None => MaybeFuture::None,
            };
            n0_future::pin!(scheduled_hp);
            tokio::select! {
                biased;
                msg = inbox.recv() => {
                    match msg {
                        Some(msg) => self.handle_message(msg).await?,
                        None => break,
                    }
                }
                Some((id, evt)) = self.path_events.next() => {
                    self.handle_path_event(id, evt);
                }
                Some(conn_id) = self.connections_close.next(), if !self.connections_close.is_empty() => {
                    self.connections.remove(&conn_id);
                }
                _ = self.local_addrs.updated() => {
                    trace!("local addrs updated, triggering holepunching");
                    self.trigger_holepunching().await;
                }
                _ = &mut scheduled_path_open => {
                    trace!("triggering scheduled path_open");
                    self.scheduled_open_path = None;
                    let mut addrs = std::mem::take(&mut self.pending_open_paths);
                    while let Some(addr) = addrs.pop_front() {
                        self.open_path(&addr);
                    }
                }
                _ = &mut scheduled_hp => {
                    trace!("triggering scheduled holepunching");
                    self.scheduled_holepunch = None;
                    self.trigger_holepunching().await;
                }
<<<<<<< HEAD
                item = self.discovery_stream.next() => {
                    self.handle_discovery_item(item);
                }
=======
                _ = &mut idle_timeout => {
                    if self.connections.is_empty() && inbox.close_if_idle() {
                        trace!("idle timeout expired and still idle: terminate actor");
                        break;
                    }
                }
            }

            if self.connections.is_empty() && inbox.is_idle() && idle_timeout.is_none() {
                trace!("start idle timeout");
                idle_timeout
                    .as_mut()
                    .set_future(time::sleep(ACTOR_MAX_IDLE_TIMEOUT));
            } else if idle_timeout.is_some() {
                trace!("abort idle timeout");
                idle_timeout.as_mut().set_none()
>>>>>>> 25fe8059
            }
        }
        trace!("actor terminating");
        Ok(())
    }

    /// Handles an actor message.
    ///
    /// Error returns are fatal and kill the actor.
    #[instrument(skip(self))]
    async fn handle_message(&mut self, msg: EndpointStateMessage) -> n0_error::Result<()> {
        // trace!("handling message");
        match msg {
            EndpointStateMessage::SendDatagram(transmit) => {
                self.handle_msg_send_datagram(transmit).await?;
            }
            EndpointStateMessage::AddConnection(handle, tx) => {
                self.handle_msg_add_connection(handle, tx).await;
            }
            EndpointStateMessage::CallMeMaybeReceived(msg) => {
                self.handle_msg_call_me_maybe_received(msg).await;
            }
            EndpointStateMessage::PingReceived(ping, src) => {
                self.handle_msg_ping_received(ping, src).await;
            }
            EndpointStateMessage::PongReceived(pong, src) => {
                self.handle_msg_pong_received(pong, src);
            }
            EndpointStateMessage::WantConnect(addr, tx) => {
                self.handle_msg_want_connect(addr, tx);
            }
            EndpointStateMessage::Latency(tx) => {
                self.handle_msg_latency(tx);
            }
        }
        Ok(())
    }

    async fn send_datagram(
        &self,
        dst: transports::Addr,
        owned_transmit: OwnedTransmit,
    ) -> n0_error::Result<()> {
        let transmit = transports::Transmit {
            ecn: owned_transmit.ecn,
            contents: owned_transmit.contents.as_ref(),
            segment_size: owned_transmit.segment_size,
        };
        self.sender.send(&dst, None, &transmit).await?;
        Ok(())
    }

    /// Handles [`EndpointStateMessage::SendDatagram`].
    ///
    /// Error returns are fatal and kill the actor.
    async fn handle_msg_send_datagram(&mut self, transmit: OwnedTransmit) -> n0_error::Result<()> {
        if let Some(addr) = self.selected_path.get() {
            trace!(?addr, "sending datagram to selected path");
            self.send_datagram(addr, transmit).await?;
        } else {
            trace!(
                paths = ?self.paths.keys().collect::<Vec<_>>(),
                "sending datagram to all known paths",
            );
            for addr in self.paths.keys() {
                self.send_datagram(addr.clone(), transmit.clone()).await?;
            }
            // This message is received *before* a connection is added.  So we do
            // not yet have a connection to holepunch.  Instead we trigger
            // holepunching when AddConnection is received.
        }
        Ok(())
    }

    /// Handles [`EndpointStateMessage::AddConnection`].
    ///
    /// Error returns are fatal and kill the actor.
    async fn handle_msg_add_connection(
        &mut self,
        handle: WeakConnectionHandle,
        tx: oneshot::Sender<PathsWatcher>,
    ) {
        let pub_open_paths = Watchable::default();
        if let Some(conn) = handle.upgrade() {
            // Remove any conflicting stable_ids from the local state.
            let conn_id = ConnId(conn.stable_id());
            self.connections.remove(&conn_id);

            // Store the connection and hook up paths events stream.
            let events = BroadcastStream::new(conn.path_events());
            let stream = events.map(move |evt| (conn_id, evt));
            self.path_events.push(Box::pin(stream));
            self.connections_close.push(OnClosed::new(&conn));
            let conn_state = self
                .connections
                .entry(conn_id)
                .insert_entry(ConnectionState {
                    handle: handle.clone(),
                    pub_open_paths: pub_open_paths.clone(),
                    paths: Default::default(),
                    open_paths: Default::default(),
                    path_ids: Default::default(),
                })
                .into_mut();

            // Store PathId(0), set path_status and select best path, check if holepunching
            // is needed.
            if let Some(path) = conn.path(PathId::ZERO)
                && let Ok(socketaddr) = path.remote_address()
                && let Some(path_remote) = self.relay_mapped_addrs.to_transport_addr(socketaddr)
            {
                trace!(?path_remote, "added new connection");
                let path_remote_is_ip = path_remote.is_ip();
                let status = match path_remote {
                    transports::Addr::Ip(_) => PathStatus::Available,
                    transports::Addr::Relay(_, _) => PathStatus::Backup,
                };
                path.set_status(status).ok();
                conn_state.add_open_path(path_remote.clone(), PathId::ZERO);
                self.paths
                    .entry(path_remote)
                    .or_default()
                    .sources
                    .insert(Source::Connection { _0: Private }, Instant::now());
                self.select_path();

                if path_remote_is_ip {
                    // We may have raced this with a relay address.  Try and add any
                    // relay addresses we have back.
                    let relays = self
                        .paths
                        .keys()
                        .filter(|a| a.is_relay())
                        .cloned()
                        .collect::<Vec<_>>();
                    for remote in relays {
                        self.open_path(&remote);
                    }
                }
            }
            self.trigger_holepunching().await;
        }
        tx.send(PathsWatcher::new(
            pub_open_paths.watch(),
            self.selected_path.watch(),
            handle,
        ))
        .ok();
    }

    /// Handles [`EndpointStateMessage::AddEndpointAddr`].
    fn add_endpoint_addr(&mut self, addr: EndpointAddr, source: Source) {
        let local_addrs = self.local_addrs.get();
        for sockaddr in addr.ip_addrs() {
            if local_addrs.iter().any(|a| a.addr == *sockaddr) {
                warn!(endpoint_id=%addr.id.fmt_short(), %sockaddr, "not adding our addr for endpoint");
                continue;
            }
            let addr = transports::Addr::from(sockaddr);
            self.paths
                .entry(addr)
                .or_default()
                .sources
                .insert(source.clone(), Instant::now());
        }
        for relay_url in addr.relay_urls() {
            let addr = transports::Addr::from((relay_url.clone(), self.endpoint_id));
            self.paths
                .entry(addr)
                .or_default()
                .sources
                .insert(source.clone(), Instant::now());
        }
        trace!("added addressing information");
    }

    /// Handles [`EndpointStateMessage::CallMeMaybeReceived`].
    async fn handle_msg_call_me_maybe_received(&mut self, msg: disco::CallMeMaybe) {
        event!(
            target: "iroh::_events::call_me_maybe::recv",
            Level::DEBUG,
            remote = %self.endpoint_id.fmt_short(),
            addrs = ?msg.my_numbers,
        );
        let now = Instant::now();
        for addr in msg.my_numbers {
            let dst = transports::Addr::Ip(addr);
            let ping = disco::Ping::new(self.local_endpoint_id);

            let path = self.paths.entry(dst.clone()).or_default();
            path.sources
                .insert(Source::CallMeMaybe { _0: Private }, now);
            path.ping_sent = Some(ping.tx_id);

            event!(
                target: "iroh::_events::ping::sent",
                Level::DEBUG,
                remote = %self.endpoint_id.fmt_short(),
                ?dst,
            );
            self.send_disco_message(dst, disco::Message::Ping(ping))
                .await;
        }
    }

    /// Handles [`EndpointStateMessage::PingReceived`].
    async fn handle_msg_ping_received(&mut self, ping: disco::Ping, src: transports::Addr) {
        let transports::Addr::Ip(addr) = src else {
            warn!("received ping via relay transport, ignored");
            return;
        };
        event!(
            target: "iroh::_events::ping::recv",
            Level::DEBUG,
            remote = %self.endpoint_id.fmt_short(),
            ?src,
            txn = ?ping.tx_id,
        );
        let pong = disco::Pong {
            tx_id: ping.tx_id,
            ping_observed_addr: addr.into(),
        };
        event!(
            target: "iroh::_events::pong::sent",
            Level::DEBUG,
            remote = %self.endpoint_id.fmt_short(),
            dst = ?src,
            txn = ?pong.tx_id,
        );
        self.send_disco_message(src.clone(), disco::Message::Pong(pong))
            .await;

        let path = self.paths.entry(src).or_default();
        path.sources
            .insert(Source::Ping { _0: Private }, Instant::now());

        trace!("ping received, triggering holepunching");
        self.trigger_holepunching().await;
    }

    /// Handles [`EndpointStateMessage::PongReceived`].
    fn handle_msg_pong_received(&mut self, pong: disco::Pong, src: transports::Addr) {
        let Some(state) = self.paths.get(&src) else {
            warn!(path = ?src, ?self.paths, "ignoring DISCO Pong for unknown path");
            return;
        };
        if state.ping_sent != Some(pong.tx_id) {
            debug!(path = ?src, ?state.ping_sent, pong_tx = ?pong.tx_id,
                        "ignoring unknown DISCO Pong for path");
            return;
        }
        event!(
            target: "iroh::_events::pong::recv",
            Level::DEBUG,
            remote_endpoint = %self.endpoint_id.fmt_short(),
            ?src,
            txn = ?pong.tx_id,
        );

        self.open_path(&src);
    }

    /// Handles [`EndpointStateMessage::WantConnect`].
    fn handle_msg_want_connect(
        &mut self,
        addr: EndpointAddr,
        tx: oneshot::Sender<Result<(), DiscoveryError>>,
    ) {
        self.add_endpoint_addr(addr, Source::App);
        let has_paths = !self.paths.is_empty();
        if has_paths {
            tx.send(Ok(())).ok();
        } else {
            self.pending_want_connect.push_back(tx);
        }
        if self.selected_path.get().is_none() {
            self.start_discovery();
        }
    }

    /// Handles [`EndpointStateMessage::Latency`].
    fn handle_msg_latency(&self, tx: oneshot::Sender<Option<Duration>>) {
        let rtt = self.selected_path.get().and_then(|addr| {
            for conn_state in self.connections.values() {
                let Some(path_id) = conn_state.path_ids.get(&addr) else {
                    continue;
                };
                if !conn_state.open_paths.contains_key(path_id) {
                    continue;
                }
                if let Some(rtt) = conn_state
                    .handle
                    .upgrade()
                    .and_then(|conn| conn.path_stats(*path_id).map(|stats| stats.rtt))
                {
                    return Some(rtt);
                }
            }
            None
        });
        tx.send(rtt).ok();
    }

    fn emit_pending_want_connect(&mut self, error: Option<DiscoveryError>) {
        if self.pending_want_connect.is_empty() {
            return;
        }
        let result = if self.paths.is_empty() {
            Err(error.unwrap_or_else(|| {
                e!(DiscoveryError::NoResults {
                    endpoint_id: self.endpoint_id
                })
            }))
        } else {
            Ok(())
        };
        for tx in self.pending_want_connect.drain(..) {
            tx.send(result.clone()).ok();
        }
    }

    fn handle_discovery_item(&mut self, item: Option<Result<DiscoveryItem, DiscoveryError>>) {
        match item {
            None => {
                self.discovery_stream = Either::Left(n0_future::stream::pending());
                self.emit_pending_want_connect(None);
            }
            Some(Err(err)) => {
                warn!("Discovery failed: {err:#}");
                self.discovery_stream = Either::Left(n0_future::stream::pending());
                self.emit_pending_want_connect(Some(err));
            }
            Some(Ok(item)) => {
                let source = Source::Discovery {
                    name: item.provenance().to_string(),
                };
                let addr = item.to_endpoint_addr();
                self.add_endpoint_addr(addr, source);
                self.emit_pending_want_connect(None);
            }
        }
    }

    fn start_discovery(&mut self) {
        if matches!(self.discovery_stream, Either::Right(_)) {
            return;
        }
        let Some(mut stream) = self.discovery.resolve(self.endpoint_id) else {
            return;
        };

        // TODO(Frando): This is ugly.
        // The `BoxStream` retured from `Discovery::resolve` is not `Sync`,
        // which means we cannot store it on `self` if we have *any* methods that take `&self`,
        // because that makes the `Self::run` future `!Send`.
        // I failed to figure out a better solution yet than this hack: We spawn a task and forward
        // the stream over a channel back into a receiver stream stored on `self`.
        let (tx, rx) = mpsc::channel(1);
        n0_future::task::spawn(async move {
            while let Some(item) = stream.next().await {
                if tx.send(item).await.is_err() {
                    break;
                }
            }
        });
        self.discovery_stream = Either::Right(ReceiverStream::new(rx));
    }

    /// Triggers holepunching to the remote endpoint.
    ///
    /// This will manage the entire process of holepunching with the remote endpoint.
    ///
    /// - If there already is a direct connection, nothing happens.
    /// - If there is no relay address known, nothing happens.
    /// - If there was a recent attempt, it will schedule holepunching instead.
    ///   - Unless there are new addresses to try.
    ///   - The scheduled attempt will only run if holepunching has not yet succeeded by
    ///     then.
    /// - DISCO pings will be sent to addresses recently advertised in a call-me-maybe
    ///   message.
    /// - A DISCO call-me-maybe message advertising our own addresses will be sent.
    ///
    /// If a next trigger needs to be scheduled the delay until when to call this again is
    /// returned.
    async fn trigger_holepunching(&mut self) {
        const HOLEPUNCH_ATTEMPTS_INTERVAL: Duration = Duration::from_secs(5);

        if self.connections.is_empty() {
            trace!("not holepunching: no connections");
            return;
        }

        if self
            .selected_path
            .get()
            .map(|addr| addr.is_ip())
            .unwrap_or_default()
        {
            // TODO: We should ping this path to make sure it still works.  Because we now
            // know things could be broken.
            trace!("not holepunching: already have a direct connection");
            // TODO: If the latency is kind of bad we should retry holepunching at times.
            return;
        }

        let remote_addrs: BTreeSet<SocketAddr> = self.remote_hp_addrs();
        let local_addrs: BTreeSet<SocketAddr> = self
            .local_addrs
            .get()
            .iter()
            .map(|daddr| daddr.addr)
            .collect();
        let new_addrs = self
            .last_holepunch
            .as_ref()
            .map(|last_hp| {
                // Addrs are allowed to disappear, but if there are new ones we need to
                // holepunch again.
                trace!(?last_hp, ?local_addrs, ?remote_addrs, "addrs to holepunch?");
                !remote_addrs.is_subset(&last_hp.remote_addrs)
                    || !local_addrs.is_subset(&last_hp.local_addrs)
            })
            .unwrap_or(true);
        if !new_addrs {
            if let Some(ref last_hp) = self.last_holepunch {
                let next_hp = last_hp.when + HOLEPUNCH_ATTEMPTS_INTERVAL;
                let now = Instant::now();
                if next_hp > now {
                    trace!(scheduled_in = ?(next_hp - now), "not holepunching: no new addresses");
                    self.scheduled_holepunch = Some(next_hp);
                    return;
                }
            }
        }

        self.do_holepunching().await;
    }

    /// Returns the remote addresses to holepunch against.
    fn remote_hp_addrs(&self) -> BTreeSet<SocketAddr> {
        const CALL_ME_MAYBE_VALIDITY: Duration = Duration::from_secs(30);

        self.paths
            .iter()
            .filter_map(|(addr, state)| match addr {
                transports::Addr::Ip(socket_addr) => Some((socket_addr, state)),
                transports::Addr::Relay(_, _) => None,
            })
            .filter_map(|(addr, state)| {
                if state
                    .sources
                    .get(&Source::CallMeMaybe { _0: Private })
                    .map(|when| when.elapsed() <= CALL_ME_MAYBE_VALIDITY)
                    .unwrap_or_default()
                    || state
                        .sources
                        .get(&Source::Ping { _0: Private })
                        .map(|when| when.elapsed() <= CALL_ME_MAYBE_VALIDITY)
                        .unwrap_or_default()
                {
                    Some(*addr)
                } else {
                    None
                }
            })
            .collect()
    }

    /// Unconditionally perform holepunching.
    ///
    /// - DISCO pings will be sent to addresses recently advertised in a call-me-maybe
    ///   message.
    /// - A DISCO call-me-maybe message advertising our own addresses will be sent.
    #[instrument(skip_all)]
    async fn do_holepunching(&mut self) {
        let Some(relay_addr) = self
            .paths
            .iter()
            .filter_map(|(addr, _)| match addr {
                transports::Addr::Ip(_) => None,
                transports::Addr::Relay(_, _) => Some(addr),
            })
            .next()
            .cloned()
        else {
            warn!("holepunching requested but have no relay address");
            return;
        };
        let remote_addrs = self.remote_hp_addrs();

        // Send DISCO Ping messages to all CallMeMaybe-advertised paths.
        for dst in remote_addrs.iter() {
            let msg = disco::Ping::new(self.local_endpoint_id);
            event!(
                target: "iroh::_events::ping::sent",
                Level::DEBUG,
                remote = %self.endpoint_id.fmt_short(),
                ?dst,
                txn = ?msg.tx_id,
            );
            let addr = transports::Addr::Ip(*dst);
            self.paths.entry(addr.clone()).or_default().ping_sent = Some(msg.tx_id);
            self.send_disco_message(addr, disco::Message::Ping(msg))
                .await;
        }

        // Send the DISCO CallMeMaybe message over the relay.
        let my_numbers: Vec<SocketAddr> = self
            .local_addrs
            .get()
            .iter()
            .map(|daddr| daddr.addr)
            .collect();
        let local_addrs: BTreeSet<SocketAddr> = my_numbers.iter().copied().collect();
        let msg = disco::CallMeMaybe { my_numbers };
        event!(
            target: "iroh::_events::call_me_maybe::sent",
            Level::DEBUG,
            remote = %self.endpoint_id.fmt_short(),
            dst = ?relay_addr,
            my_numbers = ?msg.my_numbers,
        );
        self.send_disco_message(relay_addr, disco::Message::CallMeMaybe(msg))
            .await;

        self.last_holepunch = Some(HolepunchAttempt {
            when: Instant::now(),
            local_addrs,
            remote_addrs,
        });
    }

    /// Sends a DISCO message to the remote endpoint this actor manages.
    #[instrument(skip(self), fields(remote = %self.endpoint_id.fmt_short()))]
    async fn send_disco_message(&mut self, dst: transports::Addr, msg: disco::Message) {
        let pkt = self.disco.encode_and_seal(self.endpoint_id, &msg);
        let transmit = transports::OwnedTransmit {
            ecn: None,
            contents: pkt,
            segment_size: None,
        };
        let counter = match dst {
            transports::Addr::Ip(_) => &self.metrics.send_disco_udp,
            transports::Addr::Relay(_, _) => &self.metrics.send_disco_relay,
        };
        match self.send_datagram(dst, transmit).await {
            Ok(()) => {
                trace!("sent");
                counter.inc();
            }
            Err(err) => {
                warn!("failed to send disco message: {err:#}");
            }
        }
    }

    /// Open the path on all connections.
    ///
    /// This goes through all the connections for which we are the client, and makes sure
    /// the path exists, or opens it.
    #[instrument(level = "warn", skip(self))]
    fn open_path(&mut self, open_addr: &transports::Addr) {
        let path_status = match open_addr {
            transports::Addr::Ip(_) => PathStatus::Available,
            transports::Addr::Relay(_, _) => PathStatus::Backup,
        };
        let quic_addr = match &open_addr {
            transports::Addr::Ip(socket_addr) => *socket_addr,
            transports::Addr::Relay(relay_url, eid) => self
                .relay_mapped_addrs
                .get(&(relay_url.clone(), *eid))
                .private_socket_addr(),
        };

        for (conn_id, conn_state) in self.connections.iter_mut() {
            if conn_state.path_ids.contains_key(open_addr) {
                continue;
            }
            let Some(conn) = conn_state.handle.upgrade() else {
                continue;
            };
            if conn.side().is_server() {
                continue;
            }
            let fut = conn.open_path_ensure(quic_addr, path_status);
            match fut.path_id() {
                Some(path_id) => {
                    trace!(?conn_id, ?path_id, "opening new path");
                    conn_state.add_path(open_addr.clone(), path_id);
                }
                None => {
                    let ret = now_or_never(fut);
                    match ret {
                        Some(Err(PathError::RemoteCidsExhausted)) => {
                            self.scheduled_open_path =
                                Some(Instant::now() + Duration::from_millis(333));
                            self.pending_open_paths.push_back(open_addr.clone());
                            trace!(?open_addr, "scheduling open_path");
                        }
                        _ => warn!(?ret, "Opening path failed"),
                    }
                }
            }
        }
    }

    #[instrument(skip(self))]
    fn handle_path_event(
        &mut self,
        conn_id: ConnId,
        event: Result<PathEvent, BroadcastStreamRecvError>,
    ) {
        let Ok(event) = event else {
            warn!("missed a PathEvent, EndpointStateActor lagging");
            // TODO: Is it possible to recover using the sync APIs to figure out what the
            //    state of the connection and it's paths are?
            return;
        };
        let Some(conn_state) = self.connections.get_mut(&conn_id) else {
            trace!("event for removed connection");
            return;
        };
        let Some(conn) = conn_state.handle.upgrade() else {
            trace!("event for closed connection");
            return;
        };
        trace!("path event");
        match event {
            PathEvent::Opened { id: path_id } => {
                let Some(path) = conn.path(path_id) else {
                    trace!("path open event for unknown path");
                    return;
                };
                // TODO: We configure this as defaults when we setup the endpoint, do we
                //    really need to duplicate this?
                path.set_keep_alive_interval(Some(HEARTBEAT_INTERVAL)).ok();
                path.set_max_idle_timeout(Some(PATH_MAX_IDLE_TIMEOUT)).ok();

                if let Ok(socketaddr) = path.remote_address()
                    && let Some(path_remote) = self.relay_mapped_addrs.to_transport_addr(socketaddr)
                {
                    event!(
                        target: "iroh::_events::path::open",
                        Level::DEBUG,
                        remote = %self.endpoint_id.fmt_short(),
                        ?path_remote,
                        ?conn_id,
                        ?path_id,
                    );
                    conn_state.add_open_path(path_remote.clone(), path_id);
                    self.paths
                        .entry(path_remote.clone())
                        .or_default()
                        .sources
                        .insert(Source::Connection { _0: Private }, Instant::now());
                }

                self.select_path();
            }
            PathEvent::Abandoned { id, path_stats } => {
                trace!(?path_stats, "path abandoned");
                // This is the last event for this path.
                conn_state.remove_path(&id);
            }
            PathEvent::Closed { id, .. } | PathEvent::LocallyClosed { id, .. } => {
                let Some(path_remote) = conn_state.paths.get(&id).cloned() else {
                    debug!("path not in path_id_map");
                    return;
                };
                event!(
                    target: "iroh::_events::path::closed",
                    Level::DEBUG,
                    remote = %self.endpoint_id.fmt_short(),
                    ?path_remote,
                    ?conn_id,
                    path_id = ?id,
                );
                conn_state.remove_open_path(&id);

                // If one connection closes this path, close it on all connections.
                for (conn_id, conn_state) in self.connections.iter_mut() {
                    let Some(path_id) = conn_state.path_ids.get(&path_remote) else {
                        continue;
                    };
                    let Some(conn) = conn_state.handle.upgrade() else {
                        continue;
                    };
                    if let Some(path) = conn.path(*path_id) {
                        trace!(?path_remote, ?conn_id, ?path_id, "closing path");
                        if let Err(err) = path.close(APPLICATION_ABANDON_PATH.into()) {
                            trace!(
                                ?path_remote,
                                ?conn_id,
                                ?path_id,
                                "path close failed: {err:#}"
                            );
                        }
                    }
                }
            }
            PathEvent::RemoteStatus { .. } | PathEvent::ObservedAddr { .. } => {
                // Nothing to do for these events.
            }
        }
    }

    /// Selects the path with the lowest RTT, prefers direct paths.
    ///
    /// If there are direct paths, this selects the direct path with the lowest RTT.  If
    /// there are only relay paths, the relay path with the lowest RTT is chosen.
    ///
    /// The selected path is added to any connections which do not yet have it.  Any unused
    /// direct paths are closed for all connections.
    #[instrument(skip_all)]
    fn select_path(&mut self) {
        // Find the lowest RTT across all connections for each open path.  The long way, so
        // we get to log *all* RTTs.
        let mut all_path_rtts: FxHashMap<transports::Addr, Vec<Duration>> = FxHashMap::default();
        for conn_state in self.connections.values() {
            let Some(conn) = conn_state.handle.upgrade() else {
                continue;
            };
            for (path_id, addr) in conn_state.open_paths.iter() {
                if let Some(stats) = conn.path_stats(*path_id) {
                    all_path_rtts
                        .entry(addr.clone())
                        .or_default()
                        .push(stats.rtt);
                }
            }
        }
        trace!(?all_path_rtts, "dumping all path RTTs");
        let path_rtts: FxHashMap<transports::Addr, Duration> = all_path_rtts
            .into_iter()
            .filter_map(|(addr, rtts)| rtts.into_iter().min().map(|rtt| (addr, rtt)))
            .collect();

        // Find the fastest direct or relay path.
        const IPV6_RTT_ADVANTAGE: Duration = Duration::from_millis(3);
        let direct_path = path_rtts
            .iter()
            .filter(|(addr, _rtt)| addr.is_ip())
            .map(|(addr, rtt)| {
                if addr.is_ipv4() {
                    (*rtt + IPV6_RTT_ADVANTAGE, addr)
                } else {
                    (*rtt, addr)
                }
            })
            .min();
        let selected_path = direct_path.or_else(|| {
            // Find the fasted relay path.
            path_rtts
                .iter()
                .filter(|(addr, _rtt)| addr.is_relay())
                .map(|(addr, rtt)| (*rtt, addr))
                .min()
        });
        if let Some((rtt, addr)) = selected_path {
            let prev = self.selected_path.set(Some(addr.clone()));
            if prev.is_ok() {
                debug!(?addr, ?rtt, ?prev, "selected new path");
            }
            self.open_path(addr);
            self.close_redundant_paths(addr);
        }
    }

    /// Closes any direct paths not selected.
    ///
    /// Makes sure not to close the last direct path.  Relay paths are never closed
    /// currently, because we only have one relay path at this time.
    // TODO: Need to handle this on a timer as well probably.  In .select_path() we open new
    //    paths and immediately call this.  But the new paths are probably not yet open on
    //    all connections.
    fn close_redundant_paths(&mut self, selected_path: &transports::Addr) {
        debug_assert_eq!(self.selected_path.get().as_ref(), Some(selected_path),);

        for (conn_id, conn_state) in self.connections.iter() {
            for (path_id, path_remote) in conn_state
                .open_paths
                .iter()
                .filter(|(_, addr)| addr.is_ip())
                .filter(|(_, addr)| *addr != selected_path)
            {
                if conn_state.open_paths.values().filter(|a| a.is_ip()).count() <= 1 {
                    continue; // Do not close the last direct path.
                }
                if let Some(path) = conn_state
                    .handle
                    .upgrade()
                    .and_then(|conn| conn.path(*path_id))
                {
                    trace!(?path_remote, ?conn_id, ?path_id, "closing direct path");
                    match path.close(APPLICATION_ABANDON_PATH.into()) {
                        Err(quinn_proto::ClosePathError::LastOpenPath) => {
                            error!("could not close last open path");
                        }
                        Err(quinn_proto::ClosePathError::ClosedPath) => {
                            // We already closed this.
                        }
                        Ok(_fut) => {
                            // We will handle the event in Self::handle_path_events.
                        }
                    }
                }
            }
        }
    }
}

/// Messages to send to the [`EndpointStateActor`].
#[derive(derive_more::Debug)]
pub(crate) enum EndpointStateMessage {
    /// Sends a datagram to all known paths.
    ///
    /// Used to send QUIC Initial packets.  If there is no working direct path this will
    /// trigger holepunching.
    ///
    /// This is not acceptable to use on the normal send path, as it is an async send
    /// operation with a bunch more copying.  So it should only be used for sending QUIC
    /// Initial packets.
    #[debug("SendDatagram(..)")]
    SendDatagram(OwnedTransmit),
    /// Adds an active connection to this remote endpoint.
    ///
    /// The connection will now be managed by this actor.  Holepunching will happen when
    /// needed, any new paths discovered via holepunching will be added.  And closed paths
    /// will be removed etc.
    #[debug("AddConnection(..)")]
<<<<<<< HEAD
    AddConnection(WeakConnectionHandle, oneshot::Sender<PathsWatchable>),
=======
    AddConnection(WeakConnectionHandle, oneshot::Sender<PathsWatcher>),
    /// Adds a [`EndpointAddr`] with locations where the endpoint might be reachable.
    AddEndpointAddr(EndpointAddr, Source),
>>>>>>> 25fe8059
    /// Process a received DISCO CallMeMaybe message.
    CallMeMaybeReceived(disco::CallMeMaybe),
    /// Process a received DISCO Ping message.
    #[debug("PingReceived({:?}, src: {_1:?})", _0.tx_id)]
    PingReceived(disco::Ping, transports::Addr),
    /// Process a received DISCO Pong message.
    #[debug("PongReceived({:?}, src: {_1:?})", _0.tx_id)]
    PongReceived(disco::Pong, transports::Addr),
    /// Called when a connection is attempted.
    ///
    /// Returns `Ok(())`immediately if a known path, otherwise waits for discovery to discover at least one path.
    /// Returns a `DisocveryError` if discovery failed to find any path.
    /// Has no guarantee that the known paths actually work.
    #[debug("CanSend(..)")]
    WantConnect(EndpointAddr, oneshot::Sender<Result<(), DiscoveryError>>),
    /// Returns the current latency to the remote endpoint.
    ///
    /// TODO: This is more of a placeholder message currently.  Check MagicSock::latency.
    #[debug("Latency(..)")]
    Latency(oneshot::Sender<Option<Duration>>),
}

/// A handle to a [`EndpointStateActor`].
///
/// Dropping this will stop the actor. The actor will also stop after an idle timeout
/// if it has no connections, an empty inbox, and no other senders than the one stored
/// in the endpoint map exist.
#[derive(Debug)]
pub(super) struct EndpointStateHandle {
    /// Sender for the channel into the [`EndpointStateActor`].
    ///
    /// This is a [`GuardedSender`], from which we can get a sender but only if the receiver
    /// hasn't been closed.
    pub(super) sender: GuardedSender<EndpointStateMessage>,
    _task: AbortOnDropHandle<()>,
}

/// Information about a holepunch attempt.
#[derive(Debug)]
struct HolepunchAttempt {
    when: Instant,
    /// The set of local addresses which could take part in holepunching.
    ///
    /// This does not mean every address here participated in the holepunching.  E.g. we
    /// could have tried only a sub-set of the addresses because a previous attempt already
    /// covered part of the range.
    ///
    /// We do not store this as a [`DirectAddr`] because this is checked for equality and we
    /// do not want to compare the sources of these addresses.
    local_addrs: BTreeSet<SocketAddr>,
    /// The set of remote addresses which could take part in holepunching.
    ///
    /// Like `local_addrs` we may not have used them.
    remote_addrs: BTreeSet<SocketAddr>,
}

/// Newtype to track Connections.
///
/// The wrapped value is the [`quinn::Connection::stable_id`] value, and is thus only valid
/// for active connections.
#[derive(Debug, Clone, Copy, PartialEq, Eq, Hash)]
struct ConnId(usize);

/// State about one connection.
#[derive(Debug)]
struct ConnectionState {
    /// Weak handle to the connection.
    handle: WeakConnectionHandle,
    /// The information we publish to users about the paths used in this connection.
    pub_open_paths: Watchable<PathAddrList>,
    /// The paths that exist on this connection.
    ///
    /// This could be in any state, e.g. while still validating the path or already closed
    /// but not yet fully removed from the connection.  This exists as long as Quinn knows
    /// about the [`PathId`].
    paths: FxHashMap<PathId, transports::Addr>,
    /// The open paths on this connection, a subset of [`Self::paths`].
    open_paths: FxHashMap<PathId, transports::Addr>,
    /// Reverse map of [`Self::paths].
    path_ids: FxHashMap<transports::Addr, PathId>,
}

impl ConnectionState {
    /// Tracks a path for the connection.
    fn add_path(&mut self, remote: transports::Addr, path_id: PathId) {
        self.paths.insert(path_id, remote.clone());
        self.path_ids.insert(remote, path_id);
    }

    /// Tracks an open path for the connection.
    fn add_open_path(&mut self, remote: transports::Addr, path_id: PathId) {
        self.paths.insert(path_id, remote.clone());
        self.open_paths.insert(path_id, remote.clone());
        self.path_ids.insert(remote, path_id);

        self.update_pub_path_info();
    }

    /// Completely removes a path from this connection.
    fn remove_path(&mut self, path_id: &PathId) {
        if let Some(addr) = self.paths.remove(path_id) {
            self.path_ids.remove(&addr);
        }
        self.open_paths.remove(path_id);
    }

    /// Removes the path from the open paths.
    fn remove_open_path(&mut self, path_id: &PathId) {
        self.open_paths.remove(path_id);

        self.update_pub_path_info();
    }

    /// Sets the new [`PathInfo`] structs for the public [`Connection`].
    ///
    /// [`Connection`]: crate::endpoint::Connection
    fn update_pub_path_info(&self) {
        let new = self
            .open_paths
            .iter()
            .map(|(path_id, remote)| {
                let remote = TransportAddr::from(remote.clone());
                (remote, *path_id)
            })
            .collect::<PathAddrList>();

        self.pub_open_paths.set(new).ok();
    }
}

/// Watcher for the open paths and selected transmission path in a connection.
///
/// This is stored in the [`Connection`], and the watchables are set from within the endpoint state actor.
///
/// Internally, this contains a boxed-mapped-joined watcher over the open paths in the connection and the
/// selected path to the remote endpoint. The watcher is boxed because the mapped-joined watcher with
/// `SmallVec<PathInfoList>` has a size of over 800 bytes, which we don't want to put upon the [`Connection`].
///
/// [`Connection`]: crate::endpoint::Connection
#[derive(Clone, derive_more::Debug)]
#[debug("PathsWatcher")]
#[allow(clippy::type_complexity)]
pub(crate) struct PathsWatcher(
    Box<
        n0_watcher::Map<
            (
                n0_watcher::Direct<PathAddrList>,
                n0_watcher::Direct<Option<transports::Addr>>,
            ),
            PathInfoList,
        >,
    >,
);

impl n0_watcher::Watcher for PathsWatcher {
    type Value = PathInfoList;

    fn get(&mut self) -> Self::Value {
        self.0.get()
    }

    fn is_connected(&self) -> bool {
        self.0.is_connected()
    }

    fn poll_updated(
        &mut self,
        cx: &mut std::task::Context<'_>,
    ) -> Poll<Result<Self::Value, n0_watcher::Disconnected>> {
        self.0.poll_updated(cx)
    }
}

impl PathsWatcher {
    fn new(
        open_paths: n0_watcher::Direct<PathAddrList>,
        selected_path: n0_watcher::Direct<Option<transports::Addr>>,
        conn_handle: WeakConnectionHandle,
    ) -> Self {
        Self(Box::new(open_paths.or(selected_path).map(
            move |(open_paths, selected_path)| {
                let selected_path: Option<TransportAddr> = selected_path.map(Into::into);
                let Some(conn) = conn_handle.upgrade() else {
                    return PathInfoList(Default::default());
                };
                let list = open_paths
                    .into_iter()
                    .flat_map(move |(remote, path_id)| {
                        PathInfo::new(path_id, &conn, remote, selected_path.as_ref())
                    })
                    .collect();
                PathInfoList(list)
            },
        )))
    }
}

/// List of [`PathInfo`] for the network paths of a [`Connection`].
///
/// This struct implements [`IntoIterator`].
///
/// [`Connection`]: crate::endpoint::Connection
#[derive(derive_more::Debug, derive_more::IntoIterator, Eq, PartialEq, Clone)]
#[debug("{_0:?}")]
pub struct PathInfoList(SmallVec<[PathInfo; 4]>);

impl PathInfoList {
    /// Returns an iterator over the path infos.
    pub fn iter(&self) -> impl Iterator<Item = &PathInfo> {
        self.0.iter()
    }

    /// Returns `true` if the list is empty.
    pub fn is_empty(&self) -> bool {
        self.0.is_empty()
    }

    /// Returns the number of paths.
    pub fn len(&self) -> usize {
        self.0.len()
    }
}

/// Information about a network path used by a [`Connection`].
///
/// [`Connection`]: crate::endpoint::Connection
#[derive(derive_more::Debug, Clone)]
pub struct PathInfo {
    path_id: PathId,
    #[debug(skip)]
    handle: WeakConnectionHandle,
    stats: PathStats,
    remote: TransportAddr,
    is_selected: bool,
}

impl PartialEq for PathInfo {
    fn eq(&self, other: &Self) -> bool {
        self.path_id == other.path_id
            && self.remote == other.remote
            && self.is_selected == other.is_selected
    }
}

impl Eq for PathInfo {}

impl PathInfo {
    fn new(
        path_id: PathId,
        conn: &quinn::Connection,
        remote: TransportAddr,
        selected_path: Option<&TransportAddr>,
    ) -> Option<Self> {
        let stats = conn.path_stats(path_id)?;
        Some(Self {
            path_id,
            handle: conn.weak_handle(),
            is_selected: Some(&remote) == selected_path,
            remote,
            stats,
        })
    }

    /// The remote transport address used by this network path.
    pub fn remote_addr(&self) -> &TransportAddr {
        &self.remote
    }

    /// Returns `true` if this path is currently the main transmission path for this [`Connection`].
    ///
    /// [`Connection`]: crate::endpoint::Connection
    pub fn is_selected(&self) -> bool {
        self.is_selected
    }

    /// Whether this is an IP transport address.
    pub fn is_ip(&self) -> bool {
        self.remote.is_ip()
    }

    /// Whether this is a transport address via a relay server.
    pub fn is_relay(&self) -> bool {
        self.remote.is_relay()
    }

    /// Returns stats for this transmission path.
    pub fn stats(&self) -> PathStats {
        self.handle
            .upgrade()
            .and_then(|conn| conn.path_stats(self.path_id))
            .unwrap_or(self.stats)
    }

    /// Current best estimate of this paths's latency (round-trip-time)
    pub fn rtt(&self) -> Duration {
        self.stats().rtt
    }
}

/// Poll a future once, like n0_future::future::poll_once but sync.
fn now_or_never<T, F: Future<Output = T>>(fut: F) -> Option<T> {
    let fut = std::pin::pin!(fut);
    match fut.poll(&mut std::task::Context::from_waker(std::task::Waker::noop())) {
        Poll::Ready(res) => Some(res),
        Poll::Pending => None,
    }
}

/// Future that resolves to the `conn_id` once a connection is closed.
///
/// This uses [`quinn::Connection::on_closed`], which does not keep the connection alive
/// while awaiting the future.
struct OnClosed {
    conn_id: ConnId,
    inner: quinn::OnClosed,
}

impl OnClosed {
    fn new(conn: &quinn::Connection) -> Self {
        Self {
            conn_id: ConnId(conn.stable_id()),
            inner: conn.on_closed(),
        }
    }
}

impl Future for OnClosed {
    type Output = ConnId;

    fn poll(mut self: Pin<&mut Self>, cx: &mut std::task::Context<'_>) -> Poll<Self::Output> {
        let (_close_reason, _stats) = std::task::ready!(Pin::new(&mut self.inner).poll(cx));
        Poll::Ready(self.conn_id)
    }
}<|MERGE_RESOLUTION|>--- conflicted
+++ resolved
@@ -18,13 +18,8 @@
 use quinn_proto::{PathError, PathEvent, PathId, PathStatus};
 use rustc_hash::FxHashMap;
 use smallvec::SmallVec;
-<<<<<<< HEAD
 use tokio::sync::{mpsc, oneshot};
 use tokio_stream::wrappers::{BroadcastStream, ReceiverStream, errors::BroadcastStreamRecvError};
-=======
-use tokio::sync::oneshot;
-use tokio_stream::wrappers::{BroadcastStream, errors::BroadcastStreamRecvError};
->>>>>>> 25fe8059
 use tracing::{Instrument, Level, debug, error, event, info_span, instrument, trace, warn};
 
 use self::guarded_channel::{GuardedReceiver, GuardedSender, guarded_channel};
@@ -202,13 +197,8 @@
         }
     }
 
-<<<<<<< HEAD
     pub(super) fn start(self) -> EndpointStateHandle {
-        let (tx, rx) = mpsc::channel(16);
-=======
-    pub(super) fn start(mut self) -> EndpointStateHandle {
         let (tx, rx) = guarded_channel(16);
->>>>>>> 25fe8059
         let me = self.local_endpoint_id;
         let endpoint_id = self.endpoint_id;
 
@@ -242,13 +232,8 @@
     /// not processing items from the inbox while waiting on any async calls.  So some
     /// discipline is needed to not turn pending for a long time.
     async fn run(
-<<<<<<< HEAD
         mut self,
-        mut inbox: mpsc::Receiver<EndpointStateMessage>,
-=======
-        &mut self,
         mut inbox: GuardedReceiver<EndpointStateMessage>,
->>>>>>> 25fe8059
     ) -> n0_error::Result<()> {
         trace!("actor started");
         let idle_timeout = MaybeFuture::None;
@@ -295,11 +280,9 @@
                     self.scheduled_holepunch = None;
                     self.trigger_holepunching().await;
                 }
-<<<<<<< HEAD
                 item = self.discovery_stream.next() => {
                     self.handle_discovery_item(item);
                 }
-=======
                 _ = &mut idle_timeout => {
                     if self.connections.is_empty() && inbox.close_if_idle() {
                         trace!("idle timeout expired and still idle: terminate actor");
@@ -316,7 +299,6 @@
             } else if idle_timeout.is_some() {
                 trace!("abort idle timeout");
                 idle_timeout.as_mut().set_none()
->>>>>>> 25fe8059
             }
         }
         trace!("actor terminating");
@@ -1147,13 +1129,7 @@
     /// needed, any new paths discovered via holepunching will be added.  And closed paths
     /// will be removed etc.
     #[debug("AddConnection(..)")]
-<<<<<<< HEAD
-    AddConnection(WeakConnectionHandle, oneshot::Sender<PathsWatchable>),
-=======
     AddConnection(WeakConnectionHandle, oneshot::Sender<PathsWatcher>),
-    /// Adds a [`EndpointAddr`] with locations where the endpoint might be reachable.
-    AddEndpointAddr(EndpointAddr, Source),
->>>>>>> 25fe8059
     /// Process a received DISCO CallMeMaybe message.
     CallMeMaybeReceived(disco::CallMeMaybe),
     /// Process a received DISCO Ping message.
