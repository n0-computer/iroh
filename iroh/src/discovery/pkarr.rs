//! A discovery service which publishes and resolves node information using a [pkarr] relay.
//!
//! Public-Key Addressable Resource Records, [pkarr], is a system which allows publishing
//! [DNS Resource Records] owned by a particular [`SecretKey`] under a name derived from its
//! corresponding [`PublicKey`], also known as the [`NodeId`].  Additionally this pkarr
//! Resource Record is signed using the same [`SecretKey`], ensuring authenticity of the
//! record.
//!
//! Pkarr normally stores these records on the [Mainline DHT], but also provides two bridges
//! that do not require clients to directly interact with the DHT:
//!
//! - Resolvers are servers which expose the pkarr Resource Record under a domain name,
//!   e.g. `o3dks..6uyy.dns.iroh.link`.  This allows looking up the pkarr Resource Records
//!   using normal DNS clients.  These resolvers would normally perform lookups on the
//!   Mainline DHT augmented with a local cache to improve performance.
//!
//! - Relays are servers which allow both publishing and looking up of the pkarr Resource
//!   Records using HTTP PUT and GET requests.  They will usually perform the publishing to
//!   the Mainline DHT on behalf on the client as well as cache lookups performed on the DHT
//!   to improve performance.
//!
//! For node discovery in iroh the pkarr Resource Records contain the addressing information,
//! providing nodes which retrieve the pkarr Resource Record with enough detail
//! to contact the iroh node.
//!
//! There are several node discovery services built on top of pkarr, which can be composed
//! to the application's needs:
//!
//! - [`PkarrPublisher`], which publishes to a pkarr relay server using HTTP.
//!
//! - [`PkarrResolver`], which resolves from a pkarr relay server using HTTP.
//!
//! - [`DnsDiscovery`], which resolves from a DNS server.
//!
//! - [`DhtDiscovery`], which resolves and publishes from both pkarr relay servers and well
//!   as the Mainline DHT.
//!
//! [pkarr]: https://pkarr.org
//! [DNS Resource Records]: https://en.wikipedia.org/wiki/Domain_Name_System#Resource_records
//! [Mainline DHT]: https://en.wikipedia.org/wiki/Mainline_DHT
//! [`SecretKey`]: crate::SecretKey
//! [`PublicKey`]: crate::PublicKey
//! [`NodeId`]: crate::NodeId
//! [`DnsDiscovery`]: crate::discovery::dns::DnsDiscovery
//! [`DhtDiscovery`]: dht::DhtDiscovery

use std::sync::Arc;

use iroh_base::{NodeId, RelayUrl, SecretKey};
use iroh_relay::node_info::NodeInfo;
use n0_future::{
    boxed::BoxStream,
    task::{self, AbortOnDropHandle},
    time::{self, Duration, Instant},
};
<<<<<<< HEAD
use n0_watcher::{Disconnected, Watchable, Watcher as _};
use pkarr::SignedPacket;
=======
use pkarr::{
    errors::{PublicKeyError, SignedPacketVerifyError},
    SignedPacket,
};
use snafu::{ResultExt, Snafu};
>>>>>>> 75eae87c
use tracing::{debug, error_span, warn, Instrument};
use url::Url;

use super::DiscoveryError;
use crate::{
    discovery::{Discovery, DiscoveryItem, NodeData, ParsePacketSnafu, SignedPacketSnafu},
    endpoint::force_staging_infra,
    Endpoint,
};

#[cfg(feature = "discovery-pkarr-dht")]
pub mod dht;

#[allow(missing_docs)]
#[derive(Debug, Snafu)]
#[non_exhaustive]
pub enum PkarrError {
    #[snafu(display("Invalid public key"))]
    PublicKey { source: PublicKeyError },
    #[snafu(display("Packet failed to verify"))]
    Verify { source: SignedPacketVerifyError },
    #[snafu(display("Invalid relay URL"))]
    InvalidRelayUrl { url: RelayUrl },
    #[snafu(display("Error sending http request"))]
    HttpSend { source: reqwest::Error },
    #[snafu(display("Error resolving http request"))]
    HttpRequest { status: reqwest::StatusCode },
    #[snafu(display("Http payload error"))]
    HttpPayload { source: reqwest::Error },
}

impl From<PkarrError> for DiscoveryError {
    fn from(err: PkarrError) -> Self {
        DiscoveryError::from_err("pkarr", err)
    }
}

/// The production pkarr relay run by [number 0].
///
/// This server is both a pkarr relay server as well as a DNS resolver, see the [module
/// documentation].  However it does not interact with the Mainline DHT, so is a more
/// central service.  It is a reliable service to use for node discovery.
///
/// [number 0]: https://n0.computer
/// [module documentation]: crate::discovery::pkarr
pub const N0_DNS_PKARR_RELAY_PROD: &str = "https://dns.iroh.link/pkarr";
/// The testing pkarr relay run by [number 0].
///
/// This server operates similarly to [`N0_DNS_PKARR_RELAY_PROD`] but is not as reliable.
/// It is meant for more experimental use and testing purposes.
///
/// [number 0]: https://n0.computer
pub const N0_DNS_PKARR_RELAY_STAGING: &str = "https://staging-dns.iroh.link/pkarr";

/// Default TTL for the records in the pkarr signed packet.
///
/// The Time To Live (TTL) tells DNS caches how long to store a record. It is ignored by the
/// `iroh-dns-server`, e.g. as running on [`N0_DNS_PKARR_RELAY_PROD`], as the home server
/// keeps the records for the domain. When using the pkarr relay no DNS is involved and the
/// setting is ignored.
// TODO(flub): huh?
pub const DEFAULT_PKARR_TTL: u32 = 30;

/// Interval in which to republish the node info even if unchanged: 5 minutes.
pub const DEFAULT_REPUBLISH_INTERVAL: Duration = Duration::from_secs(60 * 5);

/// Publisher of node discovery information to a [pkarr] relay.
///
/// This publisher uses HTTP to publish node discovery information to a pkarr relay
/// server, see the [module docs] for details.
///
/// This implements the [`Discovery`] trait to be used as a node discovery service.  Note
/// that it only publishes node discovery information, for the corresponding resolver use
/// the [`PkarrResolver`] together with [`ConcurrentDiscovery`].
///
/// This publisher will **only** publish the [`RelayUrl`] if it is set, otherwise the *direct addresses* are published instead.
///
/// [pkarr]: https://pkarr.org
/// [module docs]: crate::discovery::pkarr
/// [`RelayUrl`]: crate::RelayUrl
/// [`ConcurrentDiscovery`]: super::ConcurrentDiscovery
#[derive(derive_more::Debug, Clone)]
pub struct PkarrPublisher {
    node_id: NodeId,
    watchable: Watchable<Option<NodeInfo>>,
    _drop_guard: Arc<AbortOnDropHandle<()>>,
}

impl PkarrPublisher {
    /// Creates a new publisher for the [`SecretKey`].
    ///
    /// This publisher will be able to publish [pkarr] records for [`SecretKey`].  It will
    /// use [`DEFAULT_PKARR_TTL`] as the time-to-live value for the published packets.  Will
    /// republish discovery information every [`DEFAULT_REPUBLISH_INTERVAL`], even if the
    /// information is unchanged.
    ///
    /// [pkarr]: https://pkarr.org
    pub fn new(secret_key: SecretKey, pkarr_relay: Url) -> Self {
        Self::with_options(
            secret_key,
            pkarr_relay,
            DEFAULT_PKARR_TTL,
            DEFAULT_REPUBLISH_INTERVAL,
        )
    }

    /// Creates a new [`PkarrPublisher`] with a custom TTL and republish intervals.
    ///
    /// This allows creating the publisher with custom time-to-live values of the
    /// [`pkarr::SignedPacket`]s and well as a custom republish interval.
    pub fn with_options(
        secret_key: SecretKey,
        pkarr_relay: Url,
        ttl: u32,
        republish_interval: Duration,
    ) -> Self {
        debug!("creating pkarr publisher that publishes to {pkarr_relay}");
        let node_id = secret_key.public();
        let pkarr_client = PkarrRelayClient::new(pkarr_relay);
        let watchable = Watchable::default();
        let service = PublisherService {
            ttl,
            watcher: watchable.watch(),
            secret_key,
            pkarr_client,
            republish_interval,
        };
        let join_handle = task::spawn(
            service
                .run()
                .instrument(error_span!("pkarr_publish", me=%node_id.fmt_short())),
        );
        Self {
            watchable,
            node_id,
            _drop_guard: Arc::new(AbortOnDropHandle::new(join_handle)),
        }
    }

    /// Creates a pkarr publisher which uses the [number 0] pkarr relay server.
    ///
    /// This uses the pkarr relay server operated by [number 0], at
    /// [`N0_DNS_PKARR_RELAY_PROD`].
    ///
    /// When running with the environment variable
    /// `IROH_FORCE_STAGING_RELAYS` set to any non empty value [`N0_DNS_PKARR_RELAY_STAGING`]
    /// server is used instead.
    ///
    /// [number 0]: https://n0.computer
    pub fn n0_dns(secret_key: SecretKey) -> Self {
        let pkarr_relay = match force_staging_infra() {
            true => N0_DNS_PKARR_RELAY_STAGING,
            false => N0_DNS_PKARR_RELAY_PROD,
        };

        let pkarr_relay: Url = pkarr_relay.parse().expect("url is valid");
        Self::new(secret_key, pkarr_relay)
    }

    /// Publishes the addressing information about this node to a pkarr relay.
    ///
    /// This is a nonblocking function, the actual update is performed in the background.
    pub fn update_node_data(&self, data: &NodeData) {
        let mut data = data.clone();
        if data.relay_url().is_some() {
            // If relay url is set: only publish relay url, and no direct addrs.
            data.clear_direct_addresses();
        }
        let info = NodeInfo::from_parts(self.node_id, data);
        self.watchable.set(Some(info)).ok();
    }
}

impl Discovery for PkarrPublisher {
    fn publish(&self, data: &NodeData) {
        self.update_node_data(data);
    }
}

/// Publish node info to a pkarr relay.
#[derive(derive_more::Debug, Clone)]
struct PublisherService {
    #[debug("SecretKey")]
    secret_key: SecretKey,
    #[debug("PkarrClient")]
    pkarr_client: PkarrRelayClient,
    watcher: n0_watcher::Direct<Option<NodeInfo>>,
    ttl: u32,
    republish_interval: Duration,
}

impl PublisherService {
    async fn run(mut self) {
        let mut failed_attempts = 0;
        let republish = time::sleep(Duration::MAX);
        tokio::pin!(republish);
        loop {
            let Ok(info) = self.watcher.get() else {
                break; // disconnected
            };
            if let Some(info) = info {
                if let Err(err) = self.publish_current(info).await {
                    failed_attempts += 1;
                    // Retry after increasing timeout
                    let retry_after = Duration::from_secs(failed_attempts);
                    republish.as_mut().reset(Instant::now() + retry_after);
                    warn!(
                        err = %format!("{err:#}"),
                        url = %self.pkarr_client.pkarr_relay_url ,
                        ?retry_after,
                        %failed_attempts,
                        "Failed to publish to pkarr",
                    );
                } else {
                    failed_attempts = 0;
                    // Republish after fixed interval
                    republish
                        .as_mut()
                        .reset(Instant::now() + self.republish_interval);
                }
            }
            // Wait until either the retry/republish timeout is reached, or the node info changed.
            tokio::select! {
                res = self.watcher.updated() => match res {
                    Ok(_) => debug!("Publish node info to pkarr (info changed)"),
                    Err(Disconnected { .. }) => break,
                },
                _ = &mut republish => debug!("Publish node info to pkarr (interval elapsed)"),
            }
        }
    }

    async fn publish_current(&self, info: NodeInfo) -> Result<(), DiscoveryError> {
        debug!(
            data = ?info.data,
            pkarr_relay = %self.pkarr_client.pkarr_relay_url,
            "Publish node info to pkarr"
        );
        let signed_packet = info
            .to_pkarr_signed_packet(&self.secret_key, self.ttl)
            .context(SignedPacketSnafu)?;
        self.pkarr_client.publish(&signed_packet).await?;
        Ok(())
    }
}

/// Resolver of node discovery information from a [pkarr] relay.
///
/// The resolver uses HTTP to query node discovery information from a pkarr relay server,
/// see the [module docs] for details.
///
/// This implements the [`Discovery`] trait to be used as a node discovery service.  Note
/// that it only resolves node discovery information, for the corresponding publisher use
/// the [`PkarrPublisher`] together with [`ConcurrentDiscovery`].
///
/// [pkarr]: https://pkarr.org
/// [module docs]: crate::discovery::pkarr
/// [`ConcurrentDiscovery`]: super::ConcurrentDiscovery
#[derive(derive_more::Debug, Clone)]
pub struct PkarrResolver {
    pkarr_client: PkarrRelayClient,
}

impl PkarrResolver {
    /// Creates a new publisher using the pkarr relay server at the URL.
    pub fn new(pkarr_relay: Url) -> Self {
        Self {
            pkarr_client: PkarrRelayClient::new(pkarr_relay),
        }
    }

    /// Creates a pkarr resolver which uses the [number 0] pkarr relay server.
    ///
    /// This uses the pkarr relay server operated by [number 0] at
    /// [`N0_DNS_PKARR_RELAY_PROD`].
    ///
    /// When running with the environment variable `IROH_FORCE_STAGING_RELAYS`
    /// set to any non empty value [`N0_DNS_PKARR_RELAY_STAGING`]
    /// server is used instead.
    ///
    /// [number 0]: https://n0.computer
    pub fn n0_dns() -> Self {
        let pkarr_relay = match force_staging_infra() {
            true => N0_DNS_PKARR_RELAY_STAGING,
            false => N0_DNS_PKARR_RELAY_PROD,
        };

        let pkarr_relay: Url = pkarr_relay.parse().expect("url is valid");
        Self::new(pkarr_relay)
    }
}

impl Discovery for PkarrResolver {
    fn resolve(
        &self,
        _ep: Endpoint,
        node_id: NodeId,
    ) -> Option<BoxStream<Result<DiscoveryItem, DiscoveryError>>> {
        let pkarr_client = self.pkarr_client.clone();
        let fut = async move {
            let signed_packet = pkarr_client.resolve(node_id).await?;
            let info =
                NodeInfo::from_pkarr_signed_packet(&signed_packet).context(ParsePacketSnafu)?;
            let item = DiscoveryItem::new(info, "pkarr", None);
            Ok(item)
        };
        let stream = n0_future::stream::once_future(fut);
        Some(Box::pin(stream))
    }
}

/// A [pkarr] client to publish [`pkarr::SignedPacket`]s to a pkarr relay.
///
/// [pkarr]: https://pkarr.org
#[derive(Debug, Clone)]
pub struct PkarrRelayClient {
    http_client: reqwest::Client,
    pkarr_relay_url: Url,
}

impl PkarrRelayClient {
    /// Creates a new client.
    pub fn new(pkarr_relay_url: Url) -> Self {
        Self {
            http_client: reqwest::Client::new(),
            pkarr_relay_url,
        }
    }

    /// Resolves a [`SignedPacket`] for the given [`NodeId`].
    pub async fn resolve(&self, node_id: NodeId) -> Result<SignedPacket, DiscoveryError> {
        // We map the error to string, as in browsers the error is !Send
        let public_key = pkarr::PublicKey::try_from(node_id.as_bytes()).context(PublicKeySnafu)?;

        let mut url = self.pkarr_relay_url.clone();
        url.path_segments_mut()
            .map_err(|_| {
                InvalidRelayUrlSnafu {
                    url: self.pkarr_relay_url.clone(),
                }
                .build()
            })?
            .push(&public_key.to_z32());

        let response = self
            .http_client
            .get(url)
            .send()
            .await
            .context(HttpSendSnafu)?;

        if !response.status().is_success() {
            return Err(HttpRequestSnafu {
                status: response.status(),
            }
            .build()
            .into());
        }

        let payload = response.bytes().await.context(HttpPayloadSnafu)?;
        // We map the error to string, as in browsers the error is !Send
        let packet =
            SignedPacket::from_relay_payload(&public_key, &payload).context(VerifySnafu)?;
        Ok(packet)
    }

    /// Publishes a [`SignedPacket`].
    pub async fn publish(&self, signed_packet: &SignedPacket) -> Result<(), DiscoveryError> {
        let mut url = self.pkarr_relay_url.clone();
        url.path_segments_mut()
            .map_err(|_| {
                InvalidRelayUrlSnafu {
                    url: self.pkarr_relay_url.clone(),
                }
                .build()
            })?
            .push(&signed_packet.public_key().to_z32());

        let response = self
            .http_client
            .put(url)
            .body(signed_packet.to_relay_payload())
            .send()
            .await
            .context(HttpSendSnafu)?;

        if !response.status().is_success() {
            return Err(HttpRequestSnafu {
                status: response.status(),
            }
            .build()
            .into());
        }

        Ok(())
    }
}<|MERGE_RESOLUTION|>--- conflicted
+++ resolved
@@ -53,16 +53,12 @@
     task::{self, AbortOnDropHandle},
     time::{self, Duration, Instant},
 };
-<<<<<<< HEAD
 use n0_watcher::{Disconnected, Watchable, Watcher as _};
-use pkarr::SignedPacket;
-=======
 use pkarr::{
     errors::{PublicKeyError, SignedPacketVerifyError},
     SignedPacket,
 };
 use snafu::{ResultExt, Snafu};
->>>>>>> 75eae87c
 use tracing::{debug, error_span, warn, Instrument};
 use url::Url;
 
