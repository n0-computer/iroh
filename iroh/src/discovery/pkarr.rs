//! A discovery service which publishes and resolves node information using a [pkarr] relay.
//!
//! Public-Key Addressable Resource Records, [pkarr], is a system which allows publishing
//! [DNS Resource Records] owned by a particular [`SecretKey`] under a name derived from its
//! corresponding [`PublicKey`], also known as the [`NodeId`].  Additionally this pkarr
//! Resource Record is signed using the same [`SecretKey`], ensuring authenticity of the
//! record.
//!
//! Pkarr normally stores these records on the [Mainline DHT], but also provides two bridges
//! that do not require clients to directly interact with the DHT:
//!
//! - Resolvers are servers which expose the pkarr Resource Record under a domain name,
//!   e.g. `o3dks..6uyy.dns.iroh.link`.  This allows looking up the pkarr Resource Records
//!   using normal DNS clients.  These resolvers would normally perform lookups on the
//!   Mainline DHT augmented with a local cache to improve performance.
//!
//! - Relays are servers which allow both publishing and looking up of the pkarr Resource
//!   Records using HTTP PUT and GET requests.  They will usually perform the publishing to
//!   the Mainline DHT on behalf on the client as well as cache lookups performed on the DHT
//!   to improve performance.
//!
//! For node discovery in iroh the pkarr Resource Records contain the addressing information,
//! providing nodes which retrieve the pkarr Resource Record with enough detail
//! to contact the iroh node.
//!
//! There are several node discovery services built on top of pkarr, which can be composed
//! to the application's needs:
//!
//! - [`PkarrPublisher`], which publishes to a pkarr relay server using HTTP.
//!
//! - [`PkarrResolver`], which resolves from a pkarr relay server using HTTP.
//!
//! - [`DnsDiscovery`], which resolves from a DNS server.
//!
//! - [`DhtDiscovery`], which resolves and publishes from both pkarr relay servers and well
//!   as the Mainline DHT.
//!
//! [pkarr]: https://pkarr.org
//! [DNS Resource Records]: https://en.wikipedia.org/wiki/Domain_Name_System#Resource_records
//! [Mainline DHT]: https://en.wikipedia.org/wiki/Mainline_DHT
//! [`SecretKey`]: crate::SecretKey
//! [`PublicKey`]: crate::PublicKey
//! [`NodeId`]: crate::NodeId
//! [`DnsDiscovery`]: crate::discovery::dns::DnsDiscovery
//! [`DhtDiscovery`]: dht::DhtDiscovery

use std::sync::Arc;

use anyhow::{anyhow, bail, Result};
use iroh_base::{NodeId, SecretKey};
use iroh_relay::node_info::NodeInfo;
use n0_future::{
    boxed::BoxStream,
    task::{self, AbortOnDropHandle},
    time::{self, Duration, Instant},
};
use pkarr::SignedPacket;
use tracing::{debug, error_span, warn, Instrument};
use url::Url;

use crate::{
    discovery::{Discovery, DiscoveryItem, NodeData},
    endpoint::force_staging_infra,
<<<<<<< HEAD
    watchable::{DirectWatcher, Disconnected, Watchable, Watcher},
=======
    watcher::{self, Disconnected, Watchable, Watcher as _},
>>>>>>> 79112552
    Endpoint,
};

#[cfg(feature = "discovery-pkarr-dht")]
pub mod dht;

/// The production pkarr relay run by [number 0].
///
/// This server is both a pkarr relay server as well as a DNS resolver, see the [module
/// documentation].  However it does not interact with the Mainline DHT, so is a more
/// central service.  It is a reliable service to use for node discovery.
///
/// [number 0]: https://n0.computer
/// [module documentation]: crate::discovery::pkarr
pub const N0_DNS_PKARR_RELAY_PROD: &str = "https://dns.iroh.link/pkarr";
/// The testing pkarr relay run by [number 0].
///
/// This server operates similarly to [`N0_DNS_PKARR_RELAY_PROD`] but is not as reliable.
/// It is meant for more experimental use and testing purposes.
///
/// [number 0]: https://n0.computer
pub const N0_DNS_PKARR_RELAY_STAGING: &str = "https://staging-dns.iroh.link/pkarr";

/// Default TTL for the records in the pkarr signed packet.
///
/// The Time To Live (TTL) tells DNS caches how long to store a record. It is ignored by the
/// `iroh-dns-server`, e.g. as running on [`N0_DNS_PKARR_RELAY_PROD`], as the home server
/// keeps the records for the domain. When using the pkarr relay no DNS is involved and the
/// setting is ignored.
// TODO(flub): huh?
pub const DEFAULT_PKARR_TTL: u32 = 30;

/// Interval in which to republish the node info even if unchanged: 5 minutes.
pub const DEFAULT_REPUBLISH_INTERVAL: Duration = Duration::from_secs(60 * 5);

/// Publisher of node discovery information to a [pkarr] relay.
///
/// This publisher uses HTTP to publish node discovery information to a pkarr relay
/// server, see the [module docs] for details.
///
/// This implements the [`Discovery`] trait to be used as a node discovery service.  Note
/// that it only publishes node discovery information, for the corresponding resolver use
/// the [`PkarrResolver`] together with [`ConcurrentDiscovery`].
///
/// This publisher will **only** publish the [`RelayUrl`] if it is set, otherwise the *direct addresses* are published instead.
///
/// [pkarr]: https://pkarr.org
/// [module docs]: crate::discovery::pkarr
/// [`RelayUrl`]: crate::RelayUrl
/// [`ConcurrentDiscovery`]: super::ConcurrentDiscovery
#[derive(derive_more::Debug, Clone)]
pub struct PkarrPublisher {
    node_id: NodeId,
    watchable: Watchable<Option<NodeInfo>>,
    _drop_guard: Arc<AbortOnDropHandle<()>>,
}

impl PkarrPublisher {
    /// Creates a new publisher for the [`SecretKey`].
    ///
    /// This publisher will be able to publish [pkarr] records for [`SecretKey`].  It will
    /// use [`DEFAULT_PKARR_TTL`] as the time-to-live value for the published packets.  Will
    /// republish discovery information every [`DEFAULT_REPUBLISH_INTERVAL`], even if the
    /// information is unchanged.
    ///
    /// [pkarr]: https://pkarr.org
    pub fn new(secret_key: SecretKey, pkarr_relay: Url) -> Self {
        Self::with_options(
            secret_key,
            pkarr_relay,
            DEFAULT_PKARR_TTL,
            DEFAULT_REPUBLISH_INTERVAL,
        )
    }

    /// Creates a new [`PkarrPublisher`] with a custom TTL and republish intervals.
    ///
    /// This allows creating the publisher with custom time-to-live values of the
    /// [`pkarr::SignedPacket`]s and well as a custom republish interval.
    pub fn with_options(
        secret_key: SecretKey,
        pkarr_relay: Url,
        ttl: u32,
        republish_interval: Duration,
    ) -> Self {
        debug!("creating pkarr publisher that publishes to {pkarr_relay}");
        let node_id = secret_key.public();
        let pkarr_client = PkarrRelayClient::new(pkarr_relay);
        let watchable = Watchable::default();
        let service = PublisherService {
            ttl,
            watcher: watchable.watch(),
            secret_key,
            pkarr_client,
            republish_interval,
        };
        let join_handle = task::spawn(
            service
                .run()
                .instrument(error_span!("pkarr_publish", me=%node_id.fmt_short())),
        );
        Self {
            watchable,
            node_id,
            _drop_guard: Arc::new(AbortOnDropHandle::new(join_handle)),
        }
    }

    /// Creates a pkarr publisher which uses the [number 0] pkarr relay server.
    ///
    /// This uses the pkarr relay server operated by [number 0], at
    /// [`N0_DNS_PKARR_RELAY_PROD`].
    ///
    /// When running with the environment variable
    /// `IROH_FORCE_STAGING_RELAYS` set to any non empty value [`N0_DNS_PKARR_RELAY_STAGING`]
    /// server is used instead.
    ///
    /// [number 0]: https://n0.computer
    pub fn n0_dns(secret_key: SecretKey) -> Self {
        let pkarr_relay = match force_staging_infra() {
            true => N0_DNS_PKARR_RELAY_STAGING,
            false => N0_DNS_PKARR_RELAY_PROD,
        };

        let pkarr_relay: Url = pkarr_relay.parse().expect("url is valid");
        Self::new(secret_key, pkarr_relay)
    }

    /// Publishes the addressing information about this node to a pkarr relay.
    ///
    /// This is a nonblocking function, the actual update is performed in the background.
    pub fn update_node_data(&self, data: &NodeData) {
        let mut data = data.clone();
        if data.relay_url().is_some() {
            // If relay url is set: only publish relay url, and no direct addrs.
            data.clear_direct_addresses();
        }
        let info = NodeInfo::from_parts(self.node_id, data);
        self.watchable.set(Some(info)).ok();
    }
}

impl Discovery for PkarrPublisher {
    fn publish(&self, data: &NodeData) {
        self.update_node_data(data);
    }
}

/// Publish node info to a pkarr relay.
#[derive(derive_more::Debug, Clone)]
struct PublisherService {
    #[debug("SecretKey")]
    secret_key: SecretKey,
    #[debug("PkarrClient")]
    pkarr_client: PkarrRelayClient,
<<<<<<< HEAD
    watcher: DirectWatcher<Option<NodeInfo>>,
=======
    watcher: watcher::Direct<Option<NodeInfo>>,
>>>>>>> 79112552
    ttl: u32,
    republish_interval: Duration,
}

impl PublisherService {
    async fn run(mut self) {
        let mut failed_attempts = 0;
        let republish = time::sleep(Duration::MAX);
        tokio::pin!(republish);
        loop {
            let Ok(info) = self.watcher.get() else {
                break; // disconnected
            };
            if let Some(info) = info {
                if let Err(err) = self.publish_current(info).await {
                    failed_attempts += 1;
                    // Retry after increasing timeout
                    let retry_after = Duration::from_secs(failed_attempts);
                    republish.as_mut().reset(Instant::now() + retry_after);
                    warn!(
                        err = %format!("{err:#}"),
                        url = %self.pkarr_client.pkarr_relay_url ,
                        ?retry_after,
                        %failed_attempts,
                        "Failed to publish to pkarr",
                    );
                } else {
                    failed_attempts = 0;
                    // Republish after fixed interval
                    republish
                        .as_mut()
                        .reset(Instant::now() + self.republish_interval);
                }
            }
            // Wait until either the retry/republish timeout is reached, or the node info changed.
            tokio::select! {
                res = self.watcher.updated() => match res {
                    Ok(_) => debug!("Publish node info to pkarr (info changed)"),
                    Err(Disconnected) => break,
                },
                _ = &mut republish => debug!("Publish node info to pkarr (interval elapsed)"),
            }
        }
    }

    async fn publish_current(&self, info: NodeInfo) -> Result<()> {
        debug!(
            data = ?info.data,
            pkarr_relay = %self.pkarr_client.pkarr_relay_url,
            "Publish node info to pkarr"
        );
        let signed_packet = info.to_pkarr_signed_packet(&self.secret_key, self.ttl)?;
        self.pkarr_client.publish(&signed_packet).await?;
        Ok(())
    }
}

/// Resolver of node discovery information from a [pkarr] relay.
///
/// The resolver uses HTTP to query node discovery information from a pkarr relay server,
/// see the [module docs] for details.
///
/// This implements the [`Discovery`] trait to be used as a node discovery service.  Note
/// that it only resolves node discovery information, for the corresponding publisher use
/// the [`PkarrPublisher`] together with [`ConcurrentDiscovery`].
///
/// [pkarr]: https://pkarr.org
/// [module docs]: crate::discovery::pkarr
/// [`ConcurrentDiscovery`]: super::ConcurrentDiscovery
#[derive(derive_more::Debug, Clone)]
pub struct PkarrResolver {
    pkarr_client: PkarrRelayClient,
}

impl PkarrResolver {
    /// Creates a new publisher using the pkarr relay server at the URL.
    pub fn new(pkarr_relay: Url) -> Self {
        Self {
            pkarr_client: PkarrRelayClient::new(pkarr_relay),
        }
    }

    /// Creates a pkarr resolver which uses the [number 0] pkarr relay server.
    ///
    /// This uses the pkarr relay server operated by [number 0] at
    /// [`N0_DNS_PKARR_RELAY_PROD`].
    ///
    /// When running with the environment variable `IROH_FORCE_STAGING_RELAYS`
    /// set to any non empty value [`N0_DNS_PKARR_RELAY_STAGING`]
    /// server is used instead.
    ///
    /// [number 0]: https://n0.computer
    pub fn n0_dns() -> Self {
        let pkarr_relay = match force_staging_infra() {
            true => N0_DNS_PKARR_RELAY_STAGING,
            false => N0_DNS_PKARR_RELAY_PROD,
        };

        let pkarr_relay: Url = pkarr_relay.parse().expect("url is valid");
        Self::new(pkarr_relay)
    }
}

impl Discovery for PkarrResolver {
    fn resolve(&self, _ep: Endpoint, node_id: NodeId) -> Option<BoxStream<Result<DiscoveryItem>>> {
        let pkarr_client = self.pkarr_client.clone();
        let fut = async move {
            let signed_packet = pkarr_client.resolve(node_id).await?;
            let info = NodeInfo::from_pkarr_signed_packet(&signed_packet)?;
            let item = DiscoveryItem::new(info, "pkarr", None);
            Ok(item)
        };
        let stream = n0_future::stream::once_future(fut);
        Some(Box::pin(stream))
    }
}

/// A [pkarr] client to publish [`pkarr::SignedPacket`]s to a pkarr relay.
///
/// [pkarr]: https://pkarr.org
#[derive(Debug, Clone)]
pub struct PkarrRelayClient {
    http_client: reqwest::Client,
    pkarr_relay_url: Url,
}

impl PkarrRelayClient {
    /// Creates a new client.
    pub fn new(pkarr_relay_url: Url) -> Self {
        Self {
            http_client: reqwest::Client::new(),
            pkarr_relay_url,
        }
    }

    /// Resolves a [`SignedPacket`] for the given [`NodeId`].
    pub async fn resolve(&self, node_id: NodeId) -> anyhow::Result<SignedPacket> {
        // We map the error to string, as in browsers the error is !Send
        let public_key = pkarr::PublicKey::try_from(node_id.as_bytes())
            .map_err(|e| anyhow::anyhow!(e.to_string()))?;
        let mut url = self.pkarr_relay_url.clone();
        url.path_segments_mut()
            .map_err(|_| anyhow!("Failed to resolve: Invalid relay URL"))?
            .push(&public_key.to_z32());

        let response = self.http_client.get(url).send().await?;

        if !response.status().is_success() {
            bail!(format!(
                "Resolve request failed with status {}",
                response.status()
            ))
        }

        let payload = response.bytes().await?;
        // We map the error to string, as in browsers the error is !Send
        SignedPacket::from_relay_payload(&public_key, &payload)
            .map_err(|e| anyhow::anyhow!(e.to_string()))
    }

    /// Publishes a [`SignedPacket`].
    pub async fn publish(&self, signed_packet: &SignedPacket) -> anyhow::Result<()> {
        let mut url = self.pkarr_relay_url.clone();
        url.path_segments_mut()
            .map_err(|_| anyhow!("Failed to publish: Invalid relay URL"))?
            .push(&signed_packet.public_key().to_z32());

        let response = self
            .http_client
            .put(url)
            .body(signed_packet.to_relay_payload())
            .send()
            .await?;

        let status = response.status();
        if !status.is_success() {
            let text = if let Ok(text) = response.text().await {
                text
            } else {
                "(no details provided)".to_string()
            };
            bail!(format!(
                "Publish request failed with status {status}: {text}",
            ))
        }

        Ok(())
    }
}<|MERGE_RESOLUTION|>--- conflicted
+++ resolved
@@ -61,11 +61,7 @@
 use crate::{
     discovery::{Discovery, DiscoveryItem, NodeData},
     endpoint::force_staging_infra,
-<<<<<<< HEAD
-    watchable::{DirectWatcher, Disconnected, Watchable, Watcher},
-=======
     watcher::{self, Disconnected, Watchable, Watcher as _},
->>>>>>> 79112552
     Endpoint,
 };
 
@@ -221,11 +217,7 @@
     secret_key: SecretKey,
     #[debug("PkarrClient")]
     pkarr_client: PkarrRelayClient,
-<<<<<<< HEAD
-    watcher: DirectWatcher<Option<NodeInfo>>,
-=======
     watcher: watcher::Direct<Option<NodeInfo>>,
->>>>>>> 79112552
     ttl: u32,
     republish_interval: Duration,
 }
