//! A discovery service which publishes and resolves node information using a [pkarr] relay.
//!
//! Public-Key Addressable Resource Records, [pkarr], is a system which allows publishing
//! [DNS Resource Records] owned by a particular [`SecretKey`] under a name derived from its
//! corresponding [`PublicKey`], also known as the [`NodeId`].  Additionally this pkarr
//! Resource Record is signed using the same [`SecretKey`], ensuring authenticity of the
//! record.
//!
//! Pkarr normally stores these records on the [Mainline DHT], but also provides two bridges
//! that do not require clients to directly interact with the DHT:
//!
//! - Resolvers are servers which expose the pkarr Resource Record under a domain name,
//!   e.g. `o3dks..6uyy.dns.iroh.link`.  This allows looking up the pkarr Resource Records
//!   using normal DNS clients.  These resolvers would normally perform lookups on the
//!   Mainline DHT augmented with a local cache to improve performance.
//!
//! - Relays are servers which allow both publishing and looking up of the pkarr Resource
//!   Records using HTTP PUT and GET requests.  They will usually perform the publishing to
//!   the Mainline DHT on behalf on the client as well as cache lookups performed on the DHT
//!   to improve performance.
//!
//! For node discovery in iroh the pkarr Resource Records contain the addressing information,
//! providing nodes which retrieve the pkarr Resource Record with enough detail
//! to contact the iroh node.
//!
//! There are several node discovery services built on top of pkarr, which can be composed
//! to the application's needs:
//!
//! - [`PkarrPublisher`], which publishes to a pkarr relay server using HTTP.
//!
//! - [`PkarrResolver`], which resolves from a pkarr relay server using HTTP.
//!
//! - [`DnsDiscovery`], which resolves from a DNS server.
//!
//! - [`DhtDiscovery`], which resolves and publishes from both pkarr relay servers and well
//!   as the Mainline DHT.
//!
//! [pkarr]: https://pkarr.org
//! [DNS Resource Records]: https://en.wikipedia.org/wiki/Domain_Name_System#Resource_records
//! [Mainline DHT]: https://en.wikipedia.org/wiki/Mainline_DHT
//! [`SecretKey`]: crate::SecretKey
//! [`PublicKey`]: crate::PublicKey
//! [`NodeId`]: crate::NodeId
//! [`DnsDiscovery`]: crate::discovery::dns::DnsDiscovery
//! [`DhtDiscovery`]: dht::DhtDiscovery

use std::{collections::BTreeSet, net::SocketAddr, sync::Arc};

use anyhow::{anyhow, bail, Result};
use futures_util::stream::BoxStream;
use iroh_base::{NodeId, RelayUrl, SecretKey};
use pkarr::SignedPacket;
use tokio::{
    task::JoinHandle,
    time::{Duration, Instant},
};
use tracing::{debug, error_span, info, warn, Instrument};
use url::Url;

use crate::{
    discovery::{Discovery, DiscoveryItem},
    dns::node_info::NodeInfo,
    endpoint::force_staging_infra,
<<<<<<< HEAD
    key::SecretKey,
    watchable::{Disconnected, Watchable, Watcher},
    Endpoint, NodeId,
=======
    Endpoint,
>>>>>>> d9fb4700
};

#[cfg(feature = "discovery-pkarr-dht")]
pub mod dht;

/// The production pkarr relay run by [number 0].
///
/// This server is both a pkarr relay server as well as a DNS resolver, see the [module
/// documentation].  However it does not interact with the Mainline DHT, so is a more
/// central service.  It is a reliable service to use for node discovery.
///
/// [number 0]: https://n0.computer
/// [module documentation]: crate::discovery::pkarr
pub const N0_DNS_PKARR_RELAY_PROD: &str = "https://dns.iroh.link/pkarr";
/// The testing pkarr relay run by [number 0].
///
/// This server operates similarly to [`N0_DNS_PKARR_RELAY_PROD`] but is not as reliable.
/// It is meant for more experimental use and testing purposes.
///
/// [number 0]: https://n0.computer
pub const N0_DNS_PKARR_RELAY_STAGING: &str = "https://staging-dns.iroh.link/pkarr";

/// Default TTL for the records in the pkarr signed packet.
///
/// The Time To Live (TTL) tells DNS caches how long to store a record. It is ignored by the
/// `iroh-dns-server`, e.g. as running on [`N0_DNS_PKARR_RELAY_PROD`], as the home server
/// keeps the records for the domain. When using the pkarr relay no DNS is involved and the
/// setting is ignored.
// TODO(flub): huh?
pub const DEFAULT_PKARR_TTL: u32 = 30;

/// Interval in which to republish the node info even if unchanged: 5 minutes.
pub const DEFAULT_REPUBLISH_INTERVAL: Duration = Duration::from_secs(60 * 5);

/// Publisher of node discovery information to a [pkarr] relay.
///
/// This publisher uses HTTP to publish node discovery information to a pkarr relay
/// server, see the [module docs] for details.
///
/// This implements the [`Discovery`] trait to be used as a node discovery service.  Note
/// that it only publishes node discovery information, for the corresponding resolver use
/// the [`PkarrResolver`] together with [`ConcurrentDiscovery`].
///
/// This publisher will **only** publish the [`RelayUrl`] if it is set, otherwise the *direct addresses* are published instead.
///
/// [pkarr]: https://pkarr.org
/// [module docs]: crate::discovery::pkarr
/// [`RelayUrl`]: crate::RelayUrl
/// [`ConcurrentDiscovery`]: super::ConcurrentDiscovery
#[derive(derive_more::Debug, Clone)]
pub struct PkarrPublisher {
    node_id: NodeId,
    watchable: Watchable<Option<NodeInfo>>,
    join_handle: Arc<JoinHandle<()>>,
}

impl PkarrPublisher {
    /// Creates a new publisher for the [`SecretKey`].
    ///
    /// This publisher will be able to publish [pkarr] records for [`SecretKey`].  It will
    /// use [`DEFAULT_PKARR_TTL`] as the time-to-live value for the published packets.  Will
    /// republish discovery information every [`DEFAULT_REPUBLISH_INTERVAL`], even if the
    /// information is unchanged.
    ///
    /// [pkarr]: https://pkarr.org
    pub fn new(secret_key: SecretKey, pkarr_relay: Url) -> Self {
        Self::with_options(
            secret_key,
            pkarr_relay,
            DEFAULT_PKARR_TTL,
            DEFAULT_REPUBLISH_INTERVAL,
        )
    }

    /// Creates a new [`PkarrPublisher`] with a custom TTL and republish intervals.
    ///
    /// This allows creating the publisher with custom time-to-live values of the
    /// [`pkarr::SignedPacket`]s and well as a custom republish interval.
    pub fn with_options(
        secret_key: SecretKey,
        pkarr_relay: Url,
        ttl: u32,
        republish_interval: std::time::Duration,
    ) -> Self {
        debug!("creating pkarr publisher that publishes to {pkarr_relay}");
        let node_id = secret_key.public();
        let pkarr_client = PkarrRelayClient::new(pkarr_relay);
        let watchable = Watchable::new(None);
        let service = PublisherService {
            ttl,
            watcher: watchable.watch(),
            secret_key,
            pkarr_client,
            republish_interval,
        };
        let join_handle = tokio::task::spawn(
            service
                .run()
                .instrument(error_span!("pkarr_publish", me=%node_id.fmt_short())),
        );
        Self {
            watchable,
            node_id,
            join_handle: Arc::new(join_handle),
        }
    }

    /// Creates a pkarr publisher which uses the [number 0] pkarr relay server.
    ///
    /// This uses the pkarr relay server operated by [number 0], at
    /// [`N0_DNS_PKARR_RELAY_PROD`].
    ///
    /// When running with the environment variable
    /// `IROH_FORCE_STAGING_RELAYS` set to any non empty value [`N0_DNS_PKARR_RELAY_STAGING`]
    /// server is used instead.
    ///
    /// [number 0]: https://n0.computer
    pub fn n0_dns(secret_key: SecretKey) -> Self {
        let pkarr_relay = match force_staging_infra() {
            true => N0_DNS_PKARR_RELAY_STAGING,
            false => N0_DNS_PKARR_RELAY_PROD,
        };

        let pkarr_relay: Url = pkarr_relay.parse().expect("url is valid");
        Self::new(secret_key, pkarr_relay)
    }

    /// Publishes the addressing information about this node to a pkarr relay.
    ///
    /// This is a nonblocking function, the actual update is performed in the background.
    pub fn update_addr_info(&self, url: Option<&RelayUrl>, addrs: &BTreeSet<SocketAddr>) {
        let info = NodeInfo::new(self.node_id, url.cloned().map(Into::into), addrs.clone());
        self.watchable.set(Some(info)).ok();
    }
}

impl Discovery for PkarrPublisher {
    fn publish(&self, url: Option<&RelayUrl>, addrs: &BTreeSet<SocketAddr>) {
        self.update_addr_info(url, addrs);
    }
}

impl Drop for PkarrPublisher {
    fn drop(&mut self) {
        // this means we're dropping the last reference
        if let Some(handle) = Arc::get_mut(&mut self.join_handle) {
            handle.abort();
        }
    }
}

/// Publish node info to a pkarr relay.
#[derive(derive_more::Debug, Clone)]
struct PublisherService {
    #[debug("SecretKey")]
    secret_key: SecretKey,
    #[debug("PkarrClient")]
    pkarr_client: PkarrRelayClient,
    watcher: Watcher<Option<NodeInfo>>,
    ttl: u32,
    republish_interval: Duration,
}

impl PublisherService {
    async fn run(mut self) {
        let mut failed_attempts = 0;
        let republish = tokio::time::sleep(Duration::MAX);
        tokio::pin!(republish);
        loop {
            let Ok(info) = self.watcher.get() else {
                break; // disconnected
            };
            if let Some(info) = info {
                if let Err(err) = self.publish_current(info).await {
                    failed_attempts += 1;
                    // Retry after increasing timeout
                    let retry_after = Duration::from_secs(failed_attempts);
                    republish.as_mut().reset(Instant::now() + retry_after);
                    warn!(
                        err = %format!("{err:#}"),
                        url = %self.pkarr_client.pkarr_relay_url ,
                        ?retry_after,
                        %failed_attempts,
                        "Failed to publish to pkarr",
                    );
                } else {
                    failed_attempts = 0;
                    // Republish after fixed interval
                    republish
                        .as_mut()
                        .reset(Instant::now() + self.republish_interval);
                }
            }
            // Wait until either the retry/republish timeout is reached, or the node info changed.
            tokio::select! {
                res = self.watcher.updated() => match res {
                    Ok(_) => debug!("Publish node info to pkarr (info changed)"),
                    Err(Disconnected) => break,
                },
                _ = &mut republish => debug!("Publish node info to pkarr (interval elapsed)"),
            }
        }
    }

    async fn publish_current(&self, info: NodeInfo) -> Result<()> {
        info!(
            relay_url = ?info
                .relay_url
                .as_ref()
                .map(|s| s.as_str()),
            pkarr_relay = %self.pkarr_client.pkarr_relay_url,
            "Publish node info to pkarr"
        );
        let signed_packet = info.to_pkarr_signed_packet(&self.secret_key, self.ttl)?;
        self.pkarr_client.publish(&signed_packet).await?;
        Ok(())
    }
}

/// Resolver of node discovery information from a [pkarr] relay.
///
/// The resolver uses HTTP to query node discovery information from a pkarr relay server,
/// see the [module docs] for details.
///
/// This implements the [`Discovery`] trait to be used as a node discovery service.  Note
/// that it only resolves node discovery information, for the corresponding publisher use
/// the [`PkarrPublisher`] together with [`ConcurrentDiscovery`].
///
/// [pkarr]: https://pkarr.org
/// [module docs]: crate::discovery::pkarr
/// [`ConcurrentDiscovery`]: super::ConcurrentDiscovery
#[derive(derive_more::Debug, Clone)]
pub struct PkarrResolver {
    pkarr_client: PkarrRelayClient,
}

impl PkarrResolver {
    /// Creates a new publisher using the pkarr relay server at the URL.
    pub fn new(pkarr_relay: Url) -> Self {
        Self {
            pkarr_client: PkarrRelayClient::new(pkarr_relay),
        }
    }

    /// Creates a pkarr resolver which uses the [number 0] pkarr relay server.
    ///
    /// This uses the pkarr relay server operated by [number 0] at
    /// [`N0_DNS_PKARR_RELAY_PROD`].
    ///
    /// When running with the environment variable `IROH_FORCE_STAGING_RELAYS`
    /// set to any non empty value [`N0_DNS_PKARR_RELAY_STAGING`]
    /// server is used instead.
    ///
    /// [number 0]: https://n0.computer
    pub fn n0_dns() -> Self {
        let pkarr_relay = match force_staging_infra() {
            true => N0_DNS_PKARR_RELAY_STAGING,
            false => N0_DNS_PKARR_RELAY_PROD,
        };

        let pkarr_relay: Url = pkarr_relay.parse().expect("url is valid");
        Self::new(pkarr_relay)
    }
}

impl Discovery for PkarrResolver {
    fn resolve(
        &self,
        _ep: Endpoint,
        node_id: NodeId,
    ) -> Option<BoxStream<'static, Result<DiscoveryItem>>> {
        let pkarr_client = self.pkarr_client.clone();
        let fut = async move {
            let signed_packet = pkarr_client.resolve(node_id).await?;
            let info = NodeInfo::from_pkarr_signed_packet(&signed_packet)?;
            let item = DiscoveryItem {
                node_addr: info.into(),
                provenance: "pkarr",
                last_updated: None,
            };
            Ok(item)
        };
        let stream = futures_lite::stream::once_future(fut);
        Some(Box::pin(stream))
    }
}

/// A [pkarr] client to publish [`pkarr::SignedPacket`]s to a pkarr relay.
///
/// [pkarr]: https://pkarr.org
#[derive(Debug, Clone)]
pub struct PkarrRelayClient {
    http_client: reqwest::Client,
    pkarr_relay_url: Url,
}

impl PkarrRelayClient {
    /// Creates a new client.
    pub fn new(pkarr_relay_url: Url) -> Self {
        Self {
            http_client: reqwest::Client::new(),
            pkarr_relay_url,
        }
    }

    /// Resolves a [`SignedPacket`] for the given [`NodeId`].
    pub async fn resolve(&self, node_id: NodeId) -> anyhow::Result<SignedPacket> {
        let public_key = pkarr::PublicKey::try_from(node_id.as_bytes())?;
        let mut url = self.pkarr_relay_url.clone();
        url.path_segments_mut()
            .map_err(|_| anyhow!("Failed to resolve: Invalid relay URL"))?
            .push(&public_key.to_z32());

        let response = self.http_client.get(url).send().await?;

        if !response.status().is_success() {
            bail!(format!(
                "Resolve request failed with status {}",
                response.status()
            ))
        }

        let payload = response.bytes().await?;
        Ok(SignedPacket::from_relay_payload(&public_key, &payload)?)
    }

    /// Publishes a [`SignedPacket`].
    pub async fn publish(&self, signed_packet: &SignedPacket) -> anyhow::Result<()> {
        let mut url = self.pkarr_relay_url.clone();
        url.path_segments_mut()
            .map_err(|_| anyhow!("Failed to publish: Invalid relay URL"))?
            .push(&signed_packet.public_key().to_z32());

        let response = self
            .http_client
            .put(url)
            .body(signed_packet.to_relay_payload())
            .send()
            .await?;

        if !response.status().is_success() {
            bail!(format!(
                "Publish request failed with status {}",
                response.status()
            ))
        }

        Ok(())
    }
}<|MERGE_RESOLUTION|>--- conflicted
+++ resolved
@@ -61,13 +61,8 @@
     discovery::{Discovery, DiscoveryItem},
     dns::node_info::NodeInfo,
     endpoint::force_staging_infra,
-<<<<<<< HEAD
-    key::SecretKey,
     watchable::{Disconnected, Watchable, Watcher},
-    Endpoint, NodeId,
-=======
     Endpoint,
->>>>>>> d9fb4700
 };
 
 #[cfg(feature = "discovery-pkarr-dht")]
