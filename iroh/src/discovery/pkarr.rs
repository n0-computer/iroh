//! A discovery service which publishes and resolves node information using a [pkarr] relay.
//!
//! Public-Key Addressable Resource Records, [pkarr], is a system which allows publishing
//! [DNS Resource Records] owned by a particular [`SecretKey`] under a name derived from its
//! corresponding [`PublicKey`], also known as the [`NodeId`].  Additionally this pkarr
//! Resource Record is signed using the same [`SecretKey`], ensuring authenticity of the
//! record.
//!
//! Pkarr normally stores these records on the [Mainline DHT], but also provides two bridges
//! that do not require clients to directly interact with the DHT:
//!
//! - Resolvers are servers which expose the pkarr Resource Record under a domain name,
//!   e.g. `o3dks..6uyy.dns.iroh.link`.  This allows looking up the pkarr Resource Records
//!   using normal DNS clients.  These resolvers would normally perform lookups on the
//!   Mainline DHT augmented with a local cache to improve performance.
//!
//! - Relays are servers which allow both publishing and looking up of the pkarr Resource
//!   Records using HTTP PUT and GET requests.  They will usually perform the publishing to
//!   the Mainline DHT on behalf on the client as well as cache lookups performed on the DHT
//!   to improve performance.
//!
//! For node discovery in iroh the pkarr Resource Records contain the addressing information,
//! providing nodes which retrieve the pkarr Resource Record with enough detail
//! to contact the iroh node.
//!
//! There are several node discovery services built on top of pkarr, which can be composed
//! to the application's needs:
//!
//! - [`PkarrPublisher`], which publishes to a pkarr relay server using HTTP.
//!
//! - [`PkarrResolver`], which resolves from a pkarr relay server using HTTP.
//!
//! - [`DnsDiscovery`], which resolves from a DNS server.
//!
//! - [`DhtDiscovery`], which resolves and publishes from both pkarr relay servers and well
//!   as the Mainline DHT.
//!
//! [pkarr]: https://pkarr.org
//! [DNS Resource Records]: https://en.wikipedia.org/wiki/Domain_Name_System#Resource_records
//! [Mainline DHT]: https://en.wikipedia.org/wiki/Mainline_DHT
//! [`SecretKey`]: crate::SecretKey
//! [`PublicKey`]: crate::PublicKey
//! [`NodeId`]: crate::NodeId
//! [`DnsDiscovery`]: crate::discovery::dns::DnsDiscovery
//! [`DhtDiscovery`]: dht::DhtDiscovery

use std::sync::Arc;

use iroh_base::{NodeId, RelayUrl, SecretKey};
use iroh_relay::node_info::{EncodingError, NodeInfo};
use n0_future::{
    boxed::BoxStream,
    task::{self, AbortOnDropHandle},
    time::{self, Duration, Instant},
};
use n0_watcher::{Disconnected, Watchable, Watcher as _};
use pkarr::{
    errors::{PublicKeyError, SignedPacketVerifyError},
    SignedPacket,
};
use snafu::{ResultExt, Snafu};
use tracing::{debug, error_span, warn, Instrument};
use url::Url;

use super::{DiscoveryContext, DiscoveryError, IntoDiscovery, IntoDiscoveryError};
#[cfg(not(wasm_browser))]
use crate::dns::DnsResolver;
use crate::{
    discovery::{Discovery, DiscoveryItem, NodeData},
    endpoint::force_staging_infra,
<<<<<<< HEAD
    watcher::{self, Disconnected, Watchable, Watcher as _},
=======
    Endpoint,
>>>>>>> aebbc727
};

#[cfg(feature = "discovery-pkarr-dht")]
pub mod dht;

#[allow(missing_docs)]
#[derive(Debug, Snafu)]
#[non_exhaustive]
pub enum PkarrError {
    #[snafu(display("Invalid public key"))]
    PublicKey { source: PublicKeyError },
    #[snafu(display("Packet failed to verify"))]
    Verify { source: SignedPacketVerifyError },
    #[snafu(display("Invalid relay URL"))]
    InvalidRelayUrl { url: RelayUrl },
    #[snafu(display("Error sending http request"))]
    HttpSend { source: reqwest::Error },
    #[snafu(display("Error resolving http request"))]
    HttpRequest { status: reqwest::StatusCode },
    #[snafu(display("Http payload error"))]
    HttpPayload { source: reqwest::Error },
    #[snafu(display("EncodingError"))]
    Encoding { source: EncodingError },
}

impl From<PkarrError> for DiscoveryError {
    fn from(err: PkarrError) -> Self {
        DiscoveryError::from_err("pkarr", err)
    }
}

/// The production pkarr relay run by [number 0].
///
/// This server is both a pkarr relay server as well as a DNS resolver, see the [module
/// documentation].  However it does not interact with the Mainline DHT, so is a more
/// central service.  It is a reliable service to use for node discovery.
///
/// [number 0]: https://n0.computer
/// [module documentation]: crate::discovery::pkarr
pub const N0_DNS_PKARR_RELAY_PROD: &str = "https://dns.iroh.link/pkarr";
/// The testing pkarr relay run by [number 0].
///
/// This server operates similarly to [`N0_DNS_PKARR_RELAY_PROD`] but is not as reliable.
/// It is meant for more experimental use and testing purposes.
///
/// [number 0]: https://n0.computer
pub const N0_DNS_PKARR_RELAY_STAGING: &str = "https://staging-dns.iroh.link/pkarr";

/// Default TTL for the records in the pkarr signed packet.
///
/// The Time To Live (TTL) tells DNS caches how long to store a record. It is ignored by the
/// `iroh-dns-server`, e.g. as running on [`N0_DNS_PKARR_RELAY_PROD`], as the home server
/// keeps the records for the domain. When using the pkarr relay no DNS is involved and the
/// setting is ignored.
// TODO(flub): huh?
pub const DEFAULT_PKARR_TTL: u32 = 30;

/// Interval in which to republish the node info even if unchanged: 5 minutes.
pub const DEFAULT_REPUBLISH_INTERVAL: Duration = Duration::from_secs(60 * 5);

/// Builder for [`PkarrPublisher`].
///
/// See [`PkarrPublisher::builder`].
#[derive(Debug)]
pub struct PkarrPublisherBuilder {
    pkarr_relay: Url,
    ttl: u32,
    republish_interval: Duration,
    #[cfg(not(wasm_browser))]
    dns_resolver: Option<DnsResolver>,
}

impl PkarrPublisherBuilder {
    /// See [`PkarrPublisher::builder`].
    fn new(pkarr_relay: Url) -> Self {
        Self {
            pkarr_relay,
            ttl: DEFAULT_PKARR_TTL,
            republish_interval: DEFAULT_REPUBLISH_INTERVAL,
            #[cfg(not(wasm_browser))]
            dns_resolver: None,
        }
    }

    /// See [`PkarrPublisher::n0_dns`].
    fn n0_dns() -> Self {
        let pkarr_relay = match force_staging_infra() {
            true => N0_DNS_PKARR_RELAY_STAGING,
            false => N0_DNS_PKARR_RELAY_PROD,
        };

        let pkarr_relay: Url = pkarr_relay.parse().expect("url is valid");
        Self::new(pkarr_relay)
    }

    /// Sets the TTL (time-to-live) for published packets.
    ///
    /// Default is [`DEFAULT_PKARR_TTL`].
    pub fn ttl(mut self, ttl: u32) -> Self {
        self.ttl = ttl;
        self
    }

    /// Sets the interval after which packets are republished even if our node info did not change.
    ///
    /// Default is [`DEFAULT_REPUBLISH_INTERVAL`].
    pub fn republish_interval(mut self, republish_interval: Duration) -> Self {
        self.republish_interval = republish_interval;
        self
    }

    /// Sets the DNS resolver to use for resolving the pkarr relay URL.
    #[cfg(not(wasm_browser))]
    pub fn dns_resolver(mut self, dns_resolver: DnsResolver) -> Self {
        self.dns_resolver = Some(dns_resolver);
        self
    }

    /// Builds the [`PkarrPublisher`] with the passed secret key for signing packets.
    ///
    /// This publisher will be able to publish [pkarr] records for [`SecretKey`].
    pub fn build(self, secret_key: SecretKey) -> PkarrPublisher {
        PkarrPublisher::new(
            secret_key,
            self.pkarr_relay,
            self.ttl,
            self.republish_interval,
            #[cfg(not(wasm_browser))]
            self.dns_resolver,
        )
    }
}

impl IntoDiscovery for PkarrPublisherBuilder {
    fn into_discovery(
        mut self,
        context: &DiscoveryContext,
    ) -> Result<impl Discovery, IntoDiscoveryError> {
        #[cfg(not(wasm_browser))]
        if self.dns_resolver.is_none() {
            self.dns_resolver = Some(context.dns_resolver().clone());
        }

        Ok(self.build(context.secret_key().clone()))
    }
}

/// Publisher of node discovery information to a [pkarr] relay.
///
/// This publisher uses HTTP to publish node discovery information to a pkarr relay
/// server, see the [module docs] for details.
///
/// This implements the [`Discovery`] trait to be used as a node discovery service.  Note
/// that it only publishes node discovery information, for the corresponding resolver use
/// the [`PkarrResolver`] together with [`ConcurrentDiscovery`].
///
/// This publisher will **only** publish the [`RelayUrl`] if it is set, otherwise the *direct addresses* are published instead.
///
/// [pkarr]: https://pkarr.org
/// [module docs]: crate::discovery::pkarr
/// [`RelayUrl`]: crate::RelayUrl
/// [`ConcurrentDiscovery`]: super::ConcurrentDiscovery
#[derive(derive_more::Debug, Clone)]
pub struct PkarrPublisher {
    node_id: NodeId,
    watchable: Watchable<Option<NodeInfo>>,
    _drop_guard: Arc<AbortOnDropHandle<()>>,
}

impl PkarrPublisher {
    /// Returns a [`PkarrPublisherBuilder`] that publishes node info to a [pkarr] relay at `pkarr_relay`.
    ///
    /// If no further options are set, the pkarr publisher  will use [`DEFAULT_PKARR_TTL`] as the
    /// time-to-live value for the published packets, and it will republish discovery information
    /// every [`DEFAULT_REPUBLISH_INTERVAL`], even if the information is unchanged.
    ///
    /// [`PkarrPublisherBuilder`] implements [`IntoDiscovery`], so it can be passed to [`add_discovery`].
    /// It will then use the endpoint's secret key to sign published packets.
    ///
    /// [`add_discovery`]:  crate::endpoint::Builder::add_discovery
    /// [pkarr]: https://pkarr.org
    pub fn builder(pkarr_relay: Url) -> PkarrPublisherBuilder {
        PkarrPublisherBuilder::new(pkarr_relay)
    }

    /// Creates a new [`PkarrPublisher`] with a custom TTL and republish intervals.
    ///
    /// This allows creating the publisher with custom time-to-live values of the
    /// [`pkarr::SignedPacket`]s and well as a custom republish interval.
    fn new(
        secret_key: SecretKey,
        pkarr_relay: Url,
        ttl: u32,
        republish_interval: Duration,
        #[cfg(not(wasm_browser))] dns_resolver: Option<DnsResolver>,
    ) -> Self {
        debug!("creating pkarr publisher that publishes to {pkarr_relay}");
        let node_id = secret_key.public();

        #[cfg(wasm_browser)]
        let pkarr_client = PkarrRelayClient::new(pkarr_relay);

        #[cfg(not(wasm_browser))]
        let pkarr_client = if let Some(dns_resolver) = dns_resolver {
            PkarrRelayClient::with_dns_resolver(pkarr_relay, dns_resolver)
        } else {
            PkarrRelayClient::new(pkarr_relay)
        };

        let watchable = Watchable::default();
        let service = PublisherService {
            ttl,
            watcher: watchable.watch(),
            secret_key,
            pkarr_client,
            republish_interval,
        };
        let join_handle = task::spawn(
            service
                .run()
                .instrument(error_span!("pkarr_publish", me=%node_id.fmt_short())),
        );
        Self {
            watchable,
            node_id,
            _drop_guard: Arc::new(AbortOnDropHandle::new(join_handle)),
        }
    }

    /// Creates a pkarr publisher which uses the [number 0] pkarr relay server.
    ///
    /// This uses the pkarr relay server operated by [number 0], at
    /// [`N0_DNS_PKARR_RELAY_PROD`].
    ///
    /// When running with the environment variable
    /// `IROH_FORCE_STAGING_RELAYS` set to any non empty value [`N0_DNS_PKARR_RELAY_STAGING`]
    /// server is used instead.
    ///
    /// [number 0]: https://n0.computer
    pub fn n0_dns() -> PkarrPublisherBuilder {
        PkarrPublisherBuilder::n0_dns()
    }

    /// Publishes the addressing information about this node to a pkarr relay.
    ///
    /// This is a nonblocking function, the actual update is performed in the background.
    pub fn update_node_data(&self, data: &NodeData) {
        let mut data = data.clone();
        if data.relay_url().is_some() {
            // If relay url is set: only publish relay url, and no direct addrs.
            data.clear_direct_addresses();
        }
        let info = NodeInfo::from_parts(self.node_id, data);
        self.watchable.set(Some(info)).ok();
    }
}

impl Discovery for PkarrPublisher {
    fn publish(&self, data: &NodeData) {
        self.update_node_data(data);
    }
}

/// Publish node info to a pkarr relay.
#[derive(derive_more::Debug, Clone)]
struct PublisherService {
    #[debug("SecretKey")]
    secret_key: SecretKey,
    #[debug("PkarrClient")]
    pkarr_client: PkarrRelayClient,
    watcher: n0_watcher::Direct<Option<NodeInfo>>,
    ttl: u32,
    republish_interval: Duration,
}

impl PublisherService {
    async fn run(mut self) {
        let mut failed_attempts = 0;
        let republish = time::sleep(Duration::MAX);
        tokio::pin!(republish);
        loop {
            let Ok(info) = self.watcher.get() else {
                break; // disconnected
            };
            if let Some(info) = info {
                if let Err(err) = self.publish_current(info).await {
                    failed_attempts += 1;
                    // Retry after increasing timeout
                    let retry_after = Duration::from_secs(failed_attempts);
                    republish.as_mut().reset(Instant::now() + retry_after);
                    warn!(
                        err = %format!("{err:#}"),
                        url = %self.pkarr_client.pkarr_relay_url ,
                        ?retry_after,
                        %failed_attempts,
                        "Failed to publish to pkarr",
                    );
                } else {
                    failed_attempts = 0;
                    // Republish after fixed interval
                    republish
                        .as_mut()
                        .reset(Instant::now() + self.republish_interval);
                }
            }
            // Wait until either the retry/republish timeout is reached, or the node info changed.
            tokio::select! {
                res = self.watcher.updated() => match res {
                    Ok(_) => debug!("Publish node info to pkarr (info changed)"),
                    Err(Disconnected { .. }) => break,
                },
                _ = &mut republish => debug!("Publish node info to pkarr (interval elapsed)"),
            }
        }
    }

    async fn publish_current(&self, info: NodeInfo) -> Result<(), PkarrError> {
        debug!(
            data = ?info.data,
            pkarr_relay = %self.pkarr_client.pkarr_relay_url,
            "Publish node info to pkarr"
        );
        let signed_packet = info
            .to_pkarr_signed_packet(&self.secret_key, self.ttl)
            .context(EncodingSnafu)?;
        self.pkarr_client.publish(&signed_packet).await?;
        Ok(())
    }
}

/// Builder for [`PkarrResolver`].
///
/// See [`PkarrResolver::builder`].
#[derive(Debug)]
pub struct PkarrResolverBuilder {
    pkarr_relay: Url,
    #[cfg(not(wasm_browser))]
    dns_resolver: Option<DnsResolver>,
}

impl PkarrResolverBuilder {
    /// Sets the DNS resolver to use for resolving the pkarr relay URL.
    #[cfg(not(wasm_browser))]
    pub fn dns_resolver(mut self, dns_resolver: DnsResolver) -> Self {
        self.dns_resolver = Some(dns_resolver);
        self
    }

    /// Creates a [`PkarrResolver`] from this builder.
    pub fn build(self) -> PkarrResolver {
        #[cfg(wasm_browser)]
        let pkarr_client = PkarrRelayClient::new(self.pkarr_relay);

        #[cfg(not(wasm_browser))]
        let pkarr_client = if let Some(dns_resolver) = self.dns_resolver {
            PkarrRelayClient::with_dns_resolver(self.pkarr_relay, dns_resolver)
        } else {
            PkarrRelayClient::new(self.pkarr_relay)
        };

        PkarrResolver { pkarr_client }
    }
}

impl IntoDiscovery for PkarrResolverBuilder {
    fn into_discovery(
        mut self,
        context: &DiscoveryContext,
    ) -> Result<impl Discovery, IntoDiscoveryError> {
        #[cfg(not(wasm_browser))]
        if self.dns_resolver.is_none() {
            self.dns_resolver = Some(context.dns_resolver().clone());
        }

        Ok(self.build())
    }
}

/// Resolver of node discovery information from a [pkarr] relay.
///
/// The resolver uses HTTP to query node discovery information from a pkarr relay server,
/// see the [module docs] for details.
///
/// This implements the [`Discovery`] trait to be used as a node discovery service.  Note
/// that it only resolves node discovery information, for the corresponding publisher use
/// the [`PkarrPublisher`] together with [`ConcurrentDiscovery`].
///
/// [pkarr]: https://pkarr.org
/// [module docs]: crate::discovery::pkarr
/// [`ConcurrentDiscovery`]: super::ConcurrentDiscovery
#[derive(derive_more::Debug, Clone)]
pub struct PkarrResolver {
    pkarr_client: PkarrRelayClient,
}

impl PkarrResolver {
    /// Creates a new resolver builder using the pkarr relay server at the URL.
    ///
    /// The builder implements [`IntoDiscovery`].
    pub fn builder(pkarr_relay: Url) -> PkarrResolverBuilder {
        PkarrResolverBuilder {
            pkarr_relay,
            #[cfg(not(wasm_browser))]
            dns_resolver: None,
        }
    }

    /// Creates a pkarr resolver builder which uses the [number 0] pkarr relay server.
    ///
    /// This uses the pkarr relay server operated by [number 0] at
    /// [`N0_DNS_PKARR_RELAY_PROD`].
    ///
    /// When running with the environment variable `IROH_FORCE_STAGING_RELAYS`
    /// set to any non empty value [`N0_DNS_PKARR_RELAY_STAGING`]
    /// server is used instead.
    ///
    /// [number 0]: https://n0.computer
    pub fn n0_dns() -> PkarrResolverBuilder {
        let pkarr_relay = match force_staging_infra() {
            true => N0_DNS_PKARR_RELAY_STAGING,
            false => N0_DNS_PKARR_RELAY_PROD,
        };

        let pkarr_relay: Url = pkarr_relay.parse().expect("url is valid");
        Self::builder(pkarr_relay)
    }
}

impl Discovery for PkarrResolver {
    fn resolve(&self, node_id: NodeId) -> Option<BoxStream<Result<DiscoveryItem, DiscoveryError>>> {
        let pkarr_client = self.pkarr_client.clone();
        let fut = async move {
            let signed_packet = pkarr_client.resolve(node_id).await?;
            let info = NodeInfo::from_pkarr_signed_packet(&signed_packet)
                .map_err(|err| DiscoveryError::from_err("pkarr", err))?;
            let item = DiscoveryItem::new(info, "pkarr", None);
            Ok(item)
        };
        let stream = n0_future::stream::once_future(fut);
        Some(Box::pin(stream))
    }
}

/// A [pkarr] client to publish [`pkarr::SignedPacket`]s to a pkarr relay.
///
/// [pkarr]: https://pkarr.org
#[derive(Debug, Clone)]
pub struct PkarrRelayClient {
    http_client: reqwest::Client,
    pkarr_relay_url: Url,
}

impl PkarrRelayClient {
    /// Creates a new client.
    pub fn new(pkarr_relay_url: Url) -> Self {
        Self {
            http_client: reqwest::Client::new(),
            pkarr_relay_url,
        }
    }

    /// Creates a new client while passing a DNS resolver to use.
    #[cfg(not(wasm_browser))]
    pub fn with_dns_resolver(pkarr_relay_url: Url, dns_resolver: crate::dns::DnsResolver) -> Self {
        let http_client = reqwest::Client::builder()
            .dns_resolver(Arc::new(dns_resolver))
            .build()
            .expect("failed to create request client");
        Self {
            http_client,
            pkarr_relay_url,
        }
    }

    /// Resolves a [`SignedPacket`] for the given [`NodeId`].
    pub async fn resolve(&self, node_id: NodeId) -> Result<SignedPacket, DiscoveryError> {
        // We map the error to string, as in browsers the error is !Send
        let public_key = pkarr::PublicKey::try_from(node_id.as_bytes()).context(PublicKeySnafu)?;

        let mut url = self.pkarr_relay_url.clone();
        url.path_segments_mut()
            .map_err(|_| {
                InvalidRelayUrlSnafu {
                    url: self.pkarr_relay_url.clone(),
                }
                .build()
            })?
            .push(&public_key.to_z32());

        let response = self
            .http_client
            .get(url)
            .send()
            .await
            .context(HttpSendSnafu)?;

        if !response.status().is_success() {
            return Err(HttpRequestSnafu {
                status: response.status(),
            }
            .build()
            .into());
        }

        let payload = response.bytes().await.context(HttpPayloadSnafu)?;
        // We map the error to string, as in browsers the error is !Send
        let packet =
            SignedPacket::from_relay_payload(&public_key, &payload).context(VerifySnafu)?;
        Ok(packet)
    }

    /// Publishes a [`SignedPacket`].
    pub async fn publish(&self, signed_packet: &SignedPacket) -> Result<(), PkarrError> {
        let mut url = self.pkarr_relay_url.clone();
        url.path_segments_mut()
            .map_err(|_| {
                InvalidRelayUrlSnafu {
                    url: self.pkarr_relay_url.clone(),
                }
                .build()
            })?
            .push(&signed_packet.public_key().to_z32());

        let response = self
            .http_client
            .put(url)
            .body(signed_packet.to_relay_payload())
            .send()
            .await
            .context(HttpSendSnafu)?;

        if !response.status().is_success() {
            return Err(HttpRequestSnafu {
                status: response.status(),
            }
            .build());
        }

        Ok(())
    }
}<|MERGE_RESOLUTION|>--- conflicted
+++ resolved
@@ -68,11 +68,6 @@
 use crate::{
     discovery::{Discovery, DiscoveryItem, NodeData},
     endpoint::force_staging_infra,
-<<<<<<< HEAD
-    watcher::{self, Disconnected, Watchable, Watcher as _},
-=======
-    Endpoint,
->>>>>>> aebbc727
 };
 
 #[cfg(feature = "discovery-pkarr-dht")]
