//! A static endpoint discovery to manually add endpoint addressing information.
//!
//! Often an application might get endpoint addressing information out-of-band in an
//! application-specific way.  [`EndpointTicket`]'s are one common way used to achieve this.
//! This "static" addressing information is often only usable for a limited time so needs to
//! be able to be removed again once know it is no longer useful.
//!
//! This is where the [`StaticProvider`] is useful: it allows applications to add and
//! retract endpoint addressing information that is otherwise out-of-band to iroh.
//!
//! [`EndpointTicket`]: https://docs.rs/iroh-base/latest/iroh_base/ticket/struct.EndpointTicket

use std::{
    collections::{BTreeMap, btree_map::Entry},
    sync::{Arc, RwLock},
};

use iroh_base::EndpointId;
use n0_future::{
    boxed::BoxStream,
    stream::{self, StreamExt},
    time::SystemTime,
};

use super::{Discovery, DiscoveryError, DiscoveryItem, EndpointData, EndpointInfo};

/// A static endpoint discovery to manually add endpoint addressing information.
///
/// Often an application might get endpoint addressing information out-of-band in an
/// application-specific way.  [`EndpointTicket`]'s are one common way used to achieve this.
/// This "static" addressing information is often only usable for a limited time so needs to
/// be able to be removed again once know it is no longer useful.
///
/// This is where the [`StaticProvider`] is useful: it allows applications to add and
/// retract endpoint addressing information that is otherwise out-of-band to iroh.
///
/// # Examples
///
/// ```rust
/// use iroh::{Endpoint, EndpointAddr, TransportAddr, discovery::static_provider::StaticProvider};
/// use iroh_base::SecretKey;
///
/// # #[tokio::main]
/// # async fn main() -> n0_error::Result<()> {
/// // Create the discovery service and endpoint.
/// let discovery = StaticProvider::new();
///
/// let _ep = Endpoint::builder()
///     .discovery(discovery.clone())
///     .bind()
///     .await?;
///
/// // Sometime later add a RelayUrl for our endpoint.
/// let id = SecretKey::generate(&mut rand::rng()).public();
/// // You can pass either `EndpointInfo` or `EndpointAddr` to `add_endpoint_info`.
/// discovery.add_endpoint_info(EndpointAddr {
///     id,
///     addrs: [TransportAddr::Relay("https://example.com".parse()?)]
///         .into_iter()
///         .collect(),
/// });
///
/// # Ok(())
/// # }
/// ```
///
/// [`EndpointTicket`]: https://docs.rs/iroh-base/latest/iroh_base/ticket/struct.EndpointTicket
#[derive(Debug, Clone)]
pub struct StaticProvider {
    endpoints: Arc<RwLock<BTreeMap<EndpointId, StoredEndpointInfo>>>,
    provenance: &'static str,
}

impl Default for StaticProvider {
    fn default() -> Self {
        Self {
            endpoints: Default::default(),
            provenance: Self::PROVENANCE,
        }
    }
}

#[derive(Debug)]
struct StoredEndpointInfo {
    data: EndpointData,
    last_updated: SystemTime,
}

impl StaticProvider {
    /// The provenance string for this discovery implementation.
    ///
    /// This is mostly used for debugging information and allows understanding the origin of
    /// addressing information used by an iroh [`Endpoint`].
    ///
    /// [`Endpoint`]: crate::Endpoint
    pub const PROVENANCE: &'static str = "static_discovery";

    /// Creates a new static discovery instance.
    pub fn new() -> Self {
        Self::default()
    }

    /// Creates a new static discovery instance with the provided `provenance`.
    ///
    /// The provenance is part of [`DiscoveryItem`]s returned from [`Self::resolve`].
    /// It is mostly used for debugging information and allows understanding the origin of
    /// addressing information used by an iroh [`Endpoint`].
    ///
    /// [`Endpoint`]: crate::Endpoint
    pub fn with_provenance(provenance: &'static str) -> Self {
        Self {
            endpoints: Default::default(),
            provenance,
        }
    }

    /// Creates a static discovery instance from endpoint addresses.
    ///
    /// # Examples
    ///
    /// ```rust
    /// use std::{net::SocketAddr, str::FromStr};
    ///
    /// use iroh::{Endpoint, EndpointAddr, discovery::static_provider::StaticProvider};
    ///
    /// # fn get_addrs() -> Vec<EndpointAddr> {
    /// #     Vec::new()
    /// # }
    /// # #[tokio::main]
    /// # async fn main() -> n0_error::Result<()> {
    /// // get addrs from somewhere
    /// let addrs = get_addrs();
    ///
    /// // create a StaticProvider from the list of addrs.
    /// let discovery = StaticProvider::from_endpoint_info(addrs);
    /// // create an endpoint with the discovery
    /// let endpoint = Endpoint::builder().discovery(discovery).bind().await?;
    /// # Ok(())
    /// # }
    /// ```
    pub fn from_endpoint_info(infos: impl IntoIterator<Item = impl Into<EndpointInfo>>) -> Self {
        let res = Self::default();
        for info in infos {
            res.add_endpoint_info(info);
        }
        res
    }

    /// Sets endpoint addressing information for the given endpoint ID.
    ///
    /// This will completely overwrite any existing info for the endpoint.
    ///
    /// Returns the [`EndpointData`] of the previous entry, or `None` if there was no previous
    /// entry for this endpoint ID.
    pub fn set_endpoint_info(
        &self,
        endpoint_info: impl Into<EndpointInfo>,
    ) -> Option<EndpointData> {
        let last_updated = SystemTime::now();
        let EndpointInfo { endpoint_id, data } = endpoint_info.into();
        let mut guard = self.endpoints.write().expect("poisoned");
        let previous = guard.insert(endpoint_id, StoredEndpointInfo { data, last_updated });
        previous.map(|x| x.data)
    }

    /// Augments endpoint addressing information for the given endpoint ID.
    ///
    /// The provided addressing information is combined with the existing info in the static
    /// provider.  Any new direct addresses are added to those already present while the
    /// relay URL is overwritten.
    pub fn add_endpoint_info(&self, endpoint_info: impl Into<EndpointInfo>) {
        let last_updated = SystemTime::now();
        let EndpointInfo { endpoint_id, data } = endpoint_info.into();
        let mut guard = self.endpoints.write().expect("poisoned");
        match guard.entry(endpoint_id) {
            Entry::Occupied(mut entry) => {
                let existing = entry.get_mut();
                existing.data.add_addrs(data.addrs().cloned());
                existing.data.set_user_data(data.user_data().cloned());
                existing.last_updated = last_updated;
            }
            Entry::Vacant(entry) => {
                entry.insert(StoredEndpointInfo { data, last_updated });
            }
        }
    }

    /// Returns endpoint addressing information for the given endpoint ID.
    pub fn get_endpoint_info(&self, endpoint_id: EndpointId) -> Option<EndpointInfo> {
        let guard = self.endpoints.read().expect("poisoned");
        let info = guard.get(&endpoint_id)?;
        Some(EndpointInfo::from_parts(endpoint_id, info.data.clone()))
    }

    /// Removes all endpoint addressing information for the given endpoint ID.
    ///
    /// Any removed information is returned.
    pub fn remove_endpoint_info(&self, endpoint_id: EndpointId) -> Option<EndpointInfo> {
        let mut guard = self.endpoints.write().expect("poisoned");
        let info = guard.remove(&endpoint_id)?;
        Some(EndpointInfo::from_parts(endpoint_id, info.data))
    }
}

impl Discovery for StaticProvider {
    fn publish(&self, _data: &EndpointData) {}

    fn resolve(
        &self,
        endpoint_id: EndpointId,
    ) -> Option<BoxStream<Result<super::DiscoveryItem, DiscoveryError>>> {
        let guard = self.endpoints.read().expect("poisoned");
        let info = guard.get(&endpoint_id);
        match info {
            Some(endpoint_info) => {
                let last_updated = endpoint_info
                    .last_updated
                    .duration_since(SystemTime::UNIX_EPOCH)
                    .expect("time drift")
                    .as_micros() as u64;
                let item = DiscoveryItem::new(
                    EndpointInfo::from_parts(endpoint_id, endpoint_info.data.clone()),
                    self.provenance,
                    Some(last_updated),
                );
                Some(stream::iter(Some(Ok(item))).boxed())
            }
            None => None,
        }
    }
}

#[cfg(test)]
mod tests {
<<<<<<< HEAD
    use iroh_base::{EndpointAddr, SecretKey};
    use n0_error::{Result, StackResultExt};
=======
    use iroh_base::{EndpointAddr, SecretKey, TransportAddr};
    use n0_snafu::{Result, ResultExt};
>>>>>>> 45e1f489

    use super::*;
    use crate::{Endpoint, RelayMode};

    #[tokio::test]
    async fn test_basic() -> Result {
        let discovery = StaticProvider::new();

        let _ep = Endpoint::empty_builder(RelayMode::Disabled)
            .discovery(discovery.clone())
            .bind()
            .await?;

        let key = SecretKey::from_bytes(&[0u8; 32]);
        let addr = EndpointAddr {
            id: key.public(),
            addrs: [TransportAddr::Relay("https://example.com".parse()?)]
                .into_iter()
                .collect(),
        };
        let user_data = Some("foobar".parse().unwrap());
        let endpoint_info = EndpointInfo::from(addr.clone()).with_user_data(user_data.clone());
        discovery.add_endpoint_info(endpoint_info.clone());

        let back = discovery
            .get_endpoint_info(key.public())
            .context("no addr")?;

        assert_eq!(back, endpoint_info);
        assert_eq!(back.user_data(), user_data.as_ref());
        assert_eq!(back.into_endpoint_addr(), addr);

        let removed = discovery
            .remove_endpoint_info(key.public())
            .context("nothing removed")?;
        assert_eq!(removed, endpoint_info);
        let res = discovery.get_endpoint_info(key.public());
        assert!(res.is_none());

        Ok(())
    }

    #[tokio::test]
    async fn test_provenance() -> Result {
        let discovery = StaticProvider::with_provenance("foo");
        let key = SecretKey::from_bytes(&[0u8; 32]);
        let addr = EndpointAddr {
            id: key.public(),
            addrs: [TransportAddr::Relay("https://example.com".parse()?)]
                .into_iter()
                .collect(),
        };
        discovery.add_endpoint_info(addr);
        let mut stream = discovery.resolve(key.public()).unwrap();
        let item = stream.next().await.unwrap()?;
        assert_eq!(item.provenance(), "foo");
        assert_eq!(
            item.relay_urls().next(),
            Some(&("https://example.com".parse()?))
        );

        Ok(())
    }
}<|MERGE_RESOLUTION|>--- conflicted
+++ resolved
@@ -232,13 +232,8 @@
 
 #[cfg(test)]
 mod tests {
-<<<<<<< HEAD
-    use iroh_base::{EndpointAddr, SecretKey};
+    use iroh_base::{EndpointAddr, SecretKey, TransportAddr};
     use n0_error::{Result, StackResultExt};
-=======
-    use iroh_base::{EndpointAddr, SecretKey, TransportAddr};
-    use n0_snafu::{Result, ResultExt};
->>>>>>> 45e1f489
 
     use super::*;
     use crate::{Endpoint, RelayMode};
