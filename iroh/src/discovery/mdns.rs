//! A discovery service that uses an mdns-like service to discover local nodes.
//!
//! This allows you to use an mdns-like swarm discovery service to find address information about nodes that are on your local network, no relay or outside internet needed.
//! See the [`swarm-discovery`](https://crates.io/crates/swarm-discovery) crate for more details.
//!
//! When [`MdnsDiscovery`] is enabled, it's possible to get a list of the locally discovered nodes by filtering a list of `RemoteInfo`s.
//!
//! ```
//! use std::time::Duration;
//!
//! use iroh::endpoint::{Endpoint, Source};
//!
//! #[tokio::main]
//! async fn main() {
//!     let recent = Duration::from_secs(600); // 10 minutes in seconds
//!
//!     let endpoint = Endpoint::builder().bind().await.unwrap();
//!     let remotes = endpoint.remote_info_iter();
//!     let locally_discovered: Vec<_> = remotes
//!         .filter(|remote| {
//!             remote.sources().iter().any(|(source, duration)| {
//!                 if let Source::Discovery { name } = source {
//!                     name == iroh::discovery::mdns::NAME && *duration <= recent
//!                 } else {
//!                     false
//!                 }
//!             })
//!         })
//!         .collect();
//!     println!("locally discovered nodes: {locally_discovered:?}");
//! }
//! ```
use std::{
    collections::{BTreeSet, HashMap},
    net::{IpAddr, SocketAddr},
};

use derive_more::FromStr;
use iroh_base::{NodeId, PublicKey};
use n0_future::{
    boxed::BoxStream,
    task::{self, AbortOnDropHandle, JoinSet},
    time::{self, Duration},
};
use n0_watcher::{Watchable, Watcher as _};
use swarm_discovery::{Discoverer, DropGuard, IpClass, Peer};
use tokio::sync::mpsc::{self, error::TrySendError};
use tracing::{debug, error, info_span, trace, warn, Instrument};

use super::{DiscoveryContext, DiscoveryError, IntoDiscovery, IntoDiscoveryError};
use crate::{
    discovery::{Discovery, DiscoveryItem, NodeData, NodeInfo},
<<<<<<< HEAD
    watcher::{Watchable, Watcher as _},
=======
    Endpoint,
>>>>>>> aebbc727
};

/// The n0 local swarm node discovery name
const N0_LOCAL_SWARM: &str = "iroh.local.swarm";

/// Name of this discovery service.
///
/// Used as the `provenance` field in [`DiscoveryItem`]s.
///
/// Used in the [`crate::endpoint::Source::Discovery`] enum variant as the `name`.
pub const NAME: &str = "local.swarm.discovery";

/// The key of the attribute under which the `UserData` is stored in
/// the TXT record supported by swarm-discovery.
const USER_DATA_ATTRIBUTE: &str = "user-data";

/// How long we will wait before we stop sending discovery items
const DISCOVERY_DURATION: Duration = Duration::from_secs(10);

/// Discovery using `swarm-discovery`, a variation on mdns
#[derive(Debug)]
pub struct MdnsDiscovery {
    #[allow(dead_code)]
    handle: AbortOnDropHandle<()>,
    sender: mpsc::Sender<Message>,
    /// When `local_addrs` changes, we re-publish our info.
    local_addrs: Watchable<Option<NodeData>>,
}

#[derive(Debug)]
enum Message {
    Discovery(String, Peer),
    Resolve(NodeId, mpsc::Sender<Result<DiscoveryItem, DiscoveryError>>),
    Timeout(NodeId, usize),
    Subscribe(mpsc::Sender<DiscoveryItem>),
}

/// Manages the list of subscribers that are subscribed to this discovery service.
#[derive(Debug)]
struct Subscribers(Vec<mpsc::Sender<DiscoveryItem>>);

impl Subscribers {
    fn new() -> Self {
        Self(vec![])
    }

    /// Add the subscriber to the list of subscribers
    fn push(&mut self, subscriber: mpsc::Sender<DiscoveryItem>) {
        self.0.push(subscriber);
    }

    /// Sends the `node_id` and `item` to each subscriber.
    ///
    /// Cleans up any subscribers that have been dropped.
    fn send(&mut self, item: DiscoveryItem) {
        let mut clean_up = vec![];
        for (i, subscriber) in self.0.iter().enumerate() {
            // assume subscriber was dropped
            if let Err(err) = subscriber.try_send(item.clone()) {
                match err {
                    TrySendError::Full(_) => {
                        warn!(
                            ?item,
                            idx = i,
                            "local swarm discovery subscriber is blocked, dropping item"
                        )
                    }
                    TrySendError::Closed(_) => clean_up.push(i),
                }
            }
        }
        for i in clean_up.into_iter().rev() {
            self.0.swap_remove(i);
        }
    }
}

/// Builder for [`MdnsDiscovery`].
#[derive(Debug)]
pub struct MdnsDiscoveryBuilder;

impl IntoDiscovery for MdnsDiscoveryBuilder {
    fn into_discovery(
        self,
        context: &DiscoveryContext,
    ) -> Result<impl Discovery, IntoDiscoveryError> {
        MdnsDiscovery::new(context.node_id())
    }
}

impl MdnsDiscovery {
    /// Returns a [`MdnsDiscoveryBuilder`] that implements [`IntoDiscovery`].
    pub fn builder() -> MdnsDiscoveryBuilder {
        MdnsDiscoveryBuilder
    }

    /// Create a new [`MdnsDiscovery`] Service.
    ///
    /// This starts a [`Discoverer`] that broadcasts your addresses and receives addresses from other nodes in your local network.
    ///
    /// # Errors
    /// Returns an error if the network does not allow ipv4 OR ipv6.
    ///
    /// # Panics
    /// This relies on [`tokio::runtime::Handle::current`] and will panic if called outside of the context of a tokio runtime.
    pub fn new(node_id: NodeId) -> Result<Self, IntoDiscoveryError> {
        debug!("Creating new MdnsDiscovery service");
        let (send, mut recv) = mpsc::channel(64);
        let task_sender = send.clone();
        let rt = tokio::runtime::Handle::current();
        let discovery =
            MdnsDiscovery::spawn_discoverer(node_id, task_sender.clone(), BTreeSet::new(), &rt)?;

        let local_addrs: Watchable<Option<NodeData>> = Watchable::default();
        let mut addrs_change = local_addrs.watch();
        let discovery_fut = async move {
            let mut node_addrs: HashMap<PublicKey, Peer> = HashMap::default();
            let mut subscribers = Subscribers::new();
            let mut last_id = 0;
            let mut senders: HashMap<
                PublicKey,
                HashMap<usize, mpsc::Sender<Result<DiscoveryItem, DiscoveryError>>>,
            > = HashMap::default();
            let mut timeouts = JoinSet::new();
            loop {
                trace!(?node_addrs, "MdnsDiscovery Service loop tick");
                let msg = tokio::select! {
                    msg = recv.recv() => {
                        msg
                    }
                    Ok(Some(data)) = addrs_change.updated() => {
                        tracing::trace!(?data, "MdnsDiscovery address changed");
                        discovery.remove_all();
                        let addrs =
                            MdnsDiscovery::socketaddrs_to_addrs(data.direct_addresses());
                        for addr in addrs {
                            discovery.add(addr.0, addr.1)
                        }
                        if let Some(user_data) = data.user_data() {
                            if let Err(err) = discovery.set_txt_attribute(USER_DATA_ATTRIBUTE.to_string(), Some(user_data.to_string())) {
                                warn!("Failed to set the user-defined data in local swarm discovery: {err:?}");
                            }
                        }
                        continue;
                    }
                };
                let msg = match msg {
                    None => {
                        error!("MdnsDiscovery channel closed");
                        error!("closing MdnsDiscovery");
                        timeouts.abort_all();
                        return;
                    }
                    Some(msg) => msg,
                };
                match msg {
                    Message::Discovery(discovered_node_id, peer_info) => {
                        trace!(
                            ?discovered_node_id,
                            ?peer_info,
                            "MdnsDiscovery Message::Discovery"
                        );
                        let discovered_node_id = match PublicKey::from_str(&discovered_node_id) {
                            Ok(node_id) => node_id,
                            Err(e) => {
                                warn!(
                                    discovered_node_id,
                                    "couldn't parse node_id from mdns discovery service: {e:?}"
                                );
                                continue;
                            }
                        };

                        if discovered_node_id == node_id {
                            continue;
                        }

                        if peer_info.is_expiry() {
                            trace!(
                                ?discovered_node_id,
                                "removing node from MdnsDiscovery address book"
                            );
                            node_addrs.remove(&discovered_node_id);
                            continue;
                        }

                        let entry = node_addrs.entry(discovered_node_id);
                        if let std::collections::hash_map::Entry::Occupied(ref entry) = entry {
                            if entry.get() == &peer_info {
                                // this is a republish we already know about
                                continue;
                            }
                        }

                        debug!(
                            ?discovered_node_id,
                            ?peer_info,
                            "adding node to MdnsDiscovery address book"
                        );

                        let mut resolved = false;
                        let item = peer_to_discovery_item(&peer_info, &discovered_node_id);
                        if let Some(senders) = senders.get(&discovered_node_id) {
                            trace!(?item, senders = senders.len(), "sending DiscoveryItem");
                            resolved = true;
                            for sender in senders.values() {
                                sender.send(Ok(item.clone())).await.ok();
                            }
                        }
                        entry.or_insert(peer_info);

                        // only send nodes to the `subscriber` if they weren't explicitly resolved
                        // in other words, nodes sent to the `subscribers` should only be the ones that
                        // have been "passively" discovered
                        if !resolved {
                            subscribers.send(item);
                        }
                    }
                    Message::Resolve(node_id, sender) => {
                        let id = last_id + 1;
                        last_id = id;
                        trace!(?node_id, "MdnsDiscovery Message::SendAddrs");
                        if let Some(peer_info) = node_addrs.get(&node_id) {
                            let item = peer_to_discovery_item(peer_info, &node_id);
                            debug!(?item, "sending DiscoveryItem");
                            sender.send(Ok(item)).await.ok();
                        }
                        if let Some(senders_for_node_id) = senders.get_mut(&node_id) {
                            senders_for_node_id.insert(id, sender);
                        } else {
                            let mut senders_for_node_id = HashMap::new();
                            senders_for_node_id.insert(id, sender);
                            senders.insert(node_id, senders_for_node_id);
                        }
                        let timeout_sender = task_sender.clone();
                        timeouts.spawn(async move {
                            time::sleep(DISCOVERY_DURATION).await;
                            trace!(?node_id, "discovery timeout");
                            timeout_sender
                                .send(Message::Timeout(node_id, id))
                                .await
                                .ok();
                        });
                    }
                    Message::Timeout(node_id, id) => {
                        trace!(?node_id, "MdnsDiscovery Message::Timeout");
                        if let Some(senders_for_node_id) = senders.get_mut(&node_id) {
                            senders_for_node_id.remove(&id);
                            if senders_for_node_id.is_empty() {
                                senders.remove(&node_id);
                            }
                        }
                    }
                    Message::Subscribe(subscriber) => {
                        trace!("MdnsDiscovery Message::Subscribe");
                        subscribers.push(subscriber);
                    }
                }
            }
        };
        let handle = task::spawn(discovery_fut.instrument(info_span!("swarm-discovery.actor")));
        Ok(Self {
            handle: AbortOnDropHandle::new(handle),
            sender: send,
            local_addrs,
        })
    }

    fn spawn_discoverer(
        node_id: PublicKey,
        sender: mpsc::Sender<Message>,
        socketaddrs: BTreeSet<SocketAddr>,
        rt: &tokio::runtime::Handle,
    ) -> Result<DropGuard, IntoDiscoveryError> {
        let spawn_rt = rt.clone();
        let callback = move |node_id: &str, peer: &Peer| {
            trace!(
                node_id,
                ?peer,
                "Received peer information from MdnsDiscovery"
            );

            let sender = sender.clone();
            let node_id = node_id.to_string();
            let peer = peer.clone();
            spawn_rt.spawn(async move {
                sender.send(Message::Discovery(node_id, peer)).await.ok();
            });
        };
        let addrs = MdnsDiscovery::socketaddrs_to_addrs(&socketaddrs);
        let node_id_str = data_encoding::BASE32_NOPAD
            .encode(node_id.as_bytes())
            .to_ascii_lowercase();
        let mut discoverer = Discoverer::new_interactive(N0_LOCAL_SWARM.to_string(), node_id_str)
            .with_callback(callback)
            .with_ip_class(IpClass::Auto);
        for addr in addrs {
            discoverer = discoverer.with_addrs(addr.0, addr.1);
        }
        discoverer
            .spawn(rt)
            .map_err(|e| IntoDiscoveryError::from_err_box("mdns", e.into_boxed_dyn_error()))
    }

    fn socketaddrs_to_addrs(socketaddrs: &BTreeSet<SocketAddr>) -> HashMap<u16, Vec<IpAddr>> {
        let mut addrs: HashMap<u16, Vec<IpAddr>> = HashMap::default();
        for socketaddr in socketaddrs {
            addrs
                .entry(socketaddr.port())
                .and_modify(|a| a.push(socketaddr.ip()))
                .or_insert(vec![socketaddr.ip()]);
        }
        addrs
    }
}

fn peer_to_discovery_item(peer: &Peer, node_id: &NodeId) -> DiscoveryItem {
    let direct_addresses: BTreeSet<SocketAddr> = peer
        .addrs()
        .iter()
        .map(|(ip, port)| SocketAddr::new(*ip, *port))
        .collect();
    // Get the user-defined data from the resolved peer info. We expect an attribute with a value
    // that parses as `UserData`. Otherwise, omit.
    let user_data = if let Some(Some(user_data)) = peer.txt_attribute(USER_DATA_ATTRIBUTE) {
        match user_data.parse() {
            Err(err) => {
                debug!("failed to parse user data from TXT attribute: {err}");
                None
            }
            Ok(data) => Some(data),
        }
    } else {
        None
    };
    let node_info = NodeInfo::new(*node_id)
        .with_direct_addresses(direct_addresses)
        .with_user_data(user_data);
    DiscoveryItem::new(node_info, NAME, None)
}

impl Discovery for MdnsDiscovery {
    fn resolve(&self, node_id: NodeId) -> Option<BoxStream<Result<DiscoveryItem, DiscoveryError>>> {
        use futures_util::FutureExt;

        let (send, recv) = mpsc::channel(20);
        let discovery_sender = self.sender.clone();
        let stream = async move {
            discovery_sender
                .send(Message::Resolve(node_id, send))
                .await
                .ok();
            tokio_stream::wrappers::ReceiverStream::new(recv)
        };
        Some(Box::pin(stream.flatten_stream()))
    }

    fn publish(&self, data: &NodeData) {
        self.local_addrs.set(Some(data.clone())).ok();
    }

    fn subscribe(&self) -> Option<BoxStream<DiscoveryItem>> {
        use futures_util::FutureExt;

        let (sender, recv) = mpsc::channel(20);
        let discovery_sender = self.sender.clone();
        let stream = async move {
            discovery_sender.send(Message::Subscribe(sender)).await.ok();
            tokio_stream::wrappers::ReceiverStream::new(recv)
        };
        Some(Box::pin(stream.flatten_stream()))
    }
}

#[cfg(test)]
mod tests {

    /// This module's name signals nextest to run test in a single thread (no other concurrent
    /// tests)
    mod run_in_isolation {
        use iroh_base::SecretKey;
        use n0_future::StreamExt;
        use n0_snafu::{Error, Result, ResultExt};
        use snafu::whatever;
        use tracing_test::traced_test;

        use super::super::*;
        use crate::discovery::UserData;

        #[tokio::test]
        #[traced_test]
        async fn mdns_publish_resolve() -> Result {
            let (_, discovery_a) = make_discoverer()?;
            let (node_id_b, discovery_b) = make_discoverer()?;

            // make addr info for discoverer b
            let user_data: UserData = "foobar".parse()?;
            let node_data = NodeData::new(None, BTreeSet::from(["0.0.0.0:11111".parse().unwrap()]))
                .with_user_data(Some(user_data.clone()));
            println!("info {node_data:?}");

            // resolve twice to ensure we can create separate streams for the same node_id
            let mut s1 = discovery_a.resolve(node_id_b).unwrap();
            let mut s2 = discovery_a.resolve(node_id_b).unwrap();

            tracing::debug!(?node_id_b, "Discovering node id b");
            // publish discovery_b's address
            discovery_b.publish(&node_data);
            let s1_res = tokio::time::timeout(Duration::from_secs(5), s1.next())
                .await
                .context("timeout")?
                .unwrap()?;
            let s2_res = tokio::time::timeout(Duration::from_secs(5), s2.next())
                .await
                .context("timeout")?
                .unwrap()?;
            assert_eq!(s1_res.node_info().data, node_data);
            assert_eq!(s2_res.node_info().data, node_data);

            Ok(())
        }

        #[tokio::test]
        #[traced_test]
        async fn mdns_subscribe() -> Result {
            let num_nodes = 5;
            let mut node_ids = BTreeSet::new();
            let mut discoverers = vec![];

            let (_, discovery) = make_discoverer()?;
            let node_data = NodeData::new(None, BTreeSet::from(["0.0.0.0:11111".parse().unwrap()]));

            for i in 0..num_nodes {
                let (node_id, discovery) = make_discoverer()?;
                let user_data: UserData = format!("node{i}").parse()?;
                let node_data = node_data.clone().with_user_data(Some(user_data.clone()));
                node_ids.insert((node_id, Some(user_data)));
                discovery.publish(&node_data);
                discoverers.push(discovery);
            }

            let mut events = discovery.subscribe().unwrap();

            let test = async move {
                let mut got_ids = BTreeSet::new();
                while got_ids.len() != num_nodes {
                    if let Some(item) = events.next().await {
                        if node_ids.contains(&(item.node_id(), item.user_data())) {
                            got_ids.insert((item.node_id(), item.user_data()));
                        }
                    } else {
                        whatever!(
                            "no more events, only got {} ids, expected {num_nodes}\n",
                            got_ids.len()
                        );
                    }
                }
                assert_eq!(got_ids, node_ids);
                Ok::<_, Error>(())
            };
            tokio::time::timeout(Duration::from_secs(5), test)
                .await
                .context("timeout")?
        }

        fn make_discoverer() -> Result<(PublicKey, MdnsDiscovery)> {
            let node_id = SecretKey::generate(rand::thread_rng()).public();
            Ok((node_id, MdnsDiscovery::new(node_id)?))
        }
    }
}<|MERGE_RESOLUTION|>--- conflicted
+++ resolved
@@ -48,14 +48,7 @@
 use tracing::{debug, error, info_span, trace, warn, Instrument};
 
 use super::{DiscoveryContext, DiscoveryError, IntoDiscovery, IntoDiscoveryError};
-use crate::{
-    discovery::{Discovery, DiscoveryItem, NodeData, NodeInfo},
-<<<<<<< HEAD
-    watcher::{Watchable, Watcher as _},
-=======
-    Endpoint,
->>>>>>> aebbc727
-};
+use crate::discovery::{Discovery, DiscoveryItem, NodeData, NodeInfo};
 
 /// The n0 local swarm node discovery name
 const N0_LOCAL_SWARM: &str = "iroh.local.swarm";
