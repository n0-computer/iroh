//! A discovery service that uses an mdns-like service to discover local endpoints.
//!
//! This allows you to use an mdns-like swarm discovery service to find address information about endpoints that are on your local network, no relay or outside internet needed.
//! See the [`swarm-discovery`](https://crates.io/crates/swarm-discovery) crate for more details.
//!
//! When [`MdnsDiscovery`] is enabled, it's possible to get a list of the locally discovered endpoints by filtering a list of `RemoteInfo`s.
//!
//! ```no_run
//! use std::time::Duration;
//!
//! use iroh::{
//!     RelayMode, SecretKey,
//!     discovery::mdns::{DiscoveryEvent, MdnsDiscovery},
//!     endpoint::{Endpoint, Source},
//! };
//! use n0_future::StreamExt;
//!
//! #[tokio::main]
//! async fn main() {
//!     let recent = Duration::from_secs(600); // 10 minutes in seconds
//!     let endpoint = Endpoint::empty_builder(RelayMode::Disabled)
//!         .bind()
//!         .await
//!         .unwrap();
//!
//!     // Register the discovery services with the endpoint
//!     let mdns = MdnsDiscovery::builder().build(endpoint.id()).unwrap();
//!     endpoint.discovery().add(mdns.clone());
//!
//!     // Subscribe to the discovery events
//!     let mut events = mdns.subscribe().await;
//!     while let Some(event) = events.next().await {
//!         match event {
//!             DiscoveryEvent::Discovered { endpoint_info, .. } => {
//!                 println!("MDNS discovered: {:?}", endpoint_info);
//!             }
//!             DiscoveryEvent::Expired { endpoint_id } => {
//!                 println!("MDNS expired: {endpoint_id}");
//!             }
//!         }
//!     }
//! }
//! ```
use std::{
    collections::{BTreeSet, HashMap},
    net::{IpAddr, SocketAddr},
    str::FromStr,
    sync::Arc,
};

use iroh_base::{EndpointId, PublicKey};
use n0_future::{
    Stream,
    boxed::BoxStream,
    task::{self, AbortOnDropHandle, JoinSet},
    time::{self, Duration},
};
use n0_watcher::{Watchable, Watcher as _};
use swarm_discovery::{Discoverer, DropGuard, IpClass, Peer};
use tokio::sync::mpsc::{self, error::TrySendError};
use tracing::{Instrument, debug, error, info_span, trace, warn};

use super::{DiscoveryError, IntoDiscovery, IntoDiscoveryError};
use crate::{
    Endpoint,
    discovery::{Discovery, DiscoveryItem, EndpointData, EndpointInfo},
};

/// The n0 local service name
const N0_SERVICE_NAME: &str = "irohv1";

/// Name of this discovery service.
///
/// Used as the `provenance` field in [`DiscoveryItem`]s.
///
/// Used in the [`crate::endpoint::Source::Discovery`] enum variant as the `name`.
pub const NAME: &str = "mdns";

/// The key of the attribute under which the `UserData` is stored in
/// the TXT record supported by swarm-discovery.
const USER_DATA_ATTRIBUTE: &str = "user-data";

/// How long we will wait before we stop sending discovery items
const DISCOVERY_DURATION: Duration = Duration::from_secs(10);

/// Discovery using `swarm-discovery`, a variation on mdns
#[derive(Debug, Clone)]
pub struct MdnsDiscovery {
    #[allow(dead_code)]
    handle: Arc<AbortOnDropHandle<()>>,
    sender: mpsc::Sender<Message>,
    advertise: bool,
    /// When `local_addrs` changes, we re-publish our info.
    local_addrs: Watchable<Option<EndpointData>>,
}

#[derive(Debug)]
enum Message {
    Discovery(String, Peer),
    Resolve(
        EndpointId,
        mpsc::Sender<Result<DiscoveryItem, DiscoveryError>>,
    ),
    Timeout(EndpointId, usize),
    Subscribe(mpsc::Sender<DiscoveryEvent>),
}

/// Manages the list of subscribers that are subscribed to this discovery service.
#[derive(Debug)]
struct Subscribers(Vec<mpsc::Sender<DiscoveryEvent>>);

impl Subscribers {
    fn new() -> Self {
        Self(vec![])
    }

    /// Add the subscriber to the list of subscribers
    fn push(&mut self, subscriber: mpsc::Sender<DiscoveryEvent>) {
        self.0.push(subscriber);
    }

    /// Sends the `endpoint_id` and `item` to each subscriber.
    ///
    /// Cleans up any subscribers that have been dropped.
    fn send(&mut self, item: DiscoveryEvent) {
        let mut clean_up = vec![];
        for (i, subscriber) in self.0.iter().enumerate() {
            // assume subscriber was dropped
            if let Err(err) = subscriber.try_send(item.clone()) {
                match err {
                    TrySendError::Full(_) => {
                        warn!(
                            ?item,
                            idx = i,
                            "local swarm discovery subscriber is blocked, dropping item"
                        )
                    }
                    TrySendError::Closed(_) => clean_up.push(i),
                }
            }
        }
        for i in clean_up.into_iter().rev() {
            self.0.swap_remove(i);
        }
    }
}

/// Builder for [`MdnsDiscovery`].
#[derive(Debug)]
pub struct MdnsDiscoveryBuilder {
    advertise: bool,
    service_name: String,
}

impl MdnsDiscoveryBuilder {
    /// Creates a new [`MdnsDiscoveryBuilder`] with default settings.
    fn new() -> Self {
        Self {
            advertise: true,
            service_name: N0_SERVICE_NAME.to_string(),
        }
    }

    /// Sets whether this endpoint should advertise its presence.
    ///
    /// Default is true.
    pub fn advertise(mut self, advertise: bool) -> Self {
        self.advertise = advertise;
        self
    }

    /// Sets a custom service name.
    ///
    /// The default is `irohv1`, which will show up on a record in the
    /// following form, for example:
    /// `7rutqynuzu65fcdgoerbt4uoh3p62wuto2mp56x3uvhitqzssxga._irohv1._udp.local`
    ///
    /// Any custom service name will take the form, for example:
    /// `7rutqynuzu65fcdgoerbt4uoh3p62wuto2mp56x3uvhitqzssxga._{service_name}.upd.local`
    pub fn service_name(mut self, service_name: impl Into<String>) -> Self {
        self.service_name = service_name.into();
        self
    }

    /// Builds an [`MdnsDiscovery`] instance with the configured settings.
    ///
    /// # Errors
    /// Returns an error if the network does not allow ipv4 OR ipv6.
    ///
    /// # Panics
    /// This relies on [`tokio::runtime::Handle::current`] and will panic if called outside of the context of a tokio runtime.
    pub fn build(self, endpoint_id: EndpointId) -> Result<MdnsDiscovery, IntoDiscoveryError> {
        MdnsDiscovery::new(endpoint_id, self.advertise, self.service_name)
    }
}

impl Default for MdnsDiscoveryBuilder {
    fn default() -> Self {
        Self::new()
    }
}

impl IntoDiscovery for MdnsDiscoveryBuilder {
    fn into_discovery(self, endpoint: &Endpoint) -> Result<impl Discovery, IntoDiscoveryError> {
        self.build(endpoint.id())
    }
}

/// An event emitted from the [`MdnsDiscovery`] service.
#[derive(Debug, Clone, Eq, PartialEq)]
pub enum DiscoveryEvent {
    /// A peer was discovered or it's information was updated.
    Discovered {
        /// The endpoint info for the endpoint, as discovered.
        endpoint_info: EndpointInfo,
        /// Optional timestamp when this endpoint address info was last updated.
        last_updated: Option<u64>,
    },
    /// A peer was expired due to being inactive, unreachable, or otherwise
    /// unavailable.
    Expired {
        /// The id of the endpoint that expired.
        endpoint_id: EndpointId,
    },
}

impl MdnsDiscovery {
    /// Returns a [`MdnsDiscoveryBuilder`] that implements [`IntoDiscovery`].
    pub fn builder() -> MdnsDiscoveryBuilder {
        MdnsDiscoveryBuilder::default()
    }

    /// Create a new [`MdnsDiscovery`] Service.
    ///
    /// This starts a [`Discoverer`] that broadcasts your addresses (if advertise is set to true)
    /// and receives addresses from other endpoints in your local network.
    ///
    /// # Errors
    /// Returns an error if the network does not allow ipv4 OR ipv6.
    ///
    /// # Panics
    /// This relies on [`tokio::runtime::Handle::current`] and will panic if called outside of the context of a tokio runtime.
    fn new(
        endpoint_id: EndpointId,
        advertise: bool,
        service_name: String,
    ) -> Result<Self, IntoDiscoveryError> {
        debug!("Creating new MdnsDiscovery service");
        let (send, mut recv) = mpsc::channel(64);
        let task_sender = send.clone();
        let rt = tokio::runtime::Handle::current();
        let discovery = MdnsDiscovery::spawn_discoverer(
            endpoint_id,
            advertise,
            task_sender.clone(),
            BTreeSet::new(),
            service_name,
            &rt,
        )?;

        let local_addrs: Watchable<Option<EndpointData>> = Watchable::default();
        let mut addrs_change = local_addrs.watch();
        let discovery_fut = async move {
            let mut endpoint_addrs: HashMap<PublicKey, Peer> = HashMap::default();
            let mut subscribers = Subscribers::new();
            let mut last_id = 0;
            let mut senders: HashMap<
                PublicKey,
                HashMap<usize, mpsc::Sender<Result<DiscoveryItem, DiscoveryError>>>,
            > = HashMap::default();
            let mut timeouts = JoinSet::new();
            loop {
                trace!(?endpoint_addrs, "MdnsDiscovery Service loop tick");
                let msg = tokio::select! {
                    msg = recv.recv() => {
                        msg
                    }
                    Ok(Some(data)) = addrs_change.updated() => {
                        tracing::trace!(?data, "MdnsDiscovery address changed");
                        discovery.remove_all();
                        let addrs =
                            MdnsDiscovery::socketaddrs_to_addrs(data.ip_addrs());
                        for addr in addrs {
                            discovery.add(addr.0, addr.1)
                        }
                        if let Some(user_data) = data.user_data() {
                            if let Err(err) = discovery.set_txt_attribute(USER_DATA_ATTRIBUTE.to_string(), Some(user_data.to_string())) {
                                warn!("Failed to set the user-defined data in local swarm discovery: {err:?}");
                            }
                        }
                        continue;
                    }
                };
                let msg = match msg {
                    None => {
                        error!("MdnsDiscovery channel closed");
                        error!("closing MdnsDiscovery");
                        timeouts.abort_all();
                        discovery.remove_all();
                        return;
                    }
                    Some(msg) => msg,
                };
                match msg {
                    Message::Discovery(discovered_endpoint_id, peer_info) => {
                        trace!(
                            ?discovered_endpoint_id,
                            ?peer_info,
                            "MdnsDiscovery Message::Discovery"
                        );
                        let discovered_endpoint_id = match PublicKey::from_str(
                            &discovered_endpoint_id,
                        ) {
                            Ok(endpoint_id) => endpoint_id,
                            Err(e) => {
                                warn!(
                                    discovered_endpoint_id,
                                    "couldn't parse endpoint_id from mdns discovery service: {e:?}"
                                );
                                continue;
                            }
                        };

                        if discovered_endpoint_id == endpoint_id {
                            continue;
                        }

                        if peer_info.is_expiry() {
                            trace!(
                                ?discovered_endpoint_id,
                                "removing endpoint from MdnsDiscovery address book"
                            );
                            endpoint_addrs.remove(&discovered_endpoint_id);
                            subscribers.send(DiscoveryEvent::Expired {
                                endpoint_id: discovered_endpoint_id,
                            });
                            continue;
                        }

                        let entry = endpoint_addrs.entry(discovered_endpoint_id);
                        if let std::collections::hash_map::Entry::Occupied(ref entry) = entry {
                            if entry.get() == &peer_info {
                                // this is a republish we already know about
                                continue;
                            }
                        }

                        debug!(
                            ?discovered_endpoint_id,
                            ?peer_info,
                            "adding endpoint to MdnsDiscovery address book"
                        );

                        let mut resolved = false;
                        let item = peer_to_discovery_item(&peer_info, &discovered_endpoint_id);
                        if let Some(senders) = senders.get(&discovered_endpoint_id) {
                            trace!(?item, senders = senders.len(), "sending DiscoveryItem");
                            resolved = true;
                            for sender in senders.values() {
                                sender.send(Ok(item.clone())).await.ok();
                            }
                        }
                        entry.or_insert(peer_info);

                        // only send endpoints to the `subscriber` if they weren't explicitly resolved
                        // in other words, endpoints sent to the `subscribers` should only be the ones that
                        // have been "passively" discovered
                        if !resolved {
                            subscribers.send(DiscoveryEvent::Discovered {
                                endpoint_info: item.endpoint_info,
                                last_updated: item.last_updated,
                            });
                        }
                    }
                    Message::Resolve(endpoint_id, sender) => {
                        let id = last_id + 1;
                        last_id = id;
                        trace!(?endpoint_id, "MdnsDiscovery Message::SendAddrs");
                        if let Some(peer_info) = endpoint_addrs.get(&endpoint_id) {
                            let item = peer_to_discovery_item(peer_info, &endpoint_id);
                            debug!(?item, "sending DiscoveryItem");
                            sender.send(Ok(item)).await.ok();
                        }
                        if let Some(senders_for_endpoint_id) = senders.get_mut(&endpoint_id) {
                            senders_for_endpoint_id.insert(id, sender);
                        } else {
                            let mut senders_for_endpoint_id = HashMap::new();
                            senders_for_endpoint_id.insert(id, sender);
                            senders.insert(endpoint_id, senders_for_endpoint_id);
                        }
                        let timeout_sender = task_sender.clone();
                        timeouts.spawn(async move {
                            time::sleep(DISCOVERY_DURATION).await;
                            trace!(?endpoint_id, "discovery timeout");
                            timeout_sender
                                .send(Message::Timeout(endpoint_id, id))
                                .await
                                .ok();
                        });
                    }
                    Message::Timeout(endpoint_id, id) => {
                        trace!(?endpoint_id, "MdnsDiscovery Message::Timeout");
                        if let Some(senders_for_endpoint_id) = senders.get_mut(&endpoint_id) {
                            senders_for_endpoint_id.remove(&id);
                            if senders_for_endpoint_id.is_empty() {
                                senders.remove(&endpoint_id);
                            }
                        }
                    }
                    Message::Subscribe(subscriber) => {
                        trace!("MdnsDiscovery Message::Subscribe");
                        subscribers.push(subscriber);
                    }
                }
            }
        };
        let handle = task::spawn(discovery_fut.instrument(info_span!("swarm-discovery.actor")));
        Ok(Self {
            handle: Arc::new(AbortOnDropHandle::new(handle)),
            sender: send,
            advertise,
            local_addrs,
        })
    }

    /// Subscribe to discovered endpoints
    pub async fn subscribe(&self) -> impl Stream<Item = DiscoveryEvent> + Unpin + use<> {
        let (sender, recv) = mpsc::channel(20);
        let discovery_sender = self.sender.clone();
        discovery_sender.send(Message::Subscribe(sender)).await.ok();
        tokio_stream::wrappers::ReceiverStream::new(recv)
    }

    fn spawn_discoverer(
        endpoint_id: PublicKey,
        advertise: bool,
        sender: mpsc::Sender<Message>,
        socketaddrs: BTreeSet<SocketAddr>,
        service_name: String,
        rt: &tokio::runtime::Handle,
    ) -> Result<DropGuard, IntoDiscoveryError> {
        let spawn_rt = rt.clone();
        let callback = move |endpoint_id: &str, peer: &Peer| {
            trace!(
                endpoint_id,
                ?peer,
                "Received peer information from MdnsDiscovery"
            );

            let sender = sender.clone();
            let endpoint_id = endpoint_id.to_string();
            let peer = peer.clone();
            spawn_rt.spawn(async move {
                sender
                    .send(Message::Discovery(endpoint_id, peer))
                    .await
                    .ok();
            });
        };
        let endpoint_id_str = data_encoding::BASE32_NOPAD
            .encode(endpoint_id.as_bytes())
            .to_ascii_lowercase();
        let mut discoverer = Discoverer::new_interactive(service_name, endpoint_id_str)
            .with_callback(callback)
            .with_ip_class(IpClass::Auto);
        if advertise {
            let addrs = MdnsDiscovery::socketaddrs_to_addrs(socketaddrs.iter());
            for addr in addrs {
                discoverer = discoverer.with_addrs(addr.0, addr.1);
            }
        }
        discoverer
            .spawn(rt)
            .map_err(|e| IntoDiscoveryError::from_err("mdns", e))
    }

    fn socketaddrs_to_addrs<'a>(
        socketaddrs: impl Iterator<Item = &'a SocketAddr>,
    ) -> HashMap<u16, Vec<IpAddr>> {
        let mut addrs: HashMap<u16, Vec<IpAddr>> = HashMap::default();
        for socketaddr in socketaddrs {
            addrs
                .entry(socketaddr.port())
                .and_modify(|a| a.push(socketaddr.ip()))
                .or_insert(vec![socketaddr.ip()]);
        }
        addrs
    }
}

fn peer_to_discovery_item(peer: &Peer, endpoint_id: &EndpointId) -> DiscoveryItem {
    let ip_addrs: BTreeSet<SocketAddr> = peer
        .addrs()
        .iter()
        .map(|(ip, port)| SocketAddr::new(*ip, *port))
        .collect();
    // Get the user-defined data from the resolved peer info. We expect an attribute with a value
    // that parses as `UserData`. Otherwise, omit.
    let user_data = if let Some(Some(user_data)) = peer.txt_attribute(USER_DATA_ATTRIBUTE) {
        match user_data.parse() {
            Err(err) => {
                debug!("failed to parse user data from TXT attribute: {err}");
                None
            }
            Ok(data) => Some(data),
        }
    } else {
        None
    };
    let endpoint_info = EndpointInfo::new(*endpoint_id)
        .with_ip_addrs(ip_addrs)
        .with_user_data(user_data);
    DiscoveryItem::new(endpoint_info, NAME, None)
}

impl Discovery for MdnsDiscovery {
    fn resolve(
        &self,
        endpoint_id: EndpointId,
    ) -> Option<BoxStream<Result<DiscoveryItem, DiscoveryError>>> {
        use futures_util::FutureExt;

        let (send, recv) = mpsc::channel(20);
        let discovery_sender = self.sender.clone();
        let stream = async move {
            discovery_sender
                .send(Message::Resolve(endpoint_id, send))
                .await
                .ok();
            tokio_stream::wrappers::ReceiverStream::new(recv)
        };
        Some(Box::pin(stream.flatten_stream()))
    }

    fn publish(&self, data: &EndpointData) {
        if self.advertise {
            self.local_addrs.set(Some(data.clone())).ok();
        }
    }
}

#[cfg(test)]
mod tests {

    /// This module's name signals nextest to run test in a single thread (no other concurrent
    /// tests)
    mod run_in_isolation {
<<<<<<< HEAD
        use iroh_base::SecretKey;
        use n0_error::{AnyError as Error, Result, StdResultExt, bail};
=======
        use iroh_base::{SecretKey, TransportAddr};
>>>>>>> 45e1f489
        use n0_future::StreamExt;
        use rand::{CryptoRng, SeedableRng};
        use tracing_test::traced_test;

        use super::super::*;
        use crate::discovery::UserData;

        #[tokio::test]
        #[traced_test]
        async fn mdns_publish_resolve() -> Result {
            let mut rng = rand_chacha::ChaCha8Rng::seed_from_u64(0u64);

            // Create discoverer A with advertise=false (only listens)
            let (_, discovery_a) = make_discoverer(&mut rng, false)?;
            // Create discoverer B with advertise=true (will broadcast)
            let (endpoint_id_b, discovery_b) = make_discoverer(&mut rng, true)?;

            // make addr info for discoverer b
            let user_data: UserData = "foobar".parse()?;
            let endpoint_data =
                EndpointData::new([TransportAddr::Ip("0.0.0.0:11111".parse().unwrap())])
                    .with_user_data(Some(user_data.clone()));

            // resolve twice to ensure we can create separate streams for the same endpoint_id
            let mut s1 = discovery_a.subscribe().await.filter(|event| match event {
                DiscoveryEvent::Discovered { endpoint_info, .. } => {
                    endpoint_info.endpoint_id == endpoint_id_b
                }
                _ => false,
            });
            let mut s2 = discovery_a.subscribe().await.filter(|event| match event {
                DiscoveryEvent::Discovered { endpoint_info, .. } => {
                    endpoint_info.endpoint_id == endpoint_id_b
                }
                _ => false,
            });

            tracing::debug!(?endpoint_id_b, "Discovering endpoint id b");
            // publish discovery_b's address
            discovery_b.publish(&endpoint_data);
            let DiscoveryEvent::Discovered {
                endpoint_info: s1_endpoint_info,
                ..
            } = tokio::time::timeout(Duration::from_secs(5), s1.next())
                .await
                .std_context("timeout")?
                .unwrap()
            else {
                panic!("Received unexpected discovery event");
            };
            let DiscoveryEvent::Discovered {
                endpoint_info: s2_endpoint_info,
                ..
            } = tokio::time::timeout(Duration::from_secs(5), s2.next())
                .await
                .std_context("timeout")?
                .unwrap()
            else {
                panic!("Received unexpected discovery event");
            };
            assert_eq!(s1_endpoint_info.data, endpoint_data);
            assert_eq!(s2_endpoint_info.data, endpoint_data);

            Ok(())
        }

        #[tokio::test]
        #[traced_test]
        async fn mdns_publish_expire() -> Result {
            let mut rng = rand_chacha::ChaCha8Rng::seed_from_u64(0u64);
            let (_, discovery_a) = make_discoverer(&mut rng, false)?;
            let (endpoint_id_b, discovery_b) = make_discoverer(&mut rng, true)?;

            // publish discovery_b's address
            let endpoint_data =
                EndpointData::new([TransportAddr::Ip("0.0.0.0:11111".parse().unwrap())])
                    .with_user_data(Some("".parse()?));
            discovery_b.publish(&endpoint_data);

            let mut s1 = discovery_a.subscribe().await;
            tracing::debug!(?endpoint_id_b, "Discovering endpoint id b");

            // Wait for the specific endpoint to be discovered
            loop {
                let event = tokio::time::timeout(Duration::from_secs(5), s1.next())
                    .await
                    .std_context("timeout")?
                    .expect("Stream should not be closed");

                match event {
                    DiscoveryEvent::Discovered { endpoint_info, .. }
                        if endpoint_info.endpoint_id == endpoint_id_b =>
                    {
                        break;
                    }
                    _ => continue, // Ignore other discovery events
                }
            }

            // Shutdown endpoint B
            drop(discovery_b);
            tokio::time::sleep(Duration::from_secs(5)).await;

            // Wait for the expiration event for the specific endpoint
            loop {
                let event = tokio::time::timeout(Duration::from_secs(10), s1.next())
                    .await
                    .std_context("timeout waiting for expiration event")?
                    .expect("Stream should not be closed");

                match event {
                    DiscoveryEvent::Expired {
                        endpoint_id: expired_endpoint_id,
                    } if expired_endpoint_id == endpoint_id_b => {
                        break;
                    }
                    _ => continue, // Ignore other events
                }
            }

            Ok(())
        }

        #[tokio::test]
        #[traced_test]
        async fn mdns_subscribe() -> Result {
            let mut rng = rand_chacha::ChaCha8Rng::seed_from_u64(0u64);

            let num_endpoints = 5;
            let mut endpoint_ids = BTreeSet::new();
            let mut discoverers = vec![];

            let (_, discovery) = make_discoverer(&mut rng, false)?;
            let endpoint_data =
                EndpointData::new([TransportAddr::Ip("0.0.0.0:11111".parse().unwrap())]);

            for i in 0..num_endpoints {
                let (endpoint_id, discovery) = make_discoverer(&mut rng, true)?;
                let user_data: UserData = format!("endpoint{i}").parse()?;
                let endpoint_data = endpoint_data
                    .clone()
                    .with_user_data(Some(user_data.clone()));
                endpoint_ids.insert((endpoint_id, Some(user_data)));
                discovery.publish(&endpoint_data);
                discoverers.push(discovery);
            }

            let mut events = discovery.subscribe().await;

            let test = async move {
                let mut got_ids = BTreeSet::new();
                while got_ids.len() != num_endpoints {
                    if let Some(DiscoveryEvent::Discovered { endpoint_info, .. }) =
                        events.next().await
                    {
                        let data = endpoint_info.data.user_data().cloned();
                        if endpoint_ids.contains(&(endpoint_info.endpoint_id, data.clone())) {
                            got_ids.insert((endpoint_info.endpoint_id, data));
                        }
                    } else {
                        bail!(
                            "no more events, only got {} ids, expected {num_endpoints}\n",
                            got_ids.len()
                        );
                    }
                }
                assert_eq!(got_ids, endpoint_ids);
                Ok::<_, Error>(())
            };
            tokio::time::timeout(Duration::from_secs(5), test)
                .await
                .std_context("timeout")?
        }

        #[tokio::test]
        #[traced_test]
        async fn non_advertising_endpoint_not_discovered() -> Result {
            let mut rng = rand_chacha::ChaCha8Rng::seed_from_u64(0u64);

            let (_, discovery_a) = make_discoverer(&mut rng, false)?;
            let (endpoint_id_b, discovery_b) = make_discoverer(&mut rng, false)?;

            let (endpoint_id_c, discovery_c) = make_discoverer(&mut rng, true)?;
            let endpoint_data_c =
                EndpointData::new([TransportAddr::Ip("0.0.0.0:22222".parse().unwrap())]);
            discovery_c.publish(&endpoint_data_c);

            let endpoint_data_b =
                EndpointData::new([TransportAddr::Ip("0.0.0.0:11111".parse().unwrap())]);
            discovery_b.publish(&endpoint_data_b);

            let mut stream_c = discovery_a.resolve(endpoint_id_c).unwrap();
            let result_c = tokio::time::timeout(Duration::from_secs(2), stream_c.next()).await;
            assert!(
                result_c.is_ok(),
                "Advertising endpoint should be discoverable"
            );

            let mut stream_b = discovery_a.resolve(endpoint_id_b).unwrap();
            let result_b = tokio::time::timeout(Duration::from_secs(2), stream_b.next()).await;
            assert!(
                result_b.is_err(),
                "Expected timeout since endpoint b isn't advertising"
            );

            Ok(())
        }

        #[tokio::test]
        #[traced_test]
        async fn test_service_names() -> Result {
            let mut rng = rand_chacha::ChaCha8Rng::seed_from_u64(0u64);

            // Create a discovery service using the default
            // service name
            let id_a = SecretKey::generate(&mut rng).public();
            let discovery_a = MdnsDiscovery::builder().build(id_a)?;

            // Create a discovery service using a custom
            // service name
            let id_b = SecretKey::generate(&mut rng).public();
            let discovery_b = MdnsDiscovery::builder()
                .service_name("different.name")
                .build(id_b)?;

            // Create a discovery service using the same
            // custom service name
            let id_c = SecretKey::generate(&mut rng).public();
            let discovery_c = MdnsDiscovery::builder()
                .service_name("different.name")
                .build(id_c)?;

            let endpoint_data_a =
                EndpointData::new([TransportAddr::Ip("0.0.0.0:11111".parse().unwrap())]);
            discovery_a.publish(&endpoint_data_a);

            let endpoint_data_b =
                EndpointData::new([TransportAddr::Ip("0.0.0.0:22222".parse().unwrap())]);
            discovery_b.publish(&endpoint_data_b);

            let endpoint_data_c =
                EndpointData::new([TransportAddr::Ip("0.0.0.0:33333".parse().unwrap())]);
            discovery_c.publish(&endpoint_data_c);

            let mut stream_a = discovery_a.resolve(id_b).unwrap();
            let result_a = tokio::time::timeout(Duration::from_secs(2), stream_a.next()).await;
            assert!(
                result_a.is_err(),
                "Endpoint on a different service should NOT be discoverable"
            );

            let mut stream_b = discovery_b.resolve(id_c).unwrap();
            let result_b = tokio::time::timeout(Duration::from_secs(2), stream_b.next()).await;
            assert!(
                result_b.is_ok(),
                "Endpoint on the same service should be discoverable"
            );

            let mut stream_b = discovery_b.resolve(id_a).unwrap();
            let result_b = tokio::time::timeout(Duration::from_secs(2), stream_b.next()).await;
            assert!(
                result_b.is_err(),
                "Endpoint on a different service should NOT be discoverable"
            );

            Ok(())
        }

        fn make_discoverer<R: CryptoRng + ?Sized>(
            rng: &mut R,
            advertise: bool,
        ) -> Result<(PublicKey, MdnsDiscovery)> {
            let endpoint_id = SecretKey::generate(rng).public();
            Ok((
                endpoint_id,
                MdnsDiscovery::builder()
                    .advertise(advertise)
                    .build(endpoint_id)?,
            ))
        }
    }
}<|MERGE_RESOLUTION|>--- conflicted
+++ resolved
@@ -545,12 +545,8 @@
     /// This module's name signals nextest to run test in a single thread (no other concurrent
     /// tests)
     mod run_in_isolation {
-<<<<<<< HEAD
-        use iroh_base::SecretKey;
+        use iroh_base::{SecretKey, TransportAddr};
         use n0_error::{AnyError as Error, Result, StdResultExt, bail};
-=======
-        use iroh_base::{SecretKey, TransportAddr};
->>>>>>> 45e1f489
         use n0_future::StreamExt;
         use rand::{CryptoRng, SeedableRng};
         use tracing_test::traced_test;
