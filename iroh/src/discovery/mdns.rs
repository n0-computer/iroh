//! A discovery service that uses an mdns-like service to discover local nodes.
//!
//! This allows you to use an mdns-like swarm discovery service to find address information about nodes that are on your local network, no relay or outside internet needed.
//! See the [`swarm-discovery`](https://crates.io/crates/swarm-discovery) crate for more details.
//!
//! When [`MdnsDiscovery`] is enabled, it's possible to get a list of the locally discovered nodes by filtering a list of `RemoteInfo`s.
//!
//! ```
//! use std::time::Duration;
//!
//! use iroh::endpoint::{Endpoint, Source};
//!
//! #[tokio::main]
//! async fn main() {
//!     let recent = Duration::from_secs(600); // 10 minutes in seconds
//!
//!     let endpoint = Endpoint::builder().bind().await.unwrap();
//!     let remotes = endpoint.remote_info_iter();
//!     let locally_discovered: Vec<_> = remotes
//!         .filter(|remote| {
//!             remote.sources().iter().any(|(source, duration)| {
//!                 if let Source::Discovery { name } = source {
//!                     name == iroh::discovery::mdns::NAME && *duration <= recent
//!                 } else {
//!                     false
//!                 }
//!             })
//!         })
//!         .collect();
//!     println!("locally discovered nodes: {locally_discovered:?}");
//! }
//! ```
use std::{
    collections::{BTreeSet, HashMap},
    net::{IpAddr, SocketAddr},
    str::FromStr,
};

use iroh_base::{NodeId, PublicKey};
use n0_future::{
    boxed::BoxStream,
    task::{self, JoinSet},
    time::{self, Duration},
};
use n0_watcher::{Watchable, Watcher as _};
use swarm_discovery::{Discoverer, DropGuard, IpClass, Peer};
use tokio::sync::mpsc::{self, error::TrySendError};
use tracing::{Instrument, debug, error, info_span, trace, warn};

use super::{DiscoveryContext, DiscoveryError, IntoDiscovery, IntoDiscoveryError};
use crate::discovery::{Discovery, DiscoveryEvent, DiscoveryItem, NodeData, NodeInfo};

/// The n0 local swarm node discovery name
const N0_LOCAL_SWARM: &str = "iroh.local.swarm";

/// Name of this discovery service.
///
/// Used as the `provenance` field in [`DiscoveryItem`]s.
///
/// Used in the [`crate::endpoint::Source::Discovery`] enum variant as the `name`.
pub const NAME: &str = "local.swarm.discovery";

/// The key of the attribute under which the `UserData` is stored in
/// the TXT record supported by swarm-discovery.
const USER_DATA_ATTRIBUTE: &str = "user-data";

/// How long we will wait before we stop sending discovery items
const DISCOVERY_DURATION: Duration = Duration::from_secs(10);

/// Discovery using `swarm-discovery`, a variation on mdns
#[derive(Debug)]
pub struct MdnsDiscovery {
    sender: mpsc::Sender<Message>,
<<<<<<< HEAD
    shutdown: mpsc::Sender<()>,
=======
    advertise: bool,
>>>>>>> e8eb1dd9
    /// When `local_addrs` changes, we re-publish our info.
    local_addrs: Watchable<Option<NodeData>>,
}

#[derive(Debug)]
enum Message {
    Discovery(String, Peer),
    Resolve(NodeId, mpsc::Sender<Result<DiscoveryItem, DiscoveryError>>),
    Timeout(NodeId, usize),
    Subscribe(mpsc::Sender<DiscoveryEvent>),
}

/// Manages the list of subscribers that are subscribed to this discovery service.
#[derive(Debug)]
struct Subscribers(Vec<mpsc::Sender<DiscoveryEvent>>);

impl Subscribers {
    fn new() -> Self {
        Self(vec![])
    }

    /// Add the subscriber to the list of subscribers
    fn push(&mut self, subscriber: mpsc::Sender<DiscoveryEvent>) {
        self.0.push(subscriber);
    }

    /// Sends the `node_id` and `item` to each subscriber.
    ///
    /// Cleans up any subscribers that have been dropped.
    fn send(&mut self, item: DiscoveryEvent) {
        let mut clean_up = vec![];
        for (i, subscriber) in self.0.iter().enumerate() {
            // assume subscriber was dropped
            if let Err(err) = subscriber.try_send(item.clone()) {
                match err {
                    TrySendError::Full(_) => {
                        warn!(
                            ?item,
                            idx = i,
                            "local swarm discovery subscriber is blocked, dropping item"
                        )
                    }
                    TrySendError::Closed(_) => clean_up.push(i),
                }
            }
        }
        for i in clean_up.into_iter().rev() {
            self.0.swap_remove(i);
        }
    }
}

/// Builder for [`MdnsDiscovery`].
#[derive(Debug)]
pub struct MdnsDiscoveryBuilder {
    advertise: bool,
}

impl MdnsDiscoveryBuilder {
    /// Creates a new [`MdnsDiscoveryBuilder`] with default settings.
    pub fn new() -> Self {
        Self { advertise: true }
    }

    /// Sets whether this node should advertise its presence.
    ///
    /// Default is true.
    pub fn advertise(mut self, advertise: bool) -> Self {
        self.advertise = advertise;
        self
    }

    /// Builds an [`MdnsDiscovery`] instance with the configured settings.
    pub fn build(self, node_id: NodeId) -> Result<MdnsDiscovery, IntoDiscoveryError> {
        MdnsDiscovery::new(node_id, self.advertise)
    }
}

impl Default for MdnsDiscoveryBuilder {
    fn default() -> Self {
        Self::new()
    }
}

impl IntoDiscovery for MdnsDiscoveryBuilder {
    fn into_discovery(
        self,
        context: &DiscoveryContext,
    ) -> Result<impl Discovery, IntoDiscoveryError> {
        self.build(context.node_id())
    }
}

impl MdnsDiscovery {
    /// Returns a [`MdnsDiscoveryBuilder`] that implements [`IntoDiscovery`].
    pub fn builder() -> MdnsDiscoveryBuilder {
        MdnsDiscoveryBuilder::new()
    }

    /// Create a new [`MdnsDiscovery`] Service.
    ///
    /// This starts a [`Discoverer`] that broadcasts your addresses (if advertise is set to true)
    /// and receives addresses from other nodes in your local network.
    ///
    /// # Errors
    /// Returns an error if the network does not allow ipv4 OR ipv6.
    ///
    /// # Panics
    /// This relies on [`tokio::runtime::Handle::current`] and will panic if called outside of the context of a tokio runtime.
    pub fn new(node_id: NodeId, advertise: bool) -> Result<Self, IntoDiscoveryError> {
        debug!("Creating new MdnsDiscovery service");
        let (send, mut recv) = mpsc::channel(64);
        let (shutdown_tx, mut shutdown_rx) = mpsc::channel(1);
        let task_sender = send.clone();
        let rt = tokio::runtime::Handle::current();
        let discovery = MdnsDiscovery::spawn_discoverer(
            node_id,
            advertise,
            task_sender.clone(),
            BTreeSet::new(),
            &rt,
        )?;

        let local_addrs: Watchable<Option<NodeData>> = Watchable::default();
        let mut addrs_change = local_addrs.watch();
        let discovery_fut = async move {
            let mut node_addrs: HashMap<PublicKey, Peer> = HashMap::default();
            let mut subscribers = Subscribers::new();
            let mut last_id = 0;
            let mut senders: HashMap<
                PublicKey,
                HashMap<usize, mpsc::Sender<Result<DiscoveryItem, DiscoveryError>>>,
            > = HashMap::default();
            let mut timeouts = JoinSet::new();
            loop {
                trace!(?node_addrs, "MdnsDiscovery Service loop tick");
                let msg = tokio::select! {
                    msg = recv.recv() => {
                        msg
                    }
                    Ok(Some(data)) = addrs_change.updated() => {
                        tracing::trace!(?data, "MdnsDiscovery address changed");
                        discovery.remove_all();
                        let addrs =
                            MdnsDiscovery::socketaddrs_to_addrs(data.direct_addresses());
                        for addr in addrs {
                            discovery.add(addr.0, addr.1)
                        }
                        if let Some(user_data) = data.user_data() {
                            if let Err(err) = discovery.set_txt_attribute(USER_DATA_ATTRIBUTE.to_string(), Some(user_data.to_string())) {
                                warn!("Failed to set the user-defined data in local swarm discovery: {err:?}");
                            }
                        }
                        continue;
                    }
                    _ = shutdown_rx.recv() => {
                        error!("MdnsDiscovery channel closed");
                        error!("closing MdnsDiscovery");
                        timeouts.abort_all();
                        return;
                    }
                };
                let msg = match msg {
                    None => {
                        error!("MdnsDiscovery channel closed");
                        error!("closing MdnsDiscovery");
                        timeouts.abort_all();
                        discovery.remove_all();
                        return;
                    }
                    Some(msg) => msg,
                };
                match msg {
                    Message::Discovery(discovered_node_id, peer_info) => {
                        trace!(
                            ?discovered_node_id,
                            ?peer_info,
                            "MdnsDiscovery Message::Discovery"
                        );
                        let discovered_node_id = match PublicKey::from_str(&discovered_node_id) {
                            Ok(node_id) => node_id,
                            Err(e) => {
                                warn!(
                                    discovered_node_id,
                                    "couldn't parse node_id from mdns discovery service: {e:?}"
                                );
                                continue;
                            }
                        };

                        if discovered_node_id == node_id {
                            continue;
                        }

                        if peer_info.is_expiry() {
                            trace!(
                                ?discovered_node_id,
                                "removing node from MdnsDiscovery address book"
                            );
                            node_addrs.remove(&discovered_node_id);
                            subscribers.send(DiscoveryEvent::Expired(discovered_node_id));
                            continue;
                        }

                        let entry = node_addrs.entry(discovered_node_id);
                        if let std::collections::hash_map::Entry::Occupied(ref entry) = entry {
                            if entry.get() == &peer_info {
                                // this is a republish we already know about
                                continue;
                            }
                        }

                        debug!(
                            ?discovered_node_id,
                            ?peer_info,
                            "adding node to MdnsDiscovery address book"
                        );

                        let mut resolved = false;
                        let item = peer_to_discovery_item(&peer_info, &discovered_node_id);
                        if let Some(senders) = senders.get(&discovered_node_id) {
                            trace!(?item, senders = senders.len(), "sending DiscoveryItem");
                            resolved = true;
                            for sender in senders.values() {
                                sender.send(Ok(item.clone())).await.ok();
                            }
                        }
                        entry.or_insert(peer_info);

                        // only send nodes to the `subscriber` if they weren't explicitly resolved
                        // in other words, nodes sent to the `subscribers` should only be the ones that
                        // have been "passively" discovered
                        if !resolved {
                            subscribers.send(DiscoveryEvent::Discovered(item));
                        }
                    }
                    Message::Resolve(node_id, sender) => {
                        let id = last_id + 1;
                        last_id = id;
                        trace!(?node_id, "MdnsDiscovery Message::SendAddrs");
                        if let Some(peer_info) = node_addrs.get(&node_id) {
                            let item = peer_to_discovery_item(peer_info, &node_id);
                            debug!(?item, "sending DiscoveryItem");
                            sender.send(Ok(item)).await.ok();
                        }
                        if let Some(senders_for_node_id) = senders.get_mut(&node_id) {
                            senders_for_node_id.insert(id, sender);
                        } else {
                            let mut senders_for_node_id = HashMap::new();
                            senders_for_node_id.insert(id, sender);
                            senders.insert(node_id, senders_for_node_id);
                        }
                        let timeout_sender = task_sender.clone();
                        timeouts.spawn(async move {
                            time::sleep(DISCOVERY_DURATION).await;
                            trace!(?node_id, "discovery timeout");
                            timeout_sender
                                .send(Message::Timeout(node_id, id))
                                .await
                                .ok();
                        });
                    }
                    Message::Timeout(node_id, id) => {
                        trace!(?node_id, "MdnsDiscovery Message::Timeout");
                        if let Some(senders_for_node_id) = senders.get_mut(&node_id) {
                            senders_for_node_id.remove(&id);
                            if senders_for_node_id.is_empty() {
                                senders.remove(&node_id);
                            }
                        }
                    }
                    Message::Subscribe(subscriber) => {
                        trace!("MdnsDiscovery Message::Subscribe");
                        subscribers.push(subscriber);
                    }
                }
            }
        };
        task::spawn(discovery_fut.instrument(info_span!("swarm-discovery.actor")));
        Ok(Self {
<<<<<<< HEAD
=======
            handle: AbortOnDropHandle::new(handle),
            advertise,
>>>>>>> e8eb1dd9
            sender: send,
            shutdown: shutdown_tx,
            local_addrs,
        })
    }

    fn spawn_discoverer(
        node_id: PublicKey,
        advertise: bool,
        sender: mpsc::Sender<Message>,
        socketaddrs: BTreeSet<SocketAddr>,
        rt: &tokio::runtime::Handle,
    ) -> Result<DropGuard, IntoDiscoveryError> {
        let spawn_rt = rt.clone();
        let callback = move |node_id: &str, peer: &Peer| {
            trace!(
                node_id,
                ?peer,
                "Received peer information from MdnsDiscovery"
            );

            let sender = sender.clone();
            let node_id = node_id.to_string();
            let peer = peer.clone();
            spawn_rt.spawn(async move {
                sender.send(Message::Discovery(node_id, peer)).await.ok();
            });
        };
        let node_id_str = data_encoding::BASE32_NOPAD
            .encode(node_id.as_bytes())
            .to_ascii_lowercase();
        let mut discoverer = Discoverer::new_interactive(N0_LOCAL_SWARM.to_string(), node_id_str)
            .with_callback(callback)
            .with_ip_class(IpClass::Auto);
        if advertise {
            let addrs = MdnsDiscovery::socketaddrs_to_addrs(&socketaddrs);
            for addr in addrs {
                discoverer = discoverer.with_addrs(addr.0, addr.1);
            }
        }
        discoverer
            .spawn(rt)
            .map_err(|e| IntoDiscoveryError::from_err("mdns", e))
    }

    fn socketaddrs_to_addrs(socketaddrs: &BTreeSet<SocketAddr>) -> HashMap<u16, Vec<IpAddr>> {
        let mut addrs: HashMap<u16, Vec<IpAddr>> = HashMap::default();
        for socketaddr in socketaddrs {
            addrs
                .entry(socketaddr.port())
                .and_modify(|a| a.push(socketaddr.ip()))
                .or_insert(vec![socketaddr.ip()]);
        }
        addrs
    }
}

impl Drop for MdnsDiscovery {
    fn drop(&mut self) {
        self.shutdown.try_send(()).ok();
    }
}

fn peer_to_discovery_item(peer: &Peer, node_id: &NodeId) -> DiscoveryItem {
    let direct_addresses: BTreeSet<SocketAddr> = peer
        .addrs()
        .iter()
        .map(|(ip, port)| SocketAddr::new(*ip, *port))
        .collect();
    // Get the user-defined data from the resolved peer info. We expect an attribute with a value
    // that parses as `UserData`. Otherwise, omit.
    let user_data = if let Some(Some(user_data)) = peer.txt_attribute(USER_DATA_ATTRIBUTE) {
        match user_data.parse() {
            Err(err) => {
                debug!("failed to parse user data from TXT attribute: {err}");
                None
            }
            Ok(data) => Some(data),
        }
    } else {
        None
    };
    let node_info = NodeInfo::new(*node_id)
        .with_direct_addresses(direct_addresses)
        .with_user_data(user_data);
    DiscoveryItem::new(node_info, NAME, None)
}

impl Discovery for MdnsDiscovery {
    fn resolve(&self, node_id: NodeId) -> Option<BoxStream<Result<DiscoveryItem, DiscoveryError>>> {
        use futures_util::FutureExt;

        let (send, recv) = mpsc::channel(20);
        let discovery_sender = self.sender.clone();
        let stream = async move {
            discovery_sender
                .send(Message::Resolve(node_id, send))
                .await
                .ok();
            tokio_stream::wrappers::ReceiverStream::new(recv)
        };
        Some(Box::pin(stream.flatten_stream()))
    }

    fn publish(&self, data: &NodeData) {
        if self.advertise {
            self.local_addrs.set(Some(data.clone())).ok();
        }
    }

    fn subscribe(&self) -> Option<BoxStream<DiscoveryEvent>> {
        use futures_util::FutureExt;

        let (sender, recv) = mpsc::channel(20);
        let discovery_sender = self.sender.clone();
        let stream = async move {
            discovery_sender.send(Message::Subscribe(sender)).await.ok();
            tokio_stream::wrappers::ReceiverStream::new(recv)
        };
        Some(Box::pin(stream.flatten_stream()))
    }
}

#[cfg(test)]
mod tests {

    /// This module's name signals nextest to run test in a single thread (no other concurrent
    /// tests)
    mod run_in_isolation {
        use iroh_base::SecretKey;
        use n0_future::StreamExt;
        use n0_snafu::{Error, Result, ResultExt};
        use snafu::whatever;
        use tracing_test::traced_test;

        use super::super::*;
        use crate::discovery::UserData;

        #[tokio::test]
        #[traced_test]
        async fn mdns_publish_resolve() -> Result {
            // Create discoverer A with advertise=false (only listens)
            let (_, discovery_a) = make_discoverer(false)?;
            // Create discoverer B with advertise=true (will broadcast)
            let (node_id_b, discovery_b) = make_discoverer(true)?;

            // make addr info for discoverer b
            let user_data: UserData = "foobar".parse()?;
            let node_data = NodeData::new(None, BTreeSet::from(["0.0.0.0:11111".parse().unwrap()]))
                .with_user_data(Some(user_data.clone()));

            // resolve twice to ensure we can create separate streams for the same node_id
            let mut s1 = discovery_a
                .subscribe()
                .unwrap()
                .filter(|event| match event {
                    DiscoveryEvent::Discovered(event) => event.node_id() == node_id_b,
                    _ => false,
                });
            let mut s2 = discovery_a
                .subscribe()
                .unwrap()
                .filter(|event| match event {
                    DiscoveryEvent::Discovered(event) => event.node_id() == node_id_b,
                    _ => false,
                });

            tracing::debug!(?node_id_b, "Discovering node id b");
            // publish discovery_b's address
            discovery_b.publish(&node_data);
            let DiscoveryEvent::Discovered(s1_res) =
                tokio::time::timeout(Duration::from_secs(5), s1.next())
                    .await
                    .context("timeout")?
                    .unwrap()
            else {
                panic!("Received unexpected discovery event");
            };
            let DiscoveryEvent::Discovered(s2_res) =
                tokio::time::timeout(Duration::from_secs(5), s2.next())
                    .await
                    .context("timeout")?
                    .unwrap()
            else {
                panic!("Received unexpected discovery event");
            };
            assert_eq!(s1_res.node_info().data, node_data);
            assert_eq!(s2_res.node_info().data, node_data);

            Ok(())
        }

        #[tokio::test]
        #[traced_test]
        async fn mdns_publish_expire() -> Result {
            let (_, discovery_a) = make_discoverer()?;
            let (node_id_b, discovery_b) = make_discoverer()?;

            // publish discovery_b's address
            let node_data = NodeData::new(None, BTreeSet::from(["0.0.0.0:11111".parse().unwrap()]))
                .with_user_data(Some("".parse()?));
            discovery_b.publish(&node_data);

            let mut s1 = discovery_a.subscribe().unwrap();
            tracing::debug!(?node_id_b, "Discovering node id b");

            // Wait for the specific node to be discovered
            loop {
                let event = tokio::time::timeout(Duration::from_secs(5), s1.next())
                    .await
                    .context("timeout")?
                    .expect("Stream should not be closed");

                match event {
                    DiscoveryEvent::Discovered(item) if item.node_info().node_id == node_id_b => {
                        break;
                    }
                    _ => continue, // Ignore other discovery events
                }
            }

            // Shutdown node B
            drop(discovery_b);
            tokio::time::sleep(Duration::from_secs(5)).await;

            // Wait for the expiration event for the specific node
            loop {
                let event = tokio::time::timeout(Duration::from_secs(10), s1.next())
                    .await
                    .context("timeout waiting for expiration event")?
                    .expect("Stream should not be closed");

                match event {
                    DiscoveryEvent::Expired(expired_node_id) if expired_node_id == node_id_b => {
                        break;
                    }
                    _ => continue, // Ignore other events
                }
            }

            Ok(())
        }

        #[tokio::test]
        #[traced_test]
        async fn mdns_subscribe() -> Result {
            let num_nodes = 5;
            let mut node_ids = BTreeSet::new();
            let mut discoverers = vec![];

            let (_, discovery) = make_discoverer(false)?;
            let node_data = NodeData::new(None, BTreeSet::from(["0.0.0.0:11111".parse().unwrap()]));

            for i in 0..num_nodes {
                let (node_id, discovery) = make_discoverer(true)?;
                let user_data: UserData = format!("node{i}").parse()?;
                let node_data = node_data.clone().with_user_data(Some(user_data.clone()));
                node_ids.insert((node_id, Some(user_data)));
                discovery.publish(&node_data);
                discoverers.push(discovery);
            }

            let mut events = discovery.subscribe().unwrap();

            let test = async move {
                let mut got_ids = BTreeSet::new();
                while got_ids.len() != num_nodes {
                    if let Some(DiscoveryEvent::Discovered(item)) = events.next().await {
                        if node_ids.contains(&(item.node_id(), item.user_data())) {
                            got_ids.insert((item.node_id(), item.user_data()));
                        }
                    } else {
                        whatever!(
                            "no more events, only got {} ids, expected {num_nodes}\n",
                            got_ids.len()
                        );
                    }
                }
                assert_eq!(got_ids, node_ids);
                Ok::<_, Error>(())
            };
            tokio::time::timeout(Duration::from_secs(5), test)
                .await
                .context("timeout")?
        }

        #[tokio::test]
        #[traced_test]
        async fn non_advertising_node_not_discovered() -> Result {
            let (_, discovery_a) = make_discoverer(false)?;
            let (node_id_b, discovery_b) = make_discoverer(false)?;

            let (node_id_c, discovery_c) = make_discoverer(true)?;
            let node_data_c =
                NodeData::new(None, BTreeSet::from(["0.0.0.0:22222".parse().unwrap()]));
            discovery_c.publish(&node_data_c);

            let node_data_b =
                NodeData::new(None, BTreeSet::from(["0.0.0.0:11111".parse().unwrap()]));
            discovery_b.publish(&node_data_b);

            let mut stream_c = discovery_a.resolve(node_id_c).unwrap();
            let result_c = tokio::time::timeout(Duration::from_secs(2), stream_c.next()).await;
            assert!(result_c.is_ok(), "Advertising node should be discoverable");

            let mut stream_b = discovery_a.resolve(node_id_b).unwrap();
            let result_b = tokio::time::timeout(Duration::from_secs(2), stream_b.next()).await;
            assert!(
                result_b.is_err(),
                "Expected timeout since node b isn't advertising"
            );

            Ok(())
        }

        fn make_discoverer(advertise: bool) -> Result<(PublicKey, MdnsDiscovery)> {
            let node_id = SecretKey::generate(rand::thread_rng()).public();
            Ok((node_id, MdnsDiscovery::new(node_id, advertise)?))
        }
    }
}<|MERGE_RESOLUTION|>--- conflicted
+++ resolved
@@ -71,11 +71,8 @@
 #[derive(Debug)]
 pub struct MdnsDiscovery {
     sender: mpsc::Sender<Message>,
-<<<<<<< HEAD
+    advertise: bool,
     shutdown: mpsc::Sender<()>,
-=======
-    advertise: bool,
->>>>>>> e8eb1dd9
     /// When `local_addrs` changes, we re-publish our info.
     local_addrs: Watchable<Option<NodeData>>,
 }
@@ -356,12 +353,8 @@
         };
         task::spawn(discovery_fut.instrument(info_span!("swarm-discovery.actor")));
         Ok(Self {
-<<<<<<< HEAD
-=======
-            handle: AbortOnDropHandle::new(handle),
+            sender: send,
             advertise,
->>>>>>> e8eb1dd9
-            sender: send,
             shutdown: shutdown_tx,
             local_addrs,
         })
