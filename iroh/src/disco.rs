--- conflicted
+++ resolved
@@ -24,13 +24,8 @@
 };
 
 use data_encoding::HEXLOWER;
-<<<<<<< HEAD
 use iroh_base::{EndpointId, PublicKey, RelayUrl};
-use nested_enum_utils::common_fields;
-=======
-use iroh_base::{PublicKey, RelayUrl};
 use n0_error::{e, ensure, stack_error};
->>>>>>> 30c23e8d
 use rand::Rng;
 use serde::{Deserialize, Serialize};
 use url::Url;
@@ -142,11 +137,11 @@
 
     fn from_bytes(p: &[u8]) -> Result<Self, ParseError> {
         // Deliberately lax on longer-than-expected messages, for future compatibility.
-        ensure!(p.len() >= PING_LEN, TooShortSnafu);
+        ensure!(p.len() >= PING_LEN, ParseError::TooShort);
         let tx_id: [u8; TX_LEN] = p[..TX_LEN].try_into().expect("length checked");
         let raw_key = &p[TX_LEN..TX_LEN + iroh_base::PublicKey::LENGTH];
         let endpoint_key =
-            PublicKey::try_from(raw_key).map_err(|_| InvalidEncodingSnafu.build())?;
+            PublicKey::try_from(raw_key).map_err(|_| e!(ParseError::InvalidEncoding))?;
         let tx_id = TransactionId::from(tx_id);
 
         Ok(Ping {
@@ -241,37 +236,6 @@
     pub my_numbers: Vec<SocketAddr>,
 }
 
-<<<<<<< HEAD
-=======
-impl Ping {
-    fn from_bytes(p: &[u8]) -> Result<Self, ParseError> {
-        // Deliberately lax on longer-than-expected messages, for future compatibility.
-        ensure!(p.len() >= PING_LEN, ParseError::TooShort);
-        let tx_id: [u8; TX_LEN] = p[..TX_LEN].try_into().expect("length checked");
-        let raw_key = &p[TX_LEN..TX_LEN + iroh_base::PublicKey::LENGTH];
-        let endpoint_key =
-            PublicKey::try_from(raw_key).map_err(|_| e!(ParseError::InvalidEncoding))?;
-        let tx_id = TransactionId::from(tx_id);
-
-        Ok(Ping {
-            tx_id,
-            endpoint_key,
-        })
-    }
-
-    fn as_bytes(&self) -> Vec<u8> {
-        let header = msg_header(MessageType::Ping, V0);
-        let mut out = vec![0u8; PING_LEN + HEADER_LEN];
-
-        out[..HEADER_LEN].copy_from_slice(&header);
-        out[HEADER_LEN..HEADER_LEN + TX_LEN].copy_from_slice(&self.tx_id);
-        out[HEADER_LEN + TX_LEN..].copy_from_slice(self.endpoint_key.as_ref());
-
-        out
-    }
-}
-
->>>>>>> 30c23e8d
 #[allow(missing_docs)]
 #[stack_error(derive, add_meta)]
 #[non_exhaustive]
