//! Handle downloading blobs and collections concurrently and from nodes.
//!
//! The [`Downloader`] interacts with four main components to this end.
//! - [`Dialer`]: Used to queue opening connections to nodes we need to perform downloads.
//! - [`ProviderMap`]: Where the downloader obtains information about nodes that could be
//!   used to perform a download.
//! - [`Store`]: Where data is stored.
//!
//! Once a download request is received, the logic is as follows:
//! 1. The [`ProviderMap`] is queried for nodes. From these nodes some are selected
//!    prioritizing connected nodes with lower number of active requests. If no useful node is
//!    connected, or useful connected nodes have no capacity to perform the request, a connection
//!    attempt is started using the [`Dialer`].
//! 2. The download is queued for processing at a later time. Downloads are not performed right
//!    away. Instead, they are initially delayed to allow the node to obtain the data itself, and
//!    to wait for the new connection to be established if necessary.
//! 3. Once a request is ready to be sent after a delay (initial or for a retry), the preferred
//!    node is used if available. The request is now considered active.
//!
//! Concurrency is limited in different ways:
//! - *Total number of active request:* This is a way to prevent a self DoS by overwhelming our own
//!   bandwidth capacity. This is a best effort heuristic since it doesn't take into account how
//!   much data we are actually requesting or receiving.
//! - *Total number of connected nodes:* Peer connections are kept for a longer time than they are
//!   strictly needed since it's likely they will be useful soon again.
//! - *Requests per node*: to avoid overwhelming nodes with requests, the number of concurrent
//!   requests to a single node is also limited.

use std::{
    collections::HashMap,
    sync::{
        atomic::{AtomicU64, Ordering},
        Arc,
    },
    time::Instant,
};

use futures::{future::LocalBoxFuture, FutureExt, StreamExt};
use iroh_bytes::{store::Store, TempTag};
use iroh_gossip::net::util::Timers;
use iroh_net::{MagicEndpoint, NodeId};
use tokio::{
    sync::{mpsc, oneshot},
    task::JoinSet,
};
<<<<<<< HEAD
use tokio_util::sync::CancellationToken;
=======
use tokio_util::{sync::CancellationToken, task::LocalPoolHandle, time::delay_queue};
>>>>>>> deec1d6a
use tracing::{debug, error_span, trace, warn, Instrument};

mod get;
mod invariants;
mod state;
mod test;

use self::state::{
    ConcurrencyLimits, InEvent, IntentId, OutEvent, State, Timer, Transfer, TransferId,
};
pub use self::state::{Group, NodeHints, Resource, ResourceHints, ResourceKind};

/// Number of retries initially assigned to a request.
const INITIAL_RETRY_COUNT: u8 = 4;
/// Duration for which we keep nodes connected after they were last useful to us.
const IDLE_PEER_TIMEOUT: std::time::Duration = std::time::Duration::from_secs(10);
/// Capacity of the channel used to comunicate between the [`Downloader`] and the [`Service`].
const SERVICE_CHANNEL_CAPACITY: usize = 128;

/// Download identifier.
// Mainly for readability.
pub type Id = u64;

/// Trait modeling a dialer. This allows for IO-less testing.
pub trait Dialer:
    futures::Stream<Item = (NodeId, anyhow::Result<Self::Connection>)> + Unpin
{
    /// Type of connections returned by the Dialer.
    type Connection: Clone;
    /// Dial a node.
    fn queue_dial(&mut self, node_id: NodeId);
    /// Get the number of dialing nodes.
    fn pending_count(&self) -> usize;
    /// Check if a node is being dialed.
    fn is_pending(&self, node: &NodeId) -> bool;
}

/// Signals what should be done with the request when it fails.
#[derive(Debug)]
pub enum FailureAction {
    /// An error ocurred that prevents the request from being retried at all.
    AbortRequest(anyhow::Error),
    /// An error occurred that suggests the node should not be used in general.
    DropPeer(anyhow::Error),
    /// An error occurred in which neither the node nor the request are at fault.
    RetryLater(anyhow::Error),
    /// The peer doesn't have the requested content
    NotFound,
    /// We cancelled the transfer.
    Cancelled,
}

/// Future of a get request.
type GetFut = LocalBoxFuture<'static, Result<TempTag, FailureAction>>;

/// Trait modelling performing a single request over a connection. This allows for IO-less testing.
pub trait Getter {
    /// Type of connections the Getter requires to perform a download.
    type Connection;
    /// Return a future that performs the download using the given connection.
    fn get(&mut self, resource: Resource, conn: Self::Connection) -> GetFut;
}

// For readability. In the future we might care about some data reporting on a successful download
// or kind of failure in the error case.
type DownloadResult = Result<TempTag, DownloadError>;

/// Error returned when a resource could not be downloaded.
#[derive(Debug, Clone, thiserror::Error)]
pub enum DownloadError {
    /// Failed to download from any provider
    #[error("Failed to download resource")]
    DownloadFailed,
    /// Failed to receive response from service.
    #[error("Failed to receive response from download service")]
    ActorDied,
}

/// Handle to interact with a download request.
#[derive(Debug)]
pub struct DownloadHandle {
    /// Id used to identify the request in the [`Downloader`].
    id: Id,
    /// Kind of download.
    resource: Resource,
    /// Receiver to retrieve the return value of this download.
    receiver: oneshot::Receiver<DownloadResult>,
}

impl std::future::Future for DownloadHandle {
    type Output = DownloadResult;

    fn poll(
        mut self: std::pin::Pin<&mut Self>,
        cx: &mut std::task::Context<'_>,
    ) -> std::task::Poll<Self::Output> {
        use std::task::Poll::*;
        // make it easier on holders of the handle to poll the result, removing the receiver error
        // from the middle
        match self.receiver.poll_unpin(cx) {
            Ready(Ok(result)) => Ready(result),
            Ready(Err(_recv_err)) => Ready(Err(DownloadError::ActorDied)),
            Pending => Pending,
        }
    }
}

/// Handle for the download services.
#[derive(Clone, Debug)]
pub struct Downloader {
    /// Next id to use for a download intent.
    next_id: Arc<AtomicU64>,
    /// Channel to communicate with the service.
    msg_tx: mpsc::Sender<Message>,
}

impl Downloader {
    /// Create a new Downloader.
    pub fn new<S>(store: S, endpoint: MagicEndpoint, rt: LocalPoolHandle) -> Self
    where
        S: Store,
    {
        let me = endpoint.node_id().fmt_short();
        let (msg_tx, msg_rx) = mpsc::channel(SERVICE_CHANNEL_CAPACITY);
        let dialer = iroh_gossip::net::util::Dialer::new(endpoint);

        let create_future = move || {
            let concurrency_limits = ConcurrencyLimits::default();
            let getter = get::IoGetter { store };

            let service = Service::new(getter, dialer, concurrency_limits, msg_rx);

            service.run().instrument(error_span!("downloader", %me))
        };
        rt.spawn_pinned(create_future);
        Self {
            next_id: Arc::new(AtomicU64::new(0)),
            msg_tx,
        }
    }

    /// Queue a download.
    pub async fn queue(&mut self, resource: Resource, hints: ResourceHints) -> DownloadHandle {
        let id = self.next_id.fetch_add(1, Ordering::SeqCst);

        let (sender, receiver) = oneshot::channel();
        let handle = DownloadHandle {
            id,
            resource,
            receiver,
        };
        let msg = Message::AddResource {
            resource,
            id,
            sender,
            hints,
        };
        // if this fails polling the handle will fail as well since the sender side of the oneshot
        // will be dropped
        if let Err(send_err) = self.msg_tx.send(msg).await {
            let msg = send_err.0;
            debug!(?msg, "download not sent");
        }
        handle
    }

    /// Cancel a download.
    // NOTE: receiving the handle ensures an intent can't be cancelled twice
    pub async fn cancel(&mut self, handle: DownloadHandle) {
        let DownloadHandle {
            id,
            resource,
            receiver: _,
        } = handle;
        let msg = Message::Cancel { id, resource };
        if let Err(send_err) = self.msg_tx.send(msg).await {
            let msg = send_err.0;
            debug!(?msg, "cancel not sent");
        }
    }

    /// Declare that certains nodes can be used to download a hash.
    pub async fn add_node(&mut self, node: NodeId, hints: NodeHints) {
        let msg = Message::AddNode { node, hints };
        if let Err(send_err) = self.msg_tx.send(msg).await {
            let msg = send_err.0;
            debug!(?msg, "nodes have not been sent")
        }
    }
}

/// Messages the service can receive.
#[derive(derive_more::Debug)]
enum Message {
    /// Queue a download intent.
    AddResource {
        resource: Resource,
        id: Id,
        #[debug(skip)]
        sender: oneshot::Sender<DownloadResult>,
        hints: ResourceHints,
    },
    AddNode {
        node: NodeId,
        hints: NodeHints,
    },
    /// Cancel an intent. The associated request will be cancelled when the last intent is
    /// cancelled.
    Cancel {
        id: Id,
        resource: Resource,
    },
}

/// Information about a request being processed.
#[derive(derive_more::Debug, Default)]
struct ActiveRequestInfo {
    /// Ids of intents associated with this request.
    #[debug("{:?}", intents.keys().collect::<Vec<_>>())]
    intents: HashMap<Id, oneshot::Sender<DownloadResult>>,
}

/// Type that is returned from a download request.
type DownloadRes = (TransferId, Result<TempTag, FailureAction>);

#[derive(Debug)]
struct Service<G: Getter, D: Dialer> {
    /// The getter performs individual requests.
    getter: G,
    /// Dialer to get connections for required nodes.
    dialer: D,
    /// Channel to receive messages from the service's handle.
    msg_rx: mpsc::Receiver<Message>,
    /// Active connections
    conns: HashMap<NodeId, D::Connection>,
    /// Requests performed for download intents. Two download requests can produce the same
    /// request. This map allows deduplication of efforts.
    current_requests: HashMap<Resource, ActiveRequestInfo>,
    active_transfers: HashMap<TransferId, ActiveTransfer>,
    /// Downloads underway.
    active_transfers_futs: JoinSet<DownloadRes>,
    /// State
    state: State,
    /// Timers
    timers: Timers<Timer>,
}

#[derive(Debug)]
struct ActiveTransfer {
    transfer: Transfer,
    cancel: CancellationToken,
}

impl<G: Getter<Connection = D::Connection>, D: Dialer> Service<G, D> {
    fn new(
        getter: G,
        dialer: D,
        concurrency_limits: ConcurrencyLimits,
        msg_rx: mpsc::Receiver<Message>,
    ) -> Self {
        Service {
            getter,
            dialer,
            msg_rx,
            current_requests: HashMap::default(),
            active_transfers: HashMap::default(),
            active_transfers_futs: Default::default(),
            state: State::new(concurrency_limits),
            timers: Default::default(),
            conns: Default::default(),
        }
    }

    /// Main loop for the service.
    async fn run(mut self) {
        loop {
            tokio::select! {
                Some((node, conn_result)) = self.dialer.next() => {
                    trace!("tick: connection ready");
                    self.on_connection_ready(node, conn_result);
                }
                maybe_msg = self.msg_rx.recv() => {
                    trace!(msg=?maybe_msg, "tick: message received");
                    match maybe_msg {
                        Some(msg) => self.handle_message(msg),
                        None => return self.shutdown().await,
                    }
                }
                Some(res) = self.active_transfers_futs.join_next() => {
                    match res {
                        Ok((transfer_id, result)) => {
                            trace!("tick: download completed");
                            self.on_download_completed(transfer_id, result);
                        }
                        Err(e) => {
                            warn!("download issue: {:?}", e);
                        }
                    }
                }
                drain = self.timers.wait_and_drain() => {
                    trace!("tick: timer ready");
                    for (_instant, timer) in drain {
                        self.state.handle(InEvent::TimerExpired { timer });
                    }
                }
            }

            self.perform_actions();
        }
    }

    /// Handle receiving a [`Message`].
    fn handle_message(&mut self, msg: Message) {
        match msg {
            Message::AddResource {
                resource,
                hints,
                id,
                sender,
            } => {
                self.state.handle(InEvent::AddResource {
                    resource,
                    hints,
                    intent: IntentId(id),
                });
                let info = self.current_requests.entry(resource).or_default();
                info.intents.insert(id, sender);
            }
            Message::AddNode { node, hints } => {
                self.state.handle(InEvent::AddNode { node, hints });
            }
            Message::Cancel { id, resource } => {
                self.state.handle(InEvent::CancelIntent {
                    resource,
                    intent: IntentId(id),
                });
            }
        }
    }

    fn perform_actions(&mut self) {
        let actions = self.state.events();
        // TODO: Can we avoid the alloc? We have a mutable borrow on state...
        let actions: Vec<_> = actions.collect();
        for action in actions.into_iter() {
            debug!("perform action: {action:?}");
            match action {
                OutEvent::StartTransfer(transfer) => self.start_download(transfer),
                OutEvent::StartConnect(node) => self.dialer.queue_dial(node),
                OutEvent::RegisterTimer(duration, timer) => self.timers.insert(
                    Instant::now()
                        .checked_add(duration)
                        .expect("duration is too long"),
                    timer,
                ),
                OutEvent::DropConnection(node) => {
                    let _ = self.conns.remove(&node);
                }
                OutEvent::CancelTransfer(id) => {
                    self.on_cancel(id);
                }
                OutEvent::ResourceFailed(resource) => {
                    self.finalize_intents(&resource, Err(DownloadError::DownloadFailed))
                }
            }
        }
    }

    fn on_cancel(&mut self, transfer_id: TransferId) {
        let Some(transfer) = self.active_transfers.get(&transfer_id) else {
            warn!(?transfer_id, "cancelled download not in current_requests");
            debug_assert!(false, "cancelled download not in current_requests");
            return;
        };
        transfer.cancel.cancel();
    }

    /// Handle receiving a new connection.
    fn on_connection_ready(&mut self, node: NodeId, result: anyhow::Result<D::Connection>) {
        match result {
            Ok(connection) => {
                trace!(%node, "connected to node");
                self.conns.insert(node, connection);
                self.state.handle(InEvent::NodeConnected { node });
            }
            Err(err) => {
                debug!(%node, %err, "connection to node failed");
                self.state.handle(InEvent::NodeFailed { node });
            }
        }
    }

    fn on_download_completed(&mut self, id: TransferId, result: Result<TempTag, FailureAction>) {
        // first remove the request
        let Some(transfer) = self.active_transfers.remove(&id) else {
            warn!(
                ?id,
                ?result,
                "finished transfer not in active_transfer"
            );
            debug_assert!(false, "finished transfer not in active_transfers");
            return;
        };

        match result {
            Ok(temp_tag) => {
                // The transfer is finished, finalize and remove.
                self.state.handle(InEvent::TransferReady { id });
                self.finalize_intents(&transfer.transfer.resource, Ok(temp_tag));
            }
            Err(failure) => {
                // The transfer failed. Inform state but do not remove yet because there's still a
                // possiblity for it to succeed. It will be removed in on_cancel.
                self.state.handle(InEvent::TransferFailed { id, failure });
            }
        }
    }

    fn finalize_intents(&mut self, resource: &Resource, res: DownloadResult) {
        let Some(info) = self.current_requests.remove(&resource) else {
            warn!(
                ?resource,
                ?res,
                "finished transfer has no intent info"
            );
            debug_assert!(false, "finished transfer has no intent info");
            return;
        };
        for sender in info.intents.into_values() {
            let _ = sender.send(res.clone());
        }
    }

    /// Start downloading from the given node.
    fn start_download(&mut self, transfer: Transfer) {
        let Transfer { id, resource, node } = transfer;
        debug!(?id, node = %node.fmt_short(), ?resource, "starting download");
        let cancellation = CancellationToken::new();
        let Some(conn) = self.conns.get(&node) else {
            warn!(?transfer, "starting download while node not connected");
            return;
        };
        let state = ActiveTransfer {
            transfer,
            cancel: cancellation.clone(),
        };
        let get_fut = self.getter.get(resource, conn.clone());
        let fut = async move {
            // NOTE: it's an open question if we should do timeouts at this point. Considerations from @Frando:
            // > at this stage we do not know the size of the download, so the timeout would have
            // > to be so large that it won't be useful for non-huge downloads. At the same time,
            // > this means that a super slow node would block a download from succeeding for a long
            // > time, while faster nodes could be readily available.
            // As a conclusion, timeouts should be added only after downloads are known to be bounded
            let res = tokio::select! {
                _ = cancellation.cancelled() => Err(FailureAction::Cancelled),
                res = get_fut => res
            };

            (id, res)
        };
        self.active_transfers.insert(id, state);
        self.active_transfers_futs.spawn_local(fut);
    }

    #[allow(clippy::unused_async)]
    async fn shutdown(self) {
        debug!("shutting down");
        // TODO(@divma): how to make sure the download futures end gracefully?
    }
}

impl Dialer for iroh_gossip::net::util::Dialer {
    type Connection = quinn::Connection;

    fn queue_dial(&mut self, node_id: NodeId) {
        self.queue_dial(node_id, iroh_bytes::protocol::ALPN)
    }

    fn pending_count(&self) -> usize {
        self.pending_count()
    }

    fn is_pending(&self, node: &NodeId) -> bool {
        self.is_pending(node)
    }
}<|MERGE_RESOLUTION|>--- conflicted
+++ resolved
@@ -43,11 +43,7 @@
     sync::{mpsc, oneshot},
     task::JoinSet,
 };
-<<<<<<< HEAD
-use tokio_util::sync::CancellationToken;
-=======
-use tokio_util::{sync::CancellationToken, task::LocalPoolHandle, time::delay_queue};
->>>>>>> deec1d6a
+use tokio_util::{sync::CancellationToken, task::LocalPoolHandle};
 use tracing::{debug, error_span, trace, warn, Instrument};
 
 mod get;
@@ -443,11 +439,7 @@
     fn on_download_completed(&mut self, id: TransferId, result: Result<TempTag, FailureAction>) {
         // first remove the request
         let Some(transfer) = self.active_transfers.remove(&id) else {
-            warn!(
-                ?id,
-                ?result,
-                "finished transfer not in active_transfer"
-            );
+            warn!(?id, ?result, "finished transfer not in active_transfer");
             debug_assert!(false, "finished transfer not in active_transfers");
             return;
         };
@@ -468,11 +460,7 @@
 
     fn finalize_intents(&mut self, resource: &Resource, res: DownloadResult) {
         let Some(info) = self.current_requests.remove(&resource) else {
-            warn!(
-                ?resource,
-                ?res,
-                "finished transfer has no intent info"
-            );
+            warn!(?resource, ?res, "finished transfer has no intent info");
             debug_assert!(false, "finished transfer has no intent info");
             return;
         };
