//! The [`Endpoint`] allows establishing connections to other iroh nodes.
//!
//! The [`Endpoint`] is the main API interface to manage a local iroh node.  It allows
//! connecting to and accepting connections from other nodes.  See the [module docs] for
//! more details on how iroh connections work.
//!
//! The main items in this module are:
//!
//! - [`Endpoint`] to establish iroh connections with other nodes.
//! - [`Builder`] to create an [`Endpoint`].
//!
//! [module docs]: crate

use std::{
    any::Any,
    collections::BTreeSet,
    future::{Future, IntoFuture},
    net::{IpAddr, SocketAddr, SocketAddrV4, SocketAddrV6},
    pin::Pin,
    sync::Arc,
    task::Poll,
};

use ed25519_dalek::{pkcs8::DecodePublicKey, VerifyingKey};
use iroh_base::{NodeAddr, NodeId, RelayUrl, SecretKey};
use iroh_relay::RelayMap;
use n0_future::{time::Duration, Stream};
use n0_watcher::Watcher;
use nested_enum_utils::common_fields;
use pin_project::pin_project;
use snafu::{ensure, ResultExt, Snafu};
use tracing::{debug, instrument, trace, warn};
use url::Url;

#[cfg(wasm_browser)]
use crate::discovery::pkarr::PkarrResolver;
#[cfg(not(wasm_browser))]
use crate::{discovery::dns::DnsDiscovery, dns::DnsResolver};
use crate::{
    discovery::{
        pkarr::PkarrPublisher, ConcurrentDiscovery, Discovery, DiscoveryContext, DiscoveryError,
        DiscoveryItem, DiscoverySubscribers, DiscoveryTask, DynIntoDiscovery, IntoDiscovery,
        IntoDiscoveryError, Lagged, UserData,
    },
    magicsock::{self, Handle, NodeIdMappedAddr, OwnAddressSnafu},
    metrics::EndpointMetrics,
    net_report::Report,
    tls, RelayProtocol,
};

mod rtt_actor;

// Missing still: SendDatagram and ConnectionClose::frame_type's Type.
pub use quinn::{
    AcceptBi, AcceptUni, AckFrequencyConfig, ApplicationClose, Chunk, ClosedStream,
    ConnectionClose, ConnectionError, ConnectionStats, MtuDiscoveryConfig, OpenBi, OpenUni,
    ReadDatagram, ReadError, ReadExactError, ReadToEndError, RecvStream, ResetError, RetryError,
    SendDatagramError, SendStream, ServerConfig, StoppedError, StreamId, TransportConfig, VarInt,
    WeakConnectionHandle, WriteError,
};
pub use quinn_proto::{
    congestion::{Controller, ControllerFactory},
    crypto::{
        AeadKey, CryptoError, ExportKeyingMaterialError, HandshakeTokenKey,
        ServerConfig as CryptoServerConfig, UnsupportedVersion,
    },
    FrameStats, PathStats, TransportError, TransportErrorCode, UdpStats, Written,
};

use self::rtt_actor::RttMessage;
pub use super::magicsock::{
    AddNodeAddrError, ConnectionType, ControlMsg, DirectAddr, DirectAddrInfo, DirectAddrType,
    RemoteInfo, Source,
};

/// The delay to fall back to discovery when direct addresses fail.
///
/// When a connection is attempted with a [`NodeAddr`] containing direct addresses the
/// [`Endpoint`] assumes one of those addresses probably works.  If after this delay there
/// is still no connection the configured [`Discovery`] will be used however.
const DISCOVERY_WAIT_PERIOD: Duration = Duration::from_millis(500);

/// Defines the mode of path selection for all traffic flowing through
/// the endpoint.
#[cfg(any(test, feature = "test-utils"))]
#[derive(Debug, Default, Copy, Clone, PartialEq, Eq)]
pub enum PathSelection {
    /// Uses all available paths
    #[default]
    All,
    /// Forces all traffic to go exclusively through relays
    RelayOnly,
}

/// Builder for [`Endpoint`].
///
/// By default the endpoint will generate a new random [`SecretKey`], which will result in a
/// new [`NodeId`].
///
/// To create the [`Endpoint`] call [`Builder::bind`].
#[derive(Debug)]
pub struct Builder {
    secret_key: Option<SecretKey>,
    relay_mode: RelayMode,
    relay_protocol: iroh_relay::http::Protocol,
    alpn_protocols: Vec<Vec<u8>>,
    transport_config: quinn::TransportConfig,
    keylog: bool,
    discovery: Vec<Box<dyn DynIntoDiscovery>>,
    discovery_user_data: Option<UserData>,
    proxy_url: Option<Url>,
    /// List of known nodes. See [`Builder::known_nodes`].
    node_map: Option<Vec<NodeAddr>>,
    #[cfg(not(wasm_browser))]
    dns_resolver: Option<DnsResolver>,
    #[cfg(any(test, feature = "test-utils"))]
    insecure_skip_relay_cert_verify: bool,
    addr_v4: Option<SocketAddrV4>,
    addr_v6: Option<SocketAddrV6>,
    #[cfg(any(test, feature = "test-utils"))]
    path_selection: PathSelection,
}

impl Default for Builder {
    fn default() -> Self {
        let mut transport_config = quinn::TransportConfig::default();
        transport_config.keep_alive_interval(Some(Duration::from_secs(1)));
        Self {
            secret_key: Default::default(),
            relay_mode: default_relay_mode(),
            relay_protocol: iroh_relay::http::Protocol::default(),
            alpn_protocols: Default::default(),
            transport_config,
            keylog: Default::default(),
            discovery: Default::default(),
            discovery_user_data: Default::default(),
            proxy_url: None,
            node_map: None,
            #[cfg(not(wasm_browser))]
            dns_resolver: None,
            #[cfg(any(test, feature = "test-utils"))]
            insecure_skip_relay_cert_verify: false,
            addr_v4: None,
            addr_v6: None,
            #[cfg(any(test, feature = "test-utils"))]
            path_selection: PathSelection::default(),
        }
    }
}

impl Builder {
    // The ordering of public methods is reflected directly in the documentation.  This is
    // roughly ordered by what is most commonly needed by users.

    // # The final constructor that everyone needs.

    /// Binds the magic endpoint.
    pub async fn bind(self) -> Result<Endpoint, BindError> {
        let relay_map = self.relay_mode.relay_map();
        let secret_key = self
            .secret_key
            .unwrap_or_else(|| SecretKey::generate(rand::rngs::OsRng));
        let static_config = StaticConfig {
            transport_config: Arc::new(self.transport_config),
            tls_config: tls::TlsConfig::new(secret_key.clone()),
            keylog: self.keylog,
        };
        let server_config = static_config.create_server_config(self.alpn_protocols);

        #[cfg(not(wasm_browser))]
        let dns_resolver = self.dns_resolver.unwrap_or_default();

        let discovery: Option<Box<dyn Discovery>> = {
            let context = DiscoveryContext {
                secret_key: &secret_key,
                #[cfg(not(wasm_browser))]
                dns_resolver: &dns_resolver,
            };
            let discovery = self
                .discovery
                .into_iter()
                .map(|builder| builder.into_discovery(&context))
                .collect::<Result<Vec<_>, IntoDiscoveryError>>()?;
            match discovery.len() {
                0 => None,
                1 => Some(discovery.into_iter().next().expect("checked length")),
                _ => Some(Box::new(ConcurrentDiscovery::from_services(discovery))),
            }
        };

        let metrics = EndpointMetrics::default();

        let msock_opts = magicsock::Options {
            addr_v4: self.addr_v4,
            addr_v6: self.addr_v6,
            secret_key,
            relay_map,
            relay_protocol: self.relay_protocol,
            node_map: self.node_map,
            discovery,
            discovery_user_data: self.discovery_user_data,
            proxy_url: self.proxy_url,
            #[cfg(not(wasm_browser))]
            dns_resolver,
            server_config,
            #[cfg(any(test, feature = "test-utils"))]
            insecure_skip_relay_cert_verify: self.insecure_skip_relay_cert_verify,
            #[cfg(any(test, feature = "test-utils"))]
            path_selection: self.path_selection,
            metrics,
        };

        Endpoint::bind(static_config, msock_opts).await
    }

    // # The very common methods everyone basically needs.

    /// Sets the IPv4 bind address.
    ///
    /// Setting the port to `0` will use a random port.
    /// If the port specified is already in use, it will fallback to choosing a random port.
    ///
    /// By default will use `0.0.0.0:0` to bind to.
    pub fn bind_addr_v4(mut self, addr: SocketAddrV4) -> Self {
        self.addr_v4.replace(addr);
        self
    }

    /// Sets the IPv6 bind address.
    ///
    /// Setting the port to `0` will use a random port.
    /// If the port specified is already in use, it will fallback to choosing a random port.
    ///
    /// By default will use `[::]:0` to bind to.
    pub fn bind_addr_v6(mut self, addr: SocketAddrV6) -> Self {
        self.addr_v6.replace(addr);
        self
    }

    /// Sets a secret key to authenticate with other peers.
    ///
    /// This secret key's public key will be the [`PublicKey`] of this endpoint and thus
    /// also its [`NodeId`]
    ///
    /// If not set, a new secret key will be generated.
    ///
    /// [`PublicKey`]: iroh_base::PublicKey
    pub fn secret_key(mut self, secret_key: SecretKey) -> Self {
        self.secret_key = Some(secret_key);
        self
    }

    /// Sets the [ALPN] protocols that this endpoint will accept on incoming connections.
    ///
    /// Not setting this will still allow creating connections, but to accept incoming
    /// connections at least one [ALPN] must be set.
    ///
    /// [ALPN]: https://en.wikipedia.org/wiki/Application-Layer_Protocol_Negotiation
    pub fn alpns(mut self, alpn_protocols: Vec<Vec<u8>>) -> Self {
        self.alpn_protocols = alpn_protocols;
        self
    }

    // # Methods for common customisation items.

    /// Sets the relay servers to assist in establishing connectivity.
    ///
    /// Relay servers are used to establish initial connection with another iroh node.
    /// They also perform various functions related to hole punching, see the [crate docs]
    /// for more details.
    ///
    /// By default the [number 0] relay servers are used, see [`RelayMode::Default`].
    ///
    /// When using [RelayMode::Custom], the provided `relay_map` must contain at least one
    /// configured relay node.  If an invalid RelayMap is provided [`bind`]
    /// will result in an error.
    ///
    /// [`bind`]: Builder::bind
    /// [crate docs]: crate
    /// [number 0]: https://n0.computer
    pub fn relay_mode(mut self, relay_mode: RelayMode) -> Self {
        self.relay_mode = relay_mode;
        self
    }

    /// Sets the protocol to use for relay connections.
    ///
    /// Options are either [`RelayProtocol::Websocket`] or [`RelayProtocol::Relay`].
    ///
    /// `Websocket` is considered unstable between iroh versions at the moment.
    /// The protocol can change in compatibility-breaking ways before iroh 1.0.
    ///
    /// Default is set to `Relay` at the moment, until we've stabilized the websocket protocol.
    pub fn relay_conn_protocol(mut self, protocol: RelayProtocol) -> Self {
        self.relay_protocol = protocol;
        self
    }

    /// Removes all discovery services from the builder.
    pub fn clear_discovery(mut self) -> Self {
        self.discovery.clear();
        self
    }

    /// Optionally sets a discovery mechanism for this endpoint.
    ///
    /// If you want to combine multiple discovery services, you can use
    /// [`Builder::add_discovery`] instead. This will internally create a
    /// [`crate::discovery::ConcurrentDiscovery`].
    ///
    /// If no discovery service is set, connecting to a node without providing its
    /// direct addresses or relay URLs will fail.
    ///
    /// See the documentation of the [`Discovery`] trait for details.
    pub fn discovery(mut self, discovery: impl IntoDiscovery) -> Self {
        self.discovery.clear();
        self.discovery.push(Box::new(discovery));
        self
    }

    /// Adds a discovery mechanism for this endpoint.
    ///
    /// The function `discovery`
    /// will be called on endpoint creation with the configured secret key of
    /// the endpoint. Discovery services that need to publish information need
    /// to use this secret key to sign the information.
    ///
    /// If you add multiple discovery services, they will be combined using a
    /// [`crate::discovery::ConcurrentDiscovery`].
    ///
    /// If no discovery service is set, connecting to a node without providing its
    /// direct addresses or relay URLs will fail.
    ///
    /// To clear all discovery services, use [`Builder::clear_discovery`].
    ///
    /// See the documentation of the [`Discovery`] trait for details.
    pub fn add_discovery(mut self, discovery: impl IntoDiscovery) -> Self {
        self.discovery.push(Box::new(discovery));
        self
    }

    /// Configures the endpoint to use the default n0 DNS discovery service.
    ///
    /// The default discovery service publishes to and resolves from the
    /// n0.computer dns server `iroh.link`.
    ///
    /// This is equivalent to adding both a [`crate::discovery::pkarr::PkarrPublisher`]
    /// and a [`crate::discovery::dns::DnsDiscovery`], both configured to use the
    /// n0.computer dns server.
    ///
    /// This will by default use [`N0_DNS_PKARR_RELAY_PROD`].
    /// When in tests, or when the `test-utils` feature is enabled, this will use the
    /// [`N0_DNS_PKARR_RELAY_STAGING`].
    ///
    /// [`N0_DNS_PKARR_RELAY_PROD`]: crate::discovery::pkarr::N0_DNS_PKARR_RELAY_PROD
    /// [`N0_DNS_PKARR_RELAY_STAGING`]: crate::discovery::pkarr::N0_DNS_PKARR_RELAY_STAGING
    pub fn discovery_n0(mut self) -> Self {
        self = self.add_discovery(PkarrPublisher::n0_dns());
        // Resolve using HTTPS requests to our DNS server's /pkarr path in browsers
        #[cfg(wasm_browser)]
        {
            self = self.add_discovery(PkarrResolver::n0_dns());
        }
        // Resolve using DNS queries outside browsers.
        #[cfg(not(wasm_browser))]
        {
            self = self.add_discovery(DnsDiscovery::n0_dns());
        }
        self
    }

    #[cfg(feature = "discovery-pkarr-dht")]
    /// Configures the endpoint to also use the mainline DHT with default settings.
    ///
    /// This is equivalent to adding a [`crate::discovery::pkarr::dht::DhtDiscovery`]
    /// with default settings. Note that DhtDiscovery has various more advanced
    /// configuration options. If you need any of those, you should manually
    /// create a DhtDiscovery and add it with [`Builder::add_discovery`].
    pub fn discovery_dht(mut self) -> Self {
        self = self.add_discovery(crate::discovery::pkarr::dht::DhtDiscovery::builder());
        self
    }

    #[cfg(feature = "discovery-local-network")]
    /// Configures the endpoint to also use local network discovery.
    ///
    /// This is equivalent to adding a [`crate::discovery::mdns::MdnsDiscovery`]
    /// with default settings. Note that MdnsDiscovery has various more advanced
    /// configuration options. If you need any of those, you should manually
    /// create a MdnsDiscovery and add it with [`Builder::add_discovery`].
    pub fn discovery_local_network(mut self) -> Self {
        self = self.add_discovery(crate::discovery::mdns::MdnsDiscovery::builder());
        self
    }

    /// Sets the initial user-defined data to be published in discovery services for this node.
    ///
    /// When using discovery services, this string of [`UserData`] will be published together
    /// with the node's addresses and relay URL. When other nodes discover this node,
    /// they retrieve the [`UserData`] in addition to the addressing info.
    ///
    /// Iroh itself does not interpret the user-defined data in any way, it is purely left
    /// for applications to parse and use.
    pub fn user_data_for_discovery(mut self, user_data: UserData) -> Self {
        self.discovery_user_data = Some(user_data);
        self
    }

    /// Optionally set a list of known nodes.
    pub fn known_nodes(mut self, nodes: Vec<NodeAddr>) -> Self {
        self.node_map = Some(nodes);
        self
    }

    // # Methods for more specialist customisation.

    /// Sets a custom [`quinn::TransportConfig`] for this endpoint.
    ///
    /// The transport config contains parameters governing the QUIC state machine.
    ///
    /// If unset, the default config is used. Default values should be suitable for most
    /// internet applications. Applications protocols which forbid remotely-initiated
    /// streams should set `max_concurrent_bidi_streams` and `max_concurrent_uni_streams` to
    /// zero.
    ///
    /// Please be aware that changing some settings may have adverse effects on establishing
    /// and maintaining direct connections.
    pub fn transport_config(mut self, transport_config: quinn::TransportConfig) -> Self {
        self.transport_config = transport_config;
        self
    }

    /// Optionally sets a custom DNS resolver to use for this endpoint.
    ///
    /// The DNS resolver is used to resolve relay hostnames, and node addresses if
    /// [`crate::discovery::dns::DnsDiscovery`] is configured.
    ///
    /// By default, a new DNS resolver is created which is configured to use the
    /// host system's DNS configuration. You can pass a custom instance of [`DnsResolver`]
    /// here to use a differently configured DNS resolver for this endpoint, or to share
    /// a [`DnsResolver`] between multiple endpoints.
    #[cfg(not(wasm_browser))]
    pub fn dns_resolver(mut self, dns_resolver: DnsResolver) -> Self {
        self.dns_resolver = Some(dns_resolver);
        self
    }

    /// Sets an explicit proxy url to proxy all HTTP(S) traffic through.
    pub fn proxy_url(mut self, url: Url) -> Self {
        self.proxy_url.replace(url);
        self
    }

    /// Sets the proxy url from the environment, in this order:
    ///
    /// - `HTTP_PROXY`
    /// - `http_proxy`
    /// - `HTTPS_PROXY`
    /// - `https_proxy`
    pub fn proxy_from_env(mut self) -> Self {
        self.proxy_url = proxy_url_from_env();
        self
    }

    /// Enables saving the TLS pre-master key for connections.
    ///
    /// This key should normally remain secret but can be useful to debug networking issues
    /// by decrypting captured traffic.
    ///
    /// If *keylog* is `true` then setting the `SSLKEYLOGFILE` environment variable to a
    /// filename will result in this file being used to log the TLS pre-master keys.
    pub fn keylog(mut self, keylog: bool) -> Self {
        self.keylog = keylog;
        self
    }

    /// Skip verification of SSL certificates from relay servers
    ///
    /// May only be used in tests.
    #[cfg(any(test, feature = "test-utils"))]
    pub fn insecure_skip_relay_cert_verify(mut self, skip_verify: bool) -> Self {
        self.insecure_skip_relay_cert_verify = skip_verify;
        self
    }

    /// This implies we only use the relay to communicate
    /// and do not attempt to do any hole punching.
    #[cfg(any(test, feature = "test-utils"))]
    pub fn path_selection(mut self, path_selection: PathSelection) -> Self {
        self.path_selection = path_selection;
        self
    }
}

/// Configuration for a [`quinn::Endpoint`] that cannot be changed at runtime.
#[derive(Debug)]
struct StaticConfig {
    tls_config: tls::TlsConfig,
    transport_config: Arc<quinn::TransportConfig>,
    keylog: bool,
}

impl StaticConfig {
    /// Create a [`quinn::ServerConfig`] with the specified ALPN protocols.
    fn create_server_config(&self, alpn_protocols: Vec<Vec<u8>>) -> ServerConfig {
        let quic_server_config = self
            .tls_config
            .make_server_config(alpn_protocols, self.keylog);
        let mut server_config = ServerConfig::with_crypto(Arc::new(quic_server_config));
        server_config.transport_config(self.transport_config.clone());

        server_config
    }
}

/// Controls an iroh node, establishing connections with other nodes.
///
/// This is the main API interface to create connections to, and accept connections from
/// other iroh nodes.  The connections are peer-to-peer and encrypted, a Relay server is
/// used to make the connections reliable.  See the [crate docs] for a more detailed
/// overview of iroh.
///
/// It is recommended to only create a single instance per application.  This ensures all
/// the connections made share the same peer-to-peer connections to other iroh nodes,
/// while still remaining independent connections.  This will result in more optimal network
/// behaviour.
///
/// The endpoint is created using the [`Builder`], which can be created using
/// [`Endpoint::builder`].
///
/// Once an endpoint exists, new connections are typically created using the
/// [`Endpoint::connect`] and [`Endpoint::accept`] methods.  Once established, the
/// [`Connection`] gives access to most [QUIC] features.  Individual streams to send data to
/// the peer are created using the [`Connection::open_bi`], [`Connection::accept_bi`],
/// [`Connection::open_uni`] and [`Connection::open_bi`] functions.
///
/// Note that due to the light-weight properties of streams a stream will only be accepted
/// once the initiating peer has sent some data on it.
///
/// [QUIC]: https://quicwg.org
#[derive(Clone, Debug)]
pub struct Endpoint {
    /// Handle to the magicsocket/actor
    msock: Handle,
    /// Handle to the actor that resets the quinn RTT estimator
    rtt_actor: Arc<rtt_actor::RttHandle>,
    /// Configuration structs for quinn, holds the transport config, certificate setup, secret key etc.
    static_config: Arc<StaticConfig>,
}

#[allow(missing_docs)]
#[common_fields({
    backtrace: Option<snafu::Backtrace>,
    #[snafu(implicit)]
    span_trace: n0_snafu::SpanTrace,
})]
#[derive(Debug, Snafu)]
#[non_exhaustive]
pub enum ConnectWithOptsError {
    #[snafu(transparent)]
    AddNodeAddr { source: AddNodeAddrError },
    #[snafu(display("Connecting to ourself is not supported"))]
    SelfConnect {},
    #[snafu(display("No addressing information available"))]
    NoAddress { source: GetMappingAddressError },
    #[snafu(display("Unable to connect to remote"))]
    Quinn { source: quinn::ConnectError },
}

#[allow(missing_docs)]
#[common_fields({
    backtrace: Option<snafu::Backtrace>,
    #[snafu(implicit)]
    span_trace: n0_snafu::SpanTrace,
})]
#[derive(Debug, Snafu)]
#[non_exhaustive]
pub enum ConnectError {
    #[snafu(transparent)]
    Connect {
        #[snafu(source(from(ConnectWithOptsError, Box::new)))]
        source: Box<ConnectWithOptsError>,
    },
    #[snafu(transparent)]
    Connection {
        #[snafu(source(from(ConnectionError, Box::new)))]
        source: Box<ConnectionError>,
    },
}

#[allow(missing_docs)]
#[common_fields({
    backtrace: Option<snafu::Backtrace>,
    #[snafu(implicit)]
    span_trace: n0_snafu::SpanTrace,
})]
#[derive(Debug, Snafu)]
#[non_exhaustive]
pub enum BindError {
    #[snafu(transparent)]
    MagicSpawn {
        source: magicsock::CreateHandleError,
    },
    #[snafu(transparent)]
    Discovery {
        source: crate::discovery::IntoDiscoveryError,
    },
}

#[allow(missing_docs)]
#[common_fields({
    backtrace: Option<snafu::Backtrace>,
    #[snafu(implicit)]
    span_trace: n0_snafu::SpanTrace,
})]
#[derive(Debug, Snafu)]
#[snafu(module)]
#[non_exhaustive]
pub enum GetMappingAddressError {
    #[snafu(display("Discovery service required due to missing addressing information"))]
    DiscoveryStart { source: DiscoveryError },
    #[snafu(display("Discovery service failed"))]
    Discover { source: DiscoveryError },
    #[snafu(display("No addressing information found"))]
    NoAddress {},
}

impl Endpoint {
    // The ordering of public methods is reflected directly in the documentation.  This is
    // roughly ordered by what is most commonly needed by users, but grouped in similar
    // items.

    // # Methods relating to construction.

    /// Returns the builder for an [`Endpoint`], with a production configuration.
    pub fn builder() -> Builder {
        Builder::default()
    }

    /// Creates a quinn endpoint backed by a magicsock.
    ///
    /// This is for internal use, the public interface is the [`Builder`] obtained from
    /// [Self::builder]. See the methods on the builder for documentation of the parameters.
    #[instrument("ep", skip_all, fields(me = %static_config.tls_config.secret_key.public().fmt_short()))]
    async fn bind(
        static_config: StaticConfig,
        msock_opts: magicsock::Options,
    ) -> Result<Self, BindError> {
        let msock = magicsock::MagicSock::spawn(msock_opts).await?;
        trace!("created magicsock");
        debug!(version = env!("CARGO_PKG_VERSION"), "iroh Endpoint created");

        let metrics = msock.metrics.magicsock.clone();
        let ep = Self {
            msock,
            rtt_actor: Arc::new(rtt_actor::RttHandle::new(metrics)),
            static_config: Arc::new(static_config),
        };
        Ok(ep)
    }

    /// Sets the list of accepted ALPN protocols.
    ///
    /// This will only affect new incoming connections.
    /// Note that this *overrides* the current list of ALPNs.
    pub fn set_alpns(&self, alpns: Vec<Vec<u8>>) {
        let server_config = self.static_config.create_server_config(alpns);
        self.msock.endpoint().set_server_config(Some(server_config));
    }

    // # Methods for establishing connectivity.

    /// Connects to a remote [`Endpoint`].
    ///
    /// A value that can be converted into a [`NodeAddr`] is required. This can be either a
    /// [`NodeAddr`], a [`NodeId`] or a [`iroh_base::ticket::NodeTicket`].
    ///
    /// The [`NodeAddr`] must contain the [`NodeId`] to dial and may also contain a [`RelayUrl`]
    /// and direct addresses. If direct addresses are provided, they will be used to try and
    /// establish a direct connection without involving a relay server.
    ///
    /// If neither a [`RelayUrl`] or direct addresses are configured in the [`NodeAddr`] it
    /// may still be possible a connection can be established.  This depends on other calls
    /// to [`Endpoint::add_node_addr`] which may provide contact information, or via the
    /// [`Discovery`] service configured using [`Builder::discovery`].  The discovery
    /// service will also be used if the remote node is not reachable on the provided direct
    /// addresses and there is no [`RelayUrl`].
    ///
    /// If addresses or relay servers are neither provided nor can be discovered, the
    /// connection attempt will fail with an error.
    ///
    /// The `alpn`, or application-level protocol identifier, is also required. The remote
    /// endpoint must support this `alpn`, otherwise the connection attempt will fail with
    /// an error.
    pub async fn connect(
        &self,
        node_addr: impl Into<NodeAddr>,
        alpn: &[u8],
    ) -> Result<Connection, ConnectError> {
        let node_addr = node_addr.into();
        let remote = node_addr.node_id;
        let connecting = self
            .connect_with_opts(node_addr, alpn, Default::default())
            .await?;
        let conn = connecting.await?;

        debug!(
            me = %self.node_id().fmt_short(),
            remote = %remote.fmt_short(),
            alpn = %String::from_utf8_lossy(alpn),
            "Connection established."
        );
        Ok(conn)
    }

    /// Starts a connection attempt with a remote [`Endpoint`].
    ///
    /// Like [`Endpoint::connect`] (see also its docs for general details), but allows for a more
    /// advanced connection setup with more customization in two aspects:
    /// 1. The returned future resolves to a [`Connecting`], which can be further processed into
    ///    a [`Connection`] by awaiting, or alternatively allows connecting with 0RTT via
    ///    [`Connecting::into_0rtt`].
    ///    **Note:** Please read the documentation for `into_0rtt` carefully to assess
    ///    security concerns.
    /// 2. The [`TransportConfig`] for the connection can be modified via the provided
    ///    [`ConnectOptions`].
    ///    **Note:** Please be aware that changing transport config settings may have adverse effects on
    ///    establishing and maintaining direct connections.  Carefully test settings you use and
    ///    consider this currently as still rather experimental.
    #[instrument(name = "connect", skip_all, fields(
        me = self.node_id().fmt_short(),
        remote = tracing::field::Empty,
        alpn = String::from_utf8_lossy(alpn).to_string(),
    ))]
    pub async fn connect_with_opts(
        &self,
        node_addr: impl Into<NodeAddr>,
        alpn: &[u8],
        options: ConnectOptions,
    ) -> Result<Connecting, ConnectWithOptsError> {
        let node_addr: NodeAddr = node_addr.into();
        tracing::Span::current().record("remote", node_addr.node_id.fmt_short());

        // Connecting to ourselves is not supported.
        ensure!(node_addr.node_id != self.node_id(), SelfConnectSnafu);

        if !node_addr.is_empty() {
            self.add_node_addr(node_addr.clone())?;
        }
        let node_id = node_addr.node_id;
        let direct_addresses = node_addr.direct_addresses.clone();
        let relay_url = node_addr.relay_url.clone();

        // Get the mapped IPv6 address from the magic socket. Quinn will connect to this
        // address.  Start discovery for this node if it's enabled and we have no valid or
        // verified address information for this node.  Dropping the discovery cancels any
        // still running task.
        let (mapped_addr, _discovery_drop_guard) = self
            .get_mapping_addr_and_maybe_start_discovery(node_addr)
            .await
            .context(NoAddressSnafu)?;

        let transport_config = options
            .transport_config
            .unwrap_or(self.static_config.transport_config.clone());

        // Start connecting via quinn. This will time out after 10 seconds if no reachable
        // address is available.

        debug!(
            ?mapped_addr,
            ?direct_addresses,
            ?relay_url,
            "Attempting connection..."
        );
        let client_config = {
            let mut alpn_protocols = vec![alpn.to_vec()];
            alpn_protocols.extend(options.additional_alpns);
            let quic_client_config = self
                .static_config
                .tls_config
                .make_client_config(alpn_protocols, self.static_config.keylog);
            let mut client_config = quinn::ClientConfig::new(Arc::new(quic_client_config));
            client_config.transport_config(transport_config);
            client_config
        };

        let server_name = &tls::name::encode(node_id);
        let connect = self
            .msock
            .endpoint()
            .connect_with(
                client_config,
                mapped_addr.private_socket_addr(),
                server_name,
            )
            .context(QuinnSnafu)?;

        Ok(Connecting {
            inner: connect,
            ep: self.clone(),
            remote_node_id: Some(node_id),
            _discovery_drop_guard,
        })
    }

    /// Accepts an incoming connection on the endpoint.
    ///
    /// Only connections with the ALPNs configured in [`Builder::alpns`] will be accepted.
    /// If multiple ALPNs have been configured the ALPN can be inspected before accepting
    /// the connection using [`Connecting::alpn`].
    ///
    /// The returned future will yield `None` if the endpoint is closed by calling
    /// [`Endpoint::close`].
    pub fn accept(&self) -> Accept<'_> {
        Accept {
            inner: self.msock.endpoint().accept(),
            ep: self.clone(),
        }
    }

    // # Methods for manipulating the internal state about other nodes.

    /// Informs this [`Endpoint`] about addresses of the iroh node.
    ///
    /// This updates the local state for the remote node.  If the provided [`NodeAddr`]
    /// contains a [`RelayUrl`] this will be used as the new relay server for this node.  If
    /// it contains any new IP endpoints they will also be stored and tried when next
    /// connecting to this node. Any address that matches this node's direct addresses will be
    /// silently ignored.
    ///
    /// See also [`Endpoint::add_node_addr_with_source`].
    ///
    /// # Using node discovery instead
    ///
    /// It is strongly advised to use node discovery using the [`StaticProvider`] instead.
    /// This provides more flexibility and future proofing.
    ///
    /// # Errors
    ///
    /// Will return an error if we attempt to add our own [`NodeId`] to the node map or
    /// if the direct addresses are a subset of ours.
    ///
    /// [`StaticProvider`]: crate::discovery::static_provider::StaticProvider
    pub fn add_node_addr(&self, node_addr: NodeAddr) -> Result<(), AddNodeAddrError> {
        self.add_node_addr_inner(node_addr, magicsock::Source::App)
    }

    /// Informs this [`Endpoint`] about addresses of the iroh node, noting the source.
    ///
    /// This updates the local state for the remote node.  If the provided [`NodeAddr`] contains a
    /// [`RelayUrl`] this will be used as the new relay server for this node.  If it contains any
    /// new IP endpoints they will also be stored and tried when next connecting to this node. Any
    /// address that matches this node's direct addresses will be silently ignored. The *source* is
    /// used for logging exclusively and will not be stored.
    ///
    /// # Using node discovery instead
    ///
    /// It is strongly advised to use node discovery using the [`StaticProvider`] instead.
    /// This provides more flexibility and future proofing.
    ///
    /// # Errors
    ///
    /// Will return an error if we attempt to add our own [`NodeId`] to the node map or
    /// if the direct addresses are a subset of ours.
    ///
    /// [`StaticProvider`]: crate::discovery::static_provider::StaticProvider
    pub fn add_node_addr_with_source(
        &self,
        node_addr: NodeAddr,
        source: &'static str,
    ) -> Result<(), AddNodeAddrError> {
        self.add_node_addr_inner(
            node_addr,
            magicsock::Source::NamedApp {
                name: source.into(),
            },
        )
    }

    fn add_node_addr_inner(
        &self,
        node_addr: NodeAddr,
        source: magicsock::Source,
    ) -> Result<(), AddNodeAddrError> {
        // Connecting to ourselves is not supported.
        snafu::ensure!(node_addr.node_id != self.node_id(), OwnAddressSnafu);
        self.msock.add_node_addr(node_addr, source)
    }

    // # Getter methods for properties of this Endpoint itself.

    /// Returns the secret_key of this endpoint.
    pub fn secret_key(&self) -> &SecretKey {
        &self.static_config.tls_config.secret_key
    }

    /// Returns the node id of this endpoint.
    ///
    /// This ID is the unique addressing information of this node and other peers must know
    /// it to be able to connect to this node.
    pub fn node_id(&self) -> NodeId {
        self.static_config.tls_config.secret_key.public()
    }

    /// Returns a [`Watcher`] for the current [`NodeAddr`] for this endpoint.
    ///
    /// The observed [`NodeAddr`] will have the current [`RelayUrl`] and direct addresses
    /// as they would be returned by [`Endpoint::home_relay`] and [`Endpoint::direct_addresses`].
    ///
    /// Use [`Watcher::initialized`] to wait for a [`NodeAddr`] that is ready to be connected to:
    ///
    /// ```no_run
    /// # async fn wrapper() -> n0_snafu::Result {
    /// use iroh::Endpoint;
    /// use n0_watcher::Watcher;
    ///
    /// let endpoint = Endpoint::builder()
    ///     .alpns(vec![b"my-alpn".to_vec()])
    ///     .bind()
    ///     .await?;
    /// let node_addr = endpoint.node_addr().initialized().await?;
    /// # let _ = node_addr;
    /// # Ok(())
    /// # }
    /// ```
    #[cfg(not(wasm_browser))]
    pub fn node_addr(&self) -> impl n0_watcher::Watcher<Value = Option<NodeAddr>> {
        let watch_addrs = self.direct_addresses();
        let watch_relay = self.home_relay();
        let node_id = self.node_id();

        watch_addrs
            .or(watch_relay)
            .map(move |(addrs, mut relays)| match addrs {
                Some(addrs) => Some(NodeAddr::from_parts(
                    node_id,
                    relays.pop(),
                    addrs.into_iter().map(|x| x.addr),
                )),
                None => relays.pop().map(|relay_url| {
                    NodeAddr::from_parts(node_id, Some(relay_url), std::iter::empty())
                }),
            })
            .expect("watchable is alive - cannot be disconnected yet")
    }

    /// Returns a [`Watcher`] for the current [`NodeAddr`] for this endpoint.
    ///
    /// When compiled to Wasm, this function returns a watcher that initializes
    /// with a [`NodeAddr`] that only contains a relay URL, but no direct addresses,
    /// as there are no APIs for directly using sockets in browsers.
    #[cfg(wasm_browser)]
    pub fn node_addr(&self) -> impl n0_watcher::Watcher<Value = Option<NodeAddr>> {
        // In browsers, there will never be any direct addresses, so we wait
        // for the home relay instead. This makes the `NodeAddr` have *some* way
        // of connecting to us.
        let watch_relay = self.home_relay();
        let node_id = self.node_id();
        watch_relay
            .map(move |mut relays| {
                relays.pop().map(|relay_url| {
                    NodeAddr::from_parts(node_id, Some(relay_url), std::iter::empty())
                })
            })
            .expect("watchable is alive - cannot be disconnected yet")
    }

    /// Returns a [`Watcher`] for the [`RelayUrl`] of the Relay server used as home relay.
    ///
    /// Every endpoint has a home Relay server which it chooses as the server with the
    /// lowest latency out of the configured servers provided by [`Builder::relay_mode`].
    /// This is the server other iroh nodes can use to reliably establish a connection
    /// to this node.
    ///
    /// The watcher stores `None` if we are not connected to any Relay server.
    ///
    /// Note that this will store `None` right after the [`Endpoint`] is created since it takes
    /// some time to connect to find and connect to the home relay server.
    ///
    /// # Examples
    ///
    /// To wait for a home relay connection to be established, use [`Watcher::initialized`]:
    /// ```no_run
    /// use iroh::Endpoint;
    /// use n0_future::StreamExt;
    /// use n0_watcher::Watcher as _;
    ///
    /// # let rt = tokio::runtime::Builder::new_current_thread().enable_all().build().unwrap();
    /// # rt.block_on(async move {
    /// let mep = Endpoint::builder().bind().await.unwrap();
    /// let _relay_url = mep.home_relay().initialized().await.unwrap();
    /// # });
    /// ```
    pub fn home_relay(&self) -> impl n0_watcher::Watcher<Value = Vec<RelayUrl>> {
        self.msock.home_relay()
    }

    /// Returns a [`Watcher`] for the direct addresses of this [`Endpoint`].
    ///
    /// The direct addresses of the [`Endpoint`] are those that could be used by other
    /// iroh nodes to establish direct connectivity, depending on the network
    /// situation. The yielded lists of direct addresses contain both the locally-bound
    /// addresses and the [`Endpoint`]'s publicly reachable addresses discovered through
    /// mechanisms such as [STUN] and port mapping.  Hence usually only a subset of these
    /// will be applicable to a certain remote iroh node.
    ///
    /// The [`Endpoint`] continuously monitors the direct addresses for changes as its own
    /// location in the network might change.  Whenever changes are detected this stream
    /// will yield a new list of direct addresses.
    ///
    /// When issuing the first call to this method the first direct address discovery might
    /// still be underway, in this case the [`Watcher`] might not be initialized with [`Some`]
    /// value yet.  Once the first set of local direct addresses are discovered the [`Watcher`]
    /// will always return [`Some`] set of direct addresses immediately, which are the most
    /// recently discovered direct addresses.
    ///
    /// # Examples
    ///
    /// To get the first set of direct addresses use [`Watcher::initialized`]:
    /// ```no_run
    /// use iroh::Endpoint;
    /// use n0_future::StreamExt;
    /// use n0_watcher::Watcher as _;
    ///
    /// # let rt = tokio::runtime::Builder::new_current_thread().enable_all().build().unwrap();
    /// # rt.block_on(async move {
    /// let mep = Endpoint::builder().bind().await.unwrap();
    /// let _addrs = mep.direct_addresses().initialized().await.unwrap();
    /// # });
    /// ```
    ///
    /// [STUN]: https://en.wikipedia.org/wiki/STUN
    pub fn direct_addresses(&self) -> n0_watcher::Direct<Option<BTreeSet<DirectAddr>>> {
        self.msock.direct_addresses()
    }

    /// Returns a [`Watcher`] for any net-reports run from this [`Endpoint`].
    ///
    /// A `net-report` checks the network conditions of the [`Endpoint`], such as
    /// whether it is connected to the internet via Ipv4 and/or Ipv6, its NAT
    /// status, its latency to the relay servers, and its public addresses.
    ///
    /// The [`Endpoint`] continuously runs `net-reports` to monitor if network
    /// conditions have changed. This [`Watcher`] will return the latest result
    /// of the `net-report`.
    ///
    /// When issuing the first call to this method the first report might
    /// still be underway, in this case the [`Watcher`] might not be initialized
    /// with [`Some`] value yet.  Once the net-report has been successfully
    /// run, the [`Watcher`] will always return [`Some`] report immediately, which
    /// is the most recently run `net-report`.
    ///
    /// # Examples
    ///
    /// To get the first report use [`Watcher::initialized`]:
    /// ```no_run
    /// use iroh::Endpoint;
    /// use n0_future::StreamExt;
    /// use n0_watcher::Watcher as _;
    ///
    /// # let rt = tokio::runtime::Builder::new_current_thread().enable_all().build().unwrap();
    /// # rt.block_on(async move {
    /// let ep = Endpoint::builder().bind().await.unwrap();
    /// let _report = ep.net_report().initialized().await.unwrap();
    /// # });
    /// ```
    #[doc(hidden)]
    pub fn net_report(&self) -> n0_watcher::Direct<Option<Arc<Report>>> {
        self.msock.net_report()
    }

    /// Returns the local socket addresses on which the underlying sockets are bound.
    ///
    /// The [`Endpoint`] always binds on an IPv4 address and also tries to bind on an IPv6
    /// address if available.
    pub fn bound_sockets(&self) -> Vec<SocketAddr> {
        self.msock
            .local_addr()
            .into_iter()
            .filter_map(|addr| addr.into_socket_addr())
            .collect()
    }

    // # Getter methods for information about other nodes.

    /// Returns information about the remote node identified by a [`NodeId`].
    ///
    /// The [`Endpoint`] keeps some information about remote iroh nodes, which it uses to find
    /// the best path to a node. Having information on a remote node, however, does not mean we have
    /// ever connected to it to or even whether a connection is even possible. The information about a
    /// remote node will change over time, as the [`Endpoint`] learns more about the node. Future
    /// calls may return different information. Furthermore, node information may even be
    /// completely evicted as it becomes stale.
    ///
    /// See also [`Endpoint::remote_info_iter`] which returns information on all nodes known
    /// by this [`Endpoint`].
    pub fn remote_info(&self, node_id: NodeId) -> Option<RemoteInfo> {
        self.msock.remote_info(node_id)
    }

    /// Returns information about all the remote nodes this [`Endpoint`] knows about.
    ///
    /// This returns the same information as [`Endpoint::remote_info`] for each node known to this
    /// [`Endpoint`].
    ///
    /// The [`Endpoint`] keeps some information about remote iroh nodes, which it uses to find
    /// the best path to a node. This returns all the nodes it knows about, regardless of whether a
    /// connection was ever made or is even possible.
    ///
    /// See also [`Endpoint::remote_info`] to only retrieve information about a single node.
    pub fn remote_info_iter(&self) -> impl Iterator<Item = RemoteInfo> {
        self.msock.list_remote_infos().into_iter()
    }

    /// Returns a stream of all remote nodes discovered through the endpoint's discovery services.
    ///
    /// Whenever a node is discovered via the endpoint's discovery service, the corresponding
    /// [`DiscoveryItem`] is yielded from this stream. This includes nodes discovered actively
    /// through [`Discovery::resolve`], which is invoked automatically when calling
    /// [`Endpoint::connect`] for a [`NodeId`] unknown to the endpoint. It also includes
    /// nodes that the endpoint discovers passively from discovery services that implement
    /// [`Discovery::subscribe`], which e.g. [`MdnsDiscovery`] does.
    ///
    /// The stream does not yield information about nodes that are added manually to the endpoint's
    /// addressbook by calling [`Endpoint::add_node_addr`] or by supplying a full [`NodeAddr`] to
    /// [`Endpoint::connect`]. It also does not yield information about nodes that we only
    /// know about because they connected to us. When using the [`StaticProvider`] discovery,
    /// discovery info is only emitted once connecting to a node added to the static provider, not
    /// at the time of adding it to the static provider.
    ///
    /// The stream should be processed in a loop. If the stream is not processed fast enough,
    /// [`Lagged`] may be yielded, indicating that items were missed.
    ///
    /// See also [`Endpoint::remote_info_iter`], which returns an iterator over all remotes
    /// the endpoint knows about at a specific point in time.
    ///
    /// [`MdnsDiscovery`]: crate::discovery::mdns::MdnsDiscovery
    /// [`StaticProvider`]: crate::discovery::static_provider::StaticProvider
    pub fn discovery_stream(&self) -> impl Stream<Item = Result<DiscoveryItem, Lagged>> {
        self.msock.discovery_subscribers().subscribe()
    }

    // # Methods for less common getters.
    //
    // Partially they return things passed into the builder.

    /// Returns a [`Watcher`] that reports the current connection type and any changes for
    /// given remote node.
    ///
    /// This watcher allows observing a stream of [`ConnectionType`] items by calling
    /// [`Watcher::stream()`]. If the underlying connection to a remote node changes, it will
    /// yield a new item.  These connection changes are when the connection switches between
    /// using the Relay server and a direct connection.
    ///
    /// Note that this does not guarantee each connection change is yielded in the stream.
    /// If the connection type changes several times before this stream is polled, only the
    /// last recorded state is returned.  This can be observed e.g. right at the start of a
    /// connection when the switch from a relayed to a direct connection can be so fast that
    /// the relayed state is never exposed.
    ///
    /// If there is currently a connection with the remote node, then using [`Watcher::get`]
    /// will immediately return either [`ConnectionType::Relay`], [`ConnectionType::Direct`]
    /// or [`ConnectionType::Mixed`].
    ///
    /// It is possible for the connection type to be [`ConnectionType::None`] if you've
    /// recently connected to this node id but previous methods of reaching the node have
    /// become inaccessible.
    ///
    /// Will return `None` if we do not have any address information for the given `node_id`.
    pub fn conn_type(&self, node_id: NodeId) -> Option<n0_watcher::Direct<ConnectionType>> {
        self.msock.conn_type(node_id)
    }

    /// Returns the DNS resolver used in this [`Endpoint`].
    ///
    /// See [`Builder::dns_resolver`].
    #[cfg(not(wasm_browser))]
    pub fn dns_resolver(&self) -> &DnsResolver {
        self.msock.dns_resolver()
    }

    /// Returns the discovery mechanism, if configured.
    ///
    /// See [`Builder::discovery`].
    pub fn discovery(&self) -> Option<&dyn Discovery> {
        self.msock.discovery()
    }

    /// Returns metrics collected for this endpoint.
    ///
    /// The endpoint internally collects various metrics about its operation.
    /// The returned [`EndpointMetrics`] struct contains all of these metrics.
    ///
    /// You can access individual metrics directly by using the public fields:
    /// ```rust
    /// # use std::collections::BTreeMap;
    /// # use iroh::endpoint::Endpoint;
    /// # async fn wrapper() -> n0_snafu::Result {
    /// let endpoint = Endpoint::builder().bind().await?;
    /// assert_eq!(endpoint.metrics().magicsock.recv_datagrams.get(), 0);
    /// # Ok(())
    /// # }
    /// ```
    ///
    /// [`EndpointMetrics`] implements [`MetricsGroupSet`], and each field
    /// implements [`MetricsGroup`]. These traits provide methods to iterate over
    /// the groups in the set, and over the individual metrics in each group, without having
    /// to access each field manually. With these methods, it is straightforward to collect
    /// all metrics into a map or push their values to a metrics collector.
    ///
    /// For example, the following snippet collects all metrics into a map:
    /// ```rust
    /// # use std::collections::BTreeMap;
    /// # use iroh_metrics::{Metric, MetricsGroup, MetricValue, MetricsGroupSet};
    /// # use iroh::endpoint::Endpoint;
    /// # async fn wrapper() -> n0_snafu::Result {
    /// let endpoint = Endpoint::builder().bind().await?;
    /// let metrics: BTreeMap<String, MetricValue> = endpoint
    ///     .metrics()
    ///     .iter()
    ///     .map(|(group, metric)| {
    ///         let name = [group, metric.name()].join(":");
    ///         (name, metric.value())
    ///     })
    ///     .collect();
    ///
    /// assert_eq!(metrics["magicsock:recv_datagrams"], MetricValue::Counter(0));
    /// # Ok(())
    /// # }
    /// ```
    ///
    /// The metrics can also be encoded into the OpenMetrics text format, as used by Prometheus.
    /// To do so, use the [`iroh_metrics::Registry`], add the endpoint metrics to the
    /// registry with [`Registry::register_all`], and encode the metrics to a string with
    /// [`encode_openmetrics_to_string`]:
    /// ```rust
    /// # use iroh_metrics::{Registry, MetricsSource};
    /// # use iroh::endpoint::Endpoint;
    /// # async fn wrapper() -> n0_snafu::Result {
    /// let endpoint = Endpoint::builder().bind().await?;
    /// let mut registry = Registry::default();
    /// registry.register_all(endpoint.metrics());
    /// let s = registry.encode_openmetrics_to_string()?;
    /// assert!(s.contains(r#"TYPE magicsock_recv_datagrams counter"#));
    /// assert!(s.contains(r#"magicsock_recv_datagrams_total 0"#));
    /// # Ok(())
    /// # }
    /// ```
    ///
    /// Through a registry, you can also add labels or prefixes to metrics with
    /// [`Registry::sub_registry_with_label`] or [`Registry::sub_registry_with_prefix`].
    /// Furthermore, [`iroh_metrics::service`] provides functions to easily start services
    /// to serve the metrics with a HTTP server, dump them to a file, or push them
    /// to a Prometheus gateway.
    ///
    /// For example, the following snippet launches an HTTP server that serves the metrics in the
    /// OpenMetrics text format:
    /// ```no_run
    /// # use std::{sync::{Arc, RwLock}, time::Duration};
    /// # use iroh_metrics::{Registry, MetricsSource};
    /// # use iroh::endpoint::Endpoint;
    /// # use n0_snafu::ResultExt;
    /// # async fn wrapper() -> n0_snafu::Result {
    /// // Create a registry, wrapped in a read-write lock so that we can register and serve
    /// // the metrics independently.
    /// let registry = Arc::new(RwLock::new(Registry::default()));
    /// // Spawn a task to serve the metrics on an OpenMetrics HTTP endpoint.
    /// let metrics_task = tokio::task::spawn({
    ///     let registry = registry.clone();
    ///     async move {
    ///         let addr = "0.0.0.0:9100".parse().unwrap();
    ///         iroh_metrics::service::start_metrics_server(addr, registry).await
    ///     }
    /// });
    ///
    /// // Spawn an endpoint and add the metrics to the registry.
    /// let endpoint = Endpoint::builder().bind().await?;
    /// registry.write().unwrap().register_all(endpoint.metrics());
    ///
    /// // Wait for the metrics server to bind, then fetch the metrics via HTTP.
    /// tokio::time::sleep(Duration::from_millis(500));
    /// let res = reqwest::get("http://localhost:9100/metrics")
    ///     .await
    ///     .context("get")?
    ///     .text()
    ///     .await
    ///     .context("text")?;
    ///
    /// assert!(res.contains(r#"TYPE magicsock_recv_datagrams counter"#));
    /// assert!(res.contains(r#"magicsock_recv_datagrams_total 0"#));
    /// # metrics_task.abort();
    /// # Ok(())
    /// # }
    /// ```
    ///
    /// [`Registry`]: iroh_metrics::Registry
    /// [`Registry::register_all`]: iroh_metrics::Registry::register_all
    /// [`Registry::sub_registry_with_label`]: iroh_metrics::Registry::sub_registry_with_label
    /// [`Registry::sub_registry_with_prefix`]: iroh_metrics::Registry::sub_registry_with_prefix
    /// [`encode_openmetrics_to_string`]: iroh_metrics::MetricsSource::encode_openmetrics_to_string
    /// [`MetricsGroup`]: iroh_metrics::MetricsGroup
    /// [`MetricsGroupSet`]: iroh_metrics::MetricsGroupSet
    #[cfg(feature = "metrics")]
    pub fn metrics(&self) -> &EndpointMetrics {
        &self.msock.metrics
    }

    // # Methods for less common state updates.

    /// Notifies the system of potential network changes.
    ///
    /// On many systems iroh is able to detect network changes by itself, however
    /// some systems like android do not expose this functionality to native code.
    /// Android does however provide this functionality to Java code.  This
    /// function allows for notifying iroh of any potential network changes like
    /// this.
    ///
    /// Even when the network did not change, or iroh was already able to detect
    /// the network change itself, there is no harm in calling this function.
    pub async fn network_change(&self) {
        self.msock.network_change().await;
    }

    // # Methods to update internal state.

    /// Sets the initial user-defined data to be published in discovery services for this node.
    ///
    /// If the user-defined data passed to this function is different to the previous one,
    /// the endpoint will republish its node info to the configured discovery services.
    ///
    /// See also [`Builder::user_data_for_discovery`] for setting an initial value when
    /// building the endpoint.
    pub fn set_user_data_for_discovery(&self, user_data: Option<UserData>) {
        self.msock.set_user_data_for_discovery(user_data);
    }

    // # Methods for terminating the endpoint.

    /// Closes the QUIC endpoint and the magic socket.
    ///
    /// This will close any remaining open [`Connection`]s with an error code
    /// of `0` and an empty reason.  Though it is best practice to close those
    /// explicitly before with a custom error code and reason.
    ///
    /// It will then make a best effort to wait for all close notifications to be
    /// acknowledged by the peers, re-transmitting them if needed. This ensures the
    /// peers are aware of the closed connections instead of having to wait for a timeout
    /// on the connection. Once all connections are closed or timed out, the future
    /// finishes.
    ///
    /// The maximum time-out that this future will wait for depends on QUIC transport
    /// configurations of non-drained connections at the time of calling, and their current
    /// estimates of round trip time. With default parameters and a conservative estimate
    /// of round trip time, this call's future should take 3 seconds to resolve in cases of
    /// bad connectivity or failed connections. In the usual case, this call's future should
    /// return much more quickly.
    ///
    /// It is highly recommended you *do* wait for this close call to finish, if possible.
    /// Not doing so will make connections that were still open while closing the endpoint
    /// time out on the remote end. Thus remote ends will assume connections to have failed
    /// even if all application data was transmitted successfully.
    ///
    /// Note: Someone used to closing TCP sockets might wonder why it is necessary to wait
    /// for timeouts when closing QUIC endpoints, while they don't have to do this for TCP
    /// sockets. This is due to QUIC and its acknowledgments being implemented in user-land,
    /// while TCP sockets usually get closed and drained by the operating system in the
    /// kernel during the "Time-Wait" period of the TCP socket.
    ///
    /// Be aware however that the underlying UDP sockets are only closed once all clones of
    /// the the respective [`Endpoint`] are dropped.
    pub async fn close(&self) {
        if self.is_closed() {
            return;
        }

        tracing::debug!("Connections closed");
        self.msock.close().await;
    }

    /// Check if this endpoint is still alive, or already closed.
    pub fn is_closed(&self) -> bool {
        self.msock.is_closed()
    }

    // # Remaining private methods

    /// Return the quic mapped address for this `node_id` and possibly start discovery
    /// services if discovery is enabled on this magic endpoint.
    ///
    /// This will launch discovery in all cases except if:
    /// 1) we do not have discovery enabled
    /// 2) we have discovery enabled, but already have at least one verified, unexpired
    ///    addresses for this `node_id`
    ///
    /// # Errors
    ///
    /// This method may fail if we have no way of dialing the node. This can occur if
    /// we were given no dialing information in the [`NodeAddr`] and no discovery
    /// services were configured or if discovery failed to fetch any dialing information.
    async fn get_mapping_addr_and_maybe_start_discovery(
        &self,
        node_addr: NodeAddr,
    ) -> Result<(NodeIdMappedAddr, Option<DiscoveryTask>), GetMappingAddressError> {
        let node_id = node_addr.node_id;

        // Only return a mapped addr if we have some way of dialing this node, in other
        // words, we have either a relay URL or at least one direct address.
        let addr = if self.msock.has_send_address(node_id) {
            self.msock.get_mapping_addr(node_id)
        } else {
            None
        };
        match addr {
            Some(addr) => {
                // We have some way of dialing this node, but that doesn't actually mean
                // we can actually connect to any of these addresses.
                // Therefore, we will invoke the discovery service if we haven't received from the
                // endpoint on any of the existing paths recently.
                // If the user provided addresses in this connect call, we will add a delay
                // followed by a recheck before starting the discovery, to give the magicsocket a
                // chance to test the newly provided addresses.
                let delay = (!node_addr.is_empty()).then_some(DISCOVERY_WAIT_PERIOD);
                let discovery = DiscoveryTask::maybe_start_after_delay(self, node_id, delay)
                    .ok()
                    .flatten();
                Ok((addr, discovery))
            }

            None => {
                // We have no known addresses or relay URLs for this node.
                // So, we start a discovery task and wait for the first result to arrive, and
                // only then continue, because otherwise we wouldn't have any
                // path to the remote endpoint.
                let res = DiscoveryTask::start(self.clone(), node_id);
                let mut discovery = res.context(get_mapping_address_error::DiscoveryStartSnafu)?;
                discovery
                    .first_arrived()
                    .await
                    .context(get_mapping_address_error::DiscoverSnafu)?;
                if let Some(addr) = self.msock.get_mapping_addr(node_id) {
                    Ok((addr, Some(discovery)))
                } else {
                    Err(get_mapping_address_error::NoAddressSnafu.build())
                }
            }
        }
    }

    /// Returns a reference to the subscribers channel for discovery events.
    pub(crate) fn discovery_subscribers(&self) -> &DiscoverySubscribers {
        self.msock.discovery_subscribers()
    }

    #[cfg(test)]
    pub(crate) fn magic_sock(&self) -> Handle {
        self.msock.clone()
    }
    #[cfg(test)]
    pub(crate) fn endpoint(&self) -> &quinn::Endpoint {
        self.msock.endpoint()
    }
}

/// Options for the [`Endpoint::connect_with_opts`] function.
#[derive(Default, Debug, Clone)]
pub struct ConnectOptions {
    transport_config: Option<Arc<TransportConfig>>,
    additional_alpns: Vec<Vec<u8>>,
}

impl ConnectOptions {
    /// Initializes new connection options.
    ///
    /// By default, the connection will use the same options
    /// as [`Endpoint::connect`], e.g. a default [`TransportConfig`].
    pub fn new() -> Self {
        Self::default()
    }

    /// Sets the QUIC transport config options for this connection.
    pub fn with_transport_config(mut self, transport_config: Arc<TransportConfig>) -> Self {
        self.transport_config = Some(transport_config);
        self
    }

    /// Sets [ALPN] identifiers that should be signaled as supported on connection, *in
    /// addition* to the main [ALPN] identifier used in [`Endpoint::connect_with_opts`].
    ///
    /// This allows connecting to servers that may only support older versions of your
    /// protocol. In this case, you would add the older [ALPN] identifiers with this
    /// function.
    ///
    /// You'll know the final negotiated [ALPN] identifier once your connection was
    /// established using [`Connection::alpn`], or even slightly earlier in the
    /// handshake by using [`Connecting::alpn`].
    /// The negotiated [ALPN] identifier may be any of the [ALPN] identifiers in this
    /// list or the main [ALPN] used in [`Endpoint::connect_with_opts`].
    ///
    /// The [ALPN] identifier order on the connect side doesn't matter, since it's the
    /// accept side that determines the protocol.
    ///
    /// For setting the supported [ALPN] identifiers on the accept side, see the endpoint
    /// builder's [`Builder::alpns`] function.
    ///
    /// [ALPN]: https://en.wikipedia.org/wiki/Application-Layer_Protocol_Negotiation
    pub fn with_additional_alpns(mut self, alpns: Vec<Vec<u8>>) -> Self {
        self.additional_alpns = alpns;
        self
    }
}

/// Future produced by [`Endpoint::accept`].
#[derive(derive_more::Debug)]
#[pin_project]
pub struct Accept<'a> {
    #[pin]
    #[debug("quinn::Accept")]
    inner: quinn::Accept<'a>,
    ep: Endpoint,
}

impl Future for Accept<'_> {
    type Output = Option<Incoming>;

    fn poll(self: Pin<&mut Self>, cx: &mut std::task::Context<'_>) -> Poll<Self::Output> {
        let this = self.project();
        match this.inner.poll(cx) {
            Poll::Pending => Poll::Pending,
            Poll::Ready(None) => Poll::Ready(None),
            Poll::Ready(Some(inner)) => Poll::Ready(Some(Incoming {
                inner,
                ep: this.ep.clone(),
            })),
        }
    }
}

/// An incoming connection for which the server has not yet begun its parts of the
/// handshake.
#[derive(Debug)]
pub struct Incoming {
    inner: quinn::Incoming,
    ep: Endpoint,
}

impl Incoming {
    /// Attempts to accept this incoming connection (an error may still occur).
    ///
    /// Errors occurring here are likely not caused by the application or remote.  The QUIC
    /// connection listens on a normal UDP socket and any reachable network endpoint can
    /// send datagrams to it, solicited or not.  Even if the first few bytes look like a
    /// QUIC packet, it might not even be a QUIC packet that is being received.
    ///
    /// Thus it is common to simply log the errors here and accept them as something which
    /// can happen.
    pub fn accept(self) -> Result<Connecting, ConnectionError> {
        self.inner.accept().map(|conn| Connecting {
            inner: conn,
            ep: self.ep,
            remote_node_id: None,
            _discovery_drop_guard: None,
        })
    }

    /// Accepts this incoming connection using a custom configuration.
    ///
    /// See [`accept()`] for more details.
    ///
    /// [`accept()`]: Incoming::accept
    pub fn accept_with(
        self,
        server_config: Arc<ServerConfig>,
    ) -> Result<Connecting, ConnectionError> {
        self.inner
            .accept_with(server_config)
            .map(|conn| Connecting {
                inner: conn,
                ep: self.ep,
                remote_node_id: None,
                _discovery_drop_guard: None,
            })
    }

    /// Rejects this incoming connection attempt.
    pub fn refuse(self) {
        self.inner.refuse()
    }

    /// Responds with a retry packet.
    ///
    /// This requires the client to retry with address validation.
    ///
    /// Errors if `remote_address_validated()` is true.
    #[allow(clippy::result_large_err)]
    pub fn retry(self) -> Result<(), RetryError> {
        self.inner.retry()
    }

    /// Ignores this incoming connection attempt, not sending any packet in response.
    pub fn ignore(self) {
        self.inner.ignore()
    }

    /// Returns the local IP address which was used when the peer established the
    /// connection.
    pub fn local_ip(&self) -> Option<IpAddr> {
        self.inner.local_ip()
    }

    /// Returns the peer's UDP address.
    pub fn remote_address(&self) -> SocketAddr {
        self.inner.remote_address()
    }

    /// Whether the socket address that is initiating this connection has been validated.
    ///
    /// This means that the sender of the initial packet has proved that they can receive
    /// traffic sent to `self.remote_address()`.
    pub fn remote_address_validated(&self) -> bool {
        self.inner.remote_address_validated()
    }
}

impl IntoFuture for Incoming {
    type Output = Result<Connection, ConnectionError>;
    type IntoFuture = IncomingFuture;

    fn into_future(self) -> Self::IntoFuture {
        IncomingFuture {
            inner: self.inner.into_future(),
            ep: self.ep,
        }
    }
}

/// Adaptor to let [`Incoming`] be `await`ed like a [`Connecting`].
#[derive(Debug)]
#[pin_project]
pub struct IncomingFuture {
    #[pin]
    inner: quinn::IncomingFuture,
    ep: Endpoint,
}

impl Future for IncomingFuture {
    type Output = Result<Connection, ConnectionError>;

    fn poll(self: Pin<&mut Self>, cx: &mut std::task::Context<'_>) -> Poll<Self::Output> {
        let this = self.project();
        match this.inner.poll(cx) {
            Poll::Pending => Poll::Pending,
            Poll::Ready(Err(err)) => Poll::Ready(Err(err)),
            Poll::Ready(Ok(inner)) => {
                let conn = Connection { inner };
                try_send_rtt_msg(&conn, this.ep, None);
                Poll::Ready(Ok(conn))
            }
        }
    }
}

/// In-progress connection attempt future
#[derive(derive_more::Debug)]
#[pin_project]
pub struct Connecting {
    #[pin]
    inner: quinn::Connecting,
    ep: Endpoint,
    remote_node_id: Option<NodeId>,
    /// We run discovery as long as we haven't established a connection yet.
    #[debug("Option<DiscoveryTask>")]
    _discovery_drop_guard: Option<DiscoveryTask>,
}

#[allow(missing_docs)]
#[common_fields({
    backtrace: Option<snafu::Backtrace>,
    #[snafu(implicit)]
    span_trace: n0_snafu::SpanTrace,
})]
#[derive(Debug, Snafu)]
#[non_exhaustive]
pub enum AlpnError {
    #[snafu(transparent)]
    ConnectionError { source: ConnectionError },
    #[snafu(display("No ALPN available"))]
    Unavailable {},
    #[snafu(display("Unknown handshake type"))]
    UnknownHandshake {},
}

impl Connecting {
    /// Converts this [`Connecting`] into a 0-RTT or 0.5-RTT connection at the cost of weakened
    /// security.
    ///
    /// Returns `Ok` immediately if the local endpoint is able to attempt sending 0/0.5-RTT data.
    /// If so, the returned [`Connection`] can be used to send application data without waiting for
    /// the rest of the handshake to complete, at the cost of weakened cryptographic security
    /// guarantees. The returned [`ZeroRttAccepted`] future resolves when the handshake does
    /// complete, at which point subsequently opened streams and written data will have full
    /// cryptographic protection.
    ///
    /// Once the [`ZeroRttAccepted`] future completed, a full handshake has been carried through
    /// and any data sent and any streams opened on the [`Connection`] will operate with the same
    /// security as on normal 1-RTT connections.
    ///
    /// ## Outgoing
    ///
    /// For outgoing connections, the initial attempt to convert to a [`Connection`] which sends
    /// 0-RTT data will attempt to resume a previous TLS session. However, **the remote endpoint
    /// may not actually _accept_ the 0-RTT data**--yet still accept the connection attempt in
    /// general. This possibility is conveyed through the [`ZeroRttAccepted`] future--when the
    /// handshake completes, it resolves to true if the 0-RTT data was accepted and false if it was
    /// rejected. If it was rejected, the existence of streams opened and other application data
    /// sent prior to the handshake completing will not be conveyed to the remote application, and
    /// local operations on them will return `ZeroRttRejected` errors.
    ///
    /// A server may reject 0-RTT data at its discretion, but accepting 0-RTT data requires the
    /// relevant resumption state to be stored in the server, which servers may limit or lose for
    /// various reasons including not persisting resumption state across server restarts.
    ///
    /// ## Incoming
    ///
    /// For incoming connections, conversion to 0.5-RTT will always fully succeed. `into_0rtt` will
    /// always return `Ok` and the [`ZeroRttAccepted`] will always resolve to true.
    ///
    /// ## Security
    ///
    /// On outgoing connections, this enables transmission of 0-RTT data, which is vulnerable to
    /// replay attacks, and should therefore never invoke non-idempotent operations.
    ///
    /// On incoming connections, this enables transmission of 0.5-RTT data, which may be sent
    /// before TLS client authentication has occurred, and should therefore not be used to send
    /// data for which client authentication is being used.
    ///
    /// You can use [`RecvStream::is_0rtt`] to check whether a stream has been opened in 0-RTT
    /// and thus whether parts of the stream are operating under this reduced security level.
    #[allow(clippy::result_large_err)]
    pub fn into_0rtt(self) -> Result<(Connection, ZeroRttAccepted), Self> {
        match self.inner.into_0rtt() {
            Ok((inner, zrtt_accepted)) => {
                let conn = Connection { inner };
                let zrtt_accepted = ZeroRttAccepted {
                    inner: zrtt_accepted,
                    _discovery_drop_guard: self._discovery_drop_guard,
                };
                // This call is why `self.remote_node_id` was introduced.
                // When we `Connecting::into_0rtt`, then we don't yet have `handshake_data`
                // in our `Connection`, thus `try_send_rtt_msg` won't be able to pick up
                // `Connection::remote_node_id`.
                // Instead, we provide `self.remote_node_id` here - we know it in advance,
                // after all.
                try_send_rtt_msg(&conn, &self.ep, self.remote_node_id);
                Ok((conn, zrtt_accepted))
            }
            Err(inner) => Err(Self {
                inner,
                ep: self.ep,
                remote_node_id: self.remote_node_id,
                _discovery_drop_guard: self._discovery_drop_guard,
            }),
        }
    }

    /// Parameters negotiated during the handshake
    pub async fn handshake_data(&mut self) -> Result<Box<dyn Any>, ConnectionError> {
        self.inner.handshake_data().await
    }

    /// Extracts the ALPN protocol from the peer's handshake data.
    pub async fn alpn(&mut self) -> Result<Vec<u8>, AlpnError> {
        let data = self.handshake_data().await?;
        match data.downcast::<quinn::crypto::rustls::HandshakeData>() {
            Ok(data) => match data.protocol {
                Some(protocol) => Ok(protocol),
                None => Err(UnavailableSnafu.build()),
            },
            Err(_) => Err(UnknownHandshakeSnafu.build()),
        }
    }
}

impl Future for Connecting {
    type Output = Result<Connection, ConnectionError>;

    fn poll(self: Pin<&mut Self>, cx: &mut std::task::Context<'_>) -> Poll<Self::Output> {
        let this = self.project();
        match this.inner.poll(cx) {
            Poll::Pending => Poll::Pending,
            Poll::Ready(Err(err)) => Poll::Ready(Err(err)),
            Poll::Ready(Ok(inner)) => {
                let conn = Connection { inner };
                try_send_rtt_msg(&conn, this.ep, *this.remote_node_id);
                Poll::Ready(Ok(conn))
            }
        }
    }
}

/// Future that completes when a connection is fully established.
///
/// For clients, the resulting value indicates if 0-RTT was accepted. For servers, the resulting
/// value is meaningless.
#[derive(derive_more::Debug)]
#[debug("ZeroRttAccepted")]
pub struct ZeroRttAccepted {
    inner: quinn::ZeroRttAccepted,
    /// When we call `Connecting::into_0rtt`, we don't want to stop discovery, so we transfer the task
    /// to this future.
    /// When `quinn::ZeroRttAccepted` resolves, we've successfully received data from the remote.
    /// Thus, that's the right time to drop discovery to preserve the behaviour similar to
    /// `Connecting` -> `Connection` without 0-RTT.
    /// Should we eventually decide to keep the discovery task alive for the duration of the whole
    /// `Connection`, then this task should be transferred to the `Connection` instead of here.
    _discovery_drop_guard: Option<DiscoveryTask>,
}

impl Future for ZeroRttAccepted {
    type Output = bool;
    fn poll(mut self: Pin<&mut Self>, cx: &mut std::task::Context<'_>) -> Poll<Self::Output> {
        Pin::new(&mut self.inner).poll(cx)
    }
}

/// A QUIC connection.
///
/// If all references to a connection (including every clone of the Connection handle,
/// streams of incoming streams, and the various stream types) have been dropped, then the
/// connection will be automatically closed with an error_code of 0 and an empty reason. You
/// can also close the connection explicitly by calling [`Connection::close`].
///
/// Closing the connection immediately abandons efforts to deliver data to the peer. Upon
/// receiving CONNECTION_CLOSE the peer may drop any stream data not yet delivered to the
/// application. [`Connection::close`] describes in more detail how to gracefully close a
/// connection without losing application data.
///
/// May be cloned to obtain another handle to the same connection.
#[derive(Debug, Clone)]
pub struct Connection {
    inner: quinn::Connection,
}

#[allow(missing_docs)]
#[derive(Debug, Snafu)]
#[snafu(display("Protocol error: no remote id available"))]
pub struct RemoteNodeIdError {
    backtrace: Option<snafu::Backtrace>,
}

impl Connection {
    /// Initiates a new outgoing unidirectional stream.
    ///
    /// Streams are cheap and instantaneous to open unless blocked by flow control. As a
    /// consequence, the peer won’t be notified that a stream has been opened until the
    /// stream is actually used.
    #[inline]
    pub fn open_uni(&self) -> OpenUni<'_> {
        self.inner.open_uni()
    }

    /// Initiates a new outgoing bidirectional stream.
    ///
    /// Streams are cheap and instantaneous to open unless blocked by flow control. As a
    /// consequence, the peer won't be notified that a stream has been opened until the
    /// stream is actually used. Calling [`open_bi`] then waiting on the [`RecvStream`]
    /// without writing anything to [`SendStream`] will never succeed.
    ///
    /// [`open_bi`]: Connection::open_bi
    #[inline]
    pub fn open_bi(&self) -> OpenBi<'_> {
        self.inner.open_bi()
    }

    /// Accepts the next incoming uni-directional stream.
    #[inline]
    pub fn accept_uni(&self) -> AcceptUni<'_> {
        self.inner.accept_uni()
    }

    /// Accept the next incoming bidirectional stream.
    ///
    /// **Important Note**: The peer that calls [`open_bi`] must write to its [`SendStream`]
    /// before the peer `Connection` is able to accept the stream using
    /// `accept_bi()`. Calling [`open_bi`] then waiting on the [`RecvStream`] without
    /// writing anything to the connected [`SendStream`] will never succeed.
    ///
    /// [`open_bi`]: Connection::open_bi
    #[inline]
    pub fn accept_bi(&self) -> AcceptBi<'_> {
        self.inner.accept_bi()
    }

    /// Receives an application datagram.
    #[inline]
    pub fn read_datagram(&self) -> ReadDatagram<'_> {
        self.inner.read_datagram()
    }

    /// Wait for the connection to be closed for any reason.
    ///
    /// Despite the return type's name, closed connections are often not an error condition
    /// at the application layer. Cases that might be routine include
    /// [`ConnectionError::LocallyClosed`] and [`ConnectionError::ApplicationClosed`].
    #[inline]
    pub async fn closed(&self) -> ConnectionError {
        self.inner.closed().await
    }

    /// If the connection is closed, the reason why.
    ///
    /// Returns `None` if the connection is still open.
    #[inline]
    pub fn close_reason(&self) -> Option<ConnectionError> {
        self.inner.close_reason()
    }

    /// Closes the connection immediately.
    ///
    /// Pending operations will fail immediately with [`ConnectionError::LocallyClosed`]. No
    /// more data is sent to the peer and the peer may drop buffered data upon receiving the
    /// CONNECTION_CLOSE frame.
    ///
    /// `error_code` and `reason` are not interpreted, and are provided directly to the
    /// peer.
    ///
    /// `reason` will be truncated to fit in a single packet with overhead; to improve odds
    /// that it is preserved in full, it should be kept under 1KiB.
    ///
    /// # Gracefully closing a connection
    ///
    /// Only the peer last receiving application data can be certain that all data is
    /// delivered. The only reliable action it can then take is to close the connection,
    /// potentially with a custom error code. The delivery of the final CONNECTION_CLOSE
    /// frame is very likely if both endpoints stay online long enough, calling
    /// [`Endpoint::close`] will wait to provide sufficient time. Otherwise, the remote peer
    /// will time out the connection, provided that the idle timeout is not disabled.
    ///
    /// The sending side can not guarantee all stream data is delivered to the remote
    /// application. It only knows the data is delivered to the QUIC stack of the remote
    /// endpoint. Once the local side sends a CONNECTION_CLOSE frame in response to calling
    /// [`close`] the remote endpoint may drop any data it received but is as yet
    /// undelivered to the application, including data that was acknowledged as received to
    /// the local endpoint.
    ///
    /// [`close`]: Connection::close
    #[inline]
    pub fn close(&self, error_code: VarInt, reason: &[u8]) {
        self.inner.close(error_code, reason)
    }

    /// Transmits `data` as an unreliable, unordered application datagram.
    ///
    /// Application datagrams are a low-level primitive. They may be lost or delivered out
    /// of order, and `data` must both fit inside a single QUIC packet and be smaller than
    /// the maximum dictated by the peer.
    #[inline]
    pub fn send_datagram(&self, data: bytes::Bytes) -> Result<(), SendDatagramError> {
        self.inner.send_datagram(data)
    }

    // TODO: It seems `SendDatagram` is not yet exposed by quinn.  This has been fixed
    //       upstream and will be in the next release.
    // /// Transmits `data` as an unreliable, unordered application datagram
    // ///
    // /// Unlike [`send_datagram()`], this method will wait for buffer space during congestion
    // /// conditions, which effectively prioritizes old datagrams over new datagrams.
    // ///
    // /// See [`send_datagram()`] for details.
    // ///
    // /// [`send_datagram()`]: Connection::send_datagram
    // #[inline]
    // pub fn send_datagram_wait(&self, data: bytes::Bytes) -> SendDatagram<'_> {
    //     self.inner.send_datagram_wait(data)
    // }

    /// Computes the maximum size of datagrams that may be passed to [`send_datagram`].
    ///
    /// Returns `None` if datagrams are unsupported by the peer or disabled locally.
    ///
    /// This may change over the lifetime of a connection according to variation in the path
    /// MTU estimate. The peer can also enforce an arbitrarily small fixed limit, but if the
    /// peer's limit is large this is guaranteed to be a little over a kilobyte at minimum.
    ///
    /// Not necessarily the maximum size of received datagrams.
    ///
    /// [`send_datagram`]: Self::send_datagram
    #[inline]
    pub fn max_datagram_size(&self) -> Option<usize> {
        self.inner.max_datagram_size()
    }

    /// Bytes available in the outgoing datagram buffer.
    ///
    /// When greater than zero, calling [`send_datagram`] with a
    /// datagram of at most this size is guaranteed not to cause older datagrams to be
    /// dropped.
    ///
    /// [`send_datagram`]: Self::send_datagram
    #[inline]
    pub fn datagram_send_buffer_space(&self) -> usize {
        self.inner.datagram_send_buffer_space()
    }

    /// Current best estimate of this connection's latency (round-trip-time).
    #[inline]
    pub fn rtt(&self) -> Duration {
        self.inner.rtt()
    }

    /// Returns connection statistics.
    #[inline]
    pub fn stats(&self) -> ConnectionStats {
        self.inner.stats()
    }

    /// Current state of the congestion control algorithm, for debugging purposes.
    #[inline]
    pub fn congestion_state(&self) -> Box<dyn quinn_proto::congestion::Controller> {
        self.inner.congestion_state()
    }

    /// Parameters negotiated during the handshake.
    ///
    /// Guaranteed to return `Some` on fully established connections or after
    /// [`Connecting::handshake_data()`] succeeds. See that method's documentations for
    /// details on the returned value.
    ///
    /// [`Connection::handshake_data()`]: crate::endpoint::Connecting::handshake_data
    #[inline]
    pub fn handshake_data(&self) -> Option<Box<dyn Any>> {
        self.inner.handshake_data()
    }

    /// Extracts the ALPN protocol from the peer's handshake data.
    pub fn alpn(&self) -> Option<Vec<u8>> {
        let data = self.handshake_data()?;
        match data.downcast::<quinn::crypto::rustls::HandshakeData>() {
            Ok(data) => data.protocol,
            Err(_) => None,
        }
    }

    /// Cryptographic identity of the peer.
    ///
    /// The dynamic type returned is determined by the configured [`Session`]. For the
    /// default `rustls` session, the return value can be [`downcast`] to a
    /// <code>Vec<[rustls::pki_types::CertificateDer]></code>
    ///
    /// [`Session`]: quinn_proto::crypto::Session
    /// [`downcast`]: Box::downcast
    #[inline]
    pub fn peer_identity(&self) -> Option<Box<dyn Any>> {
        self.inner.peer_identity()
    }

    /// Returns the [`NodeId`] from the peer's TLS certificate.
    ///
    /// The [`PublicKey`] of a node is also known as a [`NodeId`].  This [`PublicKey`] is
    /// included in the TLS certificate presented during the handshake when connecting.
    /// This function allows you to get the [`NodeId`] of the remote node of this
    /// connection.
    ///
    /// [`PublicKey`]: iroh_base::PublicKey
    // TODO: Would be nice if this could be infallible.
    pub fn remote_node_id(&self) -> Result<NodeId, RemoteNodeIdError> {
        let data = self.peer_identity();
        match data {
            None => {
                warn!("no peer certificate found");
                Err(RemoteNodeIdSnafu.build())
            }
            Some(data) => match data.downcast::<Vec<rustls::pki_types::CertificateDer>>() {
                Ok(certs) => {
                    if certs.len() != 1 {
                        warn!(
                            "expected a single peer certificate, but {} found",
                            certs.len()
                        );
                        return Err(RemoteNodeIdSnafu.build());
                    }

                    let peer_id = VerifyingKey::from_public_key_der(&certs[0])
                        .map_err(|_| RemoteNodeIdSnafu.build())?
                        .into();
                    Ok(peer_id)
                }
                Err(err) => {
                    warn!("invalid peer certificate: {:?}", err);
                    Err(RemoteNodeIdSnafu.build())
                }
            },
        }
    }

    /// A stable identifier for this connection.
    ///
    /// Peer addresses and connection IDs can change, but this value will remain fixed for
    /// the lifetime of the connection.
    #[inline]
    pub fn stable_id(&self) -> usize {
        self.inner.stable_id()
    }

    /// Derives keying material from this connection's TLS session secrets.
    ///
    /// When both peers call this method with the same `label` and `context`
    /// arguments and `output` buffers of equal length, they will get the
    /// same sequence of bytes in `output`. These bytes are cryptographically
    /// strong and pseudorandom, and are suitable for use as keying material.
    ///
    /// See [RFC5705](https://tools.ietf.org/html/rfc5705) for more information.
    #[inline]
    pub fn export_keying_material(
        &self,
        output: &mut [u8],
        label: &[u8],
        context: &[u8],
    ) -> Result<(), quinn_proto::crypto::ExportKeyingMaterialError> {
        self.inner.export_keying_material(output, label, context)
    }

    /// Modifies the number of unidirectional streams that may be concurrently opened.
    ///
    /// No streams may be opened by the peer unless fewer than `count` are already
    /// open. Large `count`s increase both minimum and worst-case memory consumption.
    #[inline]
    pub fn set_max_concurrent_uni_streams(&self, count: VarInt) {
        self.inner.set_max_concurrent_uni_streams(count)
    }

    /// See [`quinn_proto::TransportConfig::receive_window`].
    #[inline]
    pub fn set_receive_window(&self, receive_window: VarInt) {
        self.inner.set_receive_window(receive_window)
    }

    /// Modifies the number of bidirectional streams that may be concurrently opened.
    ///
    /// No streams may be opened by the peer unless fewer than `count` are already
    /// open. Large `count`s increase both minimum and worst-case memory consumption.
    #[inline]
    pub fn set_max_concurrent_bi_streams(&self, count: VarInt) {
        self.inner.set_max_concurrent_bi_streams(count)
    }
}

/// Try send a message to the rtt-actor.
///
/// If we can't notify the actor that will impact performance a little, but we can still
/// function.
fn try_send_rtt_msg(conn: &Connection, magic_ep: &Endpoint, remote_node_id: Option<NodeId>) {
    // If we can't notify the rtt-actor that's not great but not critical.
    let Some(node_id) = remote_node_id.or_else(|| conn.remote_node_id().ok()) else {
        warn!(?conn, "failed to get remote node id");
        return;
    };
    let Some(conn_type_changes) = magic_ep.conn_type(node_id) else {
        warn!(?conn, "failed to create conn_type stream");
        return;
    };
    let rtt_msg = RttMessage::NewConnection {
        connection: conn.inner.weak_handle(),
        conn_type_changes: conn_type_changes.stream(),
        node_id,
    };
    if let Err(err) = magic_ep.rtt_actor.msg_tx.try_send(rtt_msg) {
        warn!(?conn, "rtt-actor not reachable: {err:#}");
    }
}

/// Read a proxy url from the environment, in this order
///
/// - `HTTP_PROXY`
/// - `http_proxy`
/// - `HTTPS_PROXY`
/// - `https_proxy`
fn proxy_url_from_env() -> Option<Url> {
    if let Some(url) = std::env::var("HTTP_PROXY")
        .ok()
        .and_then(|s| s.parse::<Url>().ok())
    {
        if is_cgi() {
            warn!("HTTP_PROXY environment variable ignored in CGI");
        } else {
            return Some(url);
        }
    }
    if let Some(url) = std::env::var("http_proxy")
        .ok()
        .and_then(|s| s.parse::<Url>().ok())
    {
        return Some(url);
    }
    if let Some(url) = std::env::var("HTTPS_PROXY")
        .ok()
        .and_then(|s| s.parse::<Url>().ok())
    {
        return Some(url);
    }
    if let Some(url) = std::env::var("https_proxy")
        .ok()
        .and_then(|s| s.parse::<Url>().ok())
    {
        return Some(url);
    }

    None
}

/// Configuration of the relay servers for an [`Endpoint`].
#[derive(Debug, Clone, PartialEq, Eq)]
pub enum RelayMode {
    /// Disable relay servers completely.
    Disabled,
    /// Use the default relay map, with production relay servers from n0.
    ///
    /// See [`crate::defaults::prod`] for the severs used.
    Default,
    /// Use the staging relay servers from n0.
    Staging,
    /// Use a custom relay map.
    Custom(RelayMap),
}

impl RelayMode {
    /// Returns the relay map for this mode.
    pub fn relay_map(&self) -> RelayMap {
        match self {
            RelayMode::Disabled => RelayMap::empty(),
            RelayMode::Default => crate::defaults::prod::default_relay_map(),
            RelayMode::Staging => crate::defaults::staging::default_relay_map(),
            RelayMode::Custom(relay_map) => relay_map.clone(),
        }
    }
}

/// Environment variable to force the use of staging relays.
pub const ENV_FORCE_STAGING_RELAYS: &str = "IROH_FORCE_STAGING_RELAYS";

/// Returns `true` if the use of staging relays is forced.
pub fn force_staging_infra() -> bool {
    matches!(std::env::var(ENV_FORCE_STAGING_RELAYS), Ok(value) if !value.is_empty())
}

/// Returns the default relay mode.
///
/// If the `IROH_FORCE_STAGING_RELAYS` environment variable is non empty, it will return `RelayMode::Staging`.
/// Otherwise, it will return `RelayMode::Default`.
pub fn default_relay_mode() -> RelayMode {
    // Use staging in testing
    match force_staging_infra() {
        true => RelayMode::Staging,
        false => RelayMode::Default,
    }
}

/// Check if we are being executed in a CGI context.
///
/// If so, a malicious client can send the `Proxy:` header, and it will
/// be in the `HTTP_PROXY` env var. So we don't use it :)
fn is_cgi() -> bool {
    std::env::var_os("REQUEST_METHOD").is_some()
}

// TODO: These tests could still be flaky, lets fix that:
// https://github.com/n0-computer/iroh/issues/1183
#[cfg(test)]
mod tests {
    use std::{
        net::SocketAddr,
        time::{Duration, Instant},
    };

    use iroh_base::{NodeAddr, NodeId, SecretKey};
    use iroh_relay::http::Protocol;
    use n0_future::{task::AbortOnDropHandle, StreamExt};
    use n0_snafu::{Error, Result, ResultExt};
    use n0_watcher::Watcher;
    use quinn::ConnectionError;
    use rand::SeedableRng;
    use tracing::{error_span, info, info_span, Instrument};
    use tracing_test::traced_test;

    use super::Endpoint;
    use crate::{
        endpoint::{ConnectOptions, Connection, ConnectionType, RemoteInfo},
        test_utils::{run_relay_server, run_relay_server_with},
        RelayMode,
    };

    const TEST_ALPN: &[u8] = b"n0/iroh/test";

    #[tokio::test]
    #[traced_test]
    async fn test_connect_self() -> Result {
        let ep = Endpoint::builder()
            .alpns(vec![TEST_ALPN.to_vec()])
            .bind()
            .await
            .unwrap();
        let my_addr = ep.node_addr().initialized().await.unwrap();
        let res = ep.connect(my_addr.clone(), TEST_ALPN).await;
        assert!(res.is_err());
        let err = res.err().unwrap();
        assert!(err.to_string().starts_with("Connecting to ourself"));

        let res = ep.add_node_addr(my_addr);
        assert!(res.is_err());
        let err = res.err().unwrap();
        assert!(err.to_string().starts_with("Adding our own address"));
        Ok(())
    }

    #[tokio::test]
    #[traced_test]
    async fn endpoint_connect_close() -> Result {
        let (relay_map, relay_url, _guard) = run_relay_server().await?;
        let server_secret_key = SecretKey::generate(rand::thread_rng());
        let server_peer_id = server_secret_key.public();

        let server = {
            let relay_map = relay_map.clone();
            tokio::spawn(
                async move {
                    let ep = Endpoint::builder()
                        .secret_key(server_secret_key)
                        .alpns(vec![TEST_ALPN.to_vec()])
                        .relay_mode(RelayMode::Custom(relay_map))
                        .insecure_skip_relay_cert_verify(true)
                        .bind()
                        .await?;
                    info!("accepting connection");
                    let incoming = ep.accept().await.e()?;
                    let conn = incoming.await.e()?;
                    let mut stream = conn.accept_uni().await.e()?;
                    let mut buf = [0u8; 5];
                    stream.read_exact(&mut buf).await.e()?;
                    info!("Accepted 1 stream, received {buf:?}.  Closing now.");
                    // close the connection
                    conn.close(7u8.into(), b"bye");

                    let res = conn.accept_uni().await;
                    assert_eq!(res.unwrap_err(), quinn::ConnectionError::LocallyClosed);

                    let res = stream.read_to_end(10).await;
                    assert_eq!(
                        res.unwrap_err(),
                        quinn::ReadToEndError::Read(quinn::ReadError::ConnectionLost(
                            quinn::ConnectionError::LocallyClosed
                        ))
                    );
                    info!("server test completed");
                    Ok::<_, Error>(())
                }
                .instrument(info_span!("test-server")),
            )
        };

        let client = tokio::spawn(
            async move {
                let ep = Endpoint::builder()
                    .alpns(vec![TEST_ALPN.to_vec()])
                    .relay_mode(RelayMode::Custom(relay_map))
                    .insecure_skip_relay_cert_verify(true)
                    .bind()
                    .await?;
                info!("client connecting");
                let node_addr = NodeAddr::new(server_peer_id).with_relay_url(relay_url);
                let conn = ep.connect(node_addr, TEST_ALPN).await?;
                let mut stream = conn.open_uni().await.e()?;

                // First write is accepted by server.  We need this bit of synchronisation
                // because if the server closes after simply accepting the connection we can
                // not be sure our .open_uni() call would succeed as it may already receive
                // the error.
                stream.write_all(b"hello").await.e()?;

                info!("waiting for closed");
                // Remote now closes the connection, we should see an error sometime soon.
                let err = conn.closed().await;
                let expected_err =
                    quinn::ConnectionError::ApplicationClosed(quinn::ApplicationClose {
                        error_code: 7u8.into(),
                        reason: b"bye".to_vec().into(),
                    });
                assert_eq!(err, expected_err);

                info!("opening new - expect it to fail");
                let res = conn.open_uni().await;
                assert_eq!(res.unwrap_err(), expected_err);
                info!("client test completed");
                Ok::<_, Error>(())
            }
            .instrument(info_span!("test-client")),
        );

        let (server, client) = tokio::time::timeout(
            Duration::from_secs(30),
            n0_future::future::zip(server, client),
        )
        .await
        .e()?;
        server.e()??;
        client.e()??;
        Ok(())
    }

    /// Test that peers are properly restored
    #[tokio::test]
    #[traced_test]
    async fn restore_peers() -> Result {
        let secret_key = SecretKey::generate(rand::thread_rng());

        /// Create an endpoint for the test.
        async fn new_endpoint(
            secret_key: SecretKey,
            nodes: Option<Vec<NodeAddr>>,
        ) -> Result<Endpoint> {
            let mut transport_config = quinn::TransportConfig::default();
            transport_config.max_idle_timeout(Some(Duration::from_secs(10).try_into().unwrap()));

            let mut builder = Endpoint::builder()
                .secret_key(secret_key.clone())
                .transport_config(transport_config);
            if let Some(nodes) = nodes {
                builder = builder.known_nodes(nodes);
            }
            Ok(builder.alpns(vec![TEST_ALPN.to_vec()]).bind().await?)
        }

        // create the peer that will be added to the peer map
        let peer_id = SecretKey::generate(rand::thread_rng()).public();
        let direct_addr: SocketAddr =
            (std::net::IpAddr::V4(std::net::Ipv4Addr::LOCALHOST), 8758u16).into();
        let node_addr = NodeAddr::new(peer_id).with_direct_addresses([direct_addr]);

        info!("setting up first endpoint");
        // first time, create a magic endpoint without peers but a peers file and add addressing
        // information for a peer
        let endpoint = new_endpoint(secret_key.clone(), None).await?;
        assert_eq!(endpoint.remote_info_iter().count(), 0);
        endpoint.add_node_addr(node_addr.clone())?;

        // Grab the current addrs
        let node_addrs: Vec<NodeAddr> = endpoint.remote_info_iter().map(Into::into).collect();
        assert_eq!(node_addrs.len(), 1);
        assert_eq!(node_addrs[0], node_addr);

        info!("closing endpoint");
        // close the endpoint and restart it
        endpoint.close().await;

        info!("restarting endpoint");
        // now restart it and check the addressing info of the peer
        let endpoint = new_endpoint(secret_key, Some(node_addrs)).await?;
        let RemoteInfo { mut addrs, .. } = endpoint.remote_info(peer_id).e()?;
        let conn_addr = addrs.pop().unwrap().addr;
        assert_eq!(conn_addr, direct_addr);
        Ok(())
    }

<<<<<<< HEAD
    #[cfg_attr(target_os = "windows", ignore = "flaky")]
=======
    #[cfg_attr(windows, ignore = "flaky")]
>>>>>>> 518400b0
    #[tokio::test]
    #[traced_test]
    async fn endpoint_relay_connect_loop() -> Result {
        let start = Instant::now();
        let n_clients = 5;
        let n_chunks_per_client = 2;
        let chunk_size = 10;
        let mut rng = rand_chacha::ChaCha8Rng::seed_from_u64(42);
        let (relay_map, relay_url, _relay_guard) = run_relay_server().await.unwrap();
        let server_secret_key = SecretKey::generate(&mut rng);
        let server_node_id = server_secret_key.public();

        // The server accepts the connections of the clients sequentially.
        let server = {
            let relay_map = relay_map.clone();
            tokio::spawn(
                async move {
                    let ep = Endpoint::builder()
                        .insecure_skip_relay_cert_verify(true)
                        .secret_key(server_secret_key)
                        .alpns(vec![TEST_ALPN.to_vec()])
                        .relay_mode(RelayMode::Custom(relay_map))
                        .bind()
                        .await?;
                    let eps = ep.bound_sockets();

                    info!(me = %ep.node_id().fmt_short(), eps = ?eps, "server listening on");
                    for i in 0..n_clients {
                        let round_start = Instant::now();
                        info!("[server] round {i}");
                        let incoming = ep.accept().await.e()?;
                        let conn = incoming.await.e()?;
                        let node_id = conn.remote_node_id()?;
                        info!(%i, peer = %node_id.fmt_short(), "accepted connection");
                        let (mut send, mut recv) = conn.accept_bi().await.e()?;
                        let mut buf = vec![0u8; chunk_size];
                        for _i in 0..n_chunks_per_client {
                            recv.read_exact(&mut buf).await.e()?;
                            send.write_all(&buf).await.e()?;
                        }
                        send.finish().e()?;
                        send.stopped().await.e()?;
                        recv.read_to_end(0).await.e()?;
                        info!(%i, peer = %node_id.fmt_short(), "finished");
                        info!("[server] round {i} done in {:?}", round_start.elapsed());
                    }
                    Ok::<_, Error>(())
                }
                .instrument(error_span!("server")),
            )
        };

        for i in 0..n_clients {
            let round_start = Instant::now();
            info!("[client] round {}", i);
            let relay_map = relay_map.clone();
            let client_secret_key = SecretKey::generate(&mut rng);
            let relay_url = relay_url.clone();
            async {
                info!("client binding");
                let ep = Endpoint::builder()
                    .alpns(vec![TEST_ALPN.to_vec()])
                    .insecure_skip_relay_cert_verify(true)
                    .relay_mode(RelayMode::Custom(relay_map))
                    .secret_key(client_secret_key)
                    .bind()
                    .await?;
                let eps = ep.bound_sockets();

                info!(me = %ep.node_id().fmt_short(), eps=?eps, "client bound");
                let node_addr = NodeAddr::new(server_node_id).with_relay_url(relay_url);
                info!(to = ?node_addr, "client connecting");
                let conn = ep.connect(node_addr, TEST_ALPN).await.e()?;
                info!("client connected");
                let (mut send, mut recv) = conn.open_bi().await.e()?;

                for i in 0..n_chunks_per_client {
                    let mut buf = vec![i; chunk_size];
                    send.write_all(&buf).await.e()?;
                    recv.read_exact(&mut buf).await.e()?;
                    assert_eq!(buf, vec![i; chunk_size]);
                }
                send.finish().e()?;
                send.stopped().await.e()?;
                recv.read_to_end(0).await.e()?;
                info!("client finished");
                ep.close().await;
                info!("client closed");
                Ok::<_, Error>(())
            }
            .instrument(error_span!("client", %i))
            .await?;
            info!("[client] round {i} done in {:?}", round_start.elapsed());
        }

        server.await.e()??;

        // We appear to have seen this being very slow at times.  So ensure we fail if this
        // test is too slow.  We're only making two connections transferring very little
        // data, this really shouldn't take long.
        if start.elapsed() > Duration::from_secs(15) {
            panic!("Test too slow, something went wrong");
        }

        Ok(())
    }

    #[tokio::test]
    #[traced_test]
    async fn endpoint_send_relay_websockets() -> Result {
        let (relay_map, _relay_url, _guard) = run_relay_server().await?;
        let client = Endpoint::builder()
            .relay_conn_protocol(Protocol::Websocket)
            .insecure_skip_relay_cert_verify(true)
            .relay_mode(RelayMode::Custom(relay_map.clone()))
            .bind()
            .await?;
        let server = Endpoint::builder()
            .relay_conn_protocol(Protocol::Websocket)
            .insecure_skip_relay_cert_verify(true)
            .relay_mode(RelayMode::Custom(relay_map))
            .alpns(vec![TEST_ALPN.to_vec()])
            .bind()
            .await?;

        let task = tokio::spawn({
            let server = server.clone();
            async move {
                let Some(conn) = server.accept().await else {
                    snafu::whatever!("Expected an incoming connection");
                };
                let conn = conn.await.e()?;
                let (mut send, mut recv) = conn.accept_bi().await.e()?;
                let data = recv.read_to_end(1000).await.e()?;
                send.write_all(&data).await.e()?;
                send.finish().e()?;
                conn.closed().await;

                Ok::<_, Error>(())
            }
        });

        let addr = server.node_addr().initialized().await?;
        let conn = client.connect(addr, TEST_ALPN).await?;
        let (mut send, mut recv) = conn.open_bi().await.e()?;
        send.write_all(b"Hello, world!").await.e()?;
        send.finish().e()?;
        let data = recv.read_to_end(1000).await.e()?;
        conn.close(0u32.into(), b"bye!");

        task.await.e()??;

        client.close().await;
        server.close().await;

        assert_eq!(&data, b"Hello, world!");

        Ok(())
    }

    #[tokio::test]
    #[traced_test]
    async fn endpoint_bidi_send_recv() -> Result {
        let ep1 = Endpoint::builder()
            .alpns(vec![TEST_ALPN.to_vec()])
            .relay_mode(RelayMode::Disabled);

        let ep1 = ep1.bind().await?;
        let ep2 = Endpoint::builder()
            .alpns(vec![TEST_ALPN.to_vec()])
            .relay_mode(RelayMode::Disabled);

        let ep2 = ep2.bind().await?;

        let ep1_nodeaddr = ep1.node_addr().initialized().await?;
        let ep2_nodeaddr = ep2.node_addr().initialized().await?;
        ep1.add_node_addr(ep2_nodeaddr.clone())?;
        ep2.add_node_addr(ep1_nodeaddr.clone())?;
        let ep1_nodeid = ep1.node_id();
        let ep2_nodeid = ep2.node_id();
        eprintln!("node id 1 {ep1_nodeid}");
        eprintln!("node id 2 {ep2_nodeid}");

        async fn connect_hello(ep: Endpoint, dst: NodeAddr) -> Result {
            let conn = ep.connect(dst, TEST_ALPN).await?;
            let (mut send, mut recv) = conn.open_bi().await.e()?;
            info!("sending hello");
            send.write_all(b"hello").await.e()?;
            send.finish().e()?;
            info!("receiving world");
            let m = recv.read_to_end(100).await.e()?;
            assert_eq!(m, b"world");
            conn.close(1u8.into(), b"done");
            Ok(())
        }

        async fn accept_world(ep: Endpoint, src: NodeId) -> Result {
            let incoming = ep.accept().await.e()?;
            let mut iconn = incoming.accept().e()?;
            let alpn = iconn.alpn().await?;
            let conn = iconn.await.e()?;
            let node_id = conn.remote_node_id()?;
            assert_eq!(node_id, src);
            assert_eq!(alpn, TEST_ALPN);
            let (mut send, mut recv) = conn.accept_bi().await.e()?;
            info!("receiving hello");
            let m = recv.read_to_end(100).await.e()?;
            assert_eq!(m, b"hello");
            info!("sending hello");
            send.write_all(b"world").await.e()?;
            send.finish().e()?;
            match conn.closed().await {
                ConnectionError::ApplicationClosed(closed) => {
                    assert_eq!(closed.error_code, 1u8.into());
                    Ok(())
                }
                _ => panic!("wrong close error"),
            }
        }

        let p1_accept = tokio::spawn(accept_world(ep1.clone(), ep2_nodeid).instrument(info_span!(
            "p1_accept",
            ep1 = %ep1.node_id().fmt_short(),
            dst = %ep2_nodeid.fmt_short(),
        )));
        let p2_accept = tokio::spawn(accept_world(ep2.clone(), ep1_nodeid).instrument(info_span!(
            "p2_accept",
            ep2 = %ep2.node_id().fmt_short(),
            dst = %ep1_nodeid.fmt_short(),
        )));
        let p1_connect = tokio::spawn(connect_hello(ep1.clone(), ep2_nodeaddr).instrument(
            info_span!(
                "p1_connect",
                ep1 = %ep1.node_id().fmt_short(),
                dst = %ep2_nodeid.fmt_short(),
            ),
        ));
        let p2_connect = tokio::spawn(connect_hello(ep2.clone(), ep1_nodeaddr).instrument(
            info_span!(
                "p2_connect",
                ep2 = %ep2.node_id().fmt_short(),
                dst = %ep1_nodeid.fmt_short(),
            ),
        ));

        p1_accept.await.e()??;
        p2_accept.await.e()??;
        p1_connect.await.e()??;
        p2_connect.await.e()??;

        Ok(())
    }

    #[tokio::test]
    #[traced_test]
    async fn endpoint_conn_type_becomes_direct() -> Result {
        const TIMEOUT: Duration = std::time::Duration::from_secs(15);
        let (relay_map, _relay_url, _relay_guard) = run_relay_server().await?;
        let mut rng = rand_chacha::ChaCha8Rng::seed_from_u64(42);
        let ep1_secret_key = SecretKey::generate(&mut rng);
        let ep2_secret_key = SecretKey::generate(&mut rng);
        let ep1 = Endpoint::builder()
            .secret_key(ep1_secret_key)
            .insecure_skip_relay_cert_verify(true)
            .alpns(vec![TEST_ALPN.to_vec()])
            .relay_mode(RelayMode::Custom(relay_map.clone()))
            .bind()
            .await?;
        let ep2 = Endpoint::builder()
            .secret_key(ep2_secret_key)
            .insecure_skip_relay_cert_verify(true)
            .alpns(vec![TEST_ALPN.to_vec()])
            .relay_mode(RelayMode::Custom(relay_map))
            .bind()
            .await?;

        async fn wait_for_conn_type_direct(ep: &Endpoint, node_id: NodeId) -> Result {
            let mut stream = ep.conn_type(node_id).expect("connection exists").stream();
            let src = ep.node_id().fmt_short();
            let dst = node_id.fmt_short();
            while let Some(conn_type) = stream.next().await {
                tracing::info!(me = %src, dst = %dst, conn_type = ?conn_type);
                if matches!(conn_type, ConnectionType::Direct(_)) {
                    return Ok(());
                }
            }
            snafu::whatever!("conn_type stream ended before `ConnectionType::Direct`");
        }

        async fn accept(ep: &Endpoint) -> Result<Connection> {
            let incoming = ep.accept().await.expect("ep closed");
            let conn = incoming.await.e()?;
            let node_id = conn.remote_node_id()?;
            tracing::info!(node_id=%node_id.fmt_short(), "accepted connection");
            Ok(conn)
        }

        let ep1_nodeid = ep1.node_id();
        let ep2_nodeid = ep2.node_id();

        let ep1_nodeaddr = ep1.node_addr().initialized().await?;
        tracing::info!(
            "node id 1 {ep1_nodeid}, relay URL {:?}",
            ep1_nodeaddr.relay_url()
        );
        tracing::info!("node id 2 {ep2_nodeid}");

        let ep1_side = tokio::time::timeout(TIMEOUT, async move {
            let conn = accept(&ep1).await?;
            let mut send = conn.open_uni().await.e()?;
            wait_for_conn_type_direct(&ep1, ep2_nodeid).await?;
            send.write_all(b"Conn is direct").await.e()?;
            send.finish().e()?;
            conn.closed().await;
            Ok::<(), Error>(())
        });

        let ep2_side = tokio::time::timeout(TIMEOUT, async move {
            let conn = ep2.connect(ep1_nodeaddr, TEST_ALPN).await?;
            let mut recv = conn.accept_uni().await.e()?;
            wait_for_conn_type_direct(&ep2, ep1_nodeid).await?;
            let read = recv.read_to_end(100).await.e()?;
            assert_eq!(read, b"Conn is direct".to_vec());
            conn.close(0u32.into(), b"done");
            conn.closed().await;
            Ok::<(), Error>(())
        });

        let res_ep1 = AbortOnDropHandle::new(tokio::spawn(ep1_side));
        let res_ep2 = AbortOnDropHandle::new(tokio::spawn(ep2_side));

        let (r1, r2) = tokio::try_join!(res_ep1, res_ep2).e()?;
        r1.e()??;
        r2.e()??;

        Ok(())
    }

    #[tokio::test]
    #[traced_test]
    async fn test_direct_addresses_no_stun_relay() -> Result {
        let (relay_map, _, _guard) = run_relay_server_with(None, false).await?;

        let ep = Endpoint::builder()
            .alpns(vec![TEST_ALPN.to_vec()])
            .relay_mode(RelayMode::Custom(relay_map))
            .insecure_skip_relay_cert_verify(true)
            .bind()
            .await?;

        tokio::time::timeout(Duration::from_secs(10), ep.direct_addresses().initialized())
            .await
            .e()??;
        Ok(())
    }

    async fn spawn_0rtt_server(secret_key: SecretKey, log_span: tracing::Span) -> Result<Endpoint> {
        let server = Endpoint::builder()
            .secret_key(secret_key)
            .alpns(vec![TEST_ALPN.to_vec()])
            .relay_mode(RelayMode::Disabled)
            .bind()
            .await?;

        // Gets aborted via the endpoint closing causing an `Err`
        // a simple echo server
        tokio::spawn({
            let server = server.clone();
            async move {
                while let Some(incoming) = server.accept().await {
                    let connecting = incoming.accept().e()?;
                    let conn = match connecting.into_0rtt() {
                        Ok((conn, _)) => {
                            info!("0rtt accepted");
                            conn
                        }
                        Err(connecting) => {
                            info!("0rtt denied");
                            connecting.await.e()?
                        }
                    };
                    let (mut send, mut recv) = conn.accept_bi().await.e()?;
                    let data = recv.read_to_end(10_000_000).await.e()?;
                    send.write_all(&data).await.e()?;
                    send.finish().e()?;

                    // Stay alive until the other side closes the connection.
                    conn.closed().await;
                }
                Ok::<_, Error>(())
            }
            .instrument(log_span)
        });

        Ok(server)
    }

    async fn connect_client_0rtt_expect_err(client: &Endpoint, server_addr: NodeAddr) -> Result {
        let conn = client
            .connect_with_opts(server_addr, TEST_ALPN, ConnectOptions::new())
            .await?
            .into_0rtt()
            .expect_err("expected 0rtt to fail")
            .await
            .e()?;

        let (mut send, mut recv) = conn.open_bi().await.e()?;
        send.write_all(b"hello").await.e()?;
        send.finish().e()?;
        let received = recv.read_to_end(1_000).await.e()?;
        assert_eq!(&received, b"hello");
        conn.close(0u32.into(), b"thx");
        Ok(())
    }

    async fn connect_client_0rtt_expect_ok(
        client: &Endpoint,
        server_addr: NodeAddr,
        expect_server_accepts: bool,
    ) -> Result {
        let (conn, accepted_0rtt) = client
            .connect_with_opts(server_addr, TEST_ALPN, ConnectOptions::new())
            .await?
            .into_0rtt()
            .ok()
            .e()?;

        // This is how we send data in 0-RTT:
        let (mut send, recv) = conn.open_bi().await.e()?;
        send.write_all(b"hello").await.e()?;
        send.finish().e()?;
        // When this resolves, we've gotten a response from the server about whether the 0-RTT data above was accepted:
        let accepted = accepted_0rtt.await;
        assert_eq!(accepted, expect_server_accepts);
        let mut recv = if accepted {
            recv
        } else {
            // in this case we need to re-send data by re-creating the connection.
            let (mut send, recv) = conn.open_bi().await.e()?;
            send.write_all(b"hello").await.e()?;
            send.finish().e()?;
            recv
        };
        let received = recv.read_to_end(1_000).await.e()?;
        assert_eq!(&received, b"hello");
        conn.close(0u32.into(), b"thx");
        Ok(())
    }

    #[tokio::test]
    #[traced_test]
    async fn test_0rtt() -> Result {
        let client = Endpoint::builder()
            .relay_mode(RelayMode::Disabled)
            .bind()
            .await?;
        let server = spawn_0rtt_server(
            SecretKey::generate(rand::thread_rng()),
            info_span!("server"),
        )
        .await?;

        connect_client_0rtt_expect_err(&client, server.node_addr().initialized().await?).await?;
        // The second 0rtt attempt should work
        connect_client_0rtt_expect_ok(&client, server.node_addr().initialized().await?, true)
            .await?;

        client.close().await;
        server.close().await;

        Ok(())
    }

    // We have this test, as this would've failed at some point.
    // This effectively tests that we correctly categorize the TLS session tickets we
    // receive into the respective "bucket" for the recipient.
    #[tokio::test]
    #[traced_test]
    async fn test_0rtt_non_consecutive() -> Result {
        let client = Endpoint::builder()
            .relay_mode(RelayMode::Disabled)
            .bind()
            .await?;
        let server = spawn_0rtt_server(
            SecretKey::generate(rand::thread_rng()),
            info_span!("server"),
        )
        .await?;

        connect_client_0rtt_expect_err(&client, server.node_addr().initialized().await?).await?;

        // connecting with another endpoint should not interfere with our
        // TLS session ticket cache for the first endpoint:
        let another = spawn_0rtt_server(
            SecretKey::generate(rand::thread_rng()),
            info_span!("another"),
        )
        .await?;
        connect_client_0rtt_expect_err(&client, another.node_addr().initialized().await?).await?;
        another.close().await;

        connect_client_0rtt_expect_ok(&client, server.node_addr().initialized().await?, true)
            .await?;

        client.close().await;
        server.close().await;

        Ok(())
    }

    // Test whether 0-RTT is possible after a restart:
    #[tokio::test]
    #[traced_test]
    async fn test_0rtt_after_server_restart() -> Result {
        let client = Endpoint::builder()
            .relay_mode(RelayMode::Disabled)
            .bind()
            .await?;
        let server_key = SecretKey::generate(rand::thread_rng());
        let server = spawn_0rtt_server(server_key.clone(), info_span!("server-initial")).await?;

        connect_client_0rtt_expect_err(&client, server.node_addr().initialized().await?).await?;
        connect_client_0rtt_expect_ok(&client, server.node_addr().initialized().await?, true)
            .await?;

        server.close().await;

        let server = spawn_0rtt_server(server_key, info_span!("server-restart")).await?;

        // we expect the client to *believe* it can 0-RTT connect to the server (hence expect_ok),
        // but the server will reject the early data because it discarded necessary state
        // to decrypt it when restarting.
        connect_client_0rtt_expect_ok(&client, server.node_addr().initialized().await?, false)
            .await?;

        client.close().await;

        Ok(())
    }

    #[cfg_attr(target_os = "windows", ignore = "flaky")]
    #[tokio::test]
    #[traced_test]
    async fn graceful_close() -> Result {
        let client = Endpoint::builder().bind().await?;
        let server = Endpoint::builder()
            .alpns(vec![TEST_ALPN.to_vec()])
            .bind()
            .await?;
        let server_addr = server.node_addr().initialized().await?;
        let server_task = tokio::spawn(async move {
            let incoming = server.accept().await.e()?;
            let conn = incoming.await.e()?;
            let (mut send, mut recv) = conn.accept_bi().await.e()?;
            let msg = recv.read_to_end(1_000).await.e()?;
            send.write_all(&msg).await.e()?;
            send.finish().e()?;
            let close_reason = conn.closed().await;
            Ok::<_, Error>(close_reason)
        });

        let conn = client.connect(server_addr, TEST_ALPN).await?;
        let (mut send, mut recv) = conn.open_bi().await.e()?;
        send.write_all(b"Hello, world!").await.e()?;
        send.finish().e()?;
        recv.read_to_end(1_000).await.e()?;
        conn.close(42u32.into(), b"thanks, bye!");
        client.close().await;

        let close_err = server_task.await.e()??;
        let ConnectionError::ApplicationClosed(app_close) = close_err else {
            panic!("Unexpected close reason: {close_err:?}");
        };

        assert_eq!(app_close.error_code, 42u32.into());
        assert_eq!(app_close.reason.as_ref(), b"thanks, bye!");

        Ok(())
    }

    #[cfg(feature = "metrics")]
    #[tokio::test]
    #[traced_test]
    async fn metrics_smoke() -> Result {
        use iroh_metrics::{MetricsSource, Registry};

        let secret_key = SecretKey::from_bytes(&[0u8; 32]);
        let client = Endpoint::builder()
            .secret_key(secret_key)
            .relay_mode(RelayMode::Disabled)
            .bind()
            .await?;
        let secret_key = SecretKey::from_bytes(&[1u8; 32]);
        let server = Endpoint::builder()
            .secret_key(secret_key)
            .relay_mode(RelayMode::Disabled)
            .alpns(vec![TEST_ALPN.to_vec()])
            .bind()
            .await?;
        let server_addr = server.node_addr().initialized().await?;
        let server_task = tokio::task::spawn(async move {
            let conn = server.accept().await.e()?.accept().e()?.await.e()?;
            let mut uni = conn.accept_uni().await.e()?;
            uni.read_to_end(10).await.e()?;
            drop(conn);
            Ok::<_, Error>(server)
        });
        let conn = client.connect(server_addr, TEST_ALPN).await?;
        let mut uni = conn.open_uni().await.e()?;
        uni.write_all(b"helloworld").await.e()?;
        uni.finish().e()?;
        conn.closed().await;
        drop(conn);
        let server = server_task.await.e()??;

        let m = client.metrics();
        assert_eq!(m.magicsock.num_direct_conns_added.get(), 1);
        assert_eq!(m.magicsock.connection_became_direct.get(), 1);
        assert_eq!(m.magicsock.connection_handshake_success.get(), 1);
        assert_eq!(m.magicsock.nodes_contacted_directly.get(), 1);
        assert!(m.magicsock.recv_datagrams.get() > 0);

        let m = server.metrics();
        assert_eq!(m.magicsock.num_direct_conns_added.get(), 1);
        assert_eq!(m.magicsock.connection_became_direct.get(), 1);
        assert_eq!(m.magicsock.nodes_contacted_directly.get(), 1);
        assert_eq!(m.magicsock.connection_handshake_success.get(), 1);
        assert!(m.magicsock.recv_datagrams.get() > 0);

        // test openmetrics encoding with labeled subregistries per endpoint
        fn register_endpoint(registry: &mut Registry, endpoint: &Endpoint) {
            let id = endpoint.node_id().fmt_short();
            let sub_registry = registry.sub_registry_with_label("id", id);
            sub_registry.register_all(endpoint.metrics());
        }
        let mut registry = Registry::default();
        register_endpoint(&mut registry, &client);
        register_endpoint(&mut registry, &server);
        let s = registry.encode_openmetrics_to_string()?;
        assert!(s.contains(r#"magicsock_nodes_contacted_directly_total{id="3b6a27bcce"} 1"#));
        assert!(s.contains(r#"magicsock_nodes_contacted_directly_total{id="8a88e3dd74"} 1"#));
        Ok(())
    }

    /// Configures the accept side to take `accept_alpns` ALPNs, then connects to it with `primary_connect_alpn`
    /// with `secondary_connect_alpns` set, and finally returns the negotiated ALPN.
    async fn alpn_connection_test(
        accept_alpns: Vec<Vec<u8>>,
        primary_connect_alpn: &[u8],
        secondary_connect_alpns: Vec<Vec<u8>>,
    ) -> Result<Option<Vec<u8>>> {
        let client = Endpoint::builder()
            .relay_mode(RelayMode::Disabled)
            .bind()
            .await?;
        let server = Endpoint::builder()
            .relay_mode(RelayMode::Disabled)
            .alpns(accept_alpns)
            .bind()
            .await?;
        let server_addr = server.node_addr().initialized().await?;
        let server_task = tokio::spawn({
            let server = server.clone();
            async move {
                let incoming = server.accept().await.e()?;
                let conn = incoming.await.e()?;
                conn.close(0u32.into(), b"bye!");
                Ok::<_, n0_snafu::Error>(conn.alpn())
            }
        });

        let conn = client
            .connect_with_opts(
                server_addr,
                primary_connect_alpn,
                ConnectOptions::new().with_additional_alpns(secondary_connect_alpns),
            )
            .await?;
        let conn = conn.await.e()?;
        let client_alpn = conn.alpn();
        conn.closed().await;
        client.close().await;
        server.close().await;

        let server_alpn = server_task.await.e()??;

        assert_eq!(client_alpn, server_alpn);

        Ok(server_alpn)
    }

    #[tokio::test]
    #[traced_test]
    async fn connect_multiple_alpn_negotiated() -> Result {
        const ALPN_ONE: &[u8] = b"alpn/1";
        const ALPN_TWO: &[u8] = b"alpn/2";

        assert_eq!(
            alpn_connection_test(
                // Prefer version 2 over version 1 on the accept side
                vec![ALPN_TWO.to_vec(), ALPN_ONE.to_vec()],
                ALPN_TWO,
                vec![ALPN_ONE.to_vec()],
            )
            .await?,
            Some(ALPN_TWO.to_vec()),
            "accept side prefers version 2 over 1"
        );

        assert_eq!(
            alpn_connection_test(
                // Only support the old version
                vec![ALPN_ONE.to_vec()],
                ALPN_TWO,
                vec![ALPN_ONE.to_vec()],
            )
            .await?,
            Some(ALPN_ONE.to_vec()),
            "accept side only supports the old version"
        );

        assert_eq!(
            alpn_connection_test(
                vec![ALPN_TWO.to_vec(), ALPN_ONE.to_vec()],
                ALPN_ONE,
                vec![ALPN_TWO.to_vec()],
            )
            .await?,
            Some(ALPN_TWO.to_vec()),
            "connect side ALPN order doesn't matter"
        );

        assert_eq!(
            alpn_connection_test(vec![ALPN_TWO.to_vec(), ALPN_ONE.to_vec()], ALPN_ONE, vec![],)
                .await?,
            Some(ALPN_ONE.to_vec()),
            "connect side only supports the old version"
        );

        Ok(())
    }

    #[tokio::test]
    #[traced_test]
    async fn watch_net_report() -> Result {
        let endpoint = Endpoint::builder()
            .relay_mode(RelayMode::Staging)
            .bind()
            .await?;

        // can get a first report
        endpoint.net_report().initialized().await?;

        Ok(())
    }
}<|MERGE_RESOLUTION|>--- conflicted
+++ resolved
@@ -2460,11 +2460,7 @@
         Ok(())
     }
 
-<<<<<<< HEAD
-    #[cfg_attr(target_os = "windows", ignore = "flaky")]
-=======
     #[cfg_attr(windows, ignore = "flaky")]
->>>>>>> 518400b0
     #[tokio::test]
     #[traced_test]
     async fn endpoint_relay_connect_loop() -> Result {
