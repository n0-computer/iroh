//! The [`Endpoint`] allows establishing connections to other iroh nodes.
//!
//! The [`Endpoint`] is the main API interface to manage a local iroh node.  It allows
//! connecting to and accepting connections from other nodes.  See the [module docs] for
//! more details on how iroh connections work.
//!
//! The main items in this module are:
//!
//! - [`Endpoint`] to establish iroh connections with other nodes.
//! - [`Builder`] to create an [`Endpoint`].
//!
//! [module docs]: crate

use std::{
    any::Any,
    collections::BTreeSet,
    future::{Future, IntoFuture},
    net::{IpAddr, SocketAddr, SocketAddrV4, SocketAddrV6},
    pin::Pin,
    sync::Arc,
    task::Poll,
};

use ed25519_dalek::{pkcs8::DecodePublicKey, VerifyingKey};
use iroh_base::{NodeAddr, NodeId, RelayUrl, SecretKey};
use iroh_relay::RelayMap;
use n0_future::{time::Duration, Stream};
use n0_watcher::Watcher;
use nested_enum_utils::common_fields;
use pin_project::pin_project;
use snafu::{ensure, ResultExt, Snafu};
use tracing::{debug, instrument, trace, warn};
use url::Url;

#[cfg(wasm_browser)]
use crate::discovery::pkarr::PkarrResolver;
#[cfg(not(wasm_browser))]
use crate::{discovery::dns::DnsDiscovery, dns::DnsResolver};
use crate::{
    discovery::{
        pkarr::PkarrPublisher, ConcurrentDiscovery, Discovery, DiscoveryError, DiscoveryItem,
        DiscoverySubscribers, DiscoveryTask, Lagged, UserData,
    },
    magicsock::{self, Handle, NodeIdMappedAddr, OwnAddressSnafu},
    metrics::EndpointMetrics,
    net_report::Report,
    tls, RelayProtocol,
};

mod rtt_actor;

// Missing still: SendDatagram and ConnectionClose::frame_type's Type.
pub use quinn::{
    AcceptBi, AcceptUni, AckFrequencyConfig, ApplicationClose, Chunk, ClosedStream,
    ConnectionClose, ConnectionError, ConnectionStats, MtuDiscoveryConfig, OpenBi, OpenUni,
    ReadDatagram, ReadError, ReadExactError, ReadToEndError, RecvStream, ResetError, RetryError,
    SendDatagramError, SendStream, ServerConfig, StoppedError, StreamId, TransportConfig, VarInt,
    WeakConnectionHandle, WriteError,
};
pub use quinn_proto::{
    congestion::{Controller, ControllerFactory},
    crypto::{
        AeadKey, CryptoError, ExportKeyingMaterialError, HandshakeTokenKey,
        ServerConfig as CryptoServerConfig, UnsupportedVersion,
    },
    FrameStats, PathStats, TransportError, TransportErrorCode, UdpStats, Written,
};

use self::rtt_actor::RttMessage;
pub use super::magicsock::{
    AddNodeAddrError, ConnectionType, ControlMsg, DirectAddr, DirectAddrInfo, DirectAddrType,
    RemoteInfo, Source,
};

/// The delay to fall back to discovery when direct addresses fail.
///
/// When a connection is attempted with a [`NodeAddr`] containing direct addresses the
/// [`Endpoint`] assumes one of those addresses probably works.  If after this delay there
/// is still no connection the configured [`Discovery`] will be used however.
const DISCOVERY_WAIT_PERIOD: Duration = Duration::from_millis(500);

type DiscoveryBuilder = Box<dyn FnOnce(&SecretKey) -> Option<Box<dyn Discovery>> + Send + Sync>;

/// Defines the mode of path selection for all traffic flowing through
/// the endpoint.
#[cfg(any(test, feature = "test-utils"))]
#[derive(Debug, Default, Copy, Clone, PartialEq, Eq)]
pub enum PathSelection {
    /// Uses all available paths
    #[default]
    All,
    /// Forces all traffic to go exclusively through relays
    RelayOnly,
}

/// Builder for [`Endpoint`].
///
/// By default the endpoint will generate a new random [`SecretKey`], which will result in a
/// new [`NodeId`].
///
/// To create the [`Endpoint`] call [`Builder::bind`].
#[derive(derive_more::Debug)]
pub struct Builder {
    secret_key: Option<SecretKey>,
    relay_mode: RelayMode,
    relay_protocol: iroh_relay::http::Protocol,
    alpn_protocols: Vec<Vec<u8>>,
    transport_config: quinn::TransportConfig,
    keylog: bool,
    #[debug(skip)]
    discovery: Vec<DiscoveryBuilder>,
    discovery_user_data: Option<UserData>,
    proxy_url: Option<Url>,
    /// List of known nodes. See [`Builder::known_nodes`].
    node_map: Option<Vec<NodeAddr>>,
    #[cfg(not(wasm_browser))]
    dns_resolver: Option<DnsResolver>,
    #[cfg(any(test, feature = "test-utils"))]
    insecure_skip_relay_cert_verify: bool,
    addr_v4: Option<SocketAddrV4>,
    addr_v6: Option<SocketAddrV6>,
    #[cfg(any(test, feature = "test-utils"))]
    path_selection: PathSelection,
}

impl Default for Builder {
    fn default() -> Self {
        let mut transport_config = quinn::TransportConfig::default();
        transport_config.keep_alive_interval(Some(Duration::from_secs(1)));
        Self {
            secret_key: Default::default(),
            relay_mode: default_relay_mode(),
            relay_protocol: iroh_relay::http::Protocol::default(),
            alpn_protocols: Default::default(),
            transport_config,
            keylog: Default::default(),
            discovery: Default::default(),
            discovery_user_data: Default::default(),
            proxy_url: None,
            node_map: None,
            #[cfg(not(wasm_browser))]
            dns_resolver: None,
            #[cfg(any(test, feature = "test-utils"))]
            insecure_skip_relay_cert_verify: false,
            addr_v4: None,
            addr_v6: None,
            #[cfg(any(test, feature = "test-utils"))]
            path_selection: PathSelection::default(),
        }
    }
}

impl Builder {
    // The ordering of public methods is reflected directly in the documentation.  This is
    // roughly ordered by what is most commonly needed by users.

    // # The final constructor that everyone needs.

    /// Binds the magic endpoint.
    pub async fn bind(self) -> Result<Endpoint, BindError> {
        let relay_map = self.relay_mode.relay_map();
        let secret_key = self
            .secret_key
            .unwrap_or_else(|| SecretKey::generate(rand::rngs::OsRng));
        let static_config = StaticConfig {
            transport_config: Arc::new(self.transport_config),
            tls_config: tls::TlsConfig::new(secret_key.clone()),
            keylog: self.keylog,
        };
        #[cfg(not(wasm_browser))]
        let dns_resolver = self.dns_resolver.unwrap_or_default();
        let discovery = self
            .discovery
            .into_iter()
            .filter_map(|f| f(&secret_key))
            .collect::<Vec<_>>();
        let discovery: Option<Box<dyn Discovery>> = match discovery.len() {
            0 => None,
            1 => Some(discovery.into_iter().next().expect("checked length")),
            _ => Some(Box::new(ConcurrentDiscovery::from_services(discovery))),
        };
        let server_config = static_config.create_server_config(self.alpn_protocols);

        let metrics = EndpointMetrics::default();

        let msock_opts = magicsock::Options {
            addr_v4: self.addr_v4,
            addr_v6: self.addr_v6,
            secret_key,
            relay_map,
            relay_protocol: self.relay_protocol,
            node_map: self.node_map,
            discovery,
            discovery_user_data: self.discovery_user_data,
            proxy_url: self.proxy_url,
            #[cfg(not(wasm_browser))]
            dns_resolver,
            server_config,
            #[cfg(any(test, feature = "test-utils"))]
            insecure_skip_relay_cert_verify: self.insecure_skip_relay_cert_verify,
            #[cfg(any(test, feature = "test-utils"))]
            path_selection: self.path_selection,
            metrics,
        };
        Endpoint::bind(static_config, msock_opts).await
    }

    // # The very common methods everyone basically needs.

    /// Sets the IPv4 bind address.
    ///
    /// Setting the port to `0` will use a random port.
    /// If the port specified is already in use, it will fallback to choosing a random port.
    ///
    /// By default will use `0.0.0.0:0` to bind to.
    pub fn bind_addr_v4(mut self, addr: SocketAddrV4) -> Self {
        self.addr_v4.replace(addr);
        self
    }

    /// Sets the IPv6 bind address.
    ///
    /// Setting the port to `0` will use a random port.
    /// If the port specified is already in use, it will fallback to choosing a random port.
    ///
    /// By default will use `[::]:0` to bind to.
    pub fn bind_addr_v6(mut self, addr: SocketAddrV6) -> Self {
        self.addr_v6.replace(addr);
        self
    }

    /// Sets a secret key to authenticate with other peers.
    ///
    /// This secret key's public key will be the [`PublicKey`] of this endpoint and thus
    /// also its [`NodeId`]
    ///
    /// If not set, a new secret key will be generated.
    ///
    /// [`PublicKey`]: iroh_base::PublicKey
    pub fn secret_key(mut self, secret_key: SecretKey) -> Self {
        self.secret_key = Some(secret_key);
        self
    }

    /// Sets the [ALPN] protocols that this endpoint will accept on incoming connections.
    ///
    /// Not setting this will still allow creating connections, but to accept incoming
    /// connections at least one [ALPN] must be set.
    ///
    /// [ALPN]: https://en.wikipedia.org/wiki/Application-Layer_Protocol_Negotiation
    pub fn alpns(mut self, alpn_protocols: Vec<Vec<u8>>) -> Self {
        self.alpn_protocols = alpn_protocols;
        self
    }

    // # Methods for common customisation items.

    /// Sets the relay servers to assist in establishing connectivity.
    ///
    /// Relay servers are used to establish initial connection with another iroh node.
    /// They also perform various functions related to hole punching, see the [crate docs]
    /// for more details.
    ///
    /// By default the [number 0] relay servers are used, see [`RelayMode::Default`].
    ///
    /// When using [RelayMode::Custom], the provided `relay_map` must contain at least one
    /// configured relay node.  If an invalid RelayMap is provided [`bind`]
    /// will result in an error.
    ///
    /// [`bind`]: Builder::bind
    /// [crate docs]: crate
    /// [number 0]: https://n0.computer
    pub fn relay_mode(mut self, relay_mode: RelayMode) -> Self {
        self.relay_mode = relay_mode;
        self
    }

    /// Sets the protocol to use for relay connections.
    ///
    /// Options are either [`RelayProtocol::Websocket`] or [`RelayProtocol::Relay`].
    ///
    /// `Websocket` is considered unstable between iroh versions at the moment.
    /// The protocol can change in compatibility-breaking ways before iroh 1.0.
    ///
    /// Default is set to `Relay` at the moment, until we've stabilized the websocket protocol.
    pub fn relay_conn_protocol(mut self, protocol: RelayProtocol) -> Self {
        self.relay_protocol = protocol;
        self
    }

    /// Removes all discovery services from the builder.
    pub fn clear_discovery(mut self) -> Self {
        self.discovery.clear();
        self
    }

    /// Optionally sets a discovery mechanism for this endpoint.
    ///
    /// If you want to combine multiple discovery services, you can use
    /// [`Builder::add_discovery`] instead. This will internally create a
    /// [`crate::discovery::ConcurrentDiscovery`].
    ///
    /// If no discovery service is set, connecting to a node without providing its
    /// direct addresses or relay URLs will fail.
    ///
    /// See the documentation of the [`Discovery`] trait for details.
    pub fn discovery(mut self, discovery: Box<dyn Discovery>) -> Self {
        self.discovery.clear();
        self.discovery.push(Box::new(move |_| Some(discovery)));
        self
    }

    /// Adds a discovery mechanism for this endpoint.
    ///
    /// The function `discovery`
    /// will be called on endpoint creation with the configured secret key of
    /// the endpoint. Discovery services that need to publish information need
    /// to use this secret key to sign the information.
    ///
    /// If you add multiple discovery services, they will be combined using a
    /// [`crate::discovery::ConcurrentDiscovery`].
    ///
    /// If no discovery service is set, connecting to a node without providing its
    /// direct addresses or relay URLs will fail.
    ///
    /// To clear all discovery services, use [`Builder::clear_discovery`].
    ///
    /// See the documentation of the [`Discovery`] trait for details.
    pub fn add_discovery<F, D>(mut self, discovery: F) -> Self
    where
        F: FnOnce(&SecretKey) -> Option<D> + Send + Sync + 'static,
        D: Discovery + 'static,
    {
        let discovery: DiscoveryBuilder =
            Box::new(move |secret_key| discovery(secret_key).map(|x| Box::new(x) as _));
        self.discovery.push(discovery);
        self
    }

    /// Configures the endpoint to use the default n0 DNS discovery service.
    ///
    /// The default discovery service publishes to and resolves from the
    /// n0.computer dns server `iroh.link`.
    ///
    /// This is equivalent to adding both a [`crate::discovery::pkarr::PkarrPublisher`]
    /// and a [`crate::discovery::dns::DnsDiscovery`], both configured to use the
    /// n0.computer dns server.
    ///
    /// This will by default use [`N0_DNS_PKARR_RELAY_PROD`].
    /// When in tests, or when the `test-utils` feature is enabled, this will use the
    /// [`N0_DNS_PKARR_RELAY_STAGING`].
    ///
    /// [`N0_DNS_PKARR_RELAY_PROD`]: crate::discovery::pkarr::N0_DNS_PKARR_RELAY_PROD
    /// [`N0_DNS_PKARR_RELAY_STAGING`]: crate::discovery::pkarr::N0_DNS_PKARR_RELAY_STAGING
    pub fn discovery_n0(mut self) -> Self {
        self.discovery.push(Box::new(|secret_key| {
            Some(Box::new(PkarrPublisher::n0_dns(secret_key.clone())))
        }));
        // Resolve using HTTPS requests to our DNS server's /pkarr path in browsers
        #[cfg(wasm_browser)]
        {
            self.discovery
                .push(Box::new(|_| Some(Box::new(PkarrResolver::n0_dns()))));
        }
        // Resolve using DNS queries outside browsers.
        #[cfg(not(wasm_browser))]
        {
            self.discovery
                .push(Box::new(|_| Some(Box::new(DnsDiscovery::n0_dns()))));
        }
        self
    }

    #[cfg(feature = "discovery-pkarr-dht")]
    /// Configures the endpoint to also use the mainline DHT with default settings.
    ///
    /// This is equivalent to adding a [`crate::discovery::pkarr::dht::DhtDiscovery`]
    /// with default settings. Note that DhtDiscovery has various more advanced
    /// configuration options. If you need any of those, you should manually
    /// create a DhtDiscovery and add it with [`Builder::add_discovery`].
    pub fn discovery_dht(mut self) -> Self {
        use crate::discovery::pkarr::dht::DhtDiscovery;
        self.discovery.push(Box::new(|secret_key| {
            match DhtDiscovery::builder()
                .secret_key(secret_key.clone())
                .build()
            {
                Ok(discovery) => Some(Box::new(discovery)),
                Err(err) => {
                    tracing::error!("failed to build discovery: {:?}", err);
                    None
                }
            }
        }));
        self
    }

    #[cfg(feature = "discovery-local-network")]
    /// Configures the endpoint to also use local network discovery.
    ///
    /// This is equivalent to adding a [`crate::discovery::mdns::MdnsDiscovery`]
    /// with default settings. Note that MdnsDiscovery has various more advanced
    /// configuration options. If you need any of those, you should manually
    /// create a MdnsDiscovery and add it with [`Builder::add_discovery`].
    pub fn discovery_local_network(mut self) -> Self {
        use crate::discovery::mdns::MdnsDiscovery;
        self.discovery.push(Box::new(|secret_key| {
            MdnsDiscovery::new(secret_key.public())
                .map(|x| Box::new(x) as _)
                .ok()
        }));
        self
    }

    /// Sets the initial user-defined data to be published in discovery services for this node.
    ///
    /// When using discovery services, this string of [`UserData`] will be published together
    /// with the node's addresses and relay URL. When other nodes discover this node,
    /// they retrieve the [`UserData`] in addition to the addressing info.
    ///
    /// Iroh itself does not interpret the user-defined data in any way, it is purely left
    /// for applications to parse and use.
    pub fn user_data_for_discovery(mut self, user_data: UserData) -> Self {
        self.discovery_user_data = Some(user_data);
        self
    }

    /// Optionally set a list of known nodes.
    pub fn known_nodes(mut self, nodes: Vec<NodeAddr>) -> Self {
        self.node_map = Some(nodes);
        self
    }

    // # Methods for more specialist customisation.

    /// Sets a custom [`quinn::TransportConfig`] for this endpoint.
    ///
    /// The transport config contains parameters governing the QUIC state machine.
    ///
    /// If unset, the default config is used. Default values should be suitable for most
    /// internet applications. Applications protocols which forbid remotely-initiated
    /// streams should set `max_concurrent_bidi_streams` and `max_concurrent_uni_streams` to
    /// zero.
    ///
    /// Please be aware that changing some settings may have adverse effects on establishing
    /// and maintaining direct connections.
    pub fn transport_config(mut self, transport_config: quinn::TransportConfig) -> Self {
        self.transport_config = transport_config;
        self
    }

    /// Optionally sets a custom DNS resolver to use for this endpoint.
    ///
    /// The DNS resolver is used to resolve relay hostnames, and node addresses if
    /// [`crate::discovery::dns::DnsDiscovery`] is configured.
    ///
    /// By default, a new DNS resolver is created which is configured to use the
    /// host system's DNS configuration. You can pass a custom instance of [`DnsResolver`]
    /// here to use a differently configured DNS resolver for this endpoint, or to share
    /// a [`DnsResolver`] between multiple endpoints.
    #[cfg(not(wasm_browser))]
    pub fn dns_resolver(mut self, dns_resolver: DnsResolver) -> Self {
        self.dns_resolver = Some(dns_resolver);
        self
    }

    /// Sets an explicit proxy url to proxy all HTTP(S) traffic through.
    pub fn proxy_url(mut self, url: Url) -> Self {
        self.proxy_url.replace(url);
        self
    }

    /// Sets the proxy url from the environment, in this order:
    ///
    /// - `HTTP_PROXY`
    /// - `http_proxy`
    /// - `HTTPS_PROXY`
    /// - `https_proxy`
    pub fn proxy_from_env(mut self) -> Self {
        self.proxy_url = proxy_url_from_env();
        self
    }

    /// Enables saving the TLS pre-master key for connections.
    ///
    /// This key should normally remain secret but can be useful to debug networking issues
    /// by decrypting captured traffic.
    ///
    /// If *keylog* is `true` then setting the `SSLKEYLOGFILE` environment variable to a
    /// filename will result in this file being used to log the TLS pre-master keys.
    pub fn keylog(mut self, keylog: bool) -> Self {
        self.keylog = keylog;
        self
    }

    /// Skip verification of SSL certificates from relay servers
    ///
    /// May only be used in tests.
    #[cfg(any(test, feature = "test-utils"))]
    pub fn insecure_skip_relay_cert_verify(mut self, skip_verify: bool) -> Self {
        self.insecure_skip_relay_cert_verify = skip_verify;
        self
    }

    /// This implies we only use the relay to communicate
    /// and do not attempt to do any hole punching.
    #[cfg(any(test, feature = "test-utils"))]
    pub fn path_selection(mut self, path_selection: PathSelection) -> Self {
        self.path_selection = path_selection;
        self
    }
}

/// Configuration for a [`quinn::Endpoint`] that cannot be changed at runtime.
#[derive(Debug)]
struct StaticConfig {
    tls_config: tls::TlsConfig,
    transport_config: Arc<quinn::TransportConfig>,
    keylog: bool,
}

impl StaticConfig {
    /// Create a [`quinn::ServerConfig`] with the specified ALPN protocols.
    fn create_server_config(&self, alpn_protocols: Vec<Vec<u8>>) -> ServerConfig {
        let quic_server_config = self
            .tls_config
            .make_server_config(alpn_protocols, self.keylog);
        let mut server_config = ServerConfig::with_crypto(Arc::new(quic_server_config));
        server_config.transport_config(self.transport_config.clone());

        server_config
    }
}

/// Controls an iroh node, establishing connections with other nodes.
///
/// This is the main API interface to create connections to, and accept connections from
/// other iroh nodes.  The connections are peer-to-peer and encrypted, a Relay server is
/// used to make the connections reliable.  See the [crate docs] for a more detailed
/// overview of iroh.
///
/// It is recommended to only create a single instance per application.  This ensures all
/// the connections made share the same peer-to-peer connections to other iroh nodes,
/// while still remaining independent connections.  This will result in more optimal network
/// behaviour.
///
/// The endpoint is created using the [`Builder`], which can be created using
/// [`Endpoint::builder`].
///
/// Once an endpoint exists, new connections are typically created using the
/// [`Endpoint::connect`] and [`Endpoint::accept`] methods.  Once established, the
/// [`Connection`] gives access to most [QUIC] features.  Individual streams to send data to
/// the peer are created using the [`Connection::open_bi`], [`Connection::accept_bi`],
/// [`Connection::open_uni`] and [`Connection::open_bi`] functions.
///
/// Note that due to the light-weight properties of streams a stream will only be accepted
/// once the initiating peer has sent some data on it.
///
/// [QUIC]: https://quicwg.org
#[derive(Clone, Debug)]
pub struct Endpoint {
    /// Handle to the magicsocket/actor
    msock: Handle,
    /// Handle to the actor that resets the quinn RTT estimator
    rtt_actor: Arc<rtt_actor::RttHandle>,
    /// Configuration structs for quinn, holds the transport config, certificate setup, secret key etc.
    static_config: Arc<StaticConfig>,
}

#[allow(missing_docs)]
#[common_fields({
    backtrace: Option<snafu::Backtrace>,
    #[snafu(implicit)]
    span_trace: n0_snafu::SpanTrace,
})]
#[derive(Debug, Snafu)]
#[non_exhaustive]
pub enum ConnectWithOptsError {
    #[snafu(transparent)]
    AddNodeAddr { source: AddNodeAddrError },
    #[snafu(display("Connecting to ourself is not supported"))]
    SelfConnect {},
    #[snafu(display("No addressing information available"))]
    NoAddress { source: GetMappingAddressError },
    #[snafu(display("Unable to connect to remote"))]
    Quinn { source: quinn::ConnectError },
}

#[allow(missing_docs)]
#[common_fields({
    backtrace: Option<snafu::Backtrace>,
    #[snafu(implicit)]
    span_trace: n0_snafu::SpanTrace,
})]
#[derive(Debug, Snafu)]
#[non_exhaustive]
pub enum ConnectError {
    #[snafu(transparent)]
    Connect {
        #[snafu(source(from(ConnectWithOptsError, Box::new)))]
        source: Box<ConnectWithOptsError>,
    },
    #[snafu(transparent)]
    Connection {
        #[snafu(source(from(ConnectionError, Box::new)))]
        source: Box<ConnectionError>,
    },
}

#[allow(missing_docs)]
#[common_fields({
    backtrace: Option<snafu::Backtrace>,
    #[snafu(implicit)]
    span_trace: n0_snafu::SpanTrace,
})]
#[derive(Debug, Snafu)]
#[non_exhaustive]
pub enum BindError {
    #[snafu(transparent)]
    MagicSpawn {
        source: magicsock::CreateHandleError,
    },
}

#[allow(missing_docs)]
#[common_fields({
    backtrace: Option<snafu::Backtrace>,
    #[snafu(implicit)]
    span_trace: n0_snafu::SpanTrace,
})]
#[derive(Debug, Snafu)]
#[snafu(module)]
#[non_exhaustive]
pub enum GetMappingAddressError {
    #[snafu(display("Discovery service required due to missing addressing information"))]
    DiscoveryStart { source: DiscoveryError },
    #[snafu(display("Discovery service failed"))]
    Discover { source: DiscoveryError },
    #[snafu(display("No addressing information found"))]
    NoAddress {},
}

impl Endpoint {
    // The ordering of public methods is reflected directly in the documentation.  This is
    // roughly ordered by what is most commonly needed by users, but grouped in similar
    // items.

    // # Methods relating to construction.

    /// Returns the builder for an [`Endpoint`], with a production configuration.
    pub fn builder() -> Builder {
        Builder::default()
    }

    /// Creates a quinn endpoint backed by a magicsock.
    ///
    /// This is for internal use, the public interface is the [`Builder`] obtained from
    /// [Self::builder]. See the methods on the builder for documentation of the parameters.
    #[instrument("ep", skip_all, fields(me = %static_config.tls_config.secret_key.public().fmt_short()))]
    async fn bind(
        static_config: StaticConfig,
        msock_opts: magicsock::Options,
    ) -> Result<Self, BindError> {
        let msock = magicsock::MagicSock::spawn(msock_opts).await?;
        trace!("created magicsock");
        debug!(version = env!("CARGO_PKG_VERSION"), "iroh Endpoint created");

        let metrics = msock.metrics.magicsock.clone();
        let ep = Self {
            msock,
            rtt_actor: Arc::new(rtt_actor::RttHandle::new(metrics)),
            static_config: Arc::new(static_config),
        };
        Ok(ep)
    }

    /// Sets the list of accepted ALPN protocols.
    ///
    /// This will only affect new incoming connections.
    /// Note that this *overrides* the current list of ALPNs.
    pub fn set_alpns(&self, alpns: Vec<Vec<u8>>) {
        let server_config = self.static_config.create_server_config(alpns);
        self.msock.endpoint().set_server_config(Some(server_config));
    }

    // # Methods for establishing connectivity.

    /// Connects to a remote [`Endpoint`].
    ///
    /// A value that can be converted into a [`NodeAddr`] is required. This can be either a
    /// [`NodeAddr`], a [`NodeId`] or a [`iroh_base::ticket::NodeTicket`].
    ///
    /// The [`NodeAddr`] must contain the [`NodeId`] to dial and may also contain a [`RelayUrl`]
    /// and direct addresses. If direct addresses are provided, they will be used to try and
    /// establish a direct connection without involving a relay server.
    ///
    /// If neither a [`RelayUrl`] or direct addresses are configured in the [`NodeAddr`] it
    /// may still be possible a connection can be established.  This depends on other calls
    /// to [`Endpoint::add_node_addr`] which may provide contact information, or via the
    /// [`Discovery`] service configured using [`Builder::discovery`].  The discovery
    /// service will also be used if the remote node is not reachable on the provided direct
    /// addresses and there is no [`RelayUrl`].
    ///
    /// If addresses or relay servers are neither provided nor can be discovered, the
    /// connection attempt will fail with an error.
    ///
    /// The `alpn`, or application-level protocol identifier, is also required. The remote
    /// endpoint must support this `alpn`, otherwise the connection attempt will fail with
    /// an error.
    pub async fn connect(
        &self,
        node_addr: impl Into<NodeAddr>,
        alpn: &[u8],
    ) -> Result<Connection, ConnectError> {
        let node_addr = node_addr.into();
        let remote = node_addr.node_id;
        let connecting = self
            .connect_with_opts(node_addr, alpn, Default::default())
            .await?;
        let conn = connecting.await?;

        debug!(
            me = %self.node_id().fmt_short(),
            remote = %remote.fmt_short(),
            alpn = %String::from_utf8_lossy(alpn),
            "Connection established."
        );
        Ok(conn)
    }

    /// Starts a connection attempt with a remote [`Endpoint`].
    ///
    /// Like [`Endpoint::connect`] (see also its docs for general details), but allows for a more
    /// advanced connection setup with more customization in two aspects:
    /// 1. The returned future resolves to a [`Connecting`], which can be further processed into
    ///    a [`Connection`] by awaiting, or alternatively allows connecting with 0RTT via
    ///    [`Connecting::into_0rtt`].
    ///    **Note:** Please read the documentation for `into_0rtt` carefully to assess
    ///    security concerns.
    /// 2. The [`TransportConfig`] for the connection can be modified via the provided
    ///    [`ConnectOptions`].
    ///    **Note:** Please be aware that changing transport config settings may have adverse effects on
    ///    establishing and maintaining direct connections.  Carefully test settings you use and
    ///    consider this currently as still rather experimental.
    #[instrument(name = "connect", skip_all, fields(
        me = self.node_id().fmt_short(),
        remote = tracing::field::Empty,
        alpn = String::from_utf8_lossy(alpn).to_string(),
    ))]
    pub async fn connect_with_opts(
        &self,
        node_addr: impl Into<NodeAddr>,
        alpn: &[u8],
        options: ConnectOptions,
    ) -> Result<Connecting, ConnectWithOptsError> {
        let node_addr: NodeAddr = node_addr.into();
        tracing::Span::current().record("remote", node_addr.node_id.fmt_short());

        // Connecting to ourselves is not supported.
        ensure!(node_addr.node_id != self.node_id(), SelfConnectSnafu);

        if !node_addr.is_empty() {
            self.add_node_addr(node_addr.clone())?;
        }
        let node_id = node_addr.node_id;
        let direct_addresses = node_addr.direct_addresses.clone();
        let relay_url = node_addr.relay_url.clone();

        // Get the mapped IPv6 address from the magic socket. Quinn will connect to this
        // address.  Start discovery for this node if it's enabled and we have no valid or
        // verified address information for this node.  Dropping the discovery cancels any
        // still running task.
        let (mapped_addr, _discovery_drop_guard) = self
            .get_mapping_addr_and_maybe_start_discovery(node_addr)
            .await
            .context(NoAddressSnafu)?;

        let transport_config = options
            .transport_config
            .unwrap_or(self.static_config.transport_config.clone());

        // Start connecting via quinn. This will time out after 10 seconds if no reachable
        // address is available.

        debug!(
            ?mapped_addr,
            ?direct_addresses,
            ?relay_url,
            "Attempting connection..."
        );
        let client_config = {
            let mut alpn_protocols = vec![alpn.to_vec()];
            alpn_protocols.extend(options.additional_alpns);
            let quic_client_config = self
                .static_config
                .tls_config
                .make_client_config(alpn_protocols, self.static_config.keylog);
            let mut client_config = quinn::ClientConfig::new(Arc::new(quic_client_config));
            client_config.transport_config(transport_config);
            client_config
        };

        let server_name = &tls::name::encode(node_id);
        let connect = self
            .msock
            .endpoint()
            .connect_with(
                client_config,
                mapped_addr.private_socket_addr(),
                server_name,
            )
            .context(QuinnSnafu)?;

        Ok(Connecting {
            inner: connect,
            ep: self.clone(),
            remote_node_id: Some(node_id),
            _discovery_drop_guard,
        })
    }

    /// Accepts an incoming connection on the endpoint.
    ///
    /// Only connections with the ALPNs configured in [`Builder::alpns`] will be accepted.
    /// If multiple ALPNs have been configured the ALPN can be inspected before accepting
    /// the connection using [`Connecting::alpn`].
    ///
    /// The returned future will yield `None` if the endpoint is closed by calling
    /// [`Endpoint::close`].
    pub fn accept(&self) -> Accept<'_> {
        Accept {
            inner: self.msock.endpoint().accept(),
            ep: self.clone(),
        }
    }

    // # Methods for manipulating the internal state about other nodes.

    /// Informs this [`Endpoint`] about addresses of the iroh node.
    ///
    /// This updates the local state for the remote node.  If the provided [`NodeAddr`]
    /// contains a [`RelayUrl`] this will be used as the new relay server for this node.  If
    /// it contains any new IP endpoints they will also be stored and tried when next
    /// connecting to this node. Any address that matches this node's direct addresses will be
    /// silently ignored.
    ///
    /// See also [`Endpoint::add_node_addr_with_source`].
    ///
    /// # Using node discovery instead
    ///
    /// It is strongly advised to use node discovery using the [`StaticProvider`] instead.
    /// This provides more flexibility and future proofing.
    ///
    /// # Errors
    ///
    /// Will return an error if we attempt to add our own [`NodeId`] to the node map or
    /// if the direct addresses are a subset of ours.
    ///
    /// [`StaticProvider`]: crate::discovery::static_provider::StaticProvider
    pub fn add_node_addr(&self, node_addr: NodeAddr) -> Result<(), AddNodeAddrError> {
        self.add_node_addr_inner(node_addr, magicsock::Source::App)
    }

    /// Informs this [`Endpoint`] about addresses of the iroh node, noting the source.
    ///
    /// This updates the local state for the remote node.  If the provided [`NodeAddr`] contains a
    /// [`RelayUrl`] this will be used as the new relay server for this node.  If it contains any
    /// new IP endpoints they will also be stored and tried when next connecting to this node. Any
    /// address that matches this node's direct addresses will be silently ignored. The *source* is
    /// used for logging exclusively and will not be stored.
    ///
    /// # Using node discovery instead
    ///
    /// It is strongly advised to use node discovery using the [`StaticProvider`] instead.
    /// This provides more flexibility and future proofing.
    ///
    /// # Errors
    ///
    /// Will return an error if we attempt to add our own [`NodeId`] to the node map or
    /// if the direct addresses are a subset of ours.
    ///
    /// [`StaticProvider`]: crate::discovery::static_provider::StaticProvider
    pub fn add_node_addr_with_source(
        &self,
        node_addr: NodeAddr,
        source: &'static str,
    ) -> Result<(), AddNodeAddrError> {
        self.add_node_addr_inner(
            node_addr,
            magicsock::Source::NamedApp {
                name: source.into(),
            },
        )
    }

    fn add_node_addr_inner(
        &self,
        node_addr: NodeAddr,
        source: magicsock::Source,
    ) -> Result<(), AddNodeAddrError> {
        // Connecting to ourselves is not supported.
        snafu::ensure!(node_addr.node_id != self.node_id(), OwnAddressSnafu);
        self.msock.add_node_addr(node_addr, source)
    }

    // # Getter methods for properties of this Endpoint itself.

    /// Returns the secret_key of this endpoint.
    pub fn secret_key(&self) -> &SecretKey {
        &self.static_config.tls_config.secret_key
    }

    /// Returns the node id of this endpoint.
    ///
    /// This ID is the unique addressing information of this node and other peers must know
    /// it to be able to connect to this node.
    pub fn node_id(&self) -> NodeId {
        self.static_config.tls_config.secret_key.public()
    }

    /// Returns a [`Watcher`] for the current [`NodeAddr`] for this endpoint.
    ///
    /// The observed [`NodeAddr`] will have the current [`RelayUrl`] and direct addresses
    /// as they would be returned by [`Endpoint::home_relay`] and [`Endpoint::direct_addresses`].
    ///
    /// Use [`Watcher::initialized`] to wait for a [`NodeAddr`] that is ready to be connected to:
    ///
    /// ```no_run
    /// # async fn wrapper() -> n0_snafu::Result {
    /// use iroh::Endpoint;
    /// use n0_watcher::Watcher;
    ///
    /// let endpoint = Endpoint::builder()
    ///     .alpns(vec![b"my-alpn".to_vec()])
    ///     .bind()
    ///     .await?;
    /// let node_addr = endpoint.node_addr().initialized().await?;
    /// # let _ = node_addr;
    /// # Ok(())
    /// # }
    /// ```
    #[cfg(not(wasm_browser))]
    pub fn node_addr(&self) -> impl n0_watcher::Watcher<Value = Option<NodeAddr>> {
        let watch_addrs = self.direct_addresses();
        let watch_relay = self.home_relay();
        let node_id = self.node_id();

        watch_addrs
            .or(watch_relay)
            .map(move |(addrs, mut relays)| match addrs {
                Some(addrs) => Some(NodeAddr::from_parts(
                    node_id,
                    relays.pop(),
                    addrs.into_iter().map(|x| x.addr),
                )),
                None => relays.pop().map(|relay_url| {
                    NodeAddr::from_parts(node_id, Some(relay_url), std::iter::empty())
                }),
            })
            .expect("watchable is alive - cannot be disconnected yet")
    }

    /// Returns a [`Watcher`] for the current [`NodeAddr`] for this endpoint.
    ///
    /// When compiled to Wasm, this function returns a watcher that initializes
    /// with a [`NodeAddr`] that only contains a relay URL, but no direct addresses,
    /// as there are no APIs for directly using sockets in browsers.
    #[cfg(wasm_browser)]
    pub fn node_addr(&self) -> impl n0_watcher::Watcher<Value = Option<NodeAddr>> + '_ {
        // In browsers, there will never be any direct addresses, so we wait
        // for the home relay instead. This makes the `NodeAddr` have *some* way
        // of connecting to us.
        let watch_relay = self.home_relay();
        let node_id = self.node_id();
        watch_relay
            .map(move |mut relays| {
                relays.pop().map(|relay_url| {
                    NodeAddr::from_parts(node_id, Some(relay_url), std::iter::empty())
                })
            })
            .expect("watchable is alive - cannot be disconnected yet")
    }

    /// Returns a [`Watcher`] for the [`RelayUrl`] of the Relay server used as home relay.
    ///
    /// Every endpoint has a home Relay server which it chooses as the server with the
    /// lowest latency out of the configured servers provided by [`Builder::relay_mode`].
    /// This is the server other iroh nodes can use to reliably establish a connection
    /// to this node.
    ///
    /// The watcher stores `None` if we are not connected to any Relay server.
    ///
    /// Note that this will store `None` right after the [`Endpoint`] is created since it takes
    /// some time to connect to find and connect to the home relay server.
    ///
    /// # Examples
    ///
    /// To wait for a home relay connection to be established, use [`Watcher::initialized`]:
    /// ```no_run
    /// use iroh::Endpoint;
    /// use n0_future::StreamExt;
    /// use n0_watcher::Watcher as _;
    ///
    /// # let rt = tokio::runtime::Builder::new_current_thread().enable_all().build().unwrap();
    /// # rt.block_on(async move {
    /// let mep = Endpoint::builder().bind().await.unwrap();
    /// let _relay_url = mep.home_relay().initialized().await.unwrap();
    /// # });
    /// ```
    pub fn home_relay(&self) -> impl n0_watcher::Watcher<Value = Vec<RelayUrl>> {
        self.msock.home_relay()
    }

    /// Returns a [`Watcher`] for the direct addresses of this [`Endpoint`].
    ///
    /// The direct addresses of the [`Endpoint`] are those that could be used by other
    /// iroh nodes to establish direct connectivity, depending on the network
    /// situation. The yielded lists of direct addresses contain both the locally-bound
    /// addresses and the [`Endpoint`]'s publicly reachable addresses discovered through
    /// mechanisms such as [STUN] and port mapping.  Hence usually only a subset of these
    /// will be applicable to a certain remote iroh node.
    ///
    /// The [`Endpoint`] continuously monitors the direct addresses for changes as its own
    /// location in the network might change.  Whenever changes are detected this stream
    /// will yield a new list of direct addresses.
    ///
    /// When issuing the first call to this method the first direct address discovery might
    /// still be underway, in this case the [`Watcher`] might not be initialized with [`Some`]
    /// value yet.  Once the first set of local direct addresses are discovered the [`Watcher`]
    /// will always return [`Some`] set of direct addresses immediately, which are the most
    /// recently discovered direct addresses.
    ///
    /// # Examples
    ///
    /// To get the first set of direct addresses use [`Watcher::initialized`]:
    /// ```no_run
    /// use iroh::Endpoint;
    /// use n0_future::StreamExt;
    /// use n0_watcher::Watcher as _;
    ///
    /// # let rt = tokio::runtime::Builder::new_current_thread().enable_all().build().unwrap();
    /// # rt.block_on(async move {
    /// let mep = Endpoint::builder().bind().await.unwrap();
    /// let _addrs = mep.direct_addresses().initialized().await.unwrap();
    /// # });
    /// ```
    ///
    /// [STUN]: https://en.wikipedia.org/wiki/STUN
    pub fn direct_addresses(&self) -> n0_watcher::Direct<Option<BTreeSet<DirectAddr>>> {
        self.msock.direct_addresses()
    }

    /// Returns a [`Watcher`] for any net-reports run from this [`Endpoint`].
    ///
    /// A `net-report` checks the network conditions of the [`Endpoint`], such as
    /// whether it is connected to the internet via Ipv4 and/or Ipv6, its NAT
    /// status, its latency to the relay servers, and its public addresses.
    ///
    /// The [`Endpoint`] continuously runs `net-reports` to monitor if network
    /// conditions have changed. This [`Watcher`] will return the latest result
    /// of the `net-report`.
    ///
    /// When issuing the first call to this method the first report might
    /// still be underway, in this case the [`Watcher`] might not be initialized
    /// with [`Some`] value yet.  Once the net-report has been successfully
    /// run, the [`Watcher`] will always return [`Some`] report immediately, which
    /// is the most recently run `net-report`.
    ///
    /// # Examples
    ///
    /// To get the first report use [`Watcher::initialized`]:
    /// ```no_run
    /// use iroh::Endpoint;
    /// use n0_future::StreamExt;
    /// use n0_watcher::Watcher as _;
    ///
    /// # let rt = tokio::runtime::Builder::new_current_thread().enable_all().build().unwrap();
    /// # rt.block_on(async move {
    /// let ep = Endpoint::builder().bind().await.unwrap();
    /// let _report = ep.net_report().initialized().await.unwrap();
    /// # });
    /// ```
    #[doc(hidden)]
    pub fn net_report(&self) -> n0_watcher::Direct<Option<Arc<Report>>> {
        self.msock.net_report()
    }

    /// Returns the local socket addresses on which the underlying sockets are bound.
    ///
    /// The [`Endpoint`] always binds on an IPv4 address and also tries to bind on an IPv6
    /// address if available.
    pub fn bound_sockets(&self) -> Vec<SocketAddr> {
        self.msock
            .local_addr()
            .into_iter()
            .filter_map(|addr| addr.into_socket_addr())
            .collect()
    }

    // # Getter methods for information about other nodes.

    /// Returns information about the remote node identified by a [`NodeId`].
    ///
    /// The [`Endpoint`] keeps some information about remote iroh nodes, which it uses to find
    /// the best path to a node. Having information on a remote node, however, does not mean we have
    /// ever connected to it to or even whether a connection is even possible. The information about a
    /// remote node will change over time, as the [`Endpoint`] learns more about the node. Future
    /// calls may return different information. Furthermore, node information may even be
    /// completely evicted as it becomes stale.
    ///
    /// See also [`Endpoint::remote_info_iter`] which returns information on all nodes known
    /// by this [`Endpoint`].
    pub fn remote_info(&self, node_id: NodeId) -> Option<RemoteInfo> {
        self.msock.remote_info(node_id)
    }

    /// Returns information about all the remote nodes this [`Endpoint`] knows about.
    ///
    /// This returns the same information as [`Endpoint::remote_info`] for each node known to this
    /// [`Endpoint`].
    ///
    /// The [`Endpoint`] keeps some information about remote iroh nodes, which it uses to find
    /// the best path to a node. This returns all the nodes it knows about, regardless of whether a
    /// connection was ever made or is even possible.
    ///
    /// See also [`Endpoint::remote_info`] to only retrieve information about a single node.
    pub fn remote_info_iter(&self) -> impl Iterator<Item = RemoteInfo> {
        self.msock.list_remote_infos().into_iter()
    }

    /// Returns a stream of all remote nodes discovered through the endpoint's discovery services.
    ///
    /// Whenever a node is discovered via the endpoint's discovery service, the corresponding
    /// [`DiscoveryItem`] is yielded from this stream. This includes nodes discovered actively
    /// through [`Discovery::resolve`], which is invoked automatically when calling
    /// [`Endpoint::connect`] for a [`NodeId`] unknown to the endpoint. It also includes
    /// nodes that the endpoint discovers passively from discovery services that implement
    /// [`Discovery::subscribe`], which e.g. [`MdnsDiscovery`] does.
    ///
    /// The stream does not yield information about nodes that are added manually to the endpoint's
    /// addressbook by calling [`Endpoint::add_node_addr`] or by supplying a full [`NodeAddr`] to
    /// [`Endpoint::connect`]. It also does not yield information about nodes that we only
    /// know about because they connected to us. When using the [`StaticProvider`] discovery,
    /// discovery info is only emitted once connecting to a node added to the static provider, not
    /// at the time of adding it to the static provider.
    ///
    /// The stream should be processed in a loop. If the stream is not processed fast enough,
    /// [`Lagged`] may be yielded, indicating that items were missed.
    ///
    /// See also [`Endpoint::remote_info_iter`], which returns an iterator over all remotes
    /// the endpoint knows about at a specific point in time.
    ///
    /// [`MdnsDiscovery`]: crate::discovery::mdns::MdnsDiscovery
    /// [`StaticProvider`]: crate::discovery::static_provider::StaticProvider
    pub fn discovery_stream(&self) -> impl Stream<Item = Result<DiscoveryItem, Lagged>> {
        self.msock.discovery_subscribers().subscribe()
    }

    // # Methods for less common getters.
    //
    // Partially they return things passed into the builder.

    /// Returns a [`Watcher`] that reports the current connection type and any changes for
    /// given remote node.
    ///
    /// This watcher allows observing a stream of [`ConnectionType`] items by calling
    /// [`Watcher::stream()`]. If the underlying connection to a remote node changes, it will
    /// yield a new item.  These connection changes are when the connection switches between
    /// using the Relay server and a direct connection.
    ///
    /// Note that this does not guarantee each connection change is yielded in the stream.
    /// If the connection type changes several times before this stream is polled, only the
    /// last recorded state is returned.  This can be observed e.g. right at the start of a
    /// connection when the switch from a relayed to a direct connection can be so fast that
    /// the relayed state is never exposed.
    ///
    /// If there is currently a connection with the remote node, then using [`Watcher::get`]
    /// will immediately return either [`ConnectionType::Relay`], [`ConnectionType::Direct`]
    /// or [`ConnectionType::Mixed`].
    ///
    /// It is possible for the connection type to be [`ConnectionType::None`] if you've
    /// recently connected to this node id but previous methods of reaching the node have
    /// become inaccessible.
    ///
    /// Will return `None` if we do not have any address information for the given `node_id`.
    pub fn conn_type(&self, node_id: NodeId) -> Option<n0_watcher::Direct<ConnectionType>> {
        self.msock.conn_type(node_id)
    }

    /// Returns the DNS resolver used in this [`Endpoint`].
    ///
    /// See [`Builder::dns_resolver`].
    #[cfg(not(wasm_browser))]
    pub fn dns_resolver(&self) -> &DnsResolver {
        self.msock.dns_resolver()
    }

    /// Returns the discovery mechanism, if configured.
    ///
    /// See [`Builder::discovery`].
    pub fn discovery(&self) -> Option<&dyn Discovery> {
        self.msock.discovery()
    }

    /// Returns metrics collected for this endpoint.
    ///
    /// The endpoint internally collects various metrics about its operation.
    /// The returned [`EndpointMetrics`] struct contains all of these metrics.
    ///
    /// You can access individual metrics directly by using the public fields:
    /// ```rust
    /// # use std::collections::BTreeMap;
    /// # use iroh::endpoint::Endpoint;
    /// # async fn wrapper() -> n0_snafu::Result {
    /// let endpoint = Endpoint::builder().bind().await?;
    /// assert_eq!(endpoint.metrics().magicsock.recv_datagrams.get(), 0);
    /// # Ok(())
    /// # }
    /// ```
    ///
    /// [`EndpointMetrics`] implements [`MetricsGroupSet`], and each field
    /// implements [`MetricsGroup`]. These traits provide methods to iterate over
    /// the groups in the set, and over the individual metrics in each group, without having
    /// to access each field manually. With these methods, it is straightforward to collect
    /// all metrics into a map or push their values to a metrics collector.
    ///
    /// For example, the following snippet collects all metrics into a map:
    /// ```rust
    /// # use std::collections::BTreeMap;
    /// # use iroh_metrics::{Metric, MetricsGroup, MetricValue, MetricsGroupSet};
    /// # use iroh::endpoint::Endpoint;
    /// # async fn wrapper() -> n0_snafu::Result {
    /// let endpoint = Endpoint::builder().bind().await?;
    /// let metrics: BTreeMap<String, MetricValue> = endpoint
    ///     .metrics()
    ///     .iter()
    ///     .map(|(group, metric)| {
    ///         let name = [group, metric.name()].join(":");
    ///         (name, metric.value())
    ///     })
    ///     .collect();
    ///
    /// assert_eq!(metrics["magicsock:recv_datagrams"], MetricValue::Counter(0));
    /// # Ok(())
    /// # }
    /// ```
    ///
    /// The metrics can also be encoded into the OpenMetrics text format, as used by Prometheus.
    /// To do so, use the [`iroh_metrics::Registry`], add the endpoint metrics to the
    /// registry with [`Registry::register_all`], and encode the metrics to a string with
    /// [`encode_openmetrics_to_string`]:
    /// ```rust
    /// # use iroh_metrics::{Registry, MetricsSource};
    /// # use iroh::endpoint::Endpoint;
    /// # async fn wrapper() -> n0_snafu::Result {
    /// let endpoint = Endpoint::builder().bind().await?;
    /// let mut registry = Registry::default();
    /// registry.register_all(endpoint.metrics());
    /// let s = registry.encode_openmetrics_to_string()?;
    /// assert!(s.contains(r#"TYPE magicsock_recv_datagrams counter"#));
    /// assert!(s.contains(r#"magicsock_recv_datagrams_total 0"#));
    /// # Ok(())
    /// # }
    /// ```
    ///
    /// Through a registry, you can also add labels or prefixes to metrics with
    /// [`Registry::sub_registry_with_label`] or [`Registry::sub_registry_with_prefix`].
    /// Furthermore, [`iroh_metrics::service`] provides functions to easily start services
    /// to serve the metrics with a HTTP server, dump them to a file, or push them
    /// to a Prometheus gateway.
    ///
    /// For example, the following snippet launches an HTTP server that serves the metrics in the
    /// OpenMetrics text format:
    /// ```no_run
    /// # use std::{sync::{Arc, RwLock}, time::Duration};
    /// # use iroh_metrics::{Registry, MetricsSource};
    /// # use iroh::endpoint::Endpoint;
    /// # use n0_snafu::ResultExt;
    /// # async fn wrapper() -> n0_snafu::Result {
    /// // Create a registry, wrapped in a read-write lock so that we can register and serve
    /// // the metrics independently.
    /// let registry = Arc::new(RwLock::new(Registry::default()));
    /// // Spawn a task to serve the metrics on an OpenMetrics HTTP endpoint.
    /// let metrics_task = tokio::task::spawn({
    ///     let registry = registry.clone();
    ///     async move {
    ///         let addr = "0.0.0.0:9100".parse().unwrap();
    ///         iroh_metrics::service::start_metrics_server(addr, registry).await
    ///     }
    /// });
    ///
    /// // Spawn an endpoint and add the metrics to the registry.
    /// let endpoint = Endpoint::builder().bind().await?;
    /// registry.write().unwrap().register_all(endpoint.metrics());
    ///
    /// // Wait for the metrics server to bind, then fetch the metrics via HTTP.
    /// tokio::time::sleep(Duration::from_millis(500));
    /// let res = reqwest::get("http://localhost:9100/metrics")
    ///     .await
    ///     .context("get")?
    ///     .text()
    ///     .await
    ///     .context("text")?;
    ///
    /// assert!(res.contains(r#"TYPE magicsock_recv_datagrams counter"#));
    /// assert!(res.contains(r#"magicsock_recv_datagrams_total 0"#));
    /// # metrics_task.abort();
    /// # Ok(())
    /// # }
    /// ```
    ///
    /// [`Registry`]: iroh_metrics::Registry
    /// [`Registry::register_all`]: iroh_metrics::Registry::register_all
    /// [`Registry::sub_registry_with_label`]: iroh_metrics::Registry::sub_registry_with_label
    /// [`Registry::sub_registry_with_prefix`]: iroh_metrics::Registry::sub_registry_with_prefix
    /// [`encode_openmetrics_to_string`]: iroh_metrics::MetricsSource::encode_openmetrics_to_string
    /// [`MetricsGroup`]: iroh_metrics::MetricsGroup
    /// [`MetricsGroupSet`]: iroh_metrics::MetricsGroupSet
    #[cfg(feature = "metrics")]
    pub fn metrics(&self) -> &EndpointMetrics {
        &self.msock.metrics
    }

    // # Methods for less common state updates.

    /// Notifies the system of potential network changes.
    ///
    /// On many systems iroh is able to detect network changes by itself, however
    /// some systems like android do not expose this functionality to native code.
    /// Android does however provide this functionality to Java code.  This
    /// function allows for notifying iroh of any potential network changes like
    /// this.
    ///
    /// Even when the network did not change, or iroh was already able to detect
    /// the network change itself, there is no harm in calling this function.
    pub async fn network_change(&self) {
        self.msock.network_change().await;
    }

    // # Methods to update internal state.

    /// Sets the initial user-defined data to be published in discovery services for this node.
    ///
    /// If the user-defined data passed to this function is different to the previous one,
    /// the endpoint will republish its node info to the configured discovery services.
    ///
    /// See also [`Builder::user_data_for_discovery`] for setting an initial value when
    /// building the endpoint.
    pub fn set_user_data_for_discovery(&self, user_data: Option<UserData>) {
        self.msock.set_user_data_for_discovery(user_data);
    }

    // # Methods for terminating the endpoint.

    /// Closes the QUIC endpoint and the magic socket.
    ///
    /// This will close any remaining open [`Connection`]s with an error code
    /// of `0` and an empty reason.  Though it is best practice to close those
    /// explicitly before with a custom error code and reason.
    ///
    /// It will then make a best effort to wait for all close notifications to be
    /// acknowledged by the peers, re-transmitting them if needed. This ensures the
    /// peers are aware of the closed connections instead of having to wait for a timeout
    /// on the connection. Once all connections are closed or timed out, the future
    /// finishes.
    ///
    /// The maximum time-out that this future will wait for depends on QUIC transport
    /// configurations of non-drained connections at the time of calling, and their current
    /// estimates of round trip time. With default parameters and a conservative estimate
    /// of round trip time, this call's future should take 3 seconds to resolve in cases of
    /// bad connectivity or failed connections. In the usual case, this call's future should
    /// return much more quickly.
    ///
    /// It is highly recommended you *do* wait for this close call to finish, if possible.
    /// Not doing so will make connections that were still open while closing the endpoint
    /// time out on the remote end. Thus remote ends will assume connections to have failed
    /// even if all application data was transmitted successfully.
    ///
    /// Note: Someone used to closing TCP sockets might wonder why it is necessary to wait
    /// for timeouts when closing QUIC endpoints, while they don't have to do this for TCP
    /// sockets. This is due to QUIC and its acknowledgments being implemented in user-land,
    /// while TCP sockets usually get closed and drained by the operating system in the
    /// kernel during the "Time-Wait" period of the TCP socket.
    ///
    /// Be aware however that the underlying UDP sockets are only closed once all clones of
    /// the the respective [`Endpoint`] are dropped.
    pub async fn close(&self) {
        if self.is_closed() {
            return;
        }

        tracing::debug!("Connections closed");
        self.msock.close().await;
    }

    /// Check if this endpoint is still alive, or already closed.
    pub fn is_closed(&self) -> bool {
        self.msock.is_closed()
    }

    // # Remaining private methods

    /// Return the quic mapped address for this `node_id` and possibly start discovery
    /// services if discovery is enabled on this magic endpoint.
    ///
    /// This will launch discovery in all cases except if:
    /// 1) we do not have discovery enabled
    /// 2) we have discovery enabled, but already have at least one verified, unexpired
    ///    addresses for this `node_id`
    ///
    /// # Errors
    ///
    /// This method may fail if we have no way of dialing the node. This can occur if
    /// we were given no dialing information in the [`NodeAddr`] and no discovery
    /// services were configured or if discovery failed to fetch any dialing information.
    async fn get_mapping_addr_and_maybe_start_discovery(
        &self,
        node_addr: NodeAddr,
    ) -> Result<(NodeIdMappedAddr, Option<DiscoveryTask>), GetMappingAddressError> {
        let node_id = node_addr.node_id;

        // Only return a mapped addr if we have some way of dialing this node, in other
        // words, we have either a relay URL or at least one direct address.
        let addr = if self.msock.has_send_address(node_id) {
            self.msock.get_mapping_addr(node_id)
        } else {
            None
        };
        match addr {
            Some(addr) => {
                // We have some way of dialing this node, but that doesn't actually mean
                // we can actually connect to any of these addresses.
                // Therefore, we will invoke the discovery service if we haven't received from the
                // endpoint on any of the existing paths recently.
                // If the user provided addresses in this connect call, we will add a delay
                // followed by a recheck before starting the discovery, to give the magicsocket a
                // chance to test the newly provided addresses.
                let delay = (!node_addr.is_empty()).then_some(DISCOVERY_WAIT_PERIOD);
                let discovery = DiscoveryTask::maybe_start_after_delay(self, node_id, delay)
                    .ok()
                    .flatten();
                Ok((addr, discovery))
            }

            None => {
                // We have no known addresses or relay URLs for this node.
                // So, we start a discovery task and wait for the first result to arrive, and
                // only then continue, because otherwise we wouldn't have any
                // path to the remote endpoint.
                let res = DiscoveryTask::start(self.clone(), node_id);
                let mut discovery = res.context(get_mapping_address_error::DiscoveryStartSnafu)?;
                discovery
                    .first_arrived()
                    .await
                    .context(get_mapping_address_error::DiscoverSnafu)?;
                if let Some(addr) = self.msock.get_mapping_addr(node_id) {
                    Ok((addr, Some(discovery)))
                } else {
                    Err(get_mapping_address_error::NoAddressSnafu.build())
                }
            }
        }
    }

    /// Returns a reference to the subscribers channel for discovery events.
    pub(crate) fn discovery_subscribers(&self) -> &DiscoverySubscribers {
        self.msock.discovery_subscribers()
    }

    #[cfg(test)]
    pub(crate) fn magic_sock(&self) -> Handle {
        self.msock.clone()
    }
    #[cfg(test)]
    pub(crate) fn endpoint(&self) -> &quinn::Endpoint {
        self.msock.endpoint()
    }
}

/// Options for the [`Endpoint::connect_with_opts`] function.
#[derive(Default, Debug, Clone)]
pub struct ConnectOptions {
    transport_config: Option<Arc<TransportConfig>>,
    additional_alpns: Vec<Vec<u8>>,
}

impl ConnectOptions {
    /// Initializes new connection options.
    ///
    /// By default, the connection will use the same options
    /// as [`Endpoint::connect`], e.g. a default [`TransportConfig`].
    pub fn new() -> Self {
        Self::default()
    }

    /// Sets the QUIC transport config options for this connection.
    pub fn with_transport_config(mut self, transport_config: Arc<TransportConfig>) -> Self {
        self.transport_config = Some(transport_config);
        self
    }

    /// Sets [ALPN] identifiers that should be signaled as supported on connection, *in
    /// addition* to the main [ALPN] identifier used in [`Endpoint::connect_with_opts`].
    ///
    /// This allows connecting to servers that may only support older versions of your
    /// protocol. In this case, you would add the older [ALPN] identifiers with this
    /// function.
    ///
    /// You'll know the final negotiated [ALPN] identifier once your connection was
    /// established using [`Connection::alpn`], or even slightly earlier in the
    /// handshake by using [`Connecting::alpn`].
    /// The negotiated [ALPN] identifier may be any of the [ALPN] identifiers in this
    /// list or the main [ALPN] used in [`Endpoint::connect_with_opts`].
    ///
    /// The [ALPN] identifier order on the connect side doesn't matter, since it's the
    /// accept side that determines the protocol.
    ///
    /// For setting the supported [ALPN] identifiers on the accept side, see the endpoint
    /// builder's [`Builder::alpns`] function.
    ///
    /// [ALPN]: https://en.wikipedia.org/wiki/Application-Layer_Protocol_Negotiation
    pub fn with_additional_alpns(mut self, alpns: Vec<Vec<u8>>) -> Self {
        self.additional_alpns = alpns;
        self
    }
}

/// Future produced by [`Endpoint::accept`].
#[derive(derive_more::Debug)]
#[pin_project]
pub struct Accept<'a> {
    #[pin]
    #[debug("quinn::Accept")]
    inner: quinn::Accept<'a>,
    ep: Endpoint,
}

impl Future for Accept<'_> {
    type Output = Option<Incoming>;

    fn poll(self: Pin<&mut Self>, cx: &mut std::task::Context<'_>) -> Poll<Self::Output> {
        let this = self.project();
        match this.inner.poll(cx) {
            Poll::Pending => Poll::Pending,
            Poll::Ready(None) => Poll::Ready(None),
            Poll::Ready(Some(inner)) => Poll::Ready(Some(Incoming {
                inner,
                ep: this.ep.clone(),
            })),
        }
    }
}

/// An incoming connection for which the server has not yet begun its parts of the
/// handshake.
#[derive(Debug)]
pub struct Incoming {
    inner: quinn::Incoming,
    ep: Endpoint,
}

impl Incoming {
    /// Attempts to accept this incoming connection (an error may still occur).
    ///
    /// Errors occurring here are likely not caused by the application or remote.  The QUIC
    /// connection listens on a normal UDP socket and any reachable network endpoint can
    /// send datagrams to it, solicited or not.  Even if the first few bytes look like a
    /// QUIC packet, it might not even be a QUIC packet that is being received.
    ///
    /// Thus it is common to simply log the errors here and accept them as something which
    /// can happen.
    pub fn accept(self) -> Result<Connecting, ConnectionError> {
        self.inner.accept().map(|conn| Connecting {
            inner: conn,
            ep: self.ep,
            remote_node_id: None,
            _discovery_drop_guard: None,
        })
    }

    /// Accepts this incoming connection using a custom configuration.
    ///
    /// See [`accept()`] for more details.
    ///
    /// [`accept()`]: Incoming::accept
    pub fn accept_with(
        self,
        server_config: Arc<ServerConfig>,
    ) -> Result<Connecting, ConnectionError> {
        self.inner
            .accept_with(server_config)
            .map(|conn| Connecting {
                inner: conn,
                ep: self.ep,
                remote_node_id: None,
                _discovery_drop_guard: None,
            })
    }

    /// Rejects this incoming connection attempt.
    pub fn refuse(self) {
        self.inner.refuse()
    }

    /// Responds with a retry packet.
    ///
    /// This requires the client to retry with address validation.
    ///
    /// Errors if `remote_address_validated()` is true.
    #[allow(clippy::result_large_err)]
    pub fn retry(self) -> Result<(), RetryError> {
        self.inner.retry()
    }

    /// Ignores this incoming connection attempt, not sending any packet in response.
    pub fn ignore(self) {
        self.inner.ignore()
    }

    /// Returns the local IP address which was used when the peer established the
    /// connection.
    pub fn local_ip(&self) -> Option<IpAddr> {
        self.inner.local_ip()
    }

    /// Returns the peer's UDP address.
    pub fn remote_address(&self) -> SocketAddr {
        self.inner.remote_address()
    }

    /// Whether the socket address that is initiating this connection has been validated.
    ///
    /// This means that the sender of the initial packet has proved that they can receive
    /// traffic sent to `self.remote_address()`.
    pub fn remote_address_validated(&self) -> bool {
        self.inner.remote_address_validated()
    }
}

impl IntoFuture for Incoming {
    type Output = Result<Connection, ConnectionError>;
    type IntoFuture = IncomingFuture;

    fn into_future(self) -> Self::IntoFuture {
        IncomingFuture {
            inner: self.inner.into_future(),
            ep: self.ep,
        }
    }
}

/// Adaptor to let [`Incoming`] be `await`ed like a [`Connecting`].
#[derive(Debug)]
#[pin_project]
pub struct IncomingFuture {
    #[pin]
    inner: quinn::IncomingFuture,
    ep: Endpoint,
}

impl Future for IncomingFuture {
    type Output = Result<Connection, ConnectionError>;

    fn poll(self: Pin<&mut Self>, cx: &mut std::task::Context<'_>) -> Poll<Self::Output> {
        let this = self.project();
        match this.inner.poll(cx) {
            Poll::Pending => Poll::Pending,
            Poll::Ready(Err(err)) => Poll::Ready(Err(err)),
            Poll::Ready(Ok(inner)) => {
                let conn = Connection { inner };
                try_send_rtt_msg(&conn, this.ep, None);
                Poll::Ready(Ok(conn))
            }
        }
    }
}

/// In-progress connection attempt future
#[derive(derive_more::Debug)]
#[pin_project]
pub struct Connecting {
    #[pin]
    inner: quinn::Connecting,
    ep: Endpoint,
    remote_node_id: Option<NodeId>,
    /// We run discovery as long as we haven't established a connection yet.
    #[debug("Option<DiscoveryTask>")]
    _discovery_drop_guard: Option<DiscoveryTask>,
}

#[allow(missing_docs)]
#[common_fields({
    backtrace: Option<snafu::Backtrace>,
    #[snafu(implicit)]
    span_trace: n0_snafu::SpanTrace,
})]
#[derive(Debug, Snafu)]
#[non_exhaustive]
pub enum AlpnError {
    #[snafu(transparent)]
    ConnectionError { source: ConnectionError },
    #[snafu(display("No ALPN available"))]
    Unavailable {},
    #[snafu(display("Unknown handshake type"))]
    UnknownHandshake {},
}

impl Connecting {
    /// Converts this [`Connecting`] into a 0-RTT or 0.5-RTT connection at the cost of weakened
    /// security.
    ///
    /// Returns `Ok` immediately if the local endpoint is able to attempt sending 0/0.5-RTT data.
    /// If so, the returned [`Connection`] can be used to send application data without waiting for
    /// the rest of the handshake to complete, at the cost of weakened cryptographic security
    /// guarantees. The returned [`ZeroRttAccepted`] future resolves when the handshake does
    /// complete, at which point subsequently opened streams and written data will have full
    /// cryptographic protection.
    ///
    /// Once the [`ZeroRttAccepted`] future completed, a full handshake has been carried through
    /// and any data sent and any streams opened on the [`Connection`] will operate with the same
    /// security as on normal 1-RTT connections.
    ///
    /// ## Outgoing
    ///
    /// For outgoing connections, the initial attempt to convert to a [`Connection`] which sends
    /// 0-RTT data will attempt to resume a previous TLS session. However, **the remote endpoint
    /// may not actually _accept_ the 0-RTT data**--yet still accept the connection attempt in
    /// general. This possibility is conveyed through the [`ZeroRttAccepted`] future--when the
    /// handshake completes, it resolves to true if the 0-RTT data was accepted and false if it was
    /// rejected. If it was rejected, the existence of streams opened and other application data
    /// sent prior to the handshake completing will not be conveyed to the remote application, and
    /// local operations on them will return `ZeroRttRejected` errors.
    ///
    /// A server may reject 0-RTT data at its discretion, but accepting 0-RTT data requires the
    /// relevant resumption state to be stored in the server, which servers may limit or lose for
    /// various reasons including not persisting resumption state across server restarts.
    ///
    /// ## Incoming
    ///
    /// For incoming connections, conversion to 0.5-RTT will always fully succeed. `into_0rtt` will
    /// always return `Ok` and the [`ZeroRttAccepted`] will always resolve to true.
    ///
    /// ## Security
    ///
    /// On outgoing connections, this enables transmission of 0-RTT data, which is vulnerable to
    /// replay attacks, and should therefore never invoke non-idempotent operations.
    ///
    /// On incoming connections, this enables transmission of 0.5-RTT data, which may be sent
    /// before TLS client authentication has occurred, and should therefore not be used to send
    /// data for which client authentication is being used.
    ///
    /// You can use [`RecvStream::is_0rtt`] to check whether a stream has been opened in 0-RTT
    /// and thus whether parts of the stream are operating under this reduced security level.
    #[allow(clippy::result_large_err)]
    pub fn into_0rtt(self) -> Result<(Connection, ZeroRttAccepted), Self> {
        match self.inner.into_0rtt() {
            Ok((inner, zrtt_accepted)) => {
                let conn = Connection { inner };
                let zrtt_accepted = ZeroRttAccepted {
                    inner: zrtt_accepted,
                    _discovery_drop_guard: self._discovery_drop_guard,
                };
                // This call is why `self.remote_node_id` was introduced.
                // When we `Connecting::into_0rtt`, then we don't yet have `handshake_data`
                // in our `Connection`, thus `try_send_rtt_msg` won't be able to pick up
                // `Connection::remote_node_id`.
                // Instead, we provide `self.remote_node_id` here - we know it in advance,
                // after all.
                try_send_rtt_msg(&conn, &self.ep, self.remote_node_id);
                Ok((conn, zrtt_accepted))
            }
            Err(inner) => Err(Self {
                inner,
                ep: self.ep,
                remote_node_id: self.remote_node_id,
                _discovery_drop_guard: self._discovery_drop_guard,
            }),
        }
    }

    /// Parameters negotiated during the handshake
    pub async fn handshake_data(&mut self) -> Result<Box<dyn Any>, ConnectionError> {
        self.inner.handshake_data().await
    }

    /// Extracts the ALPN protocol from the peer's handshake data.
    pub async fn alpn(&mut self) -> Result<Vec<u8>, AlpnError> {
        let data = self.handshake_data().await?;
        match data.downcast::<quinn::crypto::rustls::HandshakeData>() {
            Ok(data) => match data.protocol {
                Some(protocol) => Ok(protocol),
                None => Err(UnavailableSnafu.build()),
            },
            Err(_) => Err(UnknownHandshakeSnafu.build()),
        }
    }
}

impl Future for Connecting {
    type Output = Result<Connection, ConnectionError>;

    fn poll(self: Pin<&mut Self>, cx: &mut std::task::Context<'_>) -> Poll<Self::Output> {
        let this = self.project();
        match this.inner.poll(cx) {
            Poll::Pending => Poll::Pending,
            Poll::Ready(Err(err)) => Poll::Ready(Err(err)),
            Poll::Ready(Ok(inner)) => {
                let conn = Connection { inner };
                try_send_rtt_msg(&conn, this.ep, *this.remote_node_id);
                Poll::Ready(Ok(conn))
            }
        }
    }
}

/// Future that completes when a connection is fully established.
///
/// For clients, the resulting value indicates if 0-RTT was accepted. For servers, the resulting
/// value is meaningless.
#[derive(derive_more::Debug)]
#[debug("ZeroRttAccepted")]
pub struct ZeroRttAccepted {
    inner: quinn::ZeroRttAccepted,
    /// When we call `Connecting::into_0rtt`, we don't want to stop discovery, so we transfer the task
    /// to this future.
    /// When `quinn::ZeroRttAccepted` resolves, we've successfully received data from the remote.
    /// Thus, that's the right time to drop discovery to preserve the behaviour similar to
    /// `Connecting` -> `Connection` without 0-RTT.
    /// Should we eventually decide to keep the discovery task alive for the duration of the whole
    /// `Connection`, then this task should be transferred to the `Connection` instead of here.
    _discovery_drop_guard: Option<DiscoveryTask>,
}

impl Future for ZeroRttAccepted {
    type Output = bool;
    fn poll(mut self: Pin<&mut Self>, cx: &mut std::task::Context<'_>) -> Poll<Self::Output> {
        Pin::new(&mut self.inner).poll(cx)
    }
}

/// A QUIC connection.
///
/// If all references to a connection (including every clone of the Connection handle,
/// streams of incoming streams, and the various stream types) have been dropped, then the
/// connection will be automatically closed with an error_code of 0 and an empty reason. You
/// can also close the connection explicitly by calling [`Connection::close`].
///
/// Closing the connection immediately abandons efforts to deliver data to the peer. Upon
/// receiving CONNECTION_CLOSE the peer may drop any stream data not yet delivered to the
/// application. [`Connection::close`] describes in more detail how to gracefully close a
/// connection without losing application data.
///
/// May be cloned to obtain another handle to the same connection.
#[derive(Debug, Clone)]
pub struct Connection {
    inner: quinn::Connection,
}

#[allow(missing_docs)]
#[derive(Debug, Snafu)]
#[snafu(display("Protocol error: no remote id available"))]
pub struct RemoteNodeIdError {
    backtrace: Option<snafu::Backtrace>,
}

impl Connection {
    /// Initiates a new outgoing unidirectional stream.
    ///
    /// Streams are cheap and instantaneous to open unless blocked by flow control. As a
    /// consequence, the peer won’t be notified that a stream has been opened until the
    /// stream is actually used.
    #[inline]
    pub fn open_uni(&self) -> OpenUni<'_> {
        self.inner.open_uni()
    }

    /// Initiates a new outgoing bidirectional stream.
    ///
    /// Streams are cheap and instantaneous to open unless blocked by flow control. As a
    /// consequence, the peer won't be notified that a stream has been opened until the
    /// stream is actually used. Calling [`open_bi`] then waiting on the [`RecvStream`]
    /// without writing anything to [`SendStream`] will never succeed.
    ///
    /// [`open_bi`]: Connection::open_bi
    #[inline]
    pub fn open_bi(&self) -> OpenBi<'_> {
        self.inner.open_bi()
    }

    /// Accepts the next incoming uni-directional stream.
    #[inline]
    pub fn accept_uni(&self) -> AcceptUni<'_> {
        self.inner.accept_uni()
    }

    /// Accept the next incoming bidirectional stream.
    ///
    /// **Important Note**: The peer that calls [`open_bi`] must write to its [`SendStream`]
    /// before the peer `Connection` is able to accept the stream using
    /// `accept_bi()`. Calling [`open_bi`] then waiting on the [`RecvStream`] without
    /// writing anything to the connected [`SendStream`] will never succeed.
    ///
    /// [`open_bi`]: Connection::open_bi
    #[inline]
    pub fn accept_bi(&self) -> AcceptBi<'_> {
        self.inner.accept_bi()
    }

    /// Receives an application datagram.
    #[inline]
    pub fn read_datagram(&self) -> ReadDatagram<'_> {
        self.inner.read_datagram()
    }

    /// Wait for the connection to be closed for any reason.
    ///
    /// Despite the return type's name, closed connections are often not an error condition
    /// at the application layer. Cases that might be routine include
    /// [`ConnectionError::LocallyClosed`] and [`ConnectionError::ApplicationClosed`].
    #[inline]
    pub async fn closed(&self) -> ConnectionError {
        self.inner.closed().await
    }

    /// If the connection is closed, the reason why.
    ///
    /// Returns `None` if the connection is still open.
    #[inline]
    pub fn close_reason(&self) -> Option<ConnectionError> {
        self.inner.close_reason()
    }

    /// Closes the connection immediately.
    ///
    /// Pending operations will fail immediately with [`ConnectionError::LocallyClosed`]. No
    /// more data is sent to the peer and the peer may drop buffered data upon receiving the
    /// CONNECTION_CLOSE frame.
    ///
    /// `error_code` and `reason` are not interpreted, and are provided directly to the
    /// peer.
    ///
    /// `reason` will be truncated to fit in a single packet with overhead; to improve odds
    /// that it is preserved in full, it should be kept under 1KiB.
    ///
    /// # Gracefully closing a connection
    ///
    /// Only the peer last receiving application data can be certain that all data is
    /// delivered. The only reliable action it can then take is to close the connection,
    /// potentially with a custom error code. The delivery of the final CONNECTION_CLOSE
    /// frame is very likely if both endpoints stay online long enough, calling
    /// [`Endpoint::close`] will wait to provide sufficient time. Otherwise, the remote peer
    /// will time out the connection, provided that the idle timeout is not disabled.
    ///
    /// The sending side can not guarantee all stream data is delivered to the remote
    /// application. It only knows the data is delivered to the QUIC stack of the remote
    /// endpoint. Once the local side sends a CONNECTION_CLOSE frame in response to calling
    /// [`close`] the remote endpoint may drop any data it received but is as yet
    /// undelivered to the application, including data that was acknowledged as received to
    /// the local endpoint.
    ///
    /// [`close`]: Connection::close
    #[inline]
    pub fn close(&self, error_code: VarInt, reason: &[u8]) {
        self.inner.close(error_code, reason)
    }

    /// Transmits `data` as an unreliable, unordered application datagram.
    ///
    /// Application datagrams are a low-level primitive. They may be lost or delivered out
    /// of order, and `data` must both fit inside a single QUIC packet and be smaller than
    /// the maximum dictated by the peer.
    #[inline]
    pub fn send_datagram(&self, data: bytes::Bytes) -> Result<(), SendDatagramError> {
        self.inner.send_datagram(data)
    }

    // TODO: It seems `SendDatagram` is not yet exposed by quinn.  This has been fixed
    //       upstream and will be in the next release.
    // /// Transmits `data` as an unreliable, unordered application datagram
    // ///
    // /// Unlike [`send_datagram()`], this method will wait for buffer space during congestion
    // /// conditions, which effectively prioritizes old datagrams over new datagrams.
    // ///
    // /// See [`send_datagram()`] for details.
    // ///
    // /// [`send_datagram()`]: Connection::send_datagram
    // #[inline]
    // pub fn send_datagram_wait(&self, data: bytes::Bytes) -> SendDatagram<'_> {
    //     self.inner.send_datagram_wait(data)
    // }

    /// Computes the maximum size of datagrams that may be passed to [`send_datagram`].
    ///
    /// Returns `None` if datagrams are unsupported by the peer or disabled locally.
    ///
    /// This may change over the lifetime of a connection according to variation in the path
    /// MTU estimate. The peer can also enforce an arbitrarily small fixed limit, but if the
    /// peer's limit is large this is guaranteed to be a little over a kilobyte at minimum.
    ///
    /// Not necessarily the maximum size of received datagrams.
    ///
    /// [`send_datagram`]: Self::send_datagram
    #[inline]
    pub fn max_datagram_size(&self) -> Option<usize> {
        self.inner.max_datagram_size()
    }

    /// Bytes available in the outgoing datagram buffer.
    ///
    /// When greater than zero, calling [`send_datagram`] with a
    /// datagram of at most this size is guaranteed not to cause older datagrams to be
    /// dropped.
    ///
    /// [`send_datagram`]: Self::send_datagram
    #[inline]
    pub fn datagram_send_buffer_space(&self) -> usize {
        self.inner.datagram_send_buffer_space()
    }

    /// Current best estimate of this connection's latency (round-trip-time).
    #[inline]
    pub fn rtt(&self) -> Duration {
        self.inner.rtt()
    }

    /// Returns connection statistics.
    #[inline]
    pub fn stats(&self) -> ConnectionStats {
        self.inner.stats()
    }

    /// Current state of the congestion control algorithm, for debugging purposes.
    #[inline]
    pub fn congestion_state(&self) -> Box<dyn quinn_proto::congestion::Controller> {
        self.inner.congestion_state()
    }

    /// Parameters negotiated during the handshake.
    ///
    /// Guaranteed to return `Some` on fully established connections or after
    /// [`Connecting::handshake_data()`] succeeds. See that method's documentations for
    /// details on the returned value.
    ///
    /// [`Connection::handshake_data()`]: crate::endpoint::Connecting::handshake_data
    #[inline]
    pub fn handshake_data(&self) -> Option<Box<dyn Any>> {
        self.inner.handshake_data()
    }

    /// Extracts the ALPN protocol from the peer's handshake data.
    pub fn alpn(&self) -> Option<Vec<u8>> {
        let data = self.handshake_data()?;
        match data.downcast::<quinn::crypto::rustls::HandshakeData>() {
            Ok(data) => data.protocol,
            Err(_) => None,
        }
    }

    /// Cryptographic identity of the peer.
    ///
    /// The dynamic type returned is determined by the configured [`Session`]. For the
    /// default `rustls` session, the return value can be [`downcast`] to a
    /// <code>Vec<[rustls::pki_types::CertificateDer]></code>
    ///
    /// [`Session`]: quinn_proto::crypto::Session
    /// [`downcast`]: Box::downcast
    #[inline]
    pub fn peer_identity(&self) -> Option<Box<dyn Any>> {
        self.inner.peer_identity()
    }

    /// Returns the [`NodeId`] from the peer's TLS certificate.
    ///
    /// The [`PublicKey`] of a node is also known as a [`NodeId`].  This [`PublicKey`] is
    /// included in the TLS certificate presented during the handshake when connecting.
    /// This function allows you to get the [`NodeId`] of the remote node of this
    /// connection.
    ///
    /// [`PublicKey`]: iroh_base::PublicKey
    // TODO: Would be nice if this could be infallible.
    pub fn remote_node_id(&self) -> Result<NodeId, RemoteNodeIdError> {
        let data = self.peer_identity();
        match data {
            None => {
                warn!("no peer certificate found");
                Err(RemoteNodeIdSnafu.build())
            }
            Some(data) => match data.downcast::<Vec<rustls::pki_types::CertificateDer>>() {
                Ok(certs) => {
                    if certs.len() != 1 {
                        warn!(
                            "expected a single peer certificate, but {} found",
                            certs.len()
                        );
                        return Err(RemoteNodeIdSnafu.build());
                    }

                    let peer_id = VerifyingKey::from_public_key_der(&certs[0])
                        .map_err(|_| RemoteNodeIdSnafu.build())?
                        .into();
                    Ok(peer_id)
                }
                Err(err) => {
                    warn!("invalid peer certificate: {:?}", err);
                    Err(RemoteNodeIdSnafu.build())
                }
            },
        }
    }

    /// A stable identifier for this connection.
    ///
    /// Peer addresses and connection IDs can change, but this value will remain fixed for
    /// the lifetime of the connection.
    #[inline]
    pub fn stable_id(&self) -> usize {
        self.inner.stable_id()
    }

    /// Derives keying material from this connection's TLS session secrets.
    ///
    /// When both peers call this method with the same `label` and `context`
    /// arguments and `output` buffers of equal length, they will get the
    /// same sequence of bytes in `output`. These bytes are cryptographically
    /// strong and pseudorandom, and are suitable for use as keying material.
    ///
    /// See [RFC5705](https://tools.ietf.org/html/rfc5705) for more information.
    #[inline]
    pub fn export_keying_material(
        &self,
        output: &mut [u8],
        label: &[u8],
        context: &[u8],
    ) -> Result<(), quinn_proto::crypto::ExportKeyingMaterialError> {
        self.inner.export_keying_material(output, label, context)
    }

    /// Modifies the number of unidirectional streams that may be concurrently opened.
    ///
    /// No streams may be opened by the peer unless fewer than `count` are already
    /// open. Large `count`s increase both minimum and worst-case memory consumption.
    #[inline]
    pub fn set_max_concurrent_uni_streams(&self, count: VarInt) {
        self.inner.set_max_concurrent_uni_streams(count)
    }

    /// See [`quinn_proto::TransportConfig::receive_window`].
    #[inline]
    pub fn set_receive_window(&self, receive_window: VarInt) {
        self.inner.set_receive_window(receive_window)
    }

    /// Modifies the number of bidirectional streams that may be concurrently opened.
    ///
    /// No streams may be opened by the peer unless fewer than `count` are already
    /// open. Large `count`s increase both minimum and worst-case memory consumption.
    #[inline]
    pub fn set_max_concurrent_bi_streams(&self, count: VarInt) {
        self.inner.set_max_concurrent_bi_streams(count)
    }
}

/// Try send a message to the rtt-actor.
///
/// If we can't notify the actor that will impact performance a little, but we can still
/// function.
fn try_send_rtt_msg(conn: &Connection, magic_ep: &Endpoint, remote_node_id: Option<NodeId>) {
    // If we can't notify the rtt-actor that's not great but not critical.
    let Some(node_id) = remote_node_id.or_else(|| conn.remote_node_id().ok()) else {
        warn!(?conn, "failed to get remote node id");
        return;
    };
    let Some(conn_type_changes) = magic_ep.conn_type(node_id) else {
        warn!(?conn, "failed to create conn_type stream");
        return;
    };
    let rtt_msg = RttMessage::NewConnection {
        connection: conn.inner.weak_handle(),
        conn_type_changes: conn_type_changes.stream(),
        node_id,
    };
    if let Err(err) = magic_ep.rtt_actor.msg_tx.try_send(rtt_msg) {
        warn!(?conn, "rtt-actor not reachable: {err:#}");
    }
}

/// Read a proxy url from the environment, in this order
///
/// - `HTTP_PROXY`
/// - `http_proxy`
/// - `HTTPS_PROXY`
/// - `https_proxy`
fn proxy_url_from_env() -> Option<Url> {
    if let Some(url) = std::env::var("HTTP_PROXY")
        .ok()
        .and_then(|s| s.parse::<Url>().ok())
    {
        if is_cgi() {
            warn!("HTTP_PROXY environment variable ignored in CGI");
        } else {
            return Some(url);
        }
    }
    if let Some(url) = std::env::var("http_proxy")
        .ok()
        .and_then(|s| s.parse::<Url>().ok())
    {
        return Some(url);
    }
    if let Some(url) = std::env::var("HTTPS_PROXY")
        .ok()
        .and_then(|s| s.parse::<Url>().ok())
    {
        return Some(url);
    }
    if let Some(url) = std::env::var("https_proxy")
        .ok()
        .and_then(|s| s.parse::<Url>().ok())
    {
        return Some(url);
    }

    None
}

/// Configuration of the relay servers for an [`Endpoint`].
#[derive(Debug, Clone, PartialEq, Eq)]
pub enum RelayMode {
    /// Disable relay servers completely.
    Disabled,
    /// Use the default relay map, with production relay servers from n0.
    ///
    /// See [`crate::defaults::prod`] for the severs used.
    Default,
    /// Use the staging relay servers from n0.
    Staging,
    /// Use a custom relay map.
    Custom(RelayMap),
}

impl RelayMode {
    /// Returns the relay map for this mode.
    pub fn relay_map(&self) -> RelayMap {
        match self {
            RelayMode::Disabled => RelayMap::empty(),
            RelayMode::Default => crate::defaults::prod::default_relay_map(),
            RelayMode::Staging => crate::defaults::staging::default_relay_map(),
            RelayMode::Custom(relay_map) => relay_map.clone(),
        }
    }
}

/// Environment variable to force the use of staging relays.
pub const ENV_FORCE_STAGING_RELAYS: &str = "IROH_FORCE_STAGING_RELAYS";

/// Returns `true` if the use of staging relays is forced.
pub fn force_staging_infra() -> bool {
    matches!(std::env::var(ENV_FORCE_STAGING_RELAYS), Ok(value) if !value.is_empty())
}

/// Returns the default relay mode.
///
/// If the `IROH_FORCE_STAGING_RELAYS` environment variable is non empty, it will return `RelayMode::Staging`.
/// Otherwise, it will return `RelayMode::Default`.
pub fn default_relay_mode() -> RelayMode {
    // Use staging in testing
    match force_staging_infra() {
        true => RelayMode::Staging,
        false => RelayMode::Default,
    }
}

/// Check if we are being executed in a CGI context.
///
/// If so, a malicious client can send the `Proxy:` header, and it will
/// be in the `HTTP_PROXY` env var. So we don't use it :)
fn is_cgi() -> bool {
    std::env::var_os("REQUEST_METHOD").is_some()
}

// TODO: These tests could still be flaky, lets fix that:
// https://github.com/n0-computer/iroh/issues/1183
#[cfg(test)]
mod tests {
    use std::{
        net::SocketAddr,
        time::{Duration, Instant},
    };

    use iroh_base::{NodeAddr, NodeId, SecretKey};
    use iroh_relay::http::Protocol;
    use n0_future::{task::AbortOnDropHandle, StreamExt};
    use n0_snafu::{Error, Result, ResultExt};
    use n0_watcher::Watcher;
    use quinn::ConnectionError;
    use rand::SeedableRng;
    use tracing::{error_span, info, info_span, Instrument};
    use tracing_test::traced_test;

    use super::Endpoint;
    use crate::{
        endpoint::{ConnectOptions, Connection, ConnectionType, RemoteInfo},
        test_utils::{run_relay_server, run_relay_server_with},
<<<<<<< HEAD
        tls, RelayMode,
=======
        watcher::Watcher,
        RelayMode,
>>>>>>> 136b8550
    };

    const TEST_ALPN: &[u8] = b"n0/iroh/test";

    #[tokio::test]
    #[traced_test]
    async fn test_connect_self() -> Result {
        let ep = Endpoint::builder()
            .alpns(vec![TEST_ALPN.to_vec()])
            .bind()
            .await
            .unwrap();
        let my_addr = ep.node_addr().initialized().await.unwrap();
        let res = ep.connect(my_addr.clone(), TEST_ALPN).await;
        assert!(res.is_err());
        let err = res.err().unwrap();
        assert!(err.to_string().starts_with("Connecting to ourself"));

        let res = ep.add_node_addr(my_addr);
        assert!(res.is_err());
        let err = res.err().unwrap();
        assert!(err.to_string().starts_with("Adding our own address"));
        Ok(())
    }

    #[tokio::test]
    #[traced_test]
    async fn endpoint_connect_close() -> Result {
        let (relay_map, relay_url, _guard) = run_relay_server().await?;
        let server_secret_key = SecretKey::generate(rand::thread_rng());
        let server_peer_id = server_secret_key.public();

        let server = {
            let relay_map = relay_map.clone();
            tokio::spawn(
                async move {
                    let ep = Endpoint::builder()
                        .secret_key(server_secret_key)
                        .alpns(vec![TEST_ALPN.to_vec()])
                        .relay_mode(RelayMode::Custom(relay_map))
                        .insecure_skip_relay_cert_verify(true)
                        .bind()
                        .await?;
                    info!("accepting connection");
                    let incoming = ep.accept().await.e()?;
                    let conn = incoming.await.e()?;
                    let mut stream = conn.accept_uni().await.e()?;
                    let mut buf = [0u8; 5];
                    stream.read_exact(&mut buf).await.e()?;
                    info!("Accepted 1 stream, received {buf:?}.  Closing now.");
                    // close the connection
                    conn.close(7u8.into(), b"bye");

                    let res = conn.accept_uni().await;
                    assert_eq!(res.unwrap_err(), quinn::ConnectionError::LocallyClosed);

                    let res = stream.read_to_end(10).await;
                    assert_eq!(
                        res.unwrap_err(),
                        quinn::ReadToEndError::Read(quinn::ReadError::ConnectionLost(
                            quinn::ConnectionError::LocallyClosed
                        ))
                    );
                    info!("server test completed");
                    Ok::<_, Error>(())
                }
                .instrument(info_span!("test-server")),
            )
        };

        let client = tokio::spawn(
            async move {
                let ep = Endpoint::builder()
                    .alpns(vec![TEST_ALPN.to_vec()])
                    .relay_mode(RelayMode::Custom(relay_map))
                    .insecure_skip_relay_cert_verify(true)
                    .bind()
                    .await?;
                info!("client connecting");
                let node_addr = NodeAddr::new(server_peer_id).with_relay_url(relay_url);
                let conn = ep.connect(node_addr, TEST_ALPN).await?;
                let mut stream = conn.open_uni().await.e()?;

                // First write is accepted by server.  We need this bit of synchronisation
                // because if the server closes after simply accepting the connection we can
                // not be sure our .open_uni() call would succeed as it may already receive
                // the error.
                stream.write_all(b"hello").await.e()?;

                info!("waiting for closed");
                // Remote now closes the connection, we should see an error sometime soon.
                let err = conn.closed().await;
                let expected_err =
                    quinn::ConnectionError::ApplicationClosed(quinn::ApplicationClose {
                        error_code: 7u8.into(),
                        reason: b"bye".to_vec().into(),
                    });
                assert_eq!(err, expected_err);

                info!("opening new - expect it to fail");
                let res = conn.open_uni().await;
                assert_eq!(res.unwrap_err(), expected_err);
                info!("client test completed");
                Ok::<_, Error>(())
            }
            .instrument(info_span!("test-client")),
        );

        let (server, client) = tokio::time::timeout(
            Duration::from_secs(30),
            n0_future::future::zip(server, client),
        )
        .await
        .e()?;
        server.e()??;
        client.e()??;
        Ok(())
    }

    /// Test that peers are properly restored
    #[tokio::test]
    #[traced_test]
    async fn restore_peers() -> Result {
        let secret_key = SecretKey::generate(rand::thread_rng());

        /// Create an endpoint for the test.
        async fn new_endpoint(
            secret_key: SecretKey,
            nodes: Option<Vec<NodeAddr>>,
        ) -> Result<Endpoint> {
            let mut transport_config = quinn::TransportConfig::default();
            transport_config.max_idle_timeout(Some(Duration::from_secs(10).try_into().unwrap()));

            let mut builder = Endpoint::builder()
                .secret_key(secret_key.clone())
                .transport_config(transport_config);
            if let Some(nodes) = nodes {
                builder = builder.known_nodes(nodes);
            }
            Ok(builder.alpns(vec![TEST_ALPN.to_vec()]).bind().await?)
        }

        // create the peer that will be added to the peer map
        let peer_id = SecretKey::generate(rand::thread_rng()).public();
        let direct_addr: SocketAddr =
            (std::net::IpAddr::V4(std::net::Ipv4Addr::LOCALHOST), 8758u16).into();
        let node_addr = NodeAddr::new(peer_id).with_direct_addresses([direct_addr]);

        info!("setting up first endpoint");
        // first time, create a magic endpoint without peers but a peers file and add addressing
        // information for a peer
        let endpoint = new_endpoint(secret_key.clone(), None).await?;
        assert_eq!(endpoint.remote_info_iter().count(), 0);
        endpoint.add_node_addr(node_addr.clone())?;

        // Grab the current addrs
        let node_addrs: Vec<NodeAddr> = endpoint.remote_info_iter().map(Into::into).collect();
        assert_eq!(node_addrs.len(), 1);
        assert_eq!(node_addrs[0], node_addr);

        info!("closing endpoint");
        // close the endpoint and restart it
        endpoint.close().await;

        info!("restarting endpoint");
        // now restart it and check the addressing info of the peer
        let endpoint = new_endpoint(secret_key, Some(node_addrs)).await?;
        let RemoteInfo { mut addrs, .. } = endpoint.remote_info(peer_id).e()?;
        let conn_addr = addrs.pop().unwrap().addr;
        assert_eq!(conn_addr, direct_addr);
        Ok(())
    }

    #[tokio::test]
    #[traced_test]
    async fn endpoint_relay_connect_loop() -> Result {
        let start = Instant::now();
        let n_clients = 5;
        let n_chunks_per_client = 2;
        let chunk_size = 10;
        let mut rng = rand_chacha::ChaCha8Rng::seed_from_u64(42);
        let (relay_map, relay_url, _relay_guard) = run_relay_server().await.unwrap();
        let server_secret_key = SecretKey::generate(&mut rng);
        let server_node_id = server_secret_key.public();

        // The server accepts the connections of the clients sequentially.
        let server = {
            let relay_map = relay_map.clone();
            tokio::spawn(
                async move {
                    let ep = Endpoint::builder()
                        .insecure_skip_relay_cert_verify(true)
                        .secret_key(server_secret_key)
                        .alpns(vec![TEST_ALPN.to_vec()])
                        .relay_mode(RelayMode::Custom(relay_map))
                        .bind()
                        .await?;
                    let eps = ep.bound_sockets();

                    info!(me = %ep.node_id().fmt_short(), eps = ?eps, "server listening on");
                    for i in 0..n_clients {
                        let round_start = Instant::now();
                        info!("[server] round {i}");
                        let incoming = ep.accept().await.e()?;
                        let conn = incoming.await.e()?;
                        let node_id = conn.remote_node_id()?;
                        info!(%i, peer = %node_id.fmt_short(), "accepted connection");
                        let (mut send, mut recv) = conn.accept_bi().await.e()?;
                        let mut buf = vec![0u8; chunk_size];
                        for _i in 0..n_chunks_per_client {
                            recv.read_exact(&mut buf).await.e()?;
                            send.write_all(&buf).await.e()?;
                        }
                        send.finish().e()?;
                        send.stopped().await.e()?;
                        recv.read_to_end(0).await.e()?;
                        info!(%i, peer = %node_id.fmt_short(), "finished");
                        info!("[server] round {i} done in {:?}", round_start.elapsed());
                    }
                    Ok::<_, Error>(())
                }
                .instrument(error_span!("server")),
            )
        };

        for i in 0..n_clients {
            let round_start = Instant::now();
            info!("[client] round {}", i);
            let relay_map = relay_map.clone();
            let client_secret_key = SecretKey::generate(&mut rng);
            let relay_url = relay_url.clone();
            async {
                info!("client binding");
                let ep = Endpoint::builder()
                    .alpns(vec![TEST_ALPN.to_vec()])
                    .insecure_skip_relay_cert_verify(true)
                    .relay_mode(RelayMode::Custom(relay_map))
                    .secret_key(client_secret_key)
                    .bind()
                    .await?;
                let eps = ep.bound_sockets();

                info!(me = %ep.node_id().fmt_short(), eps=?eps, "client bound");
                let node_addr = NodeAddr::new(server_node_id).with_relay_url(relay_url);
                info!(to = ?node_addr, "client connecting");
                let conn = ep.connect(node_addr, TEST_ALPN).await.e()?;
                info!("client connected");
                let (mut send, mut recv) = conn.open_bi().await.e()?;

                for i in 0..n_chunks_per_client {
                    let mut buf = vec![i; chunk_size];
                    send.write_all(&buf).await.e()?;
                    recv.read_exact(&mut buf).await.e()?;
                    assert_eq!(buf, vec![i; chunk_size]);
                }
                send.finish().e()?;
                send.stopped().await.e()?;
                recv.read_to_end(0).await.e()?;
                info!("client finished");
                ep.close().await;
                info!("client closed");
                Ok::<_, Error>(())
            }
            .instrument(error_span!("client", %i))
            .await?;
            info!("[client] round {i} done in {:?}", round_start.elapsed());
        }

        server.await.e()??;

        // We appear to have seen this being very slow at times.  So ensure we fail if this
        // test is too slow.  We're only making two connections transferring very little
        // data, this really shouldn't take long.
        if start.elapsed() > Duration::from_secs(15) {
            panic!("Test too slow, something went wrong");
        }

        Ok(())
    }

    #[tokio::test]
    #[traced_test]
    async fn endpoint_send_relay_websockets() -> Result {
        let (relay_map, _relay_url, _guard) = run_relay_server().await?;
        let client = Endpoint::builder()
            .relay_conn_protocol(Protocol::Websocket)
            .insecure_skip_relay_cert_verify(true)
            .relay_mode(RelayMode::Custom(relay_map.clone()))
            .bind()
            .await?;
        let server = Endpoint::builder()
            .relay_conn_protocol(Protocol::Websocket)
            .insecure_skip_relay_cert_verify(true)
            .relay_mode(RelayMode::Custom(relay_map))
            .alpns(vec![TEST_ALPN.to_vec()])
            .bind()
            .await?;

        let task = tokio::spawn({
            let server = server.clone();
            async move {
                let Some(conn) = server.accept().await else {
                    snafu::whatever!("Expected an incoming connection");
                };
                let conn = conn.await.e()?;
                let (mut send, mut recv) = conn.accept_bi().await.e()?;
                let data = recv.read_to_end(1000).await.e()?;
                send.write_all(&data).await.e()?;
                send.finish().e()?;
                conn.closed().await;

                Ok::<_, Error>(())
            }
        });

        let addr = server.node_addr().initialized().await?;
        let conn = client.connect(addr, TEST_ALPN).await?;
        let (mut send, mut recv) = conn.open_bi().await.e()?;
        send.write_all(b"Hello, world!").await.e()?;
        send.finish().e()?;
        let data = recv.read_to_end(1000).await.e()?;
        conn.close(0u32.into(), b"bye!");

        task.await.e()??;

        client.close().await;
        server.close().await;

        assert_eq!(&data, b"Hello, world!");

        Ok(())
    }

    #[tokio::test]
    #[traced_test]
    async fn endpoint_bidi_send_recv() -> Result {
        let ep1 = Endpoint::builder()
            .alpns(vec![TEST_ALPN.to_vec()])
            .relay_mode(RelayMode::Disabled);

        let ep1 = ep1.bind().await?;
        let ep2 = Endpoint::builder()
            .alpns(vec![TEST_ALPN.to_vec()])
            .relay_mode(RelayMode::Disabled);

        let ep2 = ep2.bind().await?;

        let ep1_nodeaddr = ep1.node_addr().initialized().await?;
        let ep2_nodeaddr = ep2.node_addr().initialized().await?;
        ep1.add_node_addr(ep2_nodeaddr.clone())?;
        ep2.add_node_addr(ep1_nodeaddr.clone())?;
        let ep1_nodeid = ep1.node_id();
        let ep2_nodeid = ep2.node_id();
        eprintln!("node id 1 {ep1_nodeid}");
        eprintln!("node id 2 {ep2_nodeid}");

        async fn connect_hello(ep: Endpoint, dst: NodeAddr) -> Result {
            let conn = ep.connect(dst, TEST_ALPN).await?;
            let (mut send, mut recv) = conn.open_bi().await.e()?;
            info!("sending hello");
            send.write_all(b"hello").await.e()?;
            send.finish().e()?;
            info!("receiving world");
            let m = recv.read_to_end(100).await.e()?;
            assert_eq!(m, b"world");
            conn.close(1u8.into(), b"done");
            Ok(())
        }

        async fn accept_world(ep: Endpoint, src: NodeId) -> Result {
            let incoming = ep.accept().await.e()?;
            let mut iconn = incoming.accept().e()?;
            let alpn = iconn.alpn().await?;
            let conn = iconn.await.e()?;
            let node_id = conn.remote_node_id()?;
            assert_eq!(node_id, src);
            assert_eq!(alpn, TEST_ALPN);
            let (mut send, mut recv) = conn.accept_bi().await.e()?;
            info!("receiving hello");
            let m = recv.read_to_end(100).await.e()?;
            assert_eq!(m, b"hello");
            info!("sending hello");
            send.write_all(b"world").await.e()?;
            send.finish().e()?;
            match conn.closed().await {
                ConnectionError::ApplicationClosed(closed) => {
                    assert_eq!(closed.error_code, 1u8.into());
                    Ok(())
                }
                _ => panic!("wrong close error"),
            }
        }

        let p1_accept = tokio::spawn(accept_world(ep1.clone(), ep2_nodeid).instrument(info_span!(
            "p1_accept",
            ep1 = %ep1.node_id().fmt_short(),
            dst = %ep2_nodeid.fmt_short(),
        )));
        let p2_accept = tokio::spawn(accept_world(ep2.clone(), ep1_nodeid).instrument(info_span!(
            "p2_accept",
            ep2 = %ep2.node_id().fmt_short(),
            dst = %ep1_nodeid.fmt_short(),
        )));
        let p1_connect = tokio::spawn(connect_hello(ep1.clone(), ep2_nodeaddr).instrument(
            info_span!(
                "p1_connect",
                ep1 = %ep1.node_id().fmt_short(),
                dst = %ep2_nodeid.fmt_short(),
            ),
        ));
        let p2_connect = tokio::spawn(connect_hello(ep2.clone(), ep1_nodeaddr).instrument(
            info_span!(
                "p2_connect",
                ep2 = %ep2.node_id().fmt_short(),
                dst = %ep1_nodeid.fmt_short(),
            ),
        ));

        p1_accept.await.e()??;
        p2_accept.await.e()??;
        p1_connect.await.e()??;
        p2_connect.await.e()??;

        Ok(())
    }

    #[tokio::test]
    #[traced_test]
    async fn endpoint_conn_type_becomes_direct() -> Result {
        const TIMEOUT: Duration = std::time::Duration::from_secs(15);
        let (relay_map, _relay_url, _relay_guard) = run_relay_server().await?;
        let mut rng = rand_chacha::ChaCha8Rng::seed_from_u64(42);
        let ep1_secret_key = SecretKey::generate(&mut rng);
        let ep2_secret_key = SecretKey::generate(&mut rng);
        let ep1 = Endpoint::builder()
            .secret_key(ep1_secret_key)
            .insecure_skip_relay_cert_verify(true)
            .alpns(vec![TEST_ALPN.to_vec()])
            .relay_mode(RelayMode::Custom(relay_map.clone()))
            .bind()
            .await?;
        let ep2 = Endpoint::builder()
            .secret_key(ep2_secret_key)
            .insecure_skip_relay_cert_verify(true)
            .alpns(vec![TEST_ALPN.to_vec()])
            .relay_mode(RelayMode::Custom(relay_map))
            .bind()
            .await?;

        async fn wait_for_conn_type_direct(ep: &Endpoint, node_id: NodeId) -> Result {
            let mut stream = ep.conn_type(node_id).expect("connection exists").stream();
            let src = ep.node_id().fmt_short();
            let dst = node_id.fmt_short();
            while let Some(conn_type) = stream.next().await {
                tracing::info!(me = %src, dst = %dst, conn_type = ?conn_type);
                if matches!(conn_type, ConnectionType::Direct(_)) {
                    return Ok(());
                }
            }
            snafu::whatever!("conn_type stream ended before `ConnectionType::Direct`");
        }

        async fn accept(ep: &Endpoint) -> Result<Connection> {
            let incoming = ep.accept().await.expect("ep closed");
            let conn = incoming.await.e()?;
            let node_id = conn.remote_node_id()?;
            tracing::info!(node_id=%node_id.fmt_short(), "accepted connection");
            Ok(conn)
        }

        let ep1_nodeid = ep1.node_id();
        let ep2_nodeid = ep2.node_id();

        let ep1_nodeaddr = ep1.node_addr().initialized().await?;
        tracing::info!(
            "node id 1 {ep1_nodeid}, relay URL {:?}",
            ep1_nodeaddr.relay_url()
        );
        tracing::info!("node id 2 {ep2_nodeid}");

        let ep1_side = tokio::time::timeout(TIMEOUT, async move {
            let conn = accept(&ep1).await?;
            let mut send = conn.open_uni().await.e()?;
            wait_for_conn_type_direct(&ep1, ep2_nodeid).await?;
            send.write_all(b"Conn is direct").await.e()?;
            send.finish().e()?;
            conn.closed().await;
            Ok::<(), Error>(())
        });

        let ep2_side = tokio::time::timeout(TIMEOUT, async move {
            let conn = ep2.connect(ep1_nodeaddr, TEST_ALPN).await?;
            let mut recv = conn.accept_uni().await.e()?;
            wait_for_conn_type_direct(&ep2, ep1_nodeid).await?;
            let read = recv.read_to_end(100).await.e()?;
            assert_eq!(read, b"Conn is direct".to_vec());
            conn.close(0u32.into(), b"done");
            conn.closed().await;
            Ok::<(), Error>(())
        });

        let res_ep1 = AbortOnDropHandle::new(tokio::spawn(ep1_side));
        let res_ep2 = AbortOnDropHandle::new(tokio::spawn(ep2_side));

        let (r1, r2) = tokio::try_join!(res_ep1, res_ep2).e()?;
        r1.e()??;
        r2.e()??;

        Ok(())
    }

    #[tokio::test]
    #[traced_test]
    async fn test_direct_addresses_no_stun_relay() -> Result {
        let (relay_map, _, _guard) = run_relay_server_with(None, false).await?;

        let ep = Endpoint::builder()
            .alpns(vec![TEST_ALPN.to_vec()])
            .relay_mode(RelayMode::Custom(relay_map))
            .insecure_skip_relay_cert_verify(true)
            .bind()
            .await?;

        tokio::time::timeout(Duration::from_secs(10), ep.direct_addresses().initialized())
            .await
            .e()??;
        Ok(())
    }

    async fn spawn_0rtt_server(secret_key: SecretKey, log_span: tracing::Span) -> Result<Endpoint> {
        let server = Endpoint::builder()
            .secret_key(secret_key)
            .alpns(vec![TEST_ALPN.to_vec()])
            .relay_mode(RelayMode::Disabled)
            .bind()
            .await?;

        // Gets aborted via the endpoint closing causing an `Err`
        // a simple echo server
        tokio::spawn({
            let server = server.clone();
            async move {
                while let Some(incoming) = server.accept().await {
                    let connecting = incoming.accept().e()?;
                    let conn = match connecting.into_0rtt() {
                        Ok((conn, _)) => {
                            info!("0rtt accepted");
                            conn
                        }
                        Err(connecting) => {
                            info!("0rtt denied");
                            connecting.await.e()?
                        }
                    };
                    let (mut send, mut recv) = conn.accept_bi().await.e()?;
                    let data = recv.read_to_end(10_000_000).await.e()?;
                    send.write_all(&data).await.e()?;
                    send.finish().e()?;

                    // Stay alive until the other side closes the connection.
                    conn.closed().await;
                }
                Ok::<_, Error>(())
            }
            .instrument(log_span)
        });

        Ok(server)
    }

    async fn connect_client_0rtt_expect_err(client: &Endpoint, server_addr: NodeAddr) -> Result {
        let conn = client
            .connect_with_opts(server_addr, TEST_ALPN, ConnectOptions::new())
            .await?
            .into_0rtt()
            .expect_err("expected 0rtt to fail")
            .await
            .e()?;

        let (mut send, mut recv) = conn.open_bi().await.e()?;
        send.write_all(b"hello").await.e()?;
        send.finish().e()?;
        let received = recv.read_to_end(1_000).await.e()?;
        assert_eq!(&received, b"hello");
        conn.close(0u32.into(), b"thx");
        Ok(())
    }

    async fn connect_client_0rtt_expect_ok(
        client: &Endpoint,
        server_addr: NodeAddr,
        expect_server_accepts: bool,
    ) -> Result {
        let (conn, accepted_0rtt) = client
            .connect_with_opts(server_addr, TEST_ALPN, ConnectOptions::new())
            .await?
            .into_0rtt()
            .ok()
            .e()?;

        // This is how we send data in 0-RTT:
        let (mut send, recv) = conn.open_bi().await.e()?;
        send.write_all(b"hello").await.e()?;
        send.finish().e()?;
        // When this resolves, we've gotten a response from the server about whether the 0-RTT data above was accepted:
        let accepted = accepted_0rtt.await;
        assert_eq!(accepted, expect_server_accepts);
        let mut recv = if accepted {
            recv
        } else {
            // in this case we need to re-send data by re-creating the connection.
            let (mut send, recv) = conn.open_bi().await.e()?;
            send.write_all(b"hello").await.e()?;
            send.finish().e()?;
            recv
        };
        let received = recv.read_to_end(1_000).await.e()?;
        assert_eq!(&received, b"hello");
        conn.close(0u32.into(), b"thx");
        Ok(())
    }

    #[tokio::test]
    #[traced_test]
    async fn test_0rtt() -> Result {
        let client = Endpoint::builder()
            .relay_mode(RelayMode::Disabled)
            .bind()
            .await?;
        let server = spawn_0rtt_server(
            SecretKey::generate(rand::thread_rng()),
            info_span!("server"),
        )
        .await?;

        connect_client_0rtt_expect_err(&client, server.node_addr().initialized().await?).await?;
        // The second 0rtt attempt should work
        connect_client_0rtt_expect_ok(&client, server.node_addr().initialized().await?, true)
            .await?;

        client.close().await;
        server.close().await;

        Ok(())
    }

    // We have this test, as this would've failed at some point.
    // This effectively tests that we correctly categorize the TLS session tickets we
    // receive into the respective "bucket" for the recipient.
    #[tokio::test]
    #[traced_test]
    async fn test_0rtt_non_consecutive() -> Result {
        let client = Endpoint::builder()
            .relay_mode(RelayMode::Disabled)
            .bind()
            .await?;
        let server = spawn_0rtt_server(
            SecretKey::generate(rand::thread_rng()),
            info_span!("server"),
        )
        .await?;

        connect_client_0rtt_expect_err(&client, server.node_addr().initialized().await?).await?;

        // connecting with another endpoint should not interfere with our
        // TLS session ticket cache for the first endpoint:
        let another = spawn_0rtt_server(
            SecretKey::generate(rand::thread_rng()),
            info_span!("another"),
        )
        .await?;
        connect_client_0rtt_expect_err(&client, another.node_addr().initialized().await?).await?;
        another.close().await;

        connect_client_0rtt_expect_ok(&client, server.node_addr().initialized().await?, true)
            .await?;

        client.close().await;
        server.close().await;

        Ok(())
    }

    // Test whether 0-RTT is possible after a restart:
    #[tokio::test]
    #[traced_test]
    async fn test_0rtt_after_server_restart() -> Result {
        let client = Endpoint::builder()
            .relay_mode(RelayMode::Disabled)
            .bind()
            .await?;
        let server_key = SecretKey::generate(rand::thread_rng());
        let server = spawn_0rtt_server(server_key.clone(), info_span!("server-initial")).await?;

        connect_client_0rtt_expect_err(&client, server.node_addr().initialized().await?).await?;
        connect_client_0rtt_expect_ok(&client, server.node_addr().initialized().await?, true)
            .await?;

        server.close().await;

        let server = spawn_0rtt_server(server_key, info_span!("server-restart")).await?;

        // we expect the client to *believe* it can 0-RTT connect to the server (hence expect_ok),
        // but the server will reject the early data because it discarded necessary state
        // to decrypt it when restarting.
        connect_client_0rtt_expect_ok(&client, server.node_addr().initialized().await?, false)
            .await?;

        client.close().await;

        Ok(())
    }

    #[tokio::test]
    #[traced_test]
    async fn graceful_close() -> Result {
        let client = Endpoint::builder().bind().await?;
        let server = Endpoint::builder()
            .alpns(vec![TEST_ALPN.to_vec()])
            .bind()
            .await?;
        let server_addr = server.node_addr().initialized().await?;
        let server_task = tokio::spawn(async move {
            let incoming = server.accept().await.e()?;
            let conn = incoming.await.e()?;
            let (mut send, mut recv) = conn.accept_bi().await.e()?;
            let msg = recv.read_to_end(1_000).await.e()?;
            send.write_all(&msg).await.e()?;
            send.finish().e()?;
            let close_reason = conn.closed().await;
            Ok::<_, Error>(close_reason)
        });

        let conn = client.connect(server_addr, TEST_ALPN).await?;
        let (mut send, mut recv) = conn.open_bi().await.e()?;
        send.write_all(b"Hello, world!").await.e()?;
        send.finish().e()?;
        recv.read_to_end(1_000).await.e()?;
        conn.close(42u32.into(), b"thanks, bye!");
        client.close().await;

        let close_err = server_task.await.e()??;
        let ConnectionError::ApplicationClosed(app_close) = close_err else {
            panic!("Unexpected close reason: {close_err:?}");
        };

        assert_eq!(app_close.error_code, 42u32.into());
        assert_eq!(app_close.reason.as_ref(), b"thanks, bye!");

        Ok(())
    }

    #[cfg(feature = "metrics")]
    #[tokio::test]
    #[traced_test]
    async fn metrics_smoke() -> Result {
        use iroh_metrics::{MetricsSource, Registry};

        let secret_key = SecretKey::from_bytes(&[0u8; 32]);
        let client = Endpoint::builder()
            .secret_key(secret_key)
            .relay_mode(RelayMode::Disabled)
            .bind()
            .await?;
        let secret_key = SecretKey::from_bytes(&[1u8; 32]);
        let server = Endpoint::builder()
            .secret_key(secret_key)
            .relay_mode(RelayMode::Disabled)
            .alpns(vec![TEST_ALPN.to_vec()])
            .bind()
            .await?;
        let server_addr = server.node_addr().initialized().await?;
        let server_task = tokio::task::spawn(async move {
            let conn = server.accept().await.e()?.accept().e()?.await.e()?;
            let mut uni = conn.accept_uni().await.e()?;
            uni.read_to_end(10).await.e()?;
            drop(conn);
            Ok::<_, Error>(server)
        });
        let conn = client.connect(server_addr, TEST_ALPN).await?;
        let mut uni = conn.open_uni().await.e()?;
        uni.write_all(b"helloworld").await.e()?;
        uni.finish().e()?;
        conn.closed().await;
        drop(conn);
        let server = server_task.await.e()??;

        let m = client.metrics();
        assert_eq!(m.magicsock.num_direct_conns_added.get(), 1);
        assert_eq!(m.magicsock.connection_became_direct.get(), 1);
        assert_eq!(m.magicsock.connection_handshake_success.get(), 1);
        assert_eq!(m.magicsock.nodes_contacted_directly.get(), 1);
        assert!(m.magicsock.recv_datagrams.get() > 0);

        let m = server.metrics();
        assert_eq!(m.magicsock.num_direct_conns_added.get(), 1);
        assert_eq!(m.magicsock.connection_became_direct.get(), 1);
        assert_eq!(m.magicsock.nodes_contacted_directly.get(), 1);
        assert_eq!(m.magicsock.connection_handshake_success.get(), 1);
        assert!(m.magicsock.recv_datagrams.get() > 0);

        // test openmetrics encoding with labeled subregistries per endpoint
        fn register_endpoint(registry: &mut Registry, endpoint: &Endpoint) {
            let id = endpoint.node_id().fmt_short();
            let sub_registry = registry.sub_registry_with_label("id", id);
            sub_registry.register_all(endpoint.metrics());
        }
        let mut registry = Registry::default();
        register_endpoint(&mut registry, &client);
        register_endpoint(&mut registry, &server);
        let s = registry.encode_openmetrics_to_string()?;
        assert!(s.contains(r#"magicsock_nodes_contacted_directly_total{id="3b6a27bcce"} 1"#));
        assert!(s.contains(r#"magicsock_nodes_contacted_directly_total{id="8a88e3dd74"} 1"#));
        Ok(())
    }

    /// Configures the accept side to take `accept_alpns` ALPNs, then connects to it with `primary_connect_alpn`
    /// with `secondary_connect_alpns` set, and finally returns the negotiated ALPN.
    async fn alpn_connection_test(
        accept_alpns: Vec<Vec<u8>>,
        primary_connect_alpn: &[u8],
        secondary_connect_alpns: Vec<Vec<u8>>,
    ) -> Result<Option<Vec<u8>>> {
        let client = Endpoint::builder()
            .relay_mode(RelayMode::Disabled)
            .bind()
            .await?;
        let server = Endpoint::builder()
            .relay_mode(RelayMode::Disabled)
            .alpns(accept_alpns)
            .bind()
            .await?;
        let server_addr = server.node_addr().initialized().await?;
        let server_task = tokio::spawn({
            let server = server.clone();
            async move {
                let incoming = server.accept().await.e()?;
                let conn = incoming.await.e()?;
                conn.close(0u32.into(), b"bye!");
                Ok::<_, n0_snafu::Error>(conn.alpn())
            }
        });

        let conn = client
            .connect_with_opts(
                server_addr,
                primary_connect_alpn,
                ConnectOptions::new().with_additional_alpns(secondary_connect_alpns),
            )
            .await?;
        let conn = conn.await.e()?;
        let client_alpn = conn.alpn();
        conn.closed().await;
        client.close().await;
        server.close().await;

        let server_alpn = server_task.await.e()??;

        assert_eq!(client_alpn, server_alpn);

        Ok(server_alpn)
    }

    #[tokio::test]
    #[traced_test]
    async fn connect_multiple_alpn_negotiated() -> Result {
        const ALPN_ONE: &[u8] = b"alpn/1";
        const ALPN_TWO: &[u8] = b"alpn/2";

        assert_eq!(
            alpn_connection_test(
                // Prefer version 2 over version 1 on the accept side
                vec![ALPN_TWO.to_vec(), ALPN_ONE.to_vec()],
                ALPN_TWO,
                vec![ALPN_ONE.to_vec()],
            )
            .await?,
            Some(ALPN_TWO.to_vec()),
            "accept side prefers version 2 over 1"
        );

        assert_eq!(
            alpn_connection_test(
                // Only support the old version
                vec![ALPN_ONE.to_vec()],
                ALPN_TWO,
                vec![ALPN_ONE.to_vec()],
            )
            .await?,
            Some(ALPN_ONE.to_vec()),
            "accept side only supports the old version"
        );

        assert_eq!(
            alpn_connection_test(
                vec![ALPN_TWO.to_vec(), ALPN_ONE.to_vec()],
                ALPN_ONE,
                vec![ALPN_TWO.to_vec()],
            )
            .await?,
            Some(ALPN_TWO.to_vec()),
            "connect side ALPN order doesn't matter"
        );

        assert_eq!(
            alpn_connection_test(vec![ALPN_TWO.to_vec(), ALPN_ONE.to_vec()], ALPN_ONE, vec![],)
                .await?,
            Some(ALPN_ONE.to_vec()),
            "connect side only supports the old version"
        );

        Ok(())
    }

    #[tokio::test]
    #[traced_test]
    async fn watch_net_report() -> Result {
        let endpoint = Endpoint::builder()
            .relay_mode(RelayMode::Staging)
            .bind()
            .await?;

        // can get a first report
        endpoint.net_report().initialized().await?;

        Ok(())
    }
}<|MERGE_RESOLUTION|>--- conflicted
+++ resolved
@@ -2301,12 +2301,7 @@
     use crate::{
         endpoint::{ConnectOptions, Connection, ConnectionType, RemoteInfo},
         test_utils::{run_relay_server, run_relay_server_with},
-<<<<<<< HEAD
-        tls, RelayMode,
-=======
-        watcher::Watcher,
         RelayMode,
->>>>>>> 136b8550
     };
 
     const TEST_ALPN: &[u8] = b"n0/iroh/test";
