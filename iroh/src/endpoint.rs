//! The [`Endpoint`] allows establishing connections to other iroh endpoints.
//!
//! The [`Endpoint`] is the main API interface to manage a local iroh endpoint.  It allows
//! connecting to and accepting connections from other endpoints.  See the [module docs] for
//! more details on how iroh connections work.
//!
//! The main items in this module are:
//!
//! - [`Endpoint`] to establish iroh connections with other endpoints.
//! - [`Builder`] to create an [`Endpoint`].
//!
//! [module docs]: crate

use std::{
    any::Any,
    future::{Future, IntoFuture},
    net::{IpAddr, SocketAddr, SocketAddrV4, SocketAddrV6},
    pin::Pin,
    sync::Arc,
    task::Poll,
};

use ed25519_dalek::{VerifyingKey, pkcs8::DecodePublicKey};
use iroh_base::{EndpointAddr, EndpointId, RelayUrl, SecretKey};
use iroh_relay::{RelayConfig, RelayMap};
use n0_future::time::Duration;
use n0_watcher::Watcher;
use nested_enum_utils::common_fields;
use pin_project::pin_project;
<<<<<<< HEAD
=======
use snafu::{ResultExt, Snafu, ensure};
use tracing::{debug, instrument, trace, warn};
use url::Url;

#[cfg(wasm_browser)]
use crate::discovery::pkarr::PkarrResolver;
#[cfg(not(wasm_browser))]
use crate::{discovery::dns::DnsDiscovery, dns::DnsResolver};
use crate::{
    discovery::{
        ConcurrentDiscovery, DiscoveryError, DiscoveryTask, DynIntoDiscovery, IntoDiscovery,
        UserData, pkarr::PkarrPublisher,
    },
    magicsock::{self, EndpointIdMappedAddr, Handle, OwnAddressSnafu},
    metrics::EndpointMetrics,
    net_report::Report,
    tls::{self, DEFAULT_MAX_TLS_TICKETS},
};

mod rtt_actor;

>>>>>>> bfc6ba0b
// Missing still: SendDatagram and ConnectionClose::frame_type's Type.
pub use quinn::{
    AcceptBi, AcceptUni, AckFrequencyConfig, ApplicationClose, Chunk, ClosedStream,
    ConnectionClose, ConnectionError, ConnectionStats, MtuDiscoveryConfig, OpenBi, OpenUni,
    ReadDatagram, ReadError, ReadExactError, ReadToEndError, RecvStream, ResetError, RetryError,
    SendDatagramError, SendStream, ServerConfig, StoppedError, StreamId, TransportConfig, VarInt,
    WeakConnectionHandle, WriteError,
};
use quinn_proto::PathId;
pub use quinn_proto::{
    FrameStats, PathStats, TransportError, TransportErrorCode, UdpStats, Written,
    congestion::{Controller, ControllerFactory},
    crypto::{
        AeadKey, CryptoError, ExportKeyingMaterialError, HandshakeTokenKey,
        ServerConfig as CryptoServerConfig, UnsupportedVersion,
    },
};
use snafu::{ResultExt, Snafu, ensure};
use tracing::{debug, instrument, trace, warn};
use url::Url;

<<<<<<< HEAD
pub use super::magicsock::{AddNodeAddrError, ConnectionType, DirectAddr, DirectAddrType};
#[cfg(wasm_browser)]
use crate::discovery::pkarr::PkarrResolver;
#[cfg(not(wasm_browser))]
use crate::{discovery::dns::DnsDiscovery, dns::DnsResolver};
use crate::{
    discovery::{
        ConcurrentDiscovery, DiscoveryError, DiscoveryTask, DynIntoDiscovery, IntoDiscovery,
        UserData, pkarr::PkarrPublisher,
    },
    magicsock::{
        self, HEARTBEAT_INTERVAL, Handle, MAX_MULTIPATH_PATHS, OwnAddressSnafu,
        PATH_MAX_IDLE_TIMEOUT, PathInfo,
        mapped_addrs::{MappedAddr, MultipathMappedAddr, NodeIdMappedAddr},
        node_map::{Source, TransportType},
    },
    metrics::EndpointMetrics,
    net_report::Report,
    tls::{self, DEFAULT_MAX_TLS_TICKETS},
=======
use self::rtt_actor::RttMessage;
pub use super::magicsock::{
    AddEndpointAddrError, ConnectionType, ControlMsg, DirectAddr, DirectAddrInfo, DirectAddrType,
    Source,
>>>>>>> bfc6ba0b
};

/// The delay to fall back to discovery when direct addresses fail.
///
<<<<<<< HEAD
/// When a connection is attempted and we have some addressing info for the remote, we
/// assume that one of these probably works.  If after this delay there is still no
/// connection, discovery will be started.
const DISCOVERY_WAIT_PERIOD: Duration = Duration::from_millis(150);
=======
/// When a connection is attempted with a [`EndpointAddr`] containing direct addresses the
/// [`Endpoint`] assumes one of those addresses probably works.  If after this delay there
/// is still no connection the configured [`crate::discovery::Discovery`] will be used however.
const DISCOVERY_WAIT_PERIOD: Duration = Duration::from_millis(500);
>>>>>>> bfc6ba0b

/// Defines the mode of path selection for all traffic flowing through
/// the endpoint.
#[cfg(any(test, feature = "test-utils"))]
#[derive(Debug, Default, Copy, Clone, PartialEq, Eq)]
pub enum PathSelection {
    /// Uses all available paths
    #[default]
    All,
    /// Forces all traffic to go exclusively through relays
    RelayOnly,
}

/// Builder for [`Endpoint`].
///
/// By default the endpoint will generate a new random [`SecretKey`], which will result in a
/// new [`EndpointId`].
///
/// To create the [`Endpoint`] call [`Builder::bind`].
#[derive(Debug)]
pub struct Builder {
    secret_key: Option<SecretKey>,
    relay_mode: RelayMode,
    alpn_protocols: Vec<Vec<u8>>,
    transport_config: quinn::TransportConfig,
    keylog: bool,
    discovery: Vec<Box<dyn DynIntoDiscovery>>,
    discovery_user_data: Option<UserData>,
    proxy_url: Option<Url>,
    #[cfg(not(wasm_browser))]
    dns_resolver: Option<DnsResolver>,
    #[cfg(any(test, feature = "test-utils"))]
    insecure_skip_relay_cert_verify: bool,
    addr_v4: Option<SocketAddrV4>,
    addr_v6: Option<SocketAddrV6>,
    #[cfg(any(test, feature = "test-utils"))]
    path_selection: PathSelection,
    max_tls_tickets: usize,
}

impl Default for Builder {
    fn default() -> Self {
        Self {
            secret_key: Default::default(),
            relay_mode: default_relay_mode(),
            alpn_protocols: Default::default(),
            transport_config: quinn::TransportConfig::default(),
            keylog: Default::default(),
            discovery: Default::default(),
            discovery_user_data: Default::default(),
            proxy_url: None,
            #[cfg(not(wasm_browser))]
            dns_resolver: None,
            #[cfg(any(test, feature = "test-utils"))]
            insecure_skip_relay_cert_verify: false,
            addr_v4: None,
            addr_v6: None,
            #[cfg(any(test, feature = "test-utils"))]
            path_selection: PathSelection::default(),
            max_tls_tickets: DEFAULT_MAX_TLS_TICKETS,
        }
    }
}

impl Builder {
    // The ordering of public methods is reflected directly in the documentation.  This is
    // roughly ordered by what is most commonly needed by users.

    // # The final constructor that everyone needs.

    /// Binds the magic endpoint.
    pub async fn bind(mut self) -> Result<Endpoint, BindError> {
        let mut rng = rand::rng();
        let relay_map = self.relay_mode.relay_map();
        let secret_key = self
            .secret_key
            .unwrap_or_else(move || SecretKey::generate(&mut rng));

        // Override some transport config settings.
        self.transport_config
            .keep_alive_interval(Some(HEARTBEAT_INTERVAL));
        self.transport_config
            .default_path_keep_alive_interval(Some(HEARTBEAT_INTERVAL));
        self.transport_config
            .default_path_max_idle_timeout(Some(PATH_MAX_IDLE_TIMEOUT));
        self.transport_config
            .max_concurrent_multipath_paths(MAX_MULTIPATH_PATHS);

        let static_config = StaticConfig {
            transport_config: Arc::new(self.transport_config),
            tls_config: tls::TlsConfig::new(secret_key.clone(), self.max_tls_tickets),
            keylog: self.keylog,
        };
        let server_config = static_config.create_server_config(self.alpn_protocols);

        #[cfg(not(wasm_browser))]
        let dns_resolver = self.dns_resolver.unwrap_or_default();

        let metrics = EndpointMetrics::default();

        let msock_opts = magicsock::Options {
            addr_v4: self.addr_v4,
            addr_v6: self.addr_v6,
            secret_key,
            relay_map,
            discovery: self.discovery,
            discovery_user_data: self.discovery_user_data,
            proxy_url: self.proxy_url,
            #[cfg(not(wasm_browser))]
            dns_resolver,
            server_config,
            #[cfg(any(test, feature = "test-utils"))]
            insecure_skip_relay_cert_verify: self.insecure_skip_relay_cert_verify,
            #[cfg(any(test, feature = "test-utils"))]
            path_selection: self.path_selection,
            metrics,
        };

        Endpoint::bind(static_config, msock_opts).await
    }

    // # The very common methods everyone basically needs.

    /// Sets the IPv4 bind address.
    ///
    /// Setting the port to `0` will use a random port.
    /// If the port specified is already in use, it will fallback to choosing a random port.
    ///
    /// By default will use `0.0.0.0:0` to bind to.
    pub fn bind_addr_v4(mut self, addr: SocketAddrV4) -> Self {
        self.addr_v4.replace(addr);
        self
    }

    /// Sets the IPv6 bind address.
    ///
    /// Setting the port to `0` will use a random port.
    /// If the port specified is already in use, it will fallback to choosing a random port.
    ///
    /// By default will use `[::]:0` to bind to.
    pub fn bind_addr_v6(mut self, addr: SocketAddrV6) -> Self {
        self.addr_v6.replace(addr);
        self
    }

    /// Sets a secret key to authenticate with other peers.
    ///
    /// This secret key's public key will be the [`PublicKey`] of this endpoint and thus
    /// also its [`EndpointId`]
    ///
    /// If not set, a new secret key will be generated.
    ///
    /// [`PublicKey`]: iroh_base::PublicKey
    pub fn secret_key(mut self, secret_key: SecretKey) -> Self {
        self.secret_key = Some(secret_key);
        self
    }

    /// Sets the [ALPN] protocols that this endpoint will accept on incoming connections.
    ///
    /// Not setting this will still allow creating connections, but to accept incoming
    /// connections at least one [ALPN] must be set.
    ///
    /// [ALPN]: https://en.wikipedia.org/wiki/Application-Layer_Protocol_Negotiation
    pub fn alpns(mut self, alpn_protocols: Vec<Vec<u8>>) -> Self {
        self.alpn_protocols = alpn_protocols;
        self
    }

    // # Methods for common customisation items.

    /// Sets the relay servers to assist in establishing connectivity.
    ///
    /// Relay servers are used to establish initial connection with another iroh endpoint.
    /// They also perform various functions related to hole punching, see the [crate docs]
    /// for more details.
    ///
    /// By default the [number 0] relay servers are used, see [`RelayMode::Default`].
    ///
    /// When using [RelayMode::Custom], the provided `relay_map` must contain at least one
    /// configured relay endpoint.  If an invalid RelayMap is provided [`bind`]
    /// will result in an error.
    ///
    /// [`bind`]: Builder::bind
    /// [crate docs]: crate
    /// [number 0]: https://n0.computer
    pub fn relay_mode(mut self, relay_mode: RelayMode) -> Self {
        self.relay_mode = relay_mode;
        self
    }

    /// Removes all discovery services from the builder.
    pub fn clear_discovery(mut self) -> Self {
        self.discovery.clear();
        self
    }

    /// Optionally sets a discovery mechanism for this endpoint.
    ///
    /// If you want to combine multiple discovery services, you can use
    /// [`Builder::add_discovery`] instead. This will internally create a
    /// [`crate::discovery::ConcurrentDiscovery`].
    ///
    /// If no discovery service is set, connecting to an endpoint without providing its
    /// direct addresses or relay URLs will fail.
    ///
    /// See the documentation of the [`crate::discovery::Discovery`] trait for details.
    pub fn discovery(mut self, discovery: impl IntoDiscovery) -> Self {
        self.discovery.clear();
        self.discovery.push(Box::new(discovery));
        self
    }

    /// Adds a discovery mechanism for this endpoint.
    ///
    /// The function `discovery`
    /// will be called on endpoint creation with the configured secret key of
    /// the endpoint. Discovery services that need to publish information need
    /// to use this secret key to sign the information.
    ///
    /// If you add multiple discovery services, they will be combined using a
    /// [`crate::discovery::ConcurrentDiscovery`].
    ///
    /// If no discovery service is set, connecting to an endpoint without providing its
    /// direct addresses or relay URLs will fail.
    ///
    /// To clear all discovery services, use [`Builder::clear_discovery`].
    ///
    /// See the documentation of the [`crate::discovery::Discovery`] trait for details.
    pub fn add_discovery(mut self, discovery: impl IntoDiscovery) -> Self {
        self.discovery.push(Box::new(discovery));
        self
    }

    /// Configures the endpoint to use the default n0 DNS discovery service.
    ///
    /// The default discovery service publishes to and resolves from the
    /// n0.computer dns server `iroh.link`.
    ///
    /// This is equivalent to adding both a [`crate::discovery::pkarr::PkarrPublisher`]
    /// and a [`crate::discovery::dns::DnsDiscovery`], both configured to use the
    /// n0.computer dns server.
    ///
    /// This will by default use [`N0_DNS_PKARR_RELAY_PROD`].
    /// When in tests, or when the `test-utils` feature is enabled, this will use the
    /// [`N0_DNS_PKARR_RELAY_STAGING`].
    ///
    /// [`N0_DNS_PKARR_RELAY_PROD`]: crate::discovery::pkarr::N0_DNS_PKARR_RELAY_PROD
    /// [`N0_DNS_PKARR_RELAY_STAGING`]: crate::discovery::pkarr::N0_DNS_PKARR_RELAY_STAGING
    pub fn discovery_n0(mut self) -> Self {
        self = self.add_discovery(PkarrPublisher::n0_dns());
        // Resolve using HTTPS requests to our DNS server's /pkarr path in browsers
        #[cfg(wasm_browser)]
        {
            self = self.add_discovery(PkarrResolver::n0_dns());
        }
        // Resolve using DNS queries outside browsers.
        #[cfg(not(wasm_browser))]
        {
            self = self.add_discovery(DnsDiscovery::n0_dns());
        }
        self
    }

    #[cfg(feature = "discovery-pkarr-dht")]
    /// Configures the endpoint to also use the mainline DHT with default settings.
    ///
    /// This is equivalent to adding a [`crate::discovery::pkarr::dht::DhtDiscovery`]
    /// with default settings. Note that DhtDiscovery has various more advanced
    /// configuration options. If you need any of those, you should manually
    /// create a DhtDiscovery and add it with [`Builder::add_discovery`].
    pub fn discovery_dht(mut self) -> Self {
        self = self.add_discovery(crate::discovery::pkarr::dht::DhtDiscovery::builder());
        self
    }

    #[cfg(feature = "discovery-local-network")]
    /// Configures the endpoint to also use local network discovery.
    ///
    /// This is equivalent to adding a [`crate::discovery::mdns::MdnsDiscovery`]
    /// with default settings. Note that MdnsDiscovery has various more advanced
    /// configuration options. If you need any of those, you should manually
    /// create a MdnsDiscovery and add it with [`Builder::add_discovery`].
    pub fn discovery_local_network(mut self) -> Self {
        self = self.add_discovery(crate::discovery::mdns::MdnsDiscovery::builder());
        self
    }

    /// Sets the initial user-defined data to be published in discovery services for this endpoint.
    ///
    /// When using discovery services, this string of [`UserData`] will be published together
    /// with the endpoint's addresses and relay URL. When other endpoints discover this endpoint,
    /// they retrieve the [`UserData`] in addition to the addressing info.
    ///
    /// Iroh itself does not interpret the user-defined data in any way, it is purely left
    /// for applications to parse and use.
    pub fn user_data_for_discovery(mut self, user_data: UserData) -> Self {
        self.discovery_user_data = Some(user_data);
        self
    }

    // # Methods for more specialist customisation.

    /// Sets a custom [`quinn::TransportConfig`] for this endpoint.
    ///
    /// The transport config contains parameters governing the QUIC state machine.
    ///
    /// If unset, the default config is used. Default values should be suitable for most
    /// internet applications. Applications protocols which forbid remotely-initiated
    /// streams should set `max_concurrent_bidi_streams` and `max_concurrent_uni_streams` to
    /// zero.
    ///
    /// Please be aware that changing some settings may have adverse effects on establishing
    /// and maintaining direct connections.
    pub fn transport_config(mut self, transport_config: quinn::TransportConfig) -> Self {
        self.transport_config = transport_config;
        self
    }

    /// Optionally sets a custom DNS resolver to use for this endpoint.
    ///
    /// The DNS resolver is used to resolve relay hostnames, and endpoint addresses if
    /// [`crate::discovery::dns::DnsDiscovery`] is configured.
    ///
    /// By default, a new DNS resolver is created which is configured to use the
    /// host system's DNS configuration. You can pass a custom instance of [`DnsResolver`]
    /// here to use a differently configured DNS resolver for this endpoint, or to share
    /// a [`DnsResolver`] between multiple endpoints.
    #[cfg(not(wasm_browser))]
    pub fn dns_resolver(mut self, dns_resolver: DnsResolver) -> Self {
        self.dns_resolver = Some(dns_resolver);
        self
    }

    /// Sets an explicit proxy url to proxy all HTTP(S) traffic through.
    pub fn proxy_url(mut self, url: Url) -> Self {
        self.proxy_url.replace(url);
        self
    }

    /// Sets the proxy url from the environment, in this order:
    ///
    /// - `HTTP_PROXY`
    /// - `http_proxy`
    /// - `HTTPS_PROXY`
    /// - `https_proxy`
    pub fn proxy_from_env(mut self) -> Self {
        self.proxy_url = proxy_url_from_env();
        self
    }

    /// Enables saving the TLS pre-master key for connections.
    ///
    /// This key should normally remain secret but can be useful to debug networking issues
    /// by decrypting captured traffic.
    ///
    /// If *keylog* is `true` then setting the `SSLKEYLOGFILE` environment variable to a
    /// filename will result in this file being used to log the TLS pre-master keys.
    pub fn keylog(mut self, keylog: bool) -> Self {
        self.keylog = keylog;
        self
    }

    /// Skip verification of SSL certificates from relay servers
    ///
    /// May only be used in tests.
    #[cfg(any(test, feature = "test-utils"))]
    pub fn insecure_skip_relay_cert_verify(mut self, skip_verify: bool) -> Self {
        self.insecure_skip_relay_cert_verify = skip_verify;
        self
    }

    /// This implies we only use the relay to communicate
    /// and do not attempt to do any hole punching.
    #[cfg(any(test, feature = "test-utils"))]
    pub fn path_selection(mut self, path_selection: PathSelection) -> Self {
        self.path_selection = path_selection;
        self
    }

    /// Set the maximum number of TLS tickets to cache.
    ///
    /// Set this to a larger value if you want to do 0rtt connections to a large
    /// number of clients.
    ///
    /// The default is 256, taking about 150 KiB in memory.
    pub fn max_tls_tickets(mut self, n: usize) -> Self {
        self.max_tls_tickets = n;
        self
    }
}

/// Configuration for a [`quinn::Endpoint`] that cannot be changed at runtime.
#[derive(Debug)]
struct StaticConfig {
    tls_config: tls::TlsConfig,
    transport_config: Arc<quinn::TransportConfig>,
    keylog: bool,
}

impl StaticConfig {
    /// Create a [`quinn::ServerConfig`] with the specified ALPN protocols.
    fn create_server_config(&self, alpn_protocols: Vec<Vec<u8>>) -> ServerConfig {
        let quic_server_config = self
            .tls_config
            .make_server_config(alpn_protocols, self.keylog);
        let mut server_config = ServerConfig::with_crypto(Arc::new(quic_server_config));
        server_config.transport_config(self.transport_config.clone());

        server_config
    }
}

/// Controls an iroh endpoint, establishing connections with other endpoints.
///
/// This is the main API interface to create connections to, and accept connections from
/// other iroh endpoints.  The connections are peer-to-peer and encrypted, a Relay server is
/// used to make the connections reliable.  See the [crate docs] for a more detailed
/// overview of iroh.
///
/// It is recommended to only create a single instance per application.  This ensures all
/// the connections made share the same peer-to-peer connections to other iroh endpoints,
/// while still remaining independent connections.  This will result in more optimal network
/// behaviour.
///
/// The endpoint is created using the [`Builder`], which can be created using
/// [`Endpoint::builder`].
///
/// Once an endpoint exists, new connections are typically created using the
/// [`Endpoint::connect`] and [`Endpoint::accept`] methods.  Once established, the
/// [`Connection`] gives access to most [QUIC] features.  Individual streams to send data to
/// the peer are created using the [`Connection::open_bi`], [`Connection::accept_bi`],
/// [`Connection::open_uni`] and [`Connection::open_bi`] functions.
///
/// Note that due to the light-weight properties of streams a stream will only be accepted
/// once the initiating peer has sent some data on it.
///
/// [QUIC]: https://quicwg.org
#[derive(Clone, Debug)]
pub struct Endpoint {
    /// Handle to the magicsocket/actor
    msock: Handle,
    /// Configuration structs for quinn, holds the transport config, certificate setup, secret key etc.
    static_config: Arc<StaticConfig>,
}

#[allow(missing_docs)]
#[common_fields({
    backtrace: Option<snafu::Backtrace>,
    #[snafu(implicit)]
    span_trace: n0_snafu::SpanTrace,
})]
#[derive(Debug, Snafu)]
#[non_exhaustive]
pub enum ConnectWithOptsError {
    #[snafu(transparent)]
    AddEndpointAddr { source: AddEndpointAddrError },
    #[snafu(display("Connecting to ourself is not supported"))]
    SelfConnect {},
    #[snafu(display("No addressing information available"))]
    NoAddress { source: GetMappingAddressError },
    #[snafu(display("Unable to connect to remote"))]
    Quinn { source: quinn::ConnectError },
}

#[allow(missing_docs)]
#[common_fields({
    backtrace: Option<snafu::Backtrace>,
    #[snafu(implicit)]
    span_trace: n0_snafu::SpanTrace,
})]
#[derive(Debug, Snafu)]
#[non_exhaustive]
pub enum ConnectError {
    #[snafu(transparent)]
    Connect {
        #[snafu(source(from(ConnectWithOptsError, Box::new)))]
        source: Box<ConnectWithOptsError>,
    },
    #[snafu(transparent)]
    Connection {
        #[snafu(source(from(ConnectionError, Box::new)))]
        source: Box<ConnectionError>,
    },
}

#[allow(missing_docs)]
#[common_fields({
    backtrace: Option<snafu::Backtrace>,
    #[snafu(implicit)]
    span_trace: n0_snafu::SpanTrace,
})]
#[derive(Debug, Snafu)]
#[non_exhaustive]
pub enum BindError {
    #[snafu(transparent)]
    MagicSpawn {
        source: magicsock::CreateHandleError,
    },
}

#[allow(missing_docs)]
#[common_fields({
    backtrace: Option<snafu::Backtrace>,
    #[snafu(implicit)]
    span_trace: n0_snafu::SpanTrace,
})]
#[derive(Debug, Snafu)]
#[snafu(module)]
#[non_exhaustive]
pub enum GetMappingAddressError {
    #[snafu(display("Discovery service required due to missing addressing information"))]
    DiscoveryStart { source: DiscoveryError },
    #[snafu(display("Discovery service failed"))]
    Discover { source: DiscoveryError },
    #[snafu(display("No addressing information found"))]
    NoAddress {},
}

impl Endpoint {
    // The ordering of public methods is reflected directly in the documentation.  This is
    // roughly ordered by what is most commonly needed by users, but grouped in similar
    // items.

    // # Methods relating to construction.

    /// Returns the builder for an [`Endpoint`], with a production configuration.
    pub fn builder() -> Builder {
        Builder::default()
    }

    /// Creates a quinn endpoint backed by a magicsock.
    ///
    /// This is for internal use, the public interface is the [`Builder`] obtained from
    /// [Self::builder]. See the methods on the builder for documentation of the parameters.
    #[instrument("ep", skip_all, fields(me = %static_config.tls_config.secret_key.public().fmt_short()))]
    async fn bind(
        static_config: StaticConfig,
        msock_opts: magicsock::Options,
    ) -> Result<Self, BindError> {
        let msock = magicsock::MagicSock::spawn(msock_opts).await?;
        trace!("created magicsock");
        debug!(version = env!("CARGO_PKG_VERSION"), "iroh Endpoint created");

        let ep = Self {
            msock,
            static_config: Arc::new(static_config),
        };
        Ok(ep)
    }

    /// Sets the list of accepted ALPN protocols.
    ///
    /// This will only affect new incoming connections.
    /// Note that this *overrides* the current list of ALPNs.
    pub fn set_alpns(&self, alpns: Vec<Vec<u8>>) {
        let server_config = self.static_config.create_server_config(alpns);
        self.msock.endpoint().set_server_config(Some(server_config));
    }

    /// Adds the provided configuration to the [`RelayMap`].
    ///
    /// Replacing and returning any existing configuration for [`RelayUrl`].
    pub async fn insert_relay(
        &self,
        relay: RelayUrl,
        config: Arc<RelayConfig>,
    ) -> Option<Arc<RelayConfig>> {
        self.msock.insert_relay(relay, config).await
    }

    /// Removes the configuration from the [`RelayMap`] for the provided [`RelayUrl`].
    ///
    /// Returns any existing configuration.
    pub async fn remove_relay(&self, relay: &RelayUrl) -> Option<Arc<RelayConfig>> {
        self.msock.remove_relay(relay).await
    }

    // # Methods for establishing connectivity.

    /// Connects to a remote [`Endpoint`].
    ///
    /// A value that can be converted into a [`EndpointAddr`] is required. This can be either a
    /// [`EndpointAddr`], a [`EndpointId`] or a [`iroh_base::ticket::EndpointTicket`].
    ///
    /// The [`EndpointAddr`] must contain the [`EndpointId`] to dial and may also contain a [`RelayUrl`]
    /// and direct addresses. If direct addresses are provided, they will be used to try and
    /// establish a direct connection without involving a relay server.
    ///
    /// If neither a [`RelayUrl`] or direct addresses are configured in the [`EndpointAddr`] it
    /// may still be possible a connection can be established.  This depends on which, if any,
    /// [`crate::discovery::Discovery`] services were configured using [`Builder::discovery`].  The discovery
    /// service will also be used if the remote endpoint is not reachable on the provided direct
    /// addresses and there is no [`RelayUrl`].
    ///
    /// If addresses or relay servers are neither provided nor can be discovered, the
    /// connection attempt will fail with an error.
    ///
    /// The `alpn`, or application-level protocol identifier, is also required. The remote
    /// endpoint must support this `alpn`, otherwise the connection attempt will fail with
    /// an error.
    ///
    /// [`RelayUrl`]: crate::RelayUrl
    pub async fn connect(
        &self,
        endpoint_addr: impl Into<EndpointAddr>,
        alpn: &[u8],
    ) -> Result<Connection, ConnectError> {
        let endpoint_addr = endpoint_addr.into();
        let remote = endpoint_addr.endpoint_id;
        let connecting = self
            .connect_with_opts(endpoint_addr, alpn, Default::default())
            .await?;
        let conn = connecting.await?;

        debug!(
            me = %self.id().fmt_short(),
            remote = %remote.fmt_short(),
            alpn = %String::from_utf8_lossy(alpn),
            "Connection established."
        );
        Ok(conn)
    }

    /// Starts a connection attempt with a remote [`Endpoint`].
    ///
    /// Like [`Endpoint::connect`] (see also its docs for general details), but allows for a more
    /// advanced connection setup with more customization in two aspects:
    /// 1. The returned future resolves to a [`Connecting`], which can be further processed into
    ///    a [`Connection`] by awaiting, or alternatively allows connecting with 0RTT via
    ///    [`Connecting::into_0rtt`].
    ///    **Note:** Please read the documentation for `into_0rtt` carefully to assess
    ///    security concerns.
    /// 2. The [`TransportConfig`] for the connection can be modified via the provided
    ///    [`ConnectOptions`].
    ///    **Note:** Please be aware that changing transport config settings may have adverse effects on
    ///    establishing and maintaining direct connections.  Carefully test settings you use and
    ///    consider this currently as still rather experimental.
    #[instrument(name = "connect", skip_all, fields(
        me = %self.id().fmt_short(),
        remote = tracing::field::Empty,
        alpn = String::from_utf8_lossy(alpn).to_string(),
    ))]
    pub async fn connect_with_opts(
        &self,
        endpoint_addr: impl Into<EndpointAddr>,
        alpn: &[u8],
        options: ConnectOptions,
    ) -> Result<Connecting, ConnectWithOptsError> {
        let endpoint_addr: EndpointAddr = endpoint_addr.into();
        tracing::Span::current().record(
            "remote",
            tracing::field::display(endpoint_addr.endpoint_id.fmt_short()),
        );

        // Connecting to ourselves is not supported.
        ensure!(endpoint_addr.endpoint_id != self.id(), SelfConnectSnafu);

<<<<<<< HEAD
        if !node_addr.is_empty() {
            self.add_node_addr(node_addr.clone(), Source::App).await?;
        }
        let node_id = node_addr.node_id;
        trace!(dst_node_id = %node_id.fmt_short(), "connecting");

        // When we start a connection we want to send the QUIC Initial packets on all the
        // known paths for the remote node.  For this we use an AllPathsMappedAddr as
        // destination for Quinn.  Start discovery for this node if it's enabled and we have
        // no valid or verified address information for this node.  Dropping the discovery
        // cancels any still running task.
=======
        if !endpoint_addr.is_empty() {
            self.add_endpoint_addr(endpoint_addr.clone(), Source::App)?;
        }
        let endpoint_id = endpoint_addr.endpoint_id;
        let direct_addresses = endpoint_addr.direct_addresses.clone();
        let relay_url = endpoint_addr.relay_url.clone();

        // Get the mapped IPv6 address from the magic socket. Quinn will connect to this
        // address.  Start discovery for this endpoint if it's enabled and we have no valid or
        // verified address information for this endpoint.  Dropping the discovery cancels any
        // still running task.
>>>>>>> bfc6ba0b
        let (mapped_addr, _discovery_drop_guard) = self
            .get_mapping_addr_and_maybe_start_discovery(endpoint_addr)
            .await
            .context(NoAddressSnafu)?;

        let transport_config = options
            .transport_config
            .unwrap_or(self.static_config.transport_config.clone());

        // Start connecting via quinn. This will time out after 10 seconds if no reachable
        // address is available.

        let client_config = {
            let mut alpn_protocols = vec![alpn.to_vec()];
            alpn_protocols.extend(options.additional_alpns);
            let quic_client_config = self
                .static_config
                .tls_config
                .make_client_config(alpn_protocols, self.static_config.keylog);
            let mut client_config = quinn::ClientConfig::new(Arc::new(quic_client_config));
            client_config.transport_config(transport_config);
            client_config
        };

<<<<<<< HEAD
        let dest_addr = mapped_addr.private_socket_addr();
        let server_name = &tls::name::encode(node_id);
=======
        let server_name = &tls::name::encode(endpoint_id);
>>>>>>> bfc6ba0b
        let connect = self
            .msock
            .endpoint()
            .connect_with(client_config, dest_addr, server_name)
            .context(QuinnSnafu)?;

        Ok(Connecting {
            inner: connect,
            ep: self.clone(),
            remote_endpoint_id: Some(endpoint_id),
            _discovery_drop_guard,
        })
    }

    /// Accepts an incoming connection on the endpoint.
    ///
    /// Only connections with the ALPNs configured in [`Builder::alpns`] will be accepted.
    /// If multiple ALPNs have been configured the ALPN can be inspected before accepting
    /// the connection using [`Connecting::alpn`].
    ///
    /// The returned future will yield `None` if the endpoint is closed by calling
    /// [`Endpoint::close`].
    pub fn accept(&self) -> Accept<'_> {
        Accept {
            inner: self.msock.endpoint().accept(),
            ep: self.clone(),
        }
    }

    // # Methods for manipulating the internal state about other endpoints.

    /// Informs this [`Endpoint`] about addresses of the iroh endpoint.
    ///
    /// This updates the local state for the remote endpoint.  If the provided [`EndpointAddr`]
    /// contains a [`RelayUrl`] this will be used as the new relay server for this endpoint.  If
    /// it contains any new IP endpoints they will also be stored and tried when next
    /// connecting to this endpoint. Any address that matches this endpoint's direct addresses will be
    /// silently ignored.
    ///
    /// The *source* is used for logging exclusively and will not be stored.
    ///
    /// # Using endpoint discovery instead
    ///
    /// It is strongly advised to use endpoint discovery using the [`StaticProvider`] instead.
    /// This provides more flexibility and future proofing.
    ///
    /// # Errors
    ///
    /// Will return an error if we attempt to add our own [`EndpointId`] to the endpoint map or
    /// if the direct addresses are a subset of ours.
    ///
    /// [`StaticProvider`]: crate::discovery::static_provider::StaticProvider
    /// [`RelayUrl`]: crate::RelayUrl
<<<<<<< HEAD
    pub(crate) async fn add_node_addr(
=======
    pub(crate) fn add_endpoint_addr(
>>>>>>> bfc6ba0b
        &self,
        endpoint_addr: EndpointAddr,
        source: Source,
    ) -> Result<(), AddEndpointAddrError> {
        // Connecting to ourselves is not supported.
<<<<<<< HEAD
        snafu::ensure!(node_addr.node_id != self.node_id(), OwnAddressSnafu);
        self.msock.add_node_addr(node_addr, source).await
=======
        snafu::ensure!(endpoint_addr.endpoint_id != self.id(), OwnAddressSnafu);
        self.msock.add_endpoint_addr(endpoint_addr, source)
>>>>>>> bfc6ba0b
    }

    // # Getter methods for properties of this Endpoint itself.

    /// Returns the secret_key of this endpoint.
    pub fn secret_key(&self) -> &SecretKey {
        &self.static_config.tls_config.secret_key
    }

    /// Returns the endpoint id of this endpoint.
    ///
    /// This ID is the unique addressing information of this endpoint and other peers must know
    /// it to be able to connect to this endpoint.
    pub fn id(&self) -> EndpointId {
        self.static_config.tls_config.secret_key.public()
    }

    /// Returns the current [`EndpointAddr`].
    /// As long as the endpoint was able to binde to a network interfaces, some
    /// local addresses will be available.
    ///
    /// The state of other fields depends on the state of networking and connectivity.
    /// Use the [`Endpoint::online`] method to ensure that the endpoint is considered
    /// "online" (has contacted a relay server) before calling this method, if you want
    /// to ensure that the `EndpointAddr` will contain enough information to allow this endpoint
    /// to be dialable by a remote endpoint over the internet.
    ///
    /// You can use the [`Endpoint::watch_addr`] method to get updates when the `EndpointAddr`
    /// changes.
    pub fn addr(&self) -> EndpointAddr {
        self.watch_addr().get()
    }

    /// Returns a [`Watcher`] for the current [`EndpointAddr`] for this endpoint.
    ///
    /// The observed [`EndpointAddr`] will have the current [`RelayUrl`] and direct addresses.
    ///
    /// ```no_run
    /// # async fn wrapper() -> n0_snafu::Result {
    /// use iroh::{Endpoint, Watcher};
    ///
    /// let endpoint = Endpoint::builder()
    ///     .alpns(vec![b"my-alpn".to_vec()])
    ///     .bind()
    ///     .await?;
    /// let endpoint_addr = endpoint.watch_addr().get();
    /// # let _ = endpoint_addr;
    /// # Ok(())
    /// # }
    /// ```
    ///
    /// The [`Endpoint::online`] method can be used as a convenience method to
    /// understand if the endpoint has ever been considered "online". But after
    /// that initial call to [`Endpoint::online`], to understand if your
    /// endpoint is no longer able to be connected to by endpoints outside
    /// of the private or local network, watch for changes in it's [`EndpointAddr`].
    /// If the `relay_url` is `None` or if there are no `direct_addresses` in
    /// the [`EndpointAddr`], you may not be dialable by other endpoints on the internet.
    ///
    ///
    /// The `EndpointAddr` will change as:
    /// - network conditions change
    /// - the endpoint connects to a relay server
    /// - the endpoint changes its preferred relay server
    /// - more addresses are discovered for this endpoint
    ///
    /// [`RelayUrl`]: crate::RelayUrl
    #[cfg(not(wasm_browser))]
    pub fn watch_addr(&self) -> impl n0_watcher::Watcher<Value = EndpointAddr> + use<> {
        let watch_addrs = self.msock.direct_addresses();
        let watch_relay = self.msock.home_relay();
        let endpoint_id = self.id();

        watch_addrs
            .or(watch_relay)
            .map(move |(addrs, mut relays)| {
                debug_assert!(!addrs.is_empty(), "direct addresses must never be empty");

                EndpointAddr::from_parts(
                    endpoint_id,
                    relays.pop(),
                    addrs.into_iter().map(|x| x.addr),
                )
            })
            .expect("watchable is alive - cannot be disconnected yet")
    }

    /// Returns a [`Watcher`] for the current [`EndpointAddr`] for this endpoint.
    ///
    /// When compiled to Wasm, this function returns a watcher that initializes
    /// with a [`EndpointAddr`] that only contains a relay URL, but no direct addresses,
    /// as there are no APIs for directly using sockets in browsers.
    #[cfg(wasm_browser)]
    pub fn watch_addr(&self) -> impl n0_watcher::Watcher<Value = EndpointAddr> + use<> {
        // In browsers, there will never be any direct addresses, so we wait
        // for the home relay instead. This makes the `EndpointAddr` have *some* way
        // of connecting to us.
        let watch_relay = self.msock.home_relay();
        let endpoint_id = self.id();
        watch_relay
            .map(move |mut relays| {
                EndpointAddr::from_parts(endpoint_id, relays.pop(), std::iter::empty())
            })
            .expect("watchable is alive - cannot be disconnected yet")
    }

    /// A convenience method that waits for the endpoint to be considered "online".
    ///
    /// This currently means at least one relay server was connected,
    /// and at least one local IP address is available.
    /// Event if no relays are configured, this will still wait for a relay connection.
    ///
    /// Once this has been resolved once, this will always immediately resolve.
    ///
    /// This has no timeout, so if that is needed, you need to wrap it in a
    /// timeout. We recommend using a timeout close to
    /// [`crate::net_report::TIMEOUT`], so you can be sure that at least one
    /// [`crate::net_report::Report`] has been attempted.
    ///
    /// To understand if the endpoint has gone back "offline",
    /// you must use the [`Endpoint::watch_addr`] method, to
    /// get information on the current relay and direct address information.
    pub async fn online(&self) {
        self.msock.home_relay().initialized().await;
    }

    /// Returns a [`Watcher`] for any net-reports run from this [`Endpoint`].
    ///
    /// A `net-report` checks the network conditions of the [`Endpoint`], such as
    /// whether it is connected to the internet via Ipv4 and/or Ipv6, its NAT
    /// status, its latency to the relay servers, and its public addresses.
    ///
    /// The [`Endpoint`] continuously runs `net-reports` to monitor if network
    /// conditions have changed. This [`Watcher`] will return the latest result
    /// of the `net-report`.
    ///
    /// When issuing the first call to this method the first report might
    /// still be underway, in this case the [`Watcher`] might not be initialized
    /// with [`Some`] value yet.  Once the net-report has been successfully
    /// run, the [`Watcher`] will always return [`Some`] report immediately, which
    /// is the most recently run `net-report`.
    ///
    /// # Examples
    ///
    /// To get the first report use [`Watcher::initialized`]:
    /// ```no_run
    /// use iroh::{Endpoint, Watcher as _};
    ///
    /// # let rt = tokio::runtime::Builder::new_current_thread().enable_all().build().unwrap();
    /// # rt.block_on(async move {
    /// let ep = Endpoint::builder().bind().await.unwrap();
    /// let _report = ep.net_report().initialized().await;
    /// # });
    /// ```
    #[doc(hidden)]
    pub fn net_report(&self) -> impl Watcher<Value = Option<Report>> + use<> {
        self.msock.net_report()
    }

    /// Returns the local socket addresses on which the underlying sockets are bound.
    ///
    /// The [`Endpoint`] always binds on an IPv4 address and also tries to bind on an IPv6
    /// address if available.
    pub fn bound_sockets(&self) -> Vec<SocketAddr> {
        self.msock
            .local_addr()
            .into_iter()
            .filter_map(|addr| addr.into_socket_addr())
            .collect()
    }

    // # Methods for less common getters.
    //
    // Partially they return things passed into the builder.

    /// Returns a [`Watcher`] that reports the current connection type and any changes for
    /// given remote endpoint.
    ///
    /// This watcher allows observing a stream of [`ConnectionType`] items by calling
    /// [`Watcher::stream()`]. If the underlying connection to a remote endpoint changes, it will
    /// yield a new item.  These connection changes are when the connection switches between
    /// using the Relay server and a direct connection.
    ///
    /// Note that this does not guarantee each connection change is yielded in the stream.
    /// If the connection type changes several times before this stream is polled, only the
    /// last recorded state is returned.  This can be observed e.g. right at the start of a
    /// connection when the switch from a relayed to a direct connection can be so fast that
    /// the relayed state is never exposed.
    ///
    /// If there is currently a connection with the remote endpoint, then using [`Watcher::get`]
    /// will immediately return either [`ConnectionType::Relay`], [`ConnectionType::Direct`]
    /// or [`ConnectionType::Mixed`].
    ///
    /// It is possible for the connection type to be [`ConnectionType::None`] if you've
    /// recently connected to this endpoint id but previous methods of reaching the endpoint have
    /// become inaccessible.
    ///
    /// Will return `None` if we do not have any address information for the given `endpoint_id`.
    pub fn conn_type(&self, endpoint_id: EndpointId) -> Option<n0_watcher::Direct<ConnectionType>> {
        self.msock.conn_type(endpoint_id)
    }

    /// Returns the currently lowest latency for this endpoint.
    ///
<<<<<<< HEAD
    /// Will return `None` if we do not have any address information for the given `node_id`.
    pub async fn latency(&self, node_id: NodeId) -> Option<Duration> {
        self.msock.latency(node_id).await
=======
    /// Will return `None` if we do not have any address information for the given `endpoint_id`.
    pub fn latency(&self, endpoint_id: EndpointId) -> Option<Duration> {
        self.msock.latency(endpoint_id)
>>>>>>> bfc6ba0b
    }

    /// Returns the DNS resolver used in this [`Endpoint`].
    ///
    /// See [`Builder::dns_resolver`].
    #[cfg(not(wasm_browser))]
    pub fn dns_resolver(&self) -> &DnsResolver {
        self.msock.dns_resolver()
    }

    /// Returns the discovery mechanism, if configured.
    ///
    /// See [`Builder::discovery`].
    pub fn discovery(&self) -> &ConcurrentDiscovery {
        self.msock.discovery()
    }

    /// Returns metrics collected for this endpoint.
    ///
    /// The endpoint internally collects various metrics about its operation.
    /// The returned [`EndpointMetrics`] struct contains all of these metrics.
    ///
    /// You can access individual metrics directly by using the public fields:
    /// ```rust
    /// # use std::collections::BTreeMap;
    /// # use iroh::endpoint::Endpoint;
    /// # async fn wrapper() -> n0_snafu::Result {
    /// let endpoint = Endpoint::builder().bind().await?;
    /// assert_eq!(endpoint.metrics().magicsock.recv_datagrams.get(), 0);
    /// # Ok(())
    /// # }
    /// ```
    ///
    /// [`EndpointMetrics`] implements [`MetricsGroupSet`], and each field
    /// implements [`MetricsGroup`]. These traits provide methods to iterate over
    /// the groups in the set, and over the individual metrics in each group, without having
    /// to access each field manually. With these methods, it is straightforward to collect
    /// all metrics into a map or push their values to a metrics collector.
    ///
    /// For example, the following snippet collects all metrics into a map:
    /// ```rust
    /// # use std::collections::BTreeMap;
    /// # use iroh_metrics::{Metric, MetricsGroup, MetricValue, MetricsGroupSet};
    /// # use iroh::endpoint::Endpoint;
    /// # async fn wrapper() -> n0_snafu::Result {
    /// let endpoint = Endpoint::builder().bind().await?;
    /// let metrics: BTreeMap<String, MetricValue> = endpoint
    ///     .metrics()
    ///     .iter()
    ///     .map(|(group, metric)| {
    ///         let name = [group, metric.name()].join(":");
    ///         (name, metric.value())
    ///     })
    ///     .collect();
    ///
    /// assert_eq!(metrics["magicsock:recv_datagrams"], MetricValue::Counter(0));
    /// # Ok(())
    /// # }
    /// ```
    ///
    /// The metrics can also be encoded into the OpenMetrics text format, as used by Prometheus.
    /// To do so, use the [`iroh_metrics::Registry`], add the endpoint metrics to the
    /// registry with [`Registry::register_all`], and encode the metrics to a string with
    /// [`encode_openmetrics_to_string`]:
    /// ```rust
    /// # use iroh_metrics::{Registry, MetricsSource};
    /// # use iroh::endpoint::Endpoint;
    /// # async fn wrapper() -> n0_snafu::Result {
    /// let endpoint = Endpoint::builder().bind().await?;
    /// let mut registry = Registry::default();
    /// registry.register_all(endpoint.metrics());
    /// let s = registry.encode_openmetrics_to_string()?;
    /// assert!(s.contains(r#"TYPE magicsock_recv_datagrams counter"#));
    /// assert!(s.contains(r#"magicsock_recv_datagrams_total 0"#));
    /// # Ok(())
    /// # }
    /// ```
    ///
    /// Through a registry, you can also add labels or prefixes to metrics with
    /// [`Registry::sub_registry_with_label`] or [`Registry::sub_registry_with_prefix`].
    /// Furthermore, [`iroh_metrics::service`] provides functions to easily start services
    /// to serve the metrics with a HTTP server, dump them to a file, or push them
    /// to a Prometheus gateway.
    ///
    /// For example, the following snippet launches an HTTP server that serves the metrics in the
    /// OpenMetrics text format:
    /// ```no_run
    /// # use std::{sync::{Arc, RwLock}, time::Duration};
    /// # use iroh_metrics::{Registry, MetricsSource};
    /// # use iroh::endpoint::Endpoint;
    /// # use n0_snafu::ResultExt;
    /// # async fn wrapper() -> n0_snafu::Result {
    /// // Create a registry, wrapped in a read-write lock so that we can register and serve
    /// // the metrics independently.
    /// let registry = Arc::new(RwLock::new(Registry::default()));
    /// // Spawn a task to serve the metrics on an OpenMetrics HTTP endpoint.
    /// let metrics_task = tokio::task::spawn({
    ///     let registry = registry.clone();
    ///     async move {
    ///         let addr = "0.0.0.0:9100".parse().unwrap();
    ///         iroh_metrics::service::start_metrics_server(addr, registry).await
    ///     }
    /// });
    ///
    /// // Spawn an endpoint and add the metrics to the registry.
    /// let endpoint = Endpoint::builder().bind().await?;
    /// registry.write().unwrap().register_all(endpoint.metrics());
    ///
    /// // Wait for the metrics server to bind, then fetch the metrics via HTTP.
    /// tokio::time::sleep(Duration::from_millis(500));
    /// let res = reqwest::get("http://localhost:9100/metrics")
    ///     .await
    ///     .context("get")?
    ///     .text()
    ///     .await
    ///     .context("text")?;
    ///
    /// assert!(res.contains(r#"TYPE magicsock_recv_datagrams counter"#));
    /// assert!(res.contains(r#"magicsock_recv_datagrams_total 0"#));
    /// # metrics_task.abort();
    /// # Ok(())
    /// # }
    /// ```
    ///
    /// [`Registry`]: iroh_metrics::Registry
    /// [`Registry::register_all`]: iroh_metrics::Registry::register_all
    /// [`Registry::sub_registry_with_label`]: iroh_metrics::Registry::sub_registry_with_label
    /// [`Registry::sub_registry_with_prefix`]: iroh_metrics::Registry::sub_registry_with_prefix
    /// [`encode_openmetrics_to_string`]: iroh_metrics::MetricsSource::encode_openmetrics_to_string
    /// [`MetricsGroup`]: iroh_metrics::MetricsGroup
    /// [`MetricsGroupSet`]: iroh_metrics::MetricsGroupSet
    #[cfg(feature = "metrics")]
    pub fn metrics(&self) -> &EndpointMetrics {
        &self.msock.metrics
    }

    // # Methods for less common state updates.

    /// Notifies the system of potential network changes.
    ///
    /// On many systems iroh is able to detect network changes by itself, however
    /// some systems like android do not expose this functionality to native code.
    /// Android does however provide this functionality to Java code.  This
    /// function allows for notifying iroh of any potential network changes like
    /// this.
    ///
    /// Even when the network did not change, or iroh was already able to detect
    /// the network change itself, there is no harm in calling this function.
    pub async fn network_change(&self) {
        self.msock.network_change().await;
    }

    // # Methods to update internal state.

    /// Sets the initial user-defined data to be published in discovery services for this endpoint.
    ///
    /// If the user-defined data passed to this function is different to the previous one,
    /// the endpoint will republish its endpoint info to the configured discovery services.
    ///
    /// See also [`Builder::user_data_for_discovery`] for setting an initial value when
    /// building the endpoint.
    pub fn set_user_data_for_discovery(&self, user_data: Option<UserData>) {
        self.msock.set_user_data_for_discovery(user_data);
    }

    // # Methods for terminating the endpoint.

    /// Closes the QUIC endpoint and the magic socket.
    ///
    /// This will close any remaining open [`Connection`]s with an error code
    /// of `0` and an empty reason.  Though it is best practice to close those
    /// explicitly before with a custom error code and reason.
    ///
    /// It will then make a best effort to wait for all close notifications to be
    /// acknowledged by the peers, re-transmitting them if needed. This ensures the
    /// peers are aware of the closed connections instead of having to wait for a timeout
    /// on the connection. Once all connections are closed or timed out, the future
    /// finishes.
    ///
    /// The maximum time-out that this future will wait for depends on QUIC transport
    /// configurations of non-drained connections at the time of calling, and their current
    /// estimates of round trip time. With default parameters and a conservative estimate
    /// of round trip time, this call's future should take 3 seconds to resolve in cases of
    /// bad connectivity or failed connections. In the usual case, this call's future should
    /// return much more quickly.
    ///
    /// It is highly recommended you *do* wait for this close call to finish, if possible.
    /// Not doing so will make connections that were still open while closing the endpoint
    /// time out on the remote end. Thus remote ends will assume connections to have failed
    /// even if all application data was transmitted successfully.
    ///
    /// Note: Someone used to closing TCP sockets might wonder why it is necessary to wait
    /// for timeouts when closing QUIC endpoints, while they don't have to do this for TCP
    /// sockets. This is due to QUIC and its acknowledgments being implemented in user-land,
    /// while TCP sockets usually get closed and drained by the operating system in the
    /// kernel during the "Time-Wait" period of the TCP socket.
    ///
    /// Be aware however that the underlying UDP sockets are only closed once all clones of
    /// the the respective [`Endpoint`] are dropped.
    pub async fn close(&self) {
        if self.is_closed() {
            return;
        }

        tracing::debug!("Connections closed");
        self.msock.close().await;
    }

    /// Check if this endpoint is still alive, or already closed.
    pub fn is_closed(&self) -> bool {
        self.msock.is_closed()
    }

    // # Remaining private methods

<<<<<<< HEAD
    /// Return the quic mapped address for this `node_id` and possibly start discovery
=======
    /// Checks if the given `EndpointId` needs discovery.
    pub(crate) fn needs_discovery(&self, endpoint_id: EndpointId, max_age: Duration) -> bool {
        match self.msock.remote_info(endpoint_id) {
            // No info means no path to endpoint -> start discovery.
            None => true,
            Some(info) => {
                match (
                    info.last_received(),
                    info.relay_url.as_ref().and_then(|r| r.last_alive),
                ) {
                    // No path to endpoint -> start discovery.
                    (None, None) => true,
                    // If we haven't received on direct addresses or the relay for MAX_AGE,
                    // start discovery.
                    (Some(elapsed), Some(elapsed_relay)) => {
                        elapsed > max_age && elapsed_relay > max_age
                    }
                    (Some(elapsed), _) | (_, Some(elapsed)) => elapsed > max_age,
                }
            }
        }
    }

    /// Return the quic mapped address for this `endpoint_id` and possibly start discovery
>>>>>>> bfc6ba0b
    /// services if discovery is enabled on this magic endpoint.
    ///
    /// This will launch discovery in all cases except if:
    /// 1) we do not have discovery enabled
    /// 2) we have discovery enabled, but already have at least one verified, unexpired
    ///    addresses for this `endpoint_id`
    ///
    /// # Errors
    ///
    /// This method may fail if we have no way of dialing the endpoint. This can occur if
    /// we were given no dialing information in the [`EndpointAddr`] and no discovery
    /// services were configured or if discovery failed to fetch any dialing information.
    async fn get_mapping_addr_and_maybe_start_discovery(
        &self,
        endpoint_addr: EndpointAddr,
    ) -> Result<(EndpointIdMappedAddr, Option<DiscoveryTask>), GetMappingAddressError> {
        let endpoint_id = endpoint_addr.endpoint_id;

        // Only return a mapped addr if we have some way of dialing this endpoint, in other
        // words, we have either a relay URL or at least one direct address.
<<<<<<< HEAD
        let addr = if self.msock.has_send_address(node_id).await {
            Some(self.msock.get_node_mapped_addr(node_id))
=======
        let addr = if self.msock.has_send_address(endpoint_id) {
            self.msock.get_mapping_addr(endpoint_id)
>>>>>>> bfc6ba0b
        } else {
            None
        };
        match addr {
<<<<<<< HEAD
            Some(maddr) => {
                // We have some way of dialing this node, but that doesn't mean we can
                // connect to any of these addresses.  Start discovery after a small delay.
                let discovery =
                    DiscoveryTask::start_after_delay(self, node_id, DISCOVERY_WAIT_PERIOD)
                        .ok()
                        .flatten();
                Ok((maddr, discovery))
=======
            Some(addr) => {
                // We have some way of dialing this endpoint, but that doesn't actually mean
                // we can actually connect to any of these addresses.
                // Therefore, we will invoke the discovery service if we haven't received from the
                // endpoint on any of the existing paths recently.
                // If the user provided addresses in this connect call, we will add a delay
                // followed by a recheck before starting the discovery, to give the magicsocket a
                // chance to test the newly provided addresses.
                let delay = (!endpoint_addr.is_empty()).then_some(DISCOVERY_WAIT_PERIOD);
                let discovery = DiscoveryTask::maybe_start_after_delay(self, endpoint_id, delay)
                    .ok()
                    .flatten();
                Ok((addr, discovery))
>>>>>>> bfc6ba0b
            }

            None => {
                // We have no known addresses or relay URLs for this endpoint.
                // So, we start a discovery task and wait for the first result to arrive, and
                // only then continue, because otherwise we wouldn't have any
                // path to the remote endpoint.
                let res = DiscoveryTask::start(self.clone(), endpoint_id);
                let mut discovery = res.context(get_mapping_address_error::DiscoveryStartSnafu)?;
                discovery
                    .first_arrived()
                    .await
                    .context(get_mapping_address_error::DiscoverSnafu)?;
<<<<<<< HEAD
                let addr = self.msock.get_node_mapped_addr(node_id);
                Ok((addr, Some(discovery)))
=======
                if let Some(addr) = self.msock.get_mapping_addr(endpoint_id) {
                    Ok((addr, Some(discovery)))
                } else {
                    Err(get_mapping_address_error::NoAddressSnafu.build())
                }
>>>>>>> bfc6ba0b
            }
        }
    }

    #[cfg(test)]
    pub(crate) fn magic_sock(&self) -> Handle {
        self.msock.clone()
    }
    #[cfg(test)]
    pub(crate) fn endpoint(&self) -> &quinn::Endpoint {
        self.msock.endpoint()
    }
}

/// Options for the [`Endpoint::connect_with_opts`] function.
#[derive(Default, Debug, Clone)]
pub struct ConnectOptions {
    transport_config: Option<Arc<TransportConfig>>,
    additional_alpns: Vec<Vec<u8>>,
}

impl ConnectOptions {
    /// Initializes new connection options.
    ///
    /// By default, the connection will use the same options
    /// as [`Endpoint::connect`], e.g. a default [`TransportConfig`].
    pub fn new() -> Self {
        Self::default()
    }

    /// Sets the QUIC transport config options for this connection.
    pub fn with_transport_config(mut self, transport_config: Arc<TransportConfig>) -> Self {
        self.transport_config = Some(transport_config);
        self
    }

    /// Sets [ALPN] identifiers that should be signaled as supported on connection, *in
    /// addition* to the main [ALPN] identifier used in [`Endpoint::connect_with_opts`].
    ///
    /// This allows connecting to servers that may only support older versions of your
    /// protocol. In this case, you would add the older [ALPN] identifiers with this
    /// function.
    ///
    /// You'll know the final negotiated [ALPN] identifier once your connection was
    /// established using [`Connection::alpn`], or even slightly earlier in the
    /// handshake by using [`Connecting::alpn`].
    /// The negotiated [ALPN] identifier may be any of the [ALPN] identifiers in this
    /// list or the main [ALPN] used in [`Endpoint::connect_with_opts`].
    ///
    /// The [ALPN] identifier order on the connect side doesn't matter, since it's the
    /// accept side that determines the protocol.
    ///
    /// For setting the supported [ALPN] identifiers on the accept side, see the endpoint
    /// builder's [`Builder::alpns`] function.
    ///
    /// [ALPN]: https://en.wikipedia.org/wiki/Application-Layer_Protocol_Negotiation
    pub fn with_additional_alpns(mut self, alpns: Vec<Vec<u8>>) -> Self {
        self.additional_alpns = alpns;
        self
    }
}

/// Future produced by [`Endpoint::accept`].
#[derive(derive_more::Debug)]
#[pin_project]
pub struct Accept<'a> {
    #[pin]
    #[debug("quinn::Accept")]
    inner: quinn::Accept<'a>,
    ep: Endpoint,
}

impl Future for Accept<'_> {
    type Output = Option<Incoming>;

    fn poll(self: Pin<&mut Self>, cx: &mut std::task::Context<'_>) -> Poll<Self::Output> {
        let this = self.project();
        match this.inner.poll(cx) {
            Poll::Pending => Poll::Pending,
            Poll::Ready(None) => Poll::Ready(None),
            Poll::Ready(Some(inner)) => Poll::Ready(Some(Incoming {
                inner,
                ep: this.ep.clone(),
            })),
        }
    }
}

/// An incoming connection for which the server has not yet begun its parts of the
/// handshake.
#[derive(Debug)]
pub struct Incoming {
    inner: quinn::Incoming,
    ep: Endpoint,
}

impl Incoming {
    /// Attempts to accept this incoming connection (an error may still occur).
    ///
    /// Errors occurring here are likely not caused by the application or remote.  The QUIC
    /// connection listens on a normal UDP socket and any reachable network endpoint can
    /// send datagrams to it, solicited or not.  Even if the first few bytes look like a
    /// QUIC packet, it might not even be a QUIC packet that is being received.
    ///
    /// Thus it is common to simply log the errors here and accept them as something which
    /// can happen.
    pub fn accept(self) -> Result<Connecting, ConnectionError> {
        self.inner.accept().map(|conn| Connecting {
            inner: conn,
            ep: self.ep,
            remote_endpoint_id: None,
            _discovery_drop_guard: None,
        })
    }

    /// Accepts this incoming connection using a custom configuration.
    ///
    /// See [`accept()`] for more details.
    ///
    /// [`accept()`]: Incoming::accept
    pub fn accept_with(
        self,
        server_config: Arc<ServerConfig>,
    ) -> Result<Connecting, ConnectionError> {
        self.inner
            .accept_with(server_config)
            .map(|conn| Connecting {
                inner: conn,
                ep: self.ep,
                remote_endpoint_id: None,
                _discovery_drop_guard: None,
            })
    }

    /// Rejects this incoming connection attempt.
    pub fn refuse(self) {
        self.inner.refuse()
    }

    /// Responds with a retry packet.
    ///
    /// This requires the client to retry with address validation.
    ///
    /// Errors if `remote_address_validated()` is true.
    #[allow(clippy::result_large_err)]
    pub fn retry(self) -> Result<(), RetryError> {
        self.inner.retry()
    }

    /// Ignores this incoming connection attempt, not sending any packet in response.
    pub fn ignore(self) {
        self.inner.ignore()
    }

    /// Returns the local IP address which was used when the peer established the
    /// connection.
    pub fn local_ip(&self) -> Option<IpAddr> {
        self.inner.local_ip()
    }

    /// Returns the peer's UDP address.
    pub fn remote_address(&self) -> SocketAddr {
        self.inner.remote_address()
    }

    /// Whether the socket address that is initiating this connection has been validated.
    ///
    /// This means that the sender of the initial packet has proved that they can receive
    /// traffic sent to `self.remote_address()`.
    pub fn remote_address_validated(&self) -> bool {
        self.inner.remote_address_validated()
    }
}

impl IntoFuture for Incoming {
    type Output = Result<Connection, ConnectionError>;
    type IntoFuture = IncomingFuture;

    fn into_future(self) -> Self::IntoFuture {
        IncomingFuture {
            inner: self.inner.into_future(),
            ep: self.ep,
        }
    }
}

/// Adaptor to let [`Incoming`] be `await`ed like a [`Connecting`].
#[derive(Debug)]
#[pin_project]
pub struct IncomingFuture {
    #[pin]
    inner: quinn::IncomingFuture,
    ep: Endpoint,
}

impl Future for IncomingFuture {
    type Output = Result<Connection, ConnectionError>;

    fn poll(self: Pin<&mut Self>, cx: &mut std::task::Context<'_>) -> Poll<Self::Output> {
        let this = self.project();
        match this.inner.poll(cx) {
            Poll::Pending => Poll::Pending,
            Poll::Ready(Err(err)) => Poll::Ready(Err(err)),
            Poll::Ready(Ok(inner)) => {
                let conn = Connection::new(inner, None, this.ep);
                Poll::Ready(Ok(conn))
            }
        }
    }
}

/// In-progress connection attempt future
#[derive(derive_more::Debug)]
#[pin_project]
pub struct Connecting {
    #[pin]
    inner: quinn::Connecting,
    ep: Endpoint,
    remote_endpoint_id: Option<EndpointId>,
    /// We run discovery as long as we haven't established a connection yet.
    #[debug("Option<DiscoveryTask>")]
    _discovery_drop_guard: Option<DiscoveryTask>,
}

#[allow(missing_docs)]
#[common_fields({
    backtrace: Option<snafu::Backtrace>,
    #[snafu(implicit)]
    span_trace: n0_snafu::SpanTrace,
})]
#[derive(Debug, Snafu)]
#[non_exhaustive]
pub enum AlpnError {
    #[snafu(transparent)]
    ConnectionError { source: ConnectionError },
    #[snafu(display("No ALPN available"))]
    Unavailable {},
    #[snafu(display("Unknown handshake type"))]
    UnknownHandshake {},
}

impl Connecting {
    /// Converts this [`Connecting`] into a 0-RTT or 0.5-RTT connection at the cost of weakened
    /// security.
    ///
    /// Returns `Ok` immediately if the local endpoint is able to attempt sending 0/0.5-RTT data.
    /// If so, the returned [`Connection`] can be used to send application data without waiting for
    /// the rest of the handshake to complete, at the cost of weakened cryptographic security
    /// guarantees. The returned [`ZeroRttAccepted`] future resolves when the handshake does
    /// complete, at which point subsequently opened streams and written data will have full
    /// cryptographic protection.
    ///
    /// Once the [`ZeroRttAccepted`] future completed, a full handshake has been carried through
    /// and any data sent and any streams opened on the [`Connection`] will operate with the same
    /// security as on normal 1-RTT connections.
    ///
    /// ## Outgoing
    ///
    /// For outgoing connections, the initial attempt to convert to a [`Connection`] which sends
    /// 0-RTT data will attempt to resume a previous TLS session. However, **the remote endpoint
    /// may not actually _accept_ the 0-RTT data**--yet still accept the connection attempt in
    /// general. This possibility is conveyed through the [`ZeroRttAccepted`] future--when the
    /// handshake completes, it resolves to true if the 0-RTT data was accepted and false if it was
    /// rejected. If it was rejected, the existence of streams opened and other application data
    /// sent prior to the handshake completing will not be conveyed to the remote application, and
    /// local operations on them will return `ZeroRttRejected` errors.
    ///
    /// A server may reject 0-RTT data at its discretion, but accepting 0-RTT data requires the
    /// relevant resumption state to be stored in the server, which servers may limit or lose for
    /// various reasons including not persisting resumption state across server restarts.
    ///
    /// ## Incoming
    ///
    /// For incoming connections, conversion to 0.5-RTT will always fully succeed. `into_0rtt` will
    /// always return `Ok` and the [`ZeroRttAccepted`] will always resolve to true.
    ///
    /// ## Security
    ///
    /// On outgoing connections, this enables transmission of 0-RTT data, which is vulnerable to
    /// replay attacks, and should therefore never invoke non-idempotent operations.
    ///
    /// On incoming connections, this enables transmission of 0.5-RTT data, which may be sent
    /// before TLS client authentication has occurred, and should therefore not be used to send
    /// data for which client authentication is being used.
    ///
    /// You can use [`RecvStream::is_0rtt`] to check whether a stream has been opened in 0-RTT
    /// and thus whether parts of the stream are operating under this reduced security level.
    #[allow(clippy::result_large_err)]
    pub fn into_0rtt(self) -> Result<(Connection, ZeroRttAccepted), Self> {
        match self.inner.into_0rtt() {
            Ok((inner, zrtt_accepted)) => {
<<<<<<< HEAD
                // This call is why `self.remote_node_id` was introduced.
                // When we `Connecting::into_0rtt`, then we don't yet have `handshake_data`
                // in our `Connection`, thus we won't be able to pick up
                // `Connection::remote_node_id`.
                // Instead, we provide `self.remote_node_id` here - we know it in advance,
                // after all.
                let conn = Connection::new(inner, self.remote_node_id, &self.ep);
                let zrtt_accepted = ZeroRttAccepted {
                    inner: zrtt_accepted,
                    _discovery_drop_guard: self._discovery_drop_guard,
                };

=======
                let conn = Connection { inner };
                let zrtt_accepted = ZeroRttAccepted {
                    inner: zrtt_accepted,
                    _discovery_drop_guard: self._discovery_drop_guard,
                };
                // This call is why `self.remote_endpoint_id` was introduced.
                // When we `Connecting::into_0rtt`, then we don't yet have `handshake_data`
                // in our `Connection`, thus `try_send_rtt_msg` won't be able to pick up
                // `Connection::remote_endpoint_id`.
                // Instead, we provide `self.remote_endpoint_id` here - we know it in advance,
                // after all.
                try_send_rtt_msg(&conn, &self.ep, self.remote_endpoint_id);
>>>>>>> bfc6ba0b
                Ok((conn, zrtt_accepted))
            }
            Err(inner) => Err(Self {
                inner,
                ep: self.ep,
                remote_endpoint_id: self.remote_endpoint_id,
                _discovery_drop_guard: self._discovery_drop_guard,
            }),
        }
    }

    /// Parameters negotiated during the handshake
    pub async fn handshake_data(&mut self) -> Result<Box<dyn Any>, ConnectionError> {
        self.inner.handshake_data().await
    }

    /// Extracts the ALPN protocol from the peer's handshake data.
    pub async fn alpn(&mut self) -> Result<Vec<u8>, AlpnError> {
        let data = self.handshake_data().await?;
        match data.downcast::<quinn::crypto::rustls::HandshakeData>() {
            Ok(data) => match data.protocol {
                Some(protocol) => Ok(protocol),
                None => Err(UnavailableSnafu.build()),
            },
            Err(_) => Err(UnknownHandshakeSnafu.build()),
        }
    }
}

impl Future for Connecting {
    type Output = Result<Connection, ConnectionError>;

    fn poll(self: Pin<&mut Self>, cx: &mut std::task::Context<'_>) -> Poll<Self::Output> {
        let this = self.project();
        match this.inner.poll(cx) {
            Poll::Pending => Poll::Pending,
            Poll::Ready(Err(err)) => Poll::Ready(Err(err)),
            Poll::Ready(Ok(inner)) => {
<<<<<<< HEAD
                let conn = Connection::new(inner, *this.remote_node_id, this.ep);
=======
                let conn = Connection { inner };
                try_send_rtt_msg(&conn, this.ep, *this.remote_endpoint_id);
>>>>>>> bfc6ba0b
                Poll::Ready(Ok(conn))
            }
        }
    }
}

/// Future that completes when a connection is fully established.
///
/// For clients, the resulting value indicates if 0-RTT was accepted. For servers, the resulting
/// value is meaningless.
#[derive(derive_more::Debug)]
#[debug("ZeroRttAccepted")]
pub struct ZeroRttAccepted {
    inner: quinn::ZeroRttAccepted,
    /// When we call `Connecting::into_0rtt`, we don't want to stop discovery, so we transfer the task
    /// to this future.
    /// When `quinn::ZeroRttAccepted` resolves, we've successfully received data from the remote.
    /// Thus, that's the right time to drop discovery to preserve the behaviour similar to
    /// `Connecting` -> `Connection` without 0-RTT.
    /// Should we eventually decide to keep the discovery task alive for the duration of the whole
    /// `Connection`, then this task should be transferred to the `Connection` instead of here.
    _discovery_drop_guard: Option<DiscoveryTask>,
}

impl Future for ZeroRttAccepted {
    type Output = bool;
    fn poll(mut self: Pin<&mut Self>, cx: &mut std::task::Context<'_>) -> Poll<Self::Output> {
        Pin::new(&mut self.inner).poll(cx)
    }
}

/// A QUIC connection.
///
/// If all references to a connection (including every clone of the Connection handle,
/// streams of incoming streams, and the various stream types) have been dropped, then the
/// connection will be automatically closed with an error_code of 0 and an empty reason. You
/// can also close the connection explicitly by calling [`Connection::close`].
///
/// Closing the connection immediately abandons efforts to deliver data to the peer. Upon
/// receiving CONNECTION_CLOSE the peer may drop any stream data not yet delivered to the
/// application. [`Connection::close`] describes in more detail how to gracefully close a
/// connection without losing application data.
///
/// May be cloned to obtain another handle to the same connection.
#[derive(Debug, Clone)]
pub struct Connection {
    inner: quinn::Connection,
    paths_info: n0_watcher::Direct<Vec<PathInfo>>,
}

#[allow(missing_docs)]
#[derive(Debug, Snafu)]
#[snafu(display("Protocol error: no remote id available"))]
pub struct RemoteEndpointIdError {
    backtrace: Option<snafu::Backtrace>,
}

impl Connection {
    fn new(inner: quinn::Connection, remote_id: Option<NodeId>, ep: &Endpoint) -> Self {
        let mut paths_info = Vec::with_capacity(1);
        if let Some(path0) = inner.path(PathId::ZERO) {
            // This all is supposed to be infallible, but anyway.
            if let Ok(remote) = path0.remote_address() {
                let mapped = MultipathMappedAddr::from(remote);
                let transport = TransportType::from(mapped);
                paths_info.push(PathInfo { transport });
            }
        }
        let paths_info_watcher = n0_watcher::Watchable::new(paths_info);
        let conn = Connection {
            inner,
            paths_info: paths_info_watcher.watch(),
        };

        // Grab the remote identity and register this connection
        if let Some(remote) = remote_id {
            ep.msock
                .register_connection(remote, &conn.inner, paths_info_watcher);
        } else if let Ok(remote) = conn.remote_node_id() {
            ep.msock
                .register_connection(remote, &conn.inner, paths_info_watcher);
        } else {
            warn!("unable to determine node id for the remote");
        }

        conn
    }

    /// Initiates a new outgoing unidirectional stream.
    ///
    /// Streams are cheap and instantaneous to open unless blocked by flow control. As a
    /// consequence, the peer won’t be notified that a stream has been opened until the
    /// stream is actually used.
    #[inline]
    pub fn open_uni(&self) -> OpenUni<'_> {
        self.inner.open_uni()
    }

    /// Initiates a new outgoing bidirectional stream.
    ///
    /// Streams are cheap and instantaneous to open unless blocked by flow control. As a
    /// consequence, the peer won't be notified that a stream has been opened until the
    /// stream is actually used. Calling [`open_bi`] then waiting on the [`RecvStream`]
    /// without writing anything to [`SendStream`] will never succeed.
    ///
    /// [`open_bi`]: Connection::open_bi
    #[inline]
    pub fn open_bi(&self) -> OpenBi<'_> {
        self.inner.open_bi()
    }

    /// Accepts the next incoming uni-directional stream.
    #[inline]
    pub fn accept_uni(&self) -> AcceptUni<'_> {
        self.inner.accept_uni()
    }

    /// Accept the next incoming bidirectional stream.
    ///
    /// **Important Note**: The peer that calls [`open_bi`] must write to its [`SendStream`]
    /// before the peer `Connection` is able to accept the stream using
    /// `accept_bi()`. Calling [`open_bi`] then waiting on the [`RecvStream`] without
    /// writing anything to the connected [`SendStream`] will never succeed.
    ///
    /// [`open_bi`]: Connection::open_bi
    #[inline]
    pub fn accept_bi(&self) -> AcceptBi<'_> {
        self.inner.accept_bi()
    }

    /// Receives an application datagram.
    #[inline]
    pub fn read_datagram(&self) -> ReadDatagram<'_> {
        self.inner.read_datagram()
    }

    /// Wait for the connection to be closed for any reason.
    ///
    /// Despite the return type's name, closed connections are often not an error condition
    /// at the application layer. Cases that might be routine include
    /// [`ConnectionError::LocallyClosed`] and [`ConnectionError::ApplicationClosed`].
    #[inline]
    pub async fn closed(&self) -> ConnectionError {
        self.inner.closed().await
    }

    /// If the connection is closed, the reason why.
    ///
    /// Returns `None` if the connection is still open.
    #[inline]
    pub fn close_reason(&self) -> Option<ConnectionError> {
        self.inner.close_reason()
    }

    /// Closes the connection immediately.
    ///
    /// Pending operations will fail immediately with [`ConnectionError::LocallyClosed`]. No
    /// more data is sent to the peer and the peer may drop buffered data upon receiving the
    /// CONNECTION_CLOSE frame.
    ///
    /// `error_code` and `reason` are not interpreted, and are provided directly to the
    /// peer.
    ///
    /// `reason` will be truncated to fit in a single packet with overhead; to improve odds
    /// that it is preserved in full, it should be kept under 1KiB.
    ///
    /// # Gracefully closing a connection
    ///
    /// Only the peer last receiving application data can be certain that all data is
    /// delivered. The only reliable action it can then take is to close the connection,
    /// potentially with a custom error code. The delivery of the final CONNECTION_CLOSE
    /// frame is very likely if both endpoints stay online long enough, calling
    /// [`Endpoint::close`] will wait to provide sufficient time. Otherwise, the remote peer
    /// will time out the connection, provided that the idle timeout is not disabled.
    ///
    /// The sending side can not guarantee all stream data is delivered to the remote
    /// application. It only knows the data is delivered to the QUIC stack of the remote
    /// endpoint. Once the local side sends a CONNECTION_CLOSE frame in response to calling
    /// [`close`] the remote endpoint may drop any data it received but is as yet
    /// undelivered to the application, including data that was acknowledged as received to
    /// the local endpoint.
    ///
    /// [`close`]: Connection::close
    #[inline]
    pub fn close(&self, error_code: VarInt, reason: &[u8]) {
        self.inner.close(error_code, reason)
    }

    /// Transmits `data` as an unreliable, unordered application datagram.
    ///
    /// Application datagrams are a low-level primitive. They may be lost or delivered out
    /// of order, and `data` must both fit inside a single QUIC packet and be smaller than
    /// the maximum dictated by the peer.
    #[inline]
    pub fn send_datagram(&self, data: bytes::Bytes) -> Result<(), SendDatagramError> {
        self.inner.send_datagram(data)
    }

    // TODO: It seems `SendDatagram` is not yet exposed by quinn.  This has been fixed
    //       upstream and will be in the next release.
    // /// Transmits `data` as an unreliable, unordered application datagram
    // ///
    // /// Unlike [`send_datagram()`], this method will wait for buffer space during congestion
    // /// conditions, which effectively prioritizes old datagrams over new datagrams.
    // ///
    // /// See [`send_datagram()`] for details.
    // ///
    // /// [`send_datagram()`]: Connection::send_datagram
    // #[inline]
    // pub fn send_datagram_wait(&self, data: bytes::Bytes) -> SendDatagram<'_> {
    //     self.inner.send_datagram_wait(data)
    // }

    /// Computes the maximum size of datagrams that may be passed to [`send_datagram`].
    ///
    /// Returns `None` if datagrams are unsupported by the peer or disabled locally.
    ///
    /// This may change over the lifetime of a connection according to variation in the path
    /// MTU estimate. The peer can also enforce an arbitrarily small fixed limit, but if the
    /// peer's limit is large this is guaranteed to be a little over a kilobyte at minimum.
    ///
    /// Not necessarily the maximum size of received datagrams.
    ///
    /// [`send_datagram`]: Self::send_datagram
    #[inline]
    pub fn max_datagram_size(&self) -> Option<usize> {
        self.inner.max_datagram_size()
    }

    /// Bytes available in the outgoing datagram buffer.
    ///
    /// When greater than zero, calling [`send_datagram`] with a
    /// datagram of at most this size is guaranteed not to cause older datagrams to be
    /// dropped.
    ///
    /// [`send_datagram`]: Self::send_datagram
    #[inline]
    pub fn datagram_send_buffer_space(&self) -> usize {
        self.inner.datagram_send_buffer_space()
    }

    /// Current best estimate of this connection's latency (round-trip-time).
    #[inline]
    pub fn rtt(&self) -> Duration {
        self.inner.rtt()
    }

    /// Returns connection statistics.
    #[inline]
    pub fn stats(&self) -> ConnectionStats {
        self.inner.stats()
    }

    /// Current state of the congestion control algorithm, for debugging purposes.
    #[inline]
    pub fn congestion_state(&self) -> Box<dyn quinn_proto::congestion::Controller> {
        self.inner.congestion_state()
    }

    /// Parameters negotiated during the handshake.
    ///
    /// Guaranteed to return `Some` on fully established connections or after
    /// [`Connecting::handshake_data()`] succeeds. See that method's documentations for
    /// details on the returned value.
    ///
    /// [`Connection::handshake_data()`]: crate::endpoint::Connecting::handshake_data
    #[inline]
    pub fn handshake_data(&self) -> Option<Box<dyn Any>> {
        self.inner.handshake_data()
    }

    /// Extracts the ALPN protocol from the peer's handshake data.
    pub fn alpn(&self) -> Option<Vec<u8>> {
        let data = self.handshake_data()?;
        match data.downcast::<quinn::crypto::rustls::HandshakeData>() {
            Ok(data) => data.protocol,
            Err(_) => None,
        }
    }

    /// Cryptographic identity of the peer.
    ///
    /// The dynamic type returned is determined by the configured [`Session`]. For the
    /// default `rustls` session, the return value can be [`downcast`] to a
    /// <code>Vec<[rustls::pki_types::CertificateDer]></code>
    ///
    /// [`Session`]: quinn_proto::crypto::Session
    /// [`downcast`]: Box::downcast
    #[inline]
    pub fn peer_identity(&self) -> Option<Box<dyn Any>> {
        self.inner.peer_identity()
    }

    /// Returns the [`EndpointId`] from the peer's TLS certificate.
    ///
    /// The [`PublicKey`] of an endpoint is also known as a [`EndpointId`].  This [`PublicKey`] is
    /// included in the TLS certificate presented during the handshake when connecting.
    /// This function allows you to get the [`EndpointId`] of the remote endpoint of this
    /// connection.
    ///
    /// [`PublicKey`]: iroh_base::PublicKey
    // TODO: Would be nice if this could be infallible.
    pub fn remote_id(&self) -> Result<EndpointId, RemoteEndpointIdError> {
        let data = self.peer_identity();
        match data {
            None => {
                warn!("no peer certificate found");
                Err(RemoteEndpointIdSnafu.build())
            }
            Some(data) => match data.downcast::<Vec<rustls::pki_types::CertificateDer>>() {
                Ok(certs) => {
                    if certs.len() != 1 {
                        warn!(
                            "expected a single peer certificate, but {} found",
                            certs.len()
                        );
                        return Err(RemoteEndpointIdSnafu.build());
                    }

                    let peer_id = EndpointId::from_verifying_key(
                        VerifyingKey::from_public_key_der(&certs[0])
                            .map_err(|_| RemoteEndpointIdSnafu.build())?,
                    );

                    Ok(peer_id)
                }
                Err(err) => {
                    warn!("invalid peer certificate: {:?}", err);
                    Err(RemoteEndpointIdSnafu.build())
                }
            },
        }
    }

    /// A stable identifier for this connection.
    ///
    /// Peer addresses and connection IDs can change, but this value will remain fixed for
    /// the lifetime of the connection.
    #[inline]
    pub fn stable_id(&self) -> usize {
        self.inner.stable_id()
    }

    /// Returns information about the network paths in use by this connection.
    ///
    /// A connection can have several network paths to the remote endpoint, commonly there
    /// will be a path via the relay server and a holepunched path.  This returns all the
    /// paths in use by this connection.
    pub fn paths_info(&self) -> impl Watcher<Value = Vec<PathInfo>> {
        self.paths_info.clone()
    }

    /// Derives keying material from this connection's TLS session secrets.
    ///
    /// When both peers call this method with the same `label` and `context`
    /// arguments and `output` buffers of equal length, they will get the
    /// same sequence of bytes in `output`. These bytes are cryptographically
    /// strong and pseudorandom, and are suitable for use as keying material.
    ///
    /// See [RFC5705](https://tools.ietf.org/html/rfc5705) for more information.
    #[inline]
    pub fn export_keying_material(
        &self,
        output: &mut [u8],
        label: &[u8],
        context: &[u8],
    ) -> Result<(), quinn_proto::crypto::ExportKeyingMaterialError> {
        self.inner.export_keying_material(output, label, context)
    }

    /// Modifies the number of unidirectional streams that may be concurrently opened.
    ///
    /// No streams may be opened by the peer unless fewer than `count` are already
    /// open. Large `count`s increase both minimum and worst-case memory consumption.
    #[inline]
    pub fn set_max_concurrent_uni_streams(&self, count: VarInt) {
        self.inner.set_max_concurrent_uni_streams(count)
    }

    /// See [`quinn_proto::TransportConfig::receive_window`].
    #[inline]
    pub fn set_receive_window(&self, receive_window: VarInt) {
        self.inner.set_receive_window(receive_window)
    }

    /// Modifies the number of bidirectional streams that may be concurrently opened.
    ///
    /// No streams may be opened by the peer unless fewer than `count` are already
    /// open. Large `count`s increase both minimum and worst-case memory consumption.
    #[inline]
    pub fn set_max_concurrent_bi_streams(&self, count: VarInt) {
        self.inner.set_max_concurrent_bi_streams(count)
    }
}

<<<<<<< HEAD
=======
/// Try send a message to the rtt-actor.
///
/// If we can't notify the actor that will impact performance a little, but we can still
/// function.
fn try_send_rtt_msg(
    conn: &Connection,
    magic_ep: &Endpoint,
    remote_endpoint_id: Option<EndpointId>,
) {
    // If we can't notify the rtt-actor that's not great but not critical.
    let Some(endpoint_id) = remote_endpoint_id.or_else(|| conn.remote_id().ok()) else {
        warn!(?conn, "failed to get remote endpoint id");
        return;
    };
    let Some(conn_type_changes) = magic_ep.conn_type(endpoint_id) else {
        warn!(?conn, "failed to create conn_type stream");
        return;
    };
    let rtt_msg = RttMessage::NewConnection {
        connection: conn.inner.weak_handle(),
        conn_type_changes: conn_type_changes.stream(),
        endpoint_id,
    };
    if let Err(err) = magic_ep.rtt_actor.msg_tx.try_send(rtt_msg) {
        warn!(?conn, "rtt-actor not reachable: {err:#}");
    }
}

>>>>>>> bfc6ba0b
/// Read a proxy url from the environment, in this order
///
/// - `HTTP_PROXY`
/// - `http_proxy`
/// - `HTTPS_PROXY`
/// - `https_proxy`
fn proxy_url_from_env() -> Option<Url> {
    if let Some(url) = std::env::var("HTTP_PROXY")
        .ok()
        .and_then(|s| s.parse::<Url>().ok())
    {
        if is_cgi() {
            warn!("HTTP_PROXY environment variable ignored in CGI");
        } else {
            return Some(url);
        }
    }
    if let Some(url) = std::env::var("http_proxy")
        .ok()
        .and_then(|s| s.parse::<Url>().ok())
    {
        return Some(url);
    }
    if let Some(url) = std::env::var("HTTPS_PROXY")
        .ok()
        .and_then(|s| s.parse::<Url>().ok())
    {
        return Some(url);
    }
    if let Some(url) = std::env::var("https_proxy")
        .ok()
        .and_then(|s| s.parse::<Url>().ok())
    {
        return Some(url);
    }

    None
}

/// Configuration of the relay servers for an [`Endpoint`].
#[derive(Debug, Clone, PartialEq, Eq)]
pub enum RelayMode {
    /// Disable relay servers completely.
    Disabled,
    /// Use the default relay map, with production relay servers from n0.
    ///
    /// See [`crate::defaults::prod`] for the severs used.
    Default,
    /// Use the staging relay servers from n0.
    Staging,
    /// Use a custom relay map.
    Custom(RelayMap),
}

impl RelayMode {
    /// Returns the relay map for this mode.
    pub fn relay_map(&self) -> RelayMap {
        match self {
            RelayMode::Disabled => RelayMap::empty(),
            RelayMode::Default => crate::defaults::prod::default_relay_map(),
            RelayMode::Staging => crate::defaults::staging::default_relay_map(),
            RelayMode::Custom(relay_map) => relay_map.clone(),
        }
    }
}

/// Environment variable to force the use of staging relays.
pub const ENV_FORCE_STAGING_RELAYS: &str = "IROH_FORCE_STAGING_RELAYS";

/// Returns `true` if the use of staging relays is forced.
pub fn force_staging_infra() -> bool {
    matches!(std::env::var(ENV_FORCE_STAGING_RELAYS), Ok(value) if !value.is_empty())
}

/// Returns the default relay mode.
///
/// If the `IROH_FORCE_STAGING_RELAYS` environment variable is non empty, it will return `RelayMode::Staging`.
/// Otherwise, it will return `RelayMode::Default`.
pub fn default_relay_mode() -> RelayMode {
    // Use staging in testing
    match force_staging_infra() {
        true => RelayMode::Staging,
        false => RelayMode::Default,
    }
}

/// Check if we are being executed in a CGI context.
///
/// If so, a malicious client can send the `Proxy:` header, and it will
/// be in the `HTTP_PROXY` env var. So we don't use it :)
fn is_cgi() -> bool {
    std::env::var_os("REQUEST_METHOD").is_some()
}

// TODO: These tests could still be flaky, lets fix that:
// https://github.com/n0-computer/iroh/issues/1183
#[cfg(test)]
mod tests {
    use std::time::{Duration, Instant};

    use iroh_base::{EndpointAddr, EndpointId, SecretKey};
    use n0_future::{BufferedStreamExt, StreamExt, stream, task::AbortOnDropHandle};
    use n0_snafu::{Error, Result, ResultExt};
    use n0_watcher::Watcher;
    use quinn::ConnectionError;
    use rand::SeedableRng;
    use tokio::sync::oneshot;
    use tracing::{Instrument, error_span, info, info_span, instrument};
    use tracing_test::traced_test;

    use super::Endpoint;
    use crate::{
        RelayMap, RelayMode,
        discovery::static_provider::StaticProvider,
        endpoint::{ConnectOptions, Connection, ConnectionType},
        magicsock::node_map::TransportType,
        protocol::{AcceptError, ProtocolHandler, Router},
        test_utils::{run_relay_server, run_relay_server_with},
    };

    const TEST_ALPN: &[u8] = b"n0/iroh/test";

    #[tokio::test]
    #[traced_test]
    async fn test_connect_self() -> Result {
        let ep = Endpoint::builder()
            .alpns(vec![TEST_ALPN.to_vec()])
            .bind()
            .await
            .unwrap();
        let my_addr = ep.addr();
        let res = ep.connect(my_addr.clone(), TEST_ALPN).await;
        assert!(res.is_err());
        let err = res.err().unwrap();
        assert!(err.to_string().starts_with("Connecting to ourself"));

        Ok(())
    }

    #[tokio::test]
    #[traced_test]
    async fn endpoint_connect_close() -> Result {
        let mut rng = rand_chacha::ChaCha8Rng::seed_from_u64(0u64);
        let (relay_map, relay_url, _guard) = run_relay_server().await?;
        let server_secret_key = SecretKey::generate(&mut rng);
        let server_peer_id = server_secret_key.public();

        // Wait for the endpoint to be started to make sure it's up before clients try to connect
        let ep = Endpoint::builder()
            .secret_key(server_secret_key)
            .alpns(vec![TEST_ALPN.to_vec()])
            .relay_mode(RelayMode::Custom(relay_map.clone()))
            .insecure_skip_relay_cert_verify(true)
            .bind()
            .await?;
        // Wait for the endpoint to be reachable via relay
        ep.online().await;

        let server = tokio::spawn(
            async move {
                info!("accepting connection");
                let incoming = ep.accept().await.e()?;
                let conn = incoming.await.e()?;
                let mut stream = conn.accept_uni().await.e()?;
                let mut buf = [0u8; 5];
                stream.read_exact(&mut buf).await.e()?;
                info!("Accepted 1 stream, received {buf:?}.  Closing now.");
                // close the connection
                conn.close(7u8.into(), b"bye");

                let res = conn.accept_uni().await;
                assert_eq!(res.unwrap_err(), quinn::ConnectionError::LocallyClosed);

                let res = stream.read_to_end(10).await;
                assert_eq!(
                    res.unwrap_err(),
                    quinn::ReadToEndError::Read(quinn::ReadError::ConnectionLost(
                        quinn::ConnectionError::LocallyClosed
                    ))
                );
                info!("server test completed");
                Ok::<_, Error>(())
            }
            .instrument(info_span!("test-server")),
        );

        let client = tokio::spawn(
            async move {
                let ep = Endpoint::builder()
                    .alpns(vec![TEST_ALPN.to_vec()])
                    .relay_mode(RelayMode::Custom(relay_map))
                    .insecure_skip_relay_cert_verify(true)
                    .bind()
                    .await?;
                info!("client connecting");
                let endpoint_addr = EndpointAddr::new(server_peer_id).with_relay_url(relay_url);
                let conn = ep.connect(endpoint_addr, TEST_ALPN).await?;
                let mut stream = conn.open_uni().await.e()?;

                // First write is accepted by server.  We need this bit of synchronisation
                // because if the server closes after simply accepting the connection we can
                // not be sure our .open_uni() call would succeed as it may already receive
                // the error.
                stream.write_all(b"hello").await.e()?;

                info!("waiting for closed");
                // Remote now closes the connection, we should see an error sometime soon.
                let err = conn.closed().await;
                let expected_err =
                    quinn::ConnectionError::ApplicationClosed(quinn::ApplicationClose {
                        error_code: 7u8.into(),
                        reason: b"bye".to_vec().into(),
                    });
                assert_eq!(err, expected_err);

                info!("opening new - expect it to fail");
                let res = conn.open_uni().await;
                assert_eq!(res.unwrap_err(), expected_err);
                info!("client test completed");
                Ok::<_, Error>(())
            }
            .instrument(info_span!("test-client")),
        );

        let (server, client) = tokio::time::timeout(
            Duration::from_secs(30),
            n0_future::future::zip(server, client),
        )
        .await
        .e()?;
        server.e()??;
        client.e()??;
        Ok(())
    }

    #[tokio::test]
    #[traced_test]
    async fn endpoint_relay_connect_loop() -> Result {
        let test_start = Instant::now();
        let n_clients = 5;
        let n_chunks_per_client = 2;
        let chunk_size = 10;
        let mut rng = rand_chacha::ChaCha8Rng::seed_from_u64(42);
        let (relay_map, relay_url, _relay_guard) = run_relay_server().await.unwrap();
        let server_secret_key = SecretKey::generate(&mut rng);
        let server_endpoint_id = server_secret_key.public();

        // Make sure the server is bound before having clients connect to it:
        let ep = Endpoint::builder()
            .insecure_skip_relay_cert_verify(true)
            .secret_key(server_secret_key)
            .alpns(vec![TEST_ALPN.to_vec()])
            .relay_mode(RelayMode::Custom(relay_map.clone()))
            .bind()
            .await?;
        // Also make sure the server has a working relay connection
        ep.online().await;

        info!(time = ?test_start.elapsed(), "test setup done");

        // The server accepts the connections of the clients sequentially.
        let server = tokio::spawn(
            async move {
                let eps = ep.bound_sockets();

                info!(me = %ep.id().fmt_short(), eps = ?eps, "server listening on");
                for i in 0..n_clients {
                    let round_start = Instant::now();
                    info!("[server] round {i}");
                    let incoming = ep.accept().await.e()?;
                    let conn = incoming.await.e()?;
                    let endpoint_id = conn.remote_id()?;
                    info!(%i, peer = %endpoint_id.fmt_short(), "accepted connection");
                    let (mut send, mut recv) = conn.accept_bi().await.e()?;
                    let mut buf = vec![0u8; chunk_size];
                    for _i in 0..n_chunks_per_client {
                        recv.read_exact(&mut buf).await.e()?;
                        send.write_all(&buf).await.e()?;
                    }
                    send.finish().e()?;
                    conn.closed().await; // we're the last to send data, so we wait for the other side to close
                    info!(%i, peer = %endpoint_id.fmt_short(), "finished");
                    info!("[server] round {i} done in {:?}", round_start.elapsed());
                }
                Ok::<_, Error>(())
            }
            .instrument(error_span!("server")),
        );

        let start = Instant::now();

        for i in 0..n_clients {
            let round_start = Instant::now();
            info!("[client] round {i}");
            let client_secret_key = SecretKey::generate(&mut rng);
            async {
                info!("client binding");
                let ep = Endpoint::builder()
                    .alpns(vec![TEST_ALPN.to_vec()])
                    .insecure_skip_relay_cert_verify(true)
                    .relay_mode(RelayMode::Custom(relay_map.clone()))
                    .secret_key(client_secret_key)
                    .bind()
                    .await?;
                let eps = ep.bound_sockets();

                info!(me = %ep.id().fmt_short(), eps=?eps, "client bound");
                let endpoint_addr =
                    EndpointAddr::new(server_endpoint_id).with_relay_url(relay_url.clone());
                info!(to = ?endpoint_addr, "client connecting");
                let conn = ep.connect(endpoint_addr, TEST_ALPN).await.e()?;
                info!("client connected");
                let (mut send, mut recv) = conn.open_bi().await.e()?;

                for i in 0..n_chunks_per_client {
                    let mut buf = vec![i; chunk_size];
                    send.write_all(&buf).await.e()?;
                    recv.read_exact(&mut buf).await.e()?;
                    assert_eq!(buf, vec![i; chunk_size]);
                }
                // we're the last to receive data, so we close
                conn.close(0u32.into(), b"bye!");
                info!("client finished");
                ep.close().await;
                info!("client closed");
                Ok::<_, Error>(())
            }
            .instrument(error_span!("client", %i))
            .await?;
            info!("[client] round {i} done in {:?}", round_start.elapsed());
        }

        server.await.e()??;

        // We appear to have seen this being very slow at times.  So ensure we fail if this
        // test is too slow.  We're only making two connections transferring very little
        // data, this really shouldn't take long.
        if start.elapsed() > Duration::from_secs(15) {
            panic!("Test too slow, something went wrong");
        }

        Ok(())
    }

    #[tokio::test]
    #[traced_test]
    async fn endpoint_send_relay() -> Result {
        let (relay_map, _relay_url, _guard) = run_relay_server().await?;
        let client = Endpoint::builder()
            .insecure_skip_relay_cert_verify(true)
            .relay_mode(RelayMode::Custom(relay_map.clone()))
            .bind()
            .await?;
        let server = Endpoint::builder()
            .insecure_skip_relay_cert_verify(true)
            .relay_mode(RelayMode::Custom(relay_map))
            .alpns(vec![TEST_ALPN.to_vec()])
            .bind()
            .await?;

        let task = tokio::spawn({
            let server = server.clone();
            async move {
                let Some(conn) = server.accept().await else {
                    snafu::whatever!("Expected an incoming connection");
                };
                let conn = conn.await.e()?;
                let (mut send, mut recv) = conn.accept_bi().await.e()?;
                let data = recv.read_to_end(1000).await.e()?;
                send.write_all(&data).await.e()?;
                send.finish().e()?;
                conn.closed().await;

                Ok::<_, Error>(())
            }
        });

        let addr = server.addr();
        let conn = client.connect(addr, TEST_ALPN).await?;
        let (mut send, mut recv) = conn.open_bi().await.e()?;
        send.write_all(b"Hello, world!").await.e()?;
        send.finish().e()?;
        let data = recv.read_to_end(1000).await.e()?;
        conn.close(0u32.into(), b"bye!");

        task.await.e()??;

        client.close().await;
        server.close().await;

        assert_eq!(&data, b"Hello, world!");

        Ok(())
    }

    #[tokio::test]
    #[traced_test]
    async fn endpoint_two_direct_only() -> Result {
        // Connect two endpoints on the same network, without a relay server, without
        // discovery.
        let ep1 = {
            let span = info_span!("server");
            let _guard = span.enter();
            Endpoint::builder()
                .alpns(vec![TEST_ALPN.to_vec()])
                .relay_mode(RelayMode::Disabled)
                .bind()
                .await?
        };
        let ep2 = {
            let span = info_span!("client");
            let _guard = span.enter();
            Endpoint::builder()
                .alpns(vec![TEST_ALPN.to_vec()])
                .relay_mode(RelayMode::Disabled)
                .bind()
                .await?
        };
        let ep1_nodeaddr = ep1.node_addr();

        #[instrument(name = "client", skip_all)]
        async fn connect(ep: Endpoint, dst: NodeAddr) -> Result<quinn::ConnectionError> {
            info!(me = %ep.node_id().fmt_short(), "client starting");
            let conn = ep.connect(dst, TEST_ALPN).await?;
            let mut send = conn.open_uni().await.e()?;
            send.write_all(b"hello").await.e()?;
            send.finish().e()?;
            Ok(conn.closed().await)
        }

        #[instrument(name = "server", skip_all)]
        async fn accept(ep: Endpoint, src: NodeId) -> Result {
            info!(me = %ep.node_id().fmt_short(), "server starting");
            let conn = ep.accept().await.e()?.await.e()?;
            let node_id = conn.remote_node_id()?;
            assert_eq!(node_id, src);
            let mut recv = conn.accept_uni().await.e()?;
            let msg = recv.read_to_end(100).await.e()?;
            assert_eq!(msg, b"hello");
            // Dropping the connection closes it just fine.
            Ok(())
        }

        let ep1_accept = tokio::spawn(accept(ep1.clone(), ep2.node_id()));
        let ep2_connect = tokio::spawn(connect(ep2.clone(), ep1_nodeaddr));

        ep1_accept.await.e()??;
        let conn_closed = dbg!(ep2_connect.await.e()??);
        assert!(matches!(
            conn_closed,
            ConnectionError::ApplicationClosed(quinn::ApplicationClose { .. })
        ));

        Ok(())
    }

    #[tokio::test]
    #[traced_test]
    async fn endpoint_relay_map_change() -> Result {
        let (relay_map, relay_url, _guard1) = run_relay_server().await?;
        let client = Endpoint::builder()
            .insecure_skip_relay_cert_verify(true)
            .relay_mode(RelayMode::Custom(relay_map.clone()))
            .bind()
            .await?;
        let server = Endpoint::builder()
            .insecure_skip_relay_cert_verify(true)
            .relay_mode(RelayMode::Custom(relay_map))
            .alpns(vec![TEST_ALPN.to_vec()])
            .bind()
            .await?;

        let task = tokio::spawn({
            let server = server.clone();
            async move {
                for i in 0..2 {
                    println!("accept: round {i}");
                    let Some(conn) = server.accept().await else {
                        snafu::whatever!("Expected an incoming connection");
                    };
                    let conn = conn.await.e()?;
                    let (mut send, mut recv) = conn.accept_bi().await.e()?;
                    let data = recv.read_to_end(1000).await.e()?;
                    send.write_all(&data).await.e()?;
                    send.finish().e()?;
                    conn.closed().await;
                }
                Ok::<_, Error>(())
            }
        });

        server.online().await;

        let mut addr = server.addr();
        println!("round1: {:?}", addr);

        // remove direct addrs to force relay usage
        addr.direct_addresses.clear();

        let conn = client.connect(addr, TEST_ALPN).await?;
        let (mut send, mut recv) = conn.open_bi().await.e()?;
        send.write_all(b"Hello, world!").await.e()?;
        send.finish().e()?;
        let data = recv.read_to_end(1000).await.e()?;
        conn.close(0u32.into(), b"bye!");

        assert_eq!(&data, b"Hello, world!");

        // setup a second relay server
        let (new_relay_map, new_relay_url, _guard2) = run_relay_server().await?;
        let new_endpoint = new_relay_map
            .get_endpoint(&new_relay_url)
            .expect("missing endpoint")
            .clone();
        dbg!(&new_relay_map);

        let addr_watcher = server.watch_addr();

        // add new new relay
        assert!(
            server
                .insert_relay(new_relay_url.clone(), new_endpoint.clone())
                .await
                .is_none()
        );
        // remove the old relay
        assert!(server.remove_relay(&relay_url).await.is_some());

        println!("------- changed ----- ");

        let mut addr = tokio::time::timeout(Duration::from_secs(10), async move {
            let mut stream = addr_watcher.stream();
            while let Some(addr) = stream.next().await {
                if addr.relay_url.as_ref() != Some(&relay_url) {
                    return addr;
                }
            }
            panic!("failed to change relay");
        })
        .await
        .e()?;

        println!("round2: {:?}", addr);
        assert_eq!(addr.relay_url, Some(new_relay_url));

        // remove direct addrs to force relay usage
        addr.direct_addresses.clear();

        let conn = client.connect(addr, TEST_ALPN).await?;
        let (mut send, mut recv) = conn.open_bi().await.e()?;
        send.write_all(b"Hello, world!").await.e()?;
        send.finish().e()?;
        let data = recv.read_to_end(1000).await.e()?;
        conn.close(0u32.into(), b"bye!");

        task.await.e()??;

        client.close().await;
        server.close().await;

        assert_eq!(&data, b"Hello, world!");

        Ok(())
    }

    #[tokio::test]
    #[traced_test]
    async fn endpoint_two_relay_only() -> Result {
        // Connect two endpoints on the same network, via a relay server, without
        // discovery.
        let (relay_map, _relay_url, _relay_server_guard) = run_relay_server().await?;
        let (node_addr_tx, node_addr_rx) = oneshot::channel();

        #[instrument(name = "client", skip_all)]
        async fn connect(
            relay_map: RelayMap,
            node_addr_rx: oneshot::Receiver<NodeAddr>,
        ) -> Result<quinn::ConnectionError> {
            let mut rng = rand_chacha::ChaCha8Rng::seed_from_u64(0u64);
            let secret = SecretKey::generate(&mut rng);
            let ep = Endpoint::builder()
                .secret_key(secret)
                .alpns(vec![TEST_ALPN.to_vec()])
                .insecure_skip_relay_cert_verify(true)
                .relay_mode(RelayMode::Custom(relay_map))
                .bind()
                .await?;
            info!(me = %ep.node_id().fmt_short(), "client starting");
            let dst = node_addr_rx.await.e()?;

            info!(me = %ep.node_id().fmt_short(), "client connecting");
            let conn = ep.connect(dst, TEST_ALPN).await?;
            let mut send = conn.open_uni().await.e()?;
            send.write_all(b"hello").await.e()?;
            let mut paths = conn.paths_info().stream();
            info!("Waiting for direct connection");
            while let Some(infos) = paths.next().await {
                info!(?infos, "new PathInfos");
                if infos.iter().any(|info| info.transport == TransportType::Ip) {
                    break;
                }
            }
            info!("Have direct connection");
            send.write_all(b"close please").await.e()?;
            send.finish().e()?;
            Ok(conn.closed().await)
        }

        #[instrument(name = "server", skip_all)]
        async fn accept(relay_map: RelayMap, node_addr_tx: oneshot::Sender<NodeAddr>) -> Result {
            let mut rng = rand_chacha::ChaCha8Rng::seed_from_u64(1u64);
            let secret = SecretKey::generate(&mut rng);
            let ep = Endpoint::builder()
                .secret_key(secret)
                .alpns(vec![TEST_ALPN.to_vec()])
                .insecure_skip_relay_cert_verify(true)
                .relay_mode(RelayMode::Custom(relay_map))
                .bind()
                .await?;
            ep.online().await;
            let node_addr = NodeAddr {
                direct_addresses: Default::default(),
                ..ep.node_addr()
            };
            node_addr_tx.send(node_addr).unwrap();

            info!(me = %ep.node_id().fmt_short(), "server starting");
            let conn = ep.accept().await.e()?.await.e()?;
            // let node_id = conn.remote_node_id()?;
            // assert_eq!(node_id, src);
            let mut recv = conn.accept_uni().await.e()?;
            let mut msg = [0u8; 5];
            recv.read_exact(&mut msg).await.e()?;
            assert_eq!(&msg, b"hello");
            info!("received hello");
            let msg = recv.read_to_end(100).await.e()?;
            assert_eq!(msg, b"close please");
            info!("received 'close please'");
            // Dropping the connection closes it just fine.
            Ok(())
        }

        let server_task = tokio::spawn(accept(relay_map.clone(), node_addr_tx));
        let client_task = tokio::spawn(connect(relay_map, node_addr_rx));

        server_task.await.e()??;
        let conn_closed = dbg!(client_task.await.e()??);
        assert!(matches!(
            conn_closed,
            ConnectionError::ApplicationClosed(quinn::ApplicationClose { .. })
        ));

        Ok(())
    }

    #[tokio::test]
    #[traced_test]
    async fn endpoint_bidi_send_recv() -> Result {
        let disco = StaticProvider::new();
        let ep1 = Endpoint::builder()
            .discovery(disco.clone())
            .alpns(vec![TEST_ALPN.to_vec()])
            .relay_mode(RelayMode::Disabled)
            .bind()
            .await?;

        let ep2 = Endpoint::builder()
            .discovery(disco.clone())
            .alpns(vec![TEST_ALPN.to_vec()])
            .relay_mode(RelayMode::Disabled)
            .bind()
            .await?;

        disco.add_endpoint_info(ep1.addr());
        disco.add_endpoint_info(ep2.addr());

        let ep1_endpointid = ep1.id();
        let ep2_endpointid = ep2.id();
        eprintln!("endpoint id 1 {ep1_endpointid}");
        eprintln!("endpoint id 2 {ep2_endpointid}");

        async fn connect_hello(ep: Endpoint, dst: EndpointId) -> Result {
            let conn = ep.connect(dst, TEST_ALPN).await?;
            let (mut send, mut recv) = conn.open_bi().await.e()?;
            info!("sending hello");
            send.write_all(b"hello").await.e()?;
            send.finish().e()?;
            info!("receiving world");
            let m = recv.read_to_end(100).await.e()?;
            assert_eq!(m, b"world");
            conn.close(1u8.into(), b"done");
            Ok(())
        }

        async fn accept_world(ep: Endpoint, src: EndpointId) -> Result {
            let incoming = ep.accept().await.e()?;
            let mut iconn = incoming.accept().e()?;
            let alpn = iconn.alpn().await?;
            let conn = iconn.await.e()?;
            let endpoint_id = conn.remote_id()?;
            assert_eq!(endpoint_id, src);
            assert_eq!(alpn, TEST_ALPN);
            let (mut send, mut recv) = conn.accept_bi().await.e()?;
            info!("receiving hello");
            let m = recv.read_to_end(100).await.e()?;
            assert_eq!(m, b"hello");
            info!("sending hello");
            send.write_all(b"world").await.e()?;
            send.finish().e()?;
            match conn.closed().await {
                ConnectionError::ApplicationClosed(closed) => {
                    assert_eq!(closed.error_code, 1u8.into());
                    Ok(())
                }
                _ => panic!("wrong close error"),
            }
        }

        let p1_accept = tokio::spawn(accept_world(ep1.clone(), ep2_endpointid).instrument(
            info_span!(
                "p1_accept",
                ep1 = %ep1.id().fmt_short(),
                dst = %ep2_endpointid.fmt_short(),
            ),
        ));
        let p2_accept = tokio::spawn(accept_world(ep2.clone(), ep1_endpointid).instrument(
            info_span!(
                "p2_accept",
                ep2 = %ep2.id().fmt_short(),
                dst = %ep1_endpointid.fmt_short(),
            ),
        ));
        let p1_connect = tokio::spawn(connect_hello(ep1.clone(), ep2_endpointid).instrument(
            info_span!(
                "p1_connect",
                ep1 = %ep1.id().fmt_short(),
                dst = %ep2_endpointid.fmt_short(),
            ),
        ));
        let p2_connect = tokio::spawn(connect_hello(ep2.clone(), ep1_endpointid).instrument(
            info_span!(
                "p2_connect",
                ep2 = %ep2.id().fmt_short(),
                dst = %ep1_endpointid.fmt_short(),
            ),
        ));

        p1_accept.await.e()??;
        p2_accept.await.e()??;
        p1_connect.await.e()??;
        p2_connect.await.e()??;

        Ok(())
    }

    #[tokio::test]
    #[traced_test]
    async fn endpoint_conn_type_becomes_direct() -> Result {
        const TIMEOUT: Duration = std::time::Duration::from_secs(15);
        let (relay_map, _relay_url, _relay_guard) = run_relay_server().await?;
        let mut rng = rand_chacha::ChaCha8Rng::seed_from_u64(42);
        let ep1_secret_key = SecretKey::generate(&mut rng);
        let ep2_secret_key = SecretKey::generate(&mut rng);
        let ep1 = Endpoint::builder()
            .secret_key(ep1_secret_key)
            .insecure_skip_relay_cert_verify(true)
            .alpns(vec![TEST_ALPN.to_vec()])
            .relay_mode(RelayMode::Custom(relay_map.clone()))
            .bind()
            .await?;
        let ep2 = Endpoint::builder()
            .secret_key(ep2_secret_key)
            .insecure_skip_relay_cert_verify(true)
            .alpns(vec![TEST_ALPN.to_vec()])
            .relay_mode(RelayMode::Custom(relay_map))
            .bind()
            .await?;

        async fn wait_for_conn_type_direct(ep: &Endpoint, endpoint_id: EndpointId) -> Result {
            let mut stream = ep
                .conn_type(endpoint_id)
                .expect("connection exists")
                .stream();
            let src = ep.id().fmt_short();
            let dst = endpoint_id.fmt_short();
            while let Some(conn_type) = stream.next().await {
                tracing::info!(me = %src, dst = %dst, conn_type = ?conn_type);
                if matches!(conn_type, ConnectionType::Direct(_)) {
                    return Ok(());
                }
            }
            snafu::whatever!("conn_type stream ended before `ConnectionType::Direct`");
        }

        async fn accept(ep: &Endpoint) -> Result<Connection> {
            let incoming = ep.accept().await.expect("ep closed");
            let conn = incoming.await.e()?;
            let endpoint_id = conn.remote_id()?;
            tracing::info!(endpoint_id=%endpoint_id.fmt_short(), "accepted connection");
            Ok(conn)
        }

        let ep1_endpointid = ep1.id();
        let ep2_endpointid = ep2.id();

        let ep1_endpointaddr = ep1.addr();
        tracing::info!(
            "endpoint id 1 {ep1_endpointid}, relay URL {:?}",
            ep1_endpointaddr.relay_url()
        );
        tracing::info!("endpoint id 2 {ep2_endpointid}");

        let ep1_side = tokio::time::timeout(TIMEOUT, async move {
            let conn = accept(&ep1).await?;
            let mut send = conn.open_uni().await.e()?;
            wait_for_conn_type_direct(&ep1, ep2_endpointid).await?;
            send.write_all(b"Conn is direct").await.e()?;
            send.finish().e()?;
            conn.closed().await;
            Ok::<(), Error>(())
        });

        let ep2_side = tokio::time::timeout(TIMEOUT, async move {
            let conn = ep2.connect(ep1_endpointaddr, TEST_ALPN).await?;
            let mut recv = conn.accept_uni().await.e()?;
            wait_for_conn_type_direct(&ep2, ep1_endpointid).await?;
            let read = recv.read_to_end(100).await.e()?;
            assert_eq!(read, b"Conn is direct".to_vec());
            conn.close(0u32.into(), b"done");
            conn.closed().await;
            Ok::<(), Error>(())
        });

        let res_ep1 = AbortOnDropHandle::new(tokio::spawn(ep1_side));
        let res_ep2 = AbortOnDropHandle::new(tokio::spawn(ep2_side));

        let (r1, r2) = tokio::try_join!(res_ep1, res_ep2).e()?;
        r1.e()??;
        r2.e()??;

        Ok(())
    }

    #[tokio::test]
    #[traced_test]
    async fn test_direct_addresses_no_qad_relay() -> Result {
        let (relay_map, _, _guard) = run_relay_server_with(false).await.unwrap();

        let ep = Endpoint::builder()
            .alpns(vec![TEST_ALPN.to_vec()])
            .relay_mode(RelayMode::Custom(relay_map))
            .insecure_skip_relay_cert_verify(true)
            .bind()
            .await?;

        assert!(!ep.addr().direct_addresses.is_empty());

        Ok(())
    }

    async fn spawn_0rtt_server(secret_key: SecretKey, log_span: tracing::Span) -> Result<Endpoint> {
        let server = Endpoint::builder()
            .secret_key(secret_key)
            .alpns(vec![TEST_ALPN.to_vec()])
            .relay_mode(RelayMode::Disabled)
            .bind()
            .await?;

        // Gets aborted via the endpoint closing causing an `Err`
        // a simple echo server
        tokio::spawn({
            let server = server.clone();
            async move {
                tracing::trace!("Server accept loop started");
                while let Some(incoming) = server.accept().await {
                    tracing::trace!("Server received incoming connection");
                    // Handle connection errors gracefully instead of exiting the task
                    let connecting = match incoming.accept() {
                        Ok(c) => c,
                        Err(e) => {
                            tracing::warn!("Failed to accept incoming connection: {e:?}");
                            continue;
                        }
                    };

                    let conn = match connecting.into_0rtt() {
                        Ok((conn, _)) => {
                            info!("0rtt accepted");
                            conn
                        }
                        Err(connecting) => {
                            info!("0rtt denied");
                            match connecting.await {
                                Ok(c) => c,
                                Err(e) => {
                                    tracing::warn!("Connection failed: {e:?}");
                                    continue;
                                }
                            }
                        }
                    };

                    // Handle stream errors gracefully
                    let (mut send, mut recv) = match conn.accept_bi().await {
                        Ok(s) => s,
                        Err(e) => {
                            tracing::warn!("Failed to accept bi stream: {e:?}");
                            continue;
                        }
                    };

                    let data = match recv.read_to_end(10_000_000).await {
                        Ok(d) => d,
                        Err(e) => {
                            tracing::warn!("Failed to read data: {e:?}");
                            continue;
                        }
                    };

                    if let Err(e) = send.write_all(&data).await {
                        tracing::warn!("Failed to write data: {e:?}");
                        continue;
                    }

                    if let Err(e) = send.finish() {
                        tracing::warn!("Failed to finish send: {e:?}");
                        continue;
                    }

                    // Stay alive until the other side closes the connection.
                    conn.closed().await;
                    tracing::trace!("Connection closed, ready for next");
                }
                tracing::trace!("Server accept loop exiting");
                Ok::<_, Error>(())
            }
            .instrument(log_span)
        });

        Ok(server)
    }

    async fn connect_client_0rtt_expect_err(
        client: &Endpoint,
        server_addr: EndpointAddr,
    ) -> Result {
        let conn = client
            .connect_with_opts(server_addr, TEST_ALPN, ConnectOptions::new())
            .await?
            .into_0rtt()
            .expect_err("expected 0rtt to fail")
            .await
            .e()?;

        let (mut send, mut recv) = conn.open_bi().await.e()?;
        send.write_all(b"hello").await.e()?;
        send.finish().e()?;
        let received = recv.read_to_end(1_000).await.e()?;
        assert_eq!(&received, b"hello");
        conn.close(0u32.into(), b"thx");
        Ok(())
    }

    async fn connect_client_0rtt_expect_ok(
        client: &Endpoint,
        server_addr: EndpointAddr,
        expect_server_accepts: bool,
    ) -> Result {
        tracing::trace!(?server_addr, "Client connecting with 0-RTT");
        let (conn, accepted_0rtt) = client
            .connect_with_opts(server_addr, TEST_ALPN, ConnectOptions::new())
            .await?
            .into_0rtt()
            .ok()
            .e()?;

        tracing::trace!("Client established 0-RTT connection");
        // This is how we send data in 0-RTT:
        let (mut send, recv) = conn.open_bi().await.e()?;
        send.write_all(b"hello").await.e()?;
        send.finish().e()?;
        tracing::trace!("Client sent 0-RTT data, waiting for server response");
        // When this resolves, we've gotten a response from the server about whether the 0-RTT data above was accepted:
        let accepted = accepted_0rtt.await;
        tracing::trace!(?accepted, "Server responded to 0-RTT");
        assert_eq!(accepted, expect_server_accepts);
        let mut recv = if accepted {
            recv
        } else {
            // in this case we need to re-send data by re-creating the connection.
            let (mut send, recv) = conn.open_bi().await.e()?;
            send.write_all(b"hello").await.e()?;
            send.finish().e()?;
            recv
        };
        let received = recv.read_to_end(1_000).await.e()?;
        assert_eq!(&received, b"hello");
        conn.close(0u32.into(), b"thx");
        Ok(())
    }

    #[tokio::test]
    #[traced_test]
    async fn test_0rtt() -> Result {
        let mut rng = rand_chacha::ChaCha8Rng::seed_from_u64(42);
        let client = Endpoint::builder()
            .relay_mode(RelayMode::Disabled)
            .bind()
            .await?;
        let server = spawn_0rtt_server(SecretKey::generate(&mut rng), info_span!("server")).await?;

        connect_client_0rtt_expect_err(&client, server.addr()).await?;
        // The second 0rtt attempt should work
        connect_client_0rtt_expect_ok(&client, server.addr(), true).await?;

        client.close().await;
        server.close().await;

        Ok(())
    }

    // We have this test, as this would've failed at some point.
    // This effectively tests that we correctly categorize the TLS session tickets we
    // receive into the respective "bucket" for the recipient.
    #[tokio::test]
    #[traced_test]
    async fn test_0rtt_non_consecutive() -> Result {
        let mut rng = rand_chacha::ChaCha8Rng::seed_from_u64(42);
        let client = Endpoint::builder()
            .relay_mode(RelayMode::Disabled)
            .bind()
            .await?;
        let server = spawn_0rtt_server(SecretKey::generate(&mut rng), info_span!("server")).await?;

        connect_client_0rtt_expect_err(&client, server.addr()).await?;

        // connecting with another endpoint should not interfere with our
        // TLS session ticket cache for the first endpoint:
        let another =
            spawn_0rtt_server(SecretKey::generate(&mut rng), info_span!("another")).await?;
        connect_client_0rtt_expect_err(&client, another.addr()).await?;
        another.close().await;

        connect_client_0rtt_expect_ok(&client, server.addr(), true).await?;

        client.close().await;
        server.close().await;

        Ok(())
    }

    // Test whether 0-RTT is possible after a restart:
    #[tokio::test]
    #[traced_test]
    async fn test_0rtt_after_server_restart() -> Result {
        let mut rng = rand_chacha::ChaCha8Rng::seed_from_u64(42);
        let client = Endpoint::builder()
            .relay_mode(RelayMode::Disabled)
            .bind()
            .await?;
        let server_key = SecretKey::generate(&mut rng);
        let server = spawn_0rtt_server(server_key.clone(), info_span!("server-initial")).await?;

        connect_client_0rtt_expect_err(&client, server.addr()).await?;
        connect_client_0rtt_expect_ok(&client, server.addr(), true).await?;

        server.close().await;

        let server = spawn_0rtt_server(server_key, info_span!("server-restart")).await?;

        // we expect the client to *believe* it can 0-RTT connect to the server (hence expect_ok),
        // but the server will reject the early data because it discarded necessary state
        // to decrypt it when restarting.
        connect_client_0rtt_expect_ok(&client, server.addr(), false).await?;

        client.close().await;

        Ok(())
    }

    #[cfg_attr(target_os = "windows", ignore = "flaky")]
    #[tokio::test]
    #[traced_test]
    async fn graceful_close() -> Result {
        let client = Endpoint::builder().bind().await?;
        let server = Endpoint::builder()
            .alpns(vec![TEST_ALPN.to_vec()])
            .bind()
            .await?;
        let server_addr = server.addr();
        let server_task = tokio::spawn(async move {
            let incoming = server.accept().await.e()?;
            let conn = incoming.await.e()?;
            let (mut send, mut recv) = conn.accept_bi().await.e()?;
            let msg = recv.read_to_end(1_000).await.e()?;
            send.write_all(&msg).await.e()?;
            send.finish().e()?;
            let close_reason = conn.closed().await;
            Ok::<_, Error>(close_reason)
        });

        let conn = client.connect(server_addr, TEST_ALPN).await?;
        let (mut send, mut recv) = conn.open_bi().await.e()?;
        send.write_all(b"Hello, world!").await.e()?;
        send.finish().e()?;
        recv.read_to_end(1_000).await.e()?;
        conn.close(42u32.into(), b"thanks, bye!");
        client.close().await;

        let close_err = server_task.await.e()??;
        let ConnectionError::ApplicationClosed(app_close) = close_err else {
            panic!("Unexpected close reason: {close_err:?}");
        };

        assert_eq!(app_close.error_code, 42u32.into());
        assert_eq!(app_close.reason.as_ref(), b"thanks, bye!");

        Ok(())
    }

    #[cfg(feature = "metrics")]
    #[tokio::test]
    #[traced_test]
    async fn metrics_smoke() -> Result {
        use iroh_metrics::{MetricsSource, Registry};

        let secret_key = SecretKey::from_bytes(&[0u8; 32]);
        let client = Endpoint::builder()
            .secret_key(secret_key)
            .relay_mode(RelayMode::Disabled)
            .bind()
            .await?;
        let secret_key = SecretKey::from_bytes(&[1u8; 32]);
        let server = Endpoint::builder()
            .secret_key(secret_key)
            .relay_mode(RelayMode::Disabled)
            .alpns(vec![TEST_ALPN.to_vec()])
            .bind()
            .await?;
        let server_addr = server.addr();
        let server_task = tokio::task::spawn(async move {
            let conn = server.accept().await.e()?.accept().e()?.await.e()?;
            let mut uni = conn.accept_uni().await.e()?;
            uni.read_to_end(10).await.e()?;
            drop(conn);
            Ok::<_, Error>(server)
        });
        let conn = client.connect(server_addr, TEST_ALPN).await?;
        let mut uni = conn.open_uni().await.e()?;
        uni.write_all(b"helloworld").await.e()?;
        uni.finish().e()?;
        conn.closed().await;
        drop(conn);
        let server = server_task.await.e()??;

        let m = client.metrics();
        assert_eq!(m.magicsock.num_direct_conns_added.get(), 1);
        assert_eq!(m.magicsock.connection_became_direct.get(), 1);
        assert_eq!(m.magicsock.connection_handshake_success.get(), 1);
        assert_eq!(m.magicsock.endpoints_contacted_directly.get(), 1);
        assert!(m.magicsock.recv_datagrams.get() > 0);

        let m = server.metrics();
        assert_eq!(m.magicsock.num_direct_conns_added.get(), 1);
        assert_eq!(m.magicsock.connection_became_direct.get(), 1);
        assert_eq!(m.magicsock.endpoints_contacted_directly.get(), 1);
        assert_eq!(m.magicsock.connection_handshake_success.get(), 1);
        assert!(m.magicsock.recv_datagrams.get() > 0);

        // test openmetrics encoding with labeled subregistries per endpoint
        fn register_endpoint(registry: &mut Registry, endpoint: &Endpoint) {
            let id = endpoint.id().fmt_short();
            let sub_registry = registry.sub_registry_with_label("id", id.to_string());
            sub_registry.register_all(endpoint.metrics());
        }
        let mut registry = Registry::default();
        register_endpoint(&mut registry, &client);
        register_endpoint(&mut registry, &server);
        let s = registry.encode_openmetrics_to_string()?;
        assert!(s.contains(r#"magicsock_endpoints_contacted_directly_total{id="3b6a27bcce"} 1"#));
        assert!(s.contains(r#"magicsock_endpoints_contacted_directly_total{id="8a88e3dd74"} 1"#));
        Ok(())
    }

    /// Configures the accept side to take `accept_alpns` ALPNs, then connects to it with `primary_connect_alpn`
    /// with `secondary_connect_alpns` set, and finally returns the negotiated ALPN.
    async fn alpn_connection_test(
        accept_alpns: Vec<Vec<u8>>,
        primary_connect_alpn: &[u8],
        secondary_connect_alpns: Vec<Vec<u8>>,
    ) -> Result<Option<Vec<u8>>> {
        let client = Endpoint::builder()
            .relay_mode(RelayMode::Disabled)
            .bind()
            .await?;
        let server = Endpoint::builder()
            .relay_mode(RelayMode::Disabled)
            .alpns(accept_alpns)
            .bind()
            .await?;
        let server_addr = server.addr();
        let server_task = tokio::spawn({
            let server = server.clone();
            async move {
                let incoming = server.accept().await.e()?;
                let conn = incoming.await.e()?;
                conn.close(0u32.into(), b"bye!");
                Ok::<_, n0_snafu::Error>(conn.alpn())
            }
        });

        let conn = client
            .connect_with_opts(
                server_addr,
                primary_connect_alpn,
                ConnectOptions::new().with_additional_alpns(secondary_connect_alpns),
            )
            .await?;
        let conn = conn.await.e()?;
        let client_alpn = conn.alpn();
        conn.closed().await;
        client.close().await;
        server.close().await;

        let server_alpn = server_task.await.e()??;

        assert_eq!(client_alpn, server_alpn);

        Ok(server_alpn)
    }

    #[tokio::test]
    #[traced_test]
    async fn connect_multiple_alpn_negotiated() -> Result {
        const ALPN_ONE: &[u8] = b"alpn/1";
        const ALPN_TWO: &[u8] = b"alpn/2";

        assert_eq!(
            alpn_connection_test(
                // Prefer version 2 over version 1 on the accept side
                vec![ALPN_TWO.to_vec(), ALPN_ONE.to_vec()],
                ALPN_TWO,
                vec![ALPN_ONE.to_vec()],
            )
            .await?,
            Some(ALPN_TWO.to_vec()),
            "accept side prefers version 2 over 1"
        );

        assert_eq!(
            alpn_connection_test(
                // Only support the old version
                vec![ALPN_ONE.to_vec()],
                ALPN_TWO,
                vec![ALPN_ONE.to_vec()],
            )
            .await?,
            Some(ALPN_ONE.to_vec()),
            "accept side only supports the old version"
        );

        assert_eq!(
            alpn_connection_test(
                vec![ALPN_TWO.to_vec(), ALPN_ONE.to_vec()],
                ALPN_ONE,
                vec![ALPN_TWO.to_vec()],
            )
            .await?,
            Some(ALPN_TWO.to_vec()),
            "connect side ALPN order doesn't matter"
        );

        assert_eq!(
            alpn_connection_test(vec![ALPN_TWO.to_vec(), ALPN_ONE.to_vec()], ALPN_ONE, vec![],)
                .await?,
            Some(ALPN_ONE.to_vec()),
            "connect side only supports the old version"
        );

        Ok(())
    }

    #[tokio::test]
    #[traced_test]
    async fn watch_net_report() -> Result {
        let endpoint = Endpoint::builder()
            .relay_mode(RelayMode::Staging)
            .bind()
            .await?;

        // can get a first report
        endpoint.net_report().updated().await?;

        Ok(())
    }

    /// Tests that initial connection establishment isn't extremely slow compared
    /// to subsequent connections.
    ///
    /// This is a time based test, but uses a very large ratio to reduce flakiness.
    /// It also does a number of connections to average out any anomalies.
    #[tokio::test]
    #[traced_test]
    async fn connect_multi_time() -> Result {
        let n = 32;

        const NOOP_ALPN: &[u8] = b"noop";

        #[derive(Debug, Clone)]
        struct Noop;

        impl ProtocolHandler for Noop {
            async fn accept(&self, connection: Connection) -> Result<(), AcceptError> {
                connection.closed().await;
                Ok(())
            }
        }

        async fn noop_server() -> Result<(Router, EndpointAddr)> {
            let endpoint = Endpoint::builder()
                .relay_mode(RelayMode::Disabled)
                .bind()
                .await
                .e()?;
            let addr = endpoint.addr();
            let router = Router::builder(endpoint).accept(NOOP_ALPN, Noop).spawn();
            Ok((router, addr))
        }

        let routers = stream::iter(0..n)
            .map(|_| noop_server())
            .buffered_unordered(32)
            .collect::<Vec<_>>()
            .await
            .into_iter()
            .collect::<Result<Vec<_>, _>>()
            .e()?;

        let addrs = routers
            .iter()
            .map(|(_, addr)| addr.clone())
            .collect::<Vec<_>>();
        let ids = addrs
            .iter()
            .map(|addr| addr.endpoint_id)
            .collect::<Vec<_>>();
        let discovery = StaticProvider::from_endpoint_info(addrs);
        let endpoint = Endpoint::builder()
            .relay_mode(RelayMode::Disabled)
            .discovery(discovery)
            .bind()
            .await
            .e()?;
        // wait for the endpoint to be initialized. This should not be needed,
        // but we don't want to measure endpoint init time but connection time
        // from a fully initialized endpoint.
        endpoint.addr();
        let t0 = Instant::now();
        for id in &ids {
            let conn = endpoint.connect(*id, NOOP_ALPN).await?;
            conn.close(0u32.into(), b"done");
        }
        let dt0 = t0.elapsed().as_secs_f64();
        let t1 = Instant::now();
        for id in &ids {
            let conn = endpoint.connect(*id, NOOP_ALPN).await?;
            conn.close(0u32.into(), b"done");
        }
        let dt1 = t1.elapsed().as_secs_f64();

        assert!(dt0 / dt1 < 20.0, "First round: {dt0}s, second round {dt1}s");
        Ok(())
    }
}<|MERGE_RESOLUTION|>--- conflicted
+++ resolved
@@ -27,30 +27,6 @@
 use n0_watcher::Watcher;
 use nested_enum_utils::common_fields;
 use pin_project::pin_project;
-<<<<<<< HEAD
-=======
-use snafu::{ResultExt, Snafu, ensure};
-use tracing::{debug, instrument, trace, warn};
-use url::Url;
-
-#[cfg(wasm_browser)]
-use crate::discovery::pkarr::PkarrResolver;
-#[cfg(not(wasm_browser))]
-use crate::{discovery::dns::DnsDiscovery, dns::DnsResolver};
-use crate::{
-    discovery::{
-        ConcurrentDiscovery, DiscoveryError, DiscoveryTask, DynIntoDiscovery, IntoDiscovery,
-        UserData, pkarr::PkarrPublisher,
-    },
-    magicsock::{self, EndpointIdMappedAddr, Handle, OwnAddressSnafu},
-    metrics::EndpointMetrics,
-    net_report::Report,
-    tls::{self, DEFAULT_MAX_TLS_TICKETS},
-};
-
-mod rtt_actor;
-
->>>>>>> bfc6ba0b
 // Missing still: SendDatagram and ConnectionClose::frame_type's Type.
 pub use quinn::{
     AcceptBi, AcceptUni, AckFrequencyConfig, ApplicationClose, Chunk, ClosedStream,
@@ -72,8 +48,7 @@
 use tracing::{debug, instrument, trace, warn};
 use url::Url;
 
-<<<<<<< HEAD
-pub use super::magicsock::{AddNodeAddrError, ConnectionType, DirectAddr, DirectAddrType};
+pub use super::magicsock::{AddEndpointAddrError, ConnectionType, DirectAddr, DirectAddrType};
 #[cfg(wasm_browser)]
 use crate::discovery::pkarr::PkarrResolver;
 #[cfg(not(wasm_browser))]
@@ -86,33 +61,20 @@
     magicsock::{
         self, HEARTBEAT_INTERVAL, Handle, MAX_MULTIPATH_PATHS, OwnAddressSnafu,
         PATH_MAX_IDLE_TIMEOUT, PathInfo,
-        mapped_addrs::{MappedAddr, MultipathMappedAddr, NodeIdMappedAddr},
-        node_map::{Source, TransportType},
+        endpoint_map::{Source, TransportType},
+        mapped_addrs::{EndpointIdMappedAddr, MappedAddr, MultipathMappedAddr},
     },
     metrics::EndpointMetrics,
     net_report::Report,
     tls::{self, DEFAULT_MAX_TLS_TICKETS},
-=======
-use self::rtt_actor::RttMessage;
-pub use super::magicsock::{
-    AddEndpointAddrError, ConnectionType, ControlMsg, DirectAddr, DirectAddrInfo, DirectAddrType,
-    Source,
->>>>>>> bfc6ba0b
 };
 
 /// The delay to fall back to discovery when direct addresses fail.
 ///
-<<<<<<< HEAD
 /// When a connection is attempted and we have some addressing info for the remote, we
 /// assume that one of these probably works.  If after this delay there is still no
 /// connection, discovery will be started.
 const DISCOVERY_WAIT_PERIOD: Duration = Duration::from_millis(150);
-=======
-/// When a connection is attempted with a [`EndpointAddr`] containing direct addresses the
-/// [`Endpoint`] assumes one of those addresses probably works.  If after this delay there
-/// is still no connection the configured [`crate::discovery::Discovery`] will be used however.
-const DISCOVERY_WAIT_PERIOD: Duration = Duration::from_millis(500);
->>>>>>> bfc6ba0b
 
 /// Defines the mode of path selection for all traffic flowing through
 /// the endpoint.
@@ -771,31 +733,18 @@
         // Connecting to ourselves is not supported.
         ensure!(endpoint_addr.endpoint_id != self.id(), SelfConnectSnafu);
 
-<<<<<<< HEAD
-        if !node_addr.is_empty() {
-            self.add_node_addr(node_addr.clone(), Source::App).await?;
-        }
-        let node_id = node_addr.node_id;
-        trace!(dst_node_id = %node_id.fmt_short(), "connecting");
-
-        // When we start a connection we want to send the QUIC Initial packets on all the
-        // known paths for the remote node.  For this we use an AllPathsMappedAddr as
-        // destination for Quinn.  Start discovery for this node if it's enabled and we have
-        // no valid or verified address information for this node.  Dropping the discovery
-        // cancels any still running task.
-=======
         if !endpoint_addr.is_empty() {
-            self.add_endpoint_addr(endpoint_addr.clone(), Source::App)?;
+            self.add_endpoint_addr(endpoint_addr.clone(), Source::App)
+                .await?;
         }
         let endpoint_id = endpoint_addr.endpoint_id;
-        let direct_addresses = endpoint_addr.direct_addresses.clone();
-        let relay_url = endpoint_addr.relay_url.clone();
-
-        // Get the mapped IPv6 address from the magic socket. Quinn will connect to this
-        // address.  Start discovery for this endpoint if it's enabled and we have no valid or
-        // verified address information for this endpoint.  Dropping the discovery cancels any
-        // still running task.
->>>>>>> bfc6ba0b
+        trace!(dst_endpoint_id = %endpoint_id.fmt_short(), "connecting");
+
+        // When we start a connection we want to send the QUIC Initial packets on all the
+        // known paths for the remote endpoint.  For this we use an EndpointIdMappedAddr as
+        // destination for Quinn.  Start discovery for this endpoint if it's enabled and we have
+        // no valid or verified address information for this endpoint.  Dropping the discovery
+        // cancels any still running task.
         let (mapped_addr, _discovery_drop_guard) = self
             .get_mapping_addr_and_maybe_start_discovery(endpoint_addr)
             .await
@@ -820,12 +769,8 @@
             client_config
         };
 
-<<<<<<< HEAD
         let dest_addr = mapped_addr.private_socket_addr();
-        let server_name = &tls::name::encode(node_id);
-=======
         let server_name = &tls::name::encode(endpoint_id);
->>>>>>> bfc6ba0b
         let connect = self
             .msock
             .endpoint()
@@ -879,23 +824,14 @@
     ///
     /// [`StaticProvider`]: crate::discovery::static_provider::StaticProvider
     /// [`RelayUrl`]: crate::RelayUrl
-<<<<<<< HEAD
-    pub(crate) async fn add_node_addr(
-=======
-    pub(crate) fn add_endpoint_addr(
->>>>>>> bfc6ba0b
+    pub(crate) async fn add_endpoint_addr(
         &self,
         endpoint_addr: EndpointAddr,
         source: Source,
     ) -> Result<(), AddEndpointAddrError> {
         // Connecting to ourselves is not supported.
-<<<<<<< HEAD
-        snafu::ensure!(node_addr.node_id != self.node_id(), OwnAddressSnafu);
-        self.msock.add_node_addr(node_addr, source).await
-=======
         snafu::ensure!(endpoint_addr.endpoint_id != self.id(), OwnAddressSnafu);
-        self.msock.add_endpoint_addr(endpoint_addr, source)
->>>>>>> bfc6ba0b
+        self.msock.add_endpoint_addr(endpoint_addr, source).await
     }
 
     // # Getter methods for properties of this Endpoint itself.
@@ -1100,15 +1036,9 @@
 
     /// Returns the currently lowest latency for this endpoint.
     ///
-<<<<<<< HEAD
-    /// Will return `None` if we do not have any address information for the given `node_id`.
-    pub async fn latency(&self, node_id: NodeId) -> Option<Duration> {
-        self.msock.latency(node_id).await
-=======
     /// Will return `None` if we do not have any address information for the given `endpoint_id`.
-    pub fn latency(&self, endpoint_id: EndpointId) -> Option<Duration> {
-        self.msock.latency(endpoint_id)
->>>>>>> bfc6ba0b
+    pub async fn latency(&self, endpoint_id: EndpointId) -> Option<Duration> {
+        self.msock.latency(endpoint_id).await
     }
 
     /// Returns the DNS resolver used in this [`Endpoint`].
@@ -1324,34 +1254,7 @@
 
     // # Remaining private methods
 
-<<<<<<< HEAD
-    /// Return the quic mapped address for this `node_id` and possibly start discovery
-=======
-    /// Checks if the given `EndpointId` needs discovery.
-    pub(crate) fn needs_discovery(&self, endpoint_id: EndpointId, max_age: Duration) -> bool {
-        match self.msock.remote_info(endpoint_id) {
-            // No info means no path to endpoint -> start discovery.
-            None => true,
-            Some(info) => {
-                match (
-                    info.last_received(),
-                    info.relay_url.as_ref().and_then(|r| r.last_alive),
-                ) {
-                    // No path to endpoint -> start discovery.
-                    (None, None) => true,
-                    // If we haven't received on direct addresses or the relay for MAX_AGE,
-                    // start discovery.
-                    (Some(elapsed), Some(elapsed_relay)) => {
-                        elapsed > max_age && elapsed_relay > max_age
-                    }
-                    (Some(elapsed), _) | (_, Some(elapsed)) => elapsed > max_age,
-                }
-            }
-        }
-    }
-
     /// Return the quic mapped address for this `endpoint_id` and possibly start discovery
->>>>>>> bfc6ba0b
     /// services if discovery is enabled on this magic endpoint.
     ///
     /// This will launch discovery in all cases except if:
@@ -1372,41 +1275,20 @@
 
         // Only return a mapped addr if we have some way of dialing this endpoint, in other
         // words, we have either a relay URL or at least one direct address.
-<<<<<<< HEAD
-        let addr = if self.msock.has_send_address(node_id).await {
-            Some(self.msock.get_node_mapped_addr(node_id))
-=======
-        let addr = if self.msock.has_send_address(endpoint_id) {
-            self.msock.get_mapping_addr(endpoint_id)
->>>>>>> bfc6ba0b
+        let addr = if self.msock.has_send_address(endpoint_id).await {
+            Some(self.msock.get_endpoint_mapped_addr(endpoint_id))
         } else {
             None
         };
         match addr {
-<<<<<<< HEAD
             Some(maddr) => {
-                // We have some way of dialing this node, but that doesn't mean we can
+                // We have some way of dialing this endpoint, but that doesn't mean we can
                 // connect to any of these addresses.  Start discovery after a small delay.
                 let discovery =
-                    DiscoveryTask::start_after_delay(self, node_id, DISCOVERY_WAIT_PERIOD)
+                    DiscoveryTask::start_after_delay(self, endpoint_id, DISCOVERY_WAIT_PERIOD)
                         .ok()
                         .flatten();
                 Ok((maddr, discovery))
-=======
-            Some(addr) => {
-                // We have some way of dialing this endpoint, but that doesn't actually mean
-                // we can actually connect to any of these addresses.
-                // Therefore, we will invoke the discovery service if we haven't received from the
-                // endpoint on any of the existing paths recently.
-                // If the user provided addresses in this connect call, we will add a delay
-                // followed by a recheck before starting the discovery, to give the magicsocket a
-                // chance to test the newly provided addresses.
-                let delay = (!endpoint_addr.is_empty()).then_some(DISCOVERY_WAIT_PERIOD);
-                let discovery = DiscoveryTask::maybe_start_after_delay(self, endpoint_id, delay)
-                    .ok()
-                    .flatten();
-                Ok((addr, discovery))
->>>>>>> bfc6ba0b
             }
 
             None => {
@@ -1420,16 +1302,8 @@
                     .first_arrived()
                     .await
                     .context(get_mapping_address_error::DiscoverSnafu)?;
-<<<<<<< HEAD
-                let addr = self.msock.get_node_mapped_addr(node_id);
+                let addr = self.msock.get_endpoint_mapped_addr(endpoint_id);
                 Ok((addr, Some(discovery)))
-=======
-                if let Some(addr) = self.msock.get_mapping_addr(endpoint_id) {
-                    Ok((addr, Some(discovery)))
-                } else {
-                    Err(get_mapping_address_error::NoAddressSnafu.build())
-                }
->>>>>>> bfc6ba0b
             }
         }
     }
@@ -1721,33 +1595,18 @@
     pub fn into_0rtt(self) -> Result<(Connection, ZeroRttAccepted), Self> {
         match self.inner.into_0rtt() {
             Ok((inner, zrtt_accepted)) => {
-<<<<<<< HEAD
                 // This call is why `self.remote_node_id` was introduced.
                 // When we `Connecting::into_0rtt`, then we don't yet have `handshake_data`
                 // in our `Connection`, thus we won't be able to pick up
                 // `Connection::remote_node_id`.
                 // Instead, we provide `self.remote_node_id` here - we know it in advance,
                 // after all.
-                let conn = Connection::new(inner, self.remote_node_id, &self.ep);
+                let conn = Connection::new(inner, self.remote_endpoint_id, &self.ep);
                 let zrtt_accepted = ZeroRttAccepted {
                     inner: zrtt_accepted,
                     _discovery_drop_guard: self._discovery_drop_guard,
                 };
 
-=======
-                let conn = Connection { inner };
-                let zrtt_accepted = ZeroRttAccepted {
-                    inner: zrtt_accepted,
-                    _discovery_drop_guard: self._discovery_drop_guard,
-                };
-                // This call is why `self.remote_endpoint_id` was introduced.
-                // When we `Connecting::into_0rtt`, then we don't yet have `handshake_data`
-                // in our `Connection`, thus `try_send_rtt_msg` won't be able to pick up
-                // `Connection::remote_endpoint_id`.
-                // Instead, we provide `self.remote_endpoint_id` here - we know it in advance,
-                // after all.
-                try_send_rtt_msg(&conn, &self.ep, self.remote_endpoint_id);
->>>>>>> bfc6ba0b
                 Ok((conn, zrtt_accepted))
             }
             Err(inner) => Err(Self {
@@ -1786,12 +1645,7 @@
             Poll::Pending => Poll::Pending,
             Poll::Ready(Err(err)) => Poll::Ready(Err(err)),
             Poll::Ready(Ok(inner)) => {
-<<<<<<< HEAD
-                let conn = Connection::new(inner, *this.remote_node_id, this.ep);
-=======
-                let conn = Connection { inner };
-                try_send_rtt_msg(&conn, this.ep, *this.remote_endpoint_id);
->>>>>>> bfc6ba0b
+                let conn = Connection::new(inner, *this.remote_endpoint_id, this.ep);
                 Poll::Ready(Ok(conn))
             }
         }
@@ -1850,7 +1704,7 @@
 }
 
 impl Connection {
-    fn new(inner: quinn::Connection, remote_id: Option<NodeId>, ep: &Endpoint) -> Self {
+    fn new(inner: quinn::Connection, remote_id: Option<EndpointId>, ep: &Endpoint) -> Self {
         let mut paths_info = Vec::with_capacity(1);
         if let Some(path0) = inner.path(PathId::ZERO) {
             // This all is supposed to be infallible, but anyway.
@@ -1870,7 +1724,7 @@
         if let Some(remote) = remote_id {
             ep.msock
                 .register_connection(remote, &conn.inner, paths_info_watcher);
-        } else if let Ok(remote) = conn.remote_node_id() {
+        } else if let Ok(remote) = conn.remote_id() {
             ep.msock
                 .register_connection(remote, &conn.inner, paths_info_watcher);
         } else {
@@ -2187,37 +2041,6 @@
     }
 }
 
-<<<<<<< HEAD
-=======
-/// Try send a message to the rtt-actor.
-///
-/// If we can't notify the actor that will impact performance a little, but we can still
-/// function.
-fn try_send_rtt_msg(
-    conn: &Connection,
-    magic_ep: &Endpoint,
-    remote_endpoint_id: Option<EndpointId>,
-) {
-    // If we can't notify the rtt-actor that's not great but not critical.
-    let Some(endpoint_id) = remote_endpoint_id.or_else(|| conn.remote_id().ok()) else {
-        warn!(?conn, "failed to get remote endpoint id");
-        return;
-    };
-    let Some(conn_type_changes) = magic_ep.conn_type(endpoint_id) else {
-        warn!(?conn, "failed to create conn_type stream");
-        return;
-    };
-    let rtt_msg = RttMessage::NewConnection {
-        connection: conn.inner.weak_handle(),
-        conn_type_changes: conn_type_changes.stream(),
-        endpoint_id,
-    };
-    if let Err(err) = magic_ep.rtt_actor.msg_tx.try_send(rtt_msg) {
-        warn!(?conn, "rtt-actor not reachable: {err:#}");
-    }
-}
-
->>>>>>> bfc6ba0b
 /// Read a proxy url from the environment, in this order
 ///
 /// - `HTTP_PROXY`
@@ -2333,7 +2156,7 @@
         RelayMap, RelayMode,
         discovery::static_provider::StaticProvider,
         endpoint::{ConnectOptions, Connection, ConnectionType},
-        magicsock::node_map::TransportType,
+        magicsock::endpoint_map::TransportType,
         protocol::{AcceptError, ProtocolHandler, Router},
         test_utils::{run_relay_server, run_relay_server_with},
     };
@@ -2636,11 +2459,11 @@
                 .bind()
                 .await?
         };
-        let ep1_nodeaddr = ep1.node_addr();
+        let ep1_nodeaddr = ep1.addr();
 
         #[instrument(name = "client", skip_all)]
-        async fn connect(ep: Endpoint, dst: NodeAddr) -> Result<quinn::ConnectionError> {
-            info!(me = %ep.node_id().fmt_short(), "client starting");
+        async fn connect(ep: Endpoint, dst: EndpointAddr) -> Result<quinn::ConnectionError> {
+            info!(me = %ep.id().fmt_short(), "client starting");
             let conn = ep.connect(dst, TEST_ALPN).await?;
             let mut send = conn.open_uni().await.e()?;
             send.write_all(b"hello").await.e()?;
@@ -2649,10 +2472,10 @@
         }
 
         #[instrument(name = "server", skip_all)]
-        async fn accept(ep: Endpoint, src: NodeId) -> Result {
-            info!(me = %ep.node_id().fmt_short(), "server starting");
+        async fn accept(ep: Endpoint, src: EndpointId) -> Result {
+            info!(me = %ep.id().fmt_short(), "server starting");
             let conn = ep.accept().await.e()?.await.e()?;
-            let node_id = conn.remote_node_id()?;
+            let node_id = conn.remote_id()?;
             assert_eq!(node_id, src);
             let mut recv = conn.accept_uni().await.e()?;
             let msg = recv.read_to_end(100).await.e()?;
@@ -2661,7 +2484,7 @@
             Ok(())
         }
 
-        let ep1_accept = tokio::spawn(accept(ep1.clone(), ep2.node_id()));
+        let ep1_accept = tokio::spawn(accept(ep1.clone(), ep2.id()));
         let ep2_connect = tokio::spawn(connect(ep2.clone(), ep1_nodeaddr));
 
         ep1_accept.await.e()??;
@@ -2794,7 +2617,7 @@
         #[instrument(name = "client", skip_all)]
         async fn connect(
             relay_map: RelayMap,
-            node_addr_rx: oneshot::Receiver<NodeAddr>,
+            node_addr_rx: oneshot::Receiver<EndpointAddr>,
         ) -> Result<quinn::ConnectionError> {
             let mut rng = rand_chacha::ChaCha8Rng::seed_from_u64(0u64);
             let secret = SecretKey::generate(&mut rng);
@@ -2805,10 +2628,10 @@
                 .relay_mode(RelayMode::Custom(relay_map))
                 .bind()
                 .await?;
-            info!(me = %ep.node_id().fmt_short(), "client starting");
+            info!(me = %ep.id().fmt_short(), "client starting");
             let dst = node_addr_rx.await.e()?;
 
-            info!(me = %ep.node_id().fmt_short(), "client connecting");
+            info!(me = %ep.id().fmt_short(), "client connecting");
             let conn = ep.connect(dst, TEST_ALPN).await?;
             let mut send = conn.open_uni().await.e()?;
             send.write_all(b"hello").await.e()?;
@@ -2827,7 +2650,10 @@
         }
 
         #[instrument(name = "server", skip_all)]
-        async fn accept(relay_map: RelayMap, node_addr_tx: oneshot::Sender<NodeAddr>) -> Result {
+        async fn accept(
+            relay_map: RelayMap,
+            node_addr_tx: oneshot::Sender<EndpointAddr>,
+        ) -> Result {
             let mut rng = rand_chacha::ChaCha8Rng::seed_from_u64(1u64);
             let secret = SecretKey::generate(&mut rng);
             let ep = Endpoint::builder()
@@ -2838,13 +2664,13 @@
                 .bind()
                 .await?;
             ep.online().await;
-            let node_addr = NodeAddr {
+            let node_addr = EndpointAddr {
                 direct_addresses: Default::default(),
-                ..ep.node_addr()
+                ..ep.addr()
             };
             node_addr_tx.send(node_addr).unwrap();
 
-            info!(me = %ep.node_id().fmt_short(), "server starting");
+            info!(me = %ep.id().fmt_short(), "server starting");
             let conn = ep.accept().await.e()?.await.e()?;
             // let node_id = conn.remote_node_id()?;
             // assert_eq!(node_id, src);
