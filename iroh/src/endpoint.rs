//! The [`Endpoint`] allows establishing connections to other iroh endpoints.
//!
//! The [`Endpoint`] is the main API interface to manage a local iroh endpoint.  It allows
//! connecting to and accepting connections from other endpoints.  See the [module docs] for
//! more details on how iroh connections work.
//!
//! The main items in this module are:
//!
//! - [`Endpoint`] to establish iroh connections with other endpoints.
//! - [`Builder`] to create an [`Endpoint`].
//!
//! [module docs]: crate

use std::{
    net::{SocketAddr, SocketAddrV4, SocketAddrV6},
    sync::Arc,
};

use iroh_base::{EndpointAddr, EndpointId, RelayUrl, SecretKey, TransportAddr};
use iroh_relay::{RelayConfig, RelayMap};
use n0_error::{e, ensure, stack_error};
use n0_watcher::Watcher;
use tracing::{debug, instrument, trace, warn};
use url::Url;

<<<<<<< HEAD
=======
use self::hooks::EndpointHooksList;
pub use super::magicsock::{
    DirectAddr, DirectAddrType, PathInfo,
    remote_map::{PathInfoList, Source},
};
#[cfg(wasm_browser)]
use crate::discovery::pkarr::PkarrResolver;
#[cfg(not(wasm_browser))]
use crate::dns::DnsResolver;
use crate::{
    NetReport,
    discovery::{ConcurrentDiscovery, DiscoveryError, DynIntoDiscovery, IntoDiscovery, UserData},
    endpoint::presets::Preset,
    magicsock::{self, Handle, RemoteStateActorStoppedError, mapped_addrs::MappedAddr},
    metrics::EndpointMetrics,
    tls::{self, DEFAULT_MAX_TLS_TICKETS},
};

mod connection;
pub(crate) mod hooks;
pub mod presets;
mod quic;

pub use hooks::{AfterHandshakeOutcome, BeforeConnectOutcome, EndpointHooks};

>>>>>>> 5b616f04
#[cfg(feature = "qlog")]
pub use self::quic::{QlogConfig, QlogFactory, QlogFileFactory};
pub use self::{
    connection::{
        Accept, Accepting, AlpnError, AuthenticationError, Connecting, ConnectingError, Connection,
        ConnectionInfo, ConnectionState, HandshakeCompleted, Incoming, IncomingZeroRtt,
        IncomingZeroRttConnection, OutgoingZeroRtt, OutgoingZeroRttConnection,
        RemoteEndpointIdError, ZeroRttStatus,
    },
    hooks::{AfterHandshakeOutcome, BeforeConnectOutcome, EndpointHooks},
    quic::{
        AcceptBi, AcceptUni, AckFrequencyConfig, AeadKey, ApplicationClose, Chunk, ClosedStream,
        ConnectionClose, ConnectionError, ConnectionStats, Controller, ControllerFactory,
        CryptoError, CryptoServerConfig, ExportKeyingMaterialError, FrameStats, HandshakeTokenKey,
        IdleTimeout, MtuDiscoveryConfig, OpenBi, OpenUni, PathStats, QuicTransportConfig,
        ReadDatagram, ReadError, ReadExactError, ReadToEndError, RecvStream, ResetError,
        RetryError, SendDatagramError, SendStream, ServerConfig, Side, StoppedError, StreamId,
        TransportError, TransportErrorCode, UdpStats, UnsupportedVersion, VarInt,
        VarIntBoundsExceeded, WeakConnectionHandle, WriteError, Written,
    },
};
use self::{hooks::EndpointHooksList, presets::Preset};
#[cfg(wasm_browser)]
use crate::discovery::pkarr::PkarrResolver;
#[cfg(not(wasm_browser))]
use crate::dns::DnsResolver;
pub use crate::magicsock::{
    DirectAddr, DirectAddrType, PathInfo,
    remote_map::{PathInfoList, RemoteInfo, Source, TransportAddrInfo, TransportAddrUsage},
    transports::TransportConfig,
};
use crate::{
    discovery::{ConcurrentDiscovery, DiscoveryError, DynIntoDiscovery, IntoDiscovery, UserData},
    magicsock::{self, Handle, RemoteStateActorStoppedError, mapped_addrs::MappedAddr},
    metrics::EndpointMetrics,
    net_report::Report,
    tls::{self, DEFAULT_MAX_TLS_TICKETS},
};

mod connection;
pub(crate) mod hooks;
pub mod presets;
mod quic;

/// Builder for [`Endpoint`].
///
/// By default the endpoint will generate a new random [`SecretKey`], which will result in a
/// new [`EndpointId`].
///
/// To create the [`Endpoint`] call [`Builder::bind`].
#[derive(Debug)]
pub struct Builder {
    secret_key: Option<SecretKey>,
    alpn_protocols: Vec<Vec<u8>>,
    transport_config: QuicTransportConfig,
    keylog: bool,
    discovery: Vec<Box<dyn DynIntoDiscovery>>,
    discovery_user_data: Option<UserData>,
    proxy_url: Option<Url>,
    #[cfg(not(wasm_browser))]
    dns_resolver: Option<DnsResolver>,
    #[cfg(any(test, feature = "test-utils"))]
    insecure_skip_relay_cert_verify: bool,
    transports: Vec<TransportConfig>,
    max_tls_tickets: usize,
    hooks: EndpointHooksList,
}

impl From<RelayMode> for Option<TransportConfig> {
    fn from(mode: RelayMode) -> Self {
        match mode {
            RelayMode::Disabled => None,
            RelayMode::Default => Some(TransportConfig::Relay {
                relay_map: mode.relay_map(),
            }),
            RelayMode::Staging => Some(TransportConfig::Relay {
                relay_map: mode.relay_map(),
            }),
            RelayMode::Custom(relay_map) => Some(TransportConfig::Relay { relay_map }),
        }
    }
}

impl Builder {
    // The ordering of public methods is reflected directly in the documentation.  This is
    // roughly ordered by what is most commonly needed by users.

    /// Creates a new [`Builder`] using the given [`Preset`].
    ///
    /// See [`presets`] for more.
    pub fn new<P: Preset>(preset: P) -> Self {
        Self::empty(RelayMode::Disabled).preset(preset)
    }

    /// Applies the given [`Preset`].
    pub fn preset<P: Preset>(mut self, preset: P) -> Self {
        self = preset.apply(self);
        self
    }

    /// Creates an empty builder with no discovery services.
    pub fn empty(relay_mode: RelayMode) -> Self {
        let mut transports = vec![
            #[cfg(not(wasm_browser))]
            TransportConfig::default_ipv4(),
            #[cfg(not(wasm_browser))]
            TransportConfig::default_ipv6(),
        ];
        if let Some(relay) = relay_mode.into() {
            transports.push(relay);
        }
        Self {
            secret_key: Default::default(),
            alpn_protocols: Default::default(),
            transport_config: QuicTransportConfig::default(),
            keylog: Default::default(),
            discovery: Default::default(),
            discovery_user_data: Default::default(),
            proxy_url: None,
            #[cfg(not(wasm_browser))]
            dns_resolver: None,
            #[cfg(any(test, feature = "test-utils"))]
            insecure_skip_relay_cert_verify: false,
            max_tls_tickets: DEFAULT_MAX_TLS_TICKETS,
            transports,
            hooks: Default::default(),
        }
    }

    // # The final constructor that everyone needs.

    /// Binds the magic endpoint.
    pub async fn bind(self) -> Result<Endpoint, BindError> {
        let mut rng = rand::rng();
        let secret_key = self
            .secret_key
            .unwrap_or_else(move || SecretKey::generate(&mut rng));

        let static_config = StaticConfig {
            transport_config: self.transport_config.clone(),
            tls_config: tls::TlsConfig::new(secret_key.clone(), self.max_tls_tickets),
            keylog: self.keylog,
        };
        let server_config = static_config.create_server_config(self.alpn_protocols);

        #[cfg(not(wasm_browser))]
        let dns_resolver = self.dns_resolver.unwrap_or_default();

        let metrics = EndpointMetrics::default();

        let msock_opts = magicsock::Options {
            transports: self.transports,
            secret_key,
            discovery_user_data: self.discovery_user_data,
            proxy_url: self.proxy_url,
            #[cfg(not(wasm_browser))]
            dns_resolver,
            server_config,
            #[cfg(any(test, feature = "test-utils"))]
            insecure_skip_relay_cert_verify: self.insecure_skip_relay_cert_verify,
            metrics,
            hooks: self.hooks,
        };

        let msock = magicsock::MagicSock::spawn(msock_opts).await?;
        trace!("created magicsock");
        debug!(version = env!("CARGO_PKG_VERSION"), "iroh Endpoint created");

        let ep = Endpoint {
            msock,
            static_config: Arc::new(static_config),
        };

        // Add discovery mechanisms
        for create_service in self.discovery {
            let service = create_service.into_discovery(&ep)?;
            ep.discovery().add_boxed(service);
        }

        Ok(ep)
    }

    // # The very common methods everyone basically needs.

    /// Adds an IP transport, binding to the provided IPv4 address.
    ///
    /// If you want to remove the default transports, make sure to call `clear_ip` first.
    ///
    /// Setting the port to `0` will use a random port.
    /// If the port specified is already in use, it will fallback to choosing a random port.
    #[cfg(not(wasm_browser))]
    pub fn bind_addr_v4(mut self, bind_addr: SocketAddrV4) -> Self {
        self.transports.push(TransportConfig::Ip {
            bind_addr: bind_addr.into(),
        });
        self
    }

    /// Adds an IP transport, binding to the provided IPv6 address.
    ///
    /// If you want to remove the default transports, make sure to call `clear_ip` first.
    ///
    /// Setting the port to `0` will use a random port.
    /// If the port specified is already in use, it will fallback to choosing a random port.
    #[cfg(not(wasm_browser))]
    pub fn bind_addr_v6(mut self, bind_addr: SocketAddrV6) -> Self {
        self.transports.push(TransportConfig::Ip {
            bind_addr: bind_addr.into(),
        });
        self
    }

    /// Removes all IP based transports
    #[cfg(not(wasm_browser))]
    pub fn clear_ip_transports(mut self) -> Self {
        self.transports
            .retain(|t| !matches!(t, TransportConfig::Ip { .. }));
        self
    }

    /// Removes all relay based transports
    pub fn clear_relay_transports(mut self) -> Self {
        self.transports
            .retain(|t| !matches!(t, TransportConfig::Relay { .. }));
        self
    }

    /// Sets a secret key to authenticate with other peers.
    ///
    /// This secret key's public key will be the [`PublicKey`] of this endpoint and thus
    /// also its [`EndpointId`]
    ///
    /// If not set, a new secret key will be generated.
    ///
    /// [`PublicKey`]: iroh_base::PublicKey
    pub fn secret_key(mut self, secret_key: SecretKey) -> Self {
        self.secret_key = Some(secret_key);
        self
    }

    /// Sets the [ALPN] protocols that this endpoint will accept on incoming connections.
    ///
    /// Not setting this will still allow creating connections, but to accept incoming
    /// connections at least one [ALPN] must be set.
    ///
    /// [ALPN]: https://en.wikipedia.org/wiki/Application-Layer_Protocol_Negotiation
    pub fn alpns(mut self, alpn_protocols: Vec<Vec<u8>>) -> Self {
        self.alpn_protocols = alpn_protocols;
        self
    }

    // # Methods for common customisation items.

    /// Sets the relay servers to assist in establishing connectivity.
    ///
    /// Relay servers are used to establish initial connection with another iroh endpoint.
    /// They also perform various functions related to hole punching, see the [crate docs]
    /// for more details.
    ///
    /// By default the [number 0] relay servers are used, see [`RelayMode::Default`].
    ///
    /// When using [RelayMode::Custom], the provided `relay_map` must contain at least one
    /// configured relay endpoint.  If an invalid RelayMap is provided [`bind`]
    /// will result in an error.
    ///
    /// [`bind`]: Builder::bind
    /// [crate docs]: crate
    /// [number 0]: https://n0.computer
    pub fn relay_mode(mut self, relay_mode: RelayMode) -> Self {
        let transport: Option<_> = relay_mode.into();
        match transport {
            Some(transport) => {
                if let Some(og) = self
                    .transports
                    .iter_mut()
                    .find(|t| matches!(t, TransportConfig::Relay { .. }))
                {
                    *og = transport;
                } else {
                    self.transports.push(transport);
                }
            }
            None => {
                self.transports
                    .retain(|t| !matches!(t, TransportConfig::Relay { .. }));
            }
        }
        self
    }

    /// Removes all discovery services from the builder.
    ///
    /// If no discovery service is set, connecting to an endpoint without providing its
    /// direct addresses or relay URLs will fail.
    ///
    /// See the documentation of the [`crate::discovery::Discovery`] trait for details.
    pub fn clear_discovery(mut self) -> Self {
        self.discovery.clear();
        self
    }

    /// Adds a discovery mechanism for this endpoint.
    ///
    /// The function `discovery`
    /// will be called on endpoint creation with the configured secret key of
    /// the endpoint. Discovery services that need to publish information need
    /// to use this secret key to sign the information.
    ///
    /// If you add multiple discovery services, they will be combined using a
    /// [`crate::discovery::ConcurrentDiscovery`].
    ///
    /// If no discovery service is set, connecting to an endpoint without providing its
    /// direct addresses or relay URLs will fail.
    ///
    /// To clear all discovery services, use [`Builder::clear_discovery`].
    ///
    /// See the documentation of the [`crate::discovery::Discovery`] trait for details.
    pub fn discovery(mut self, discovery: impl IntoDiscovery) -> Self {
        self.discovery.push(Box::new(discovery));
        self
    }

    /// Sets the initial user-defined data to be published in discovery services for this node.
    ///
    /// When using discovery services, this string of [`UserData`] will be published together
    /// with the endpoint's addresses and relay URL. When other endpoints discover this endpoint,
    /// they retrieve the [`UserData`] in addition to the addressing info.
    ///
    /// Iroh itself does not interpret the user-defined data in any way, it is purely left
    /// for applications to parse and use.
    pub fn user_data_for_discovery(mut self, user_data: UserData) -> Self {
        self.discovery_user_data = Some(user_data);
        self
    }

    // # Methods for more specialist customisation.

    /// Sets a custom [`QuicTransportConfig`] for this endpoint.
    ///
    /// The transport config contains parameters governing the QUIC state machine.
    ///
    /// If unset, the default config is used. Default values should be suitable for most
    /// internet applications. Applications protocols which forbid remotely-initiated
    /// streams should set `max_concurrent_bidi_streams` and `max_concurrent_uni_streams` to
    /// zero.
    ///
    /// Please be aware that changing some settings may have adverse effects on establishing
    /// and maintaining direct connections.
    pub fn transport_config(mut self, transport_config: QuicTransportConfig) -> Self {
        self.transport_config = transport_config;
        self
    }

    /// Optionally sets a custom DNS resolver to use for this endpoint.
    ///
    /// The DNS resolver is used to resolve relay hostnames, and endpoint addresses if
    /// [`crate::discovery::dns::DnsDiscovery`] is configured.
    ///
    /// By default, a new DNS resolver is created which is configured to use the
    /// host system's DNS configuration. You can pass a custom instance of [`DnsResolver`]
    /// here to use a differently configured DNS resolver for this endpoint, or to share
    /// a [`DnsResolver`] between multiple endpoints.
    #[cfg(not(wasm_browser))]
    pub fn dns_resolver(mut self, dns_resolver: DnsResolver) -> Self {
        self.dns_resolver = Some(dns_resolver);
        self
    }

    /// Sets an explicit proxy url to proxy all HTTP(S) traffic through.
    pub fn proxy_url(mut self, url: Url) -> Self {
        self.proxy_url.replace(url);
        self
    }

    /// Sets the proxy url from the environment, in this order:
    ///
    /// - `HTTP_PROXY`
    /// - `http_proxy`
    /// - `HTTPS_PROXY`
    /// - `https_proxy`
    pub fn proxy_from_env(mut self) -> Self {
        self.proxy_url = proxy_url_from_env();
        self
    }

    /// Enables saving the TLS pre-master key for connections.
    ///
    /// This key should normally remain secret but can be useful to debug networking issues
    /// by decrypting captured traffic.
    ///
    /// If *keylog* is `true` then setting the `SSLKEYLOGFILE` environment variable to a
    /// filename will result in this file being used to log the TLS pre-master keys.
    pub fn keylog(mut self, keylog: bool) -> Self {
        self.keylog = keylog;
        self
    }

    /// Skip verification of SSL certificates from relay servers
    ///
    /// May only be used in tests.
    #[cfg(any(test, feature = "test-utils"))]
    pub fn insecure_skip_relay_cert_verify(mut self, skip_verify: bool) -> Self {
        self.insecure_skip_relay_cert_verify = skip_verify;
        self
    }

    /// Set the maximum number of TLS tickets to cache.
    ///
    /// Set this to a larger value if you want to do 0rtt connections to a large
    /// number of clients.
    ///
    /// The default is 256, taking about 150 KiB in memory.
    pub fn max_tls_tickets(mut self, n: usize) -> Self {
        self.max_tls_tickets = n;
        self
    }

    /// Install hooks onto the endpoint.
    ///
    /// Endpoint hooks intercept the connection establishment process of an [`Endpoint`].
    ///
    /// You can install multiple [`EndpointHooks`] by calling this function multiple times.
    /// Order matters: hooks are invoked in the order they were installed onto the endpoint
    /// builder. Once a hook returns reject, further processing
    /// is aborted and other hooks won't be invoked.
    ///
    /// See [`EndpointHooks`] for details on the possible interception points in the connection lifecycle.
    pub fn hooks(mut self, hooks: impl EndpointHooks + 'static) -> Self {
        self.hooks.push(hooks);
        self
    }
}

/// Configuration for a [`quinn::Endpoint`] that cannot be changed at runtime.
#[derive(Debug)]
struct StaticConfig {
    tls_config: tls::TlsConfig,
    transport_config: QuicTransportConfig,
    keylog: bool,
}

impl StaticConfig {
    /// Create a [`quinn::ServerConfig`] with the specified ALPN protocols.
    fn create_server_config(&self, alpn_protocols: Vec<Vec<u8>>) -> ServerConfig {
        let quic_server_config = self
            .tls_config
            .make_server_config(alpn_protocols, self.keylog);
        let mut server_config = ServerConfig::with_crypto(Arc::new(quic_server_config));
        server_config.transport_config(self.transport_config.to_arc());

        server_config
    }
}

/// Controls an iroh endpoint, establishing connections with other endpoints.
///
/// This is the main API interface to create connections to, and accept connections from
/// other iroh endpoints.  The connections are peer-to-peer and encrypted, a Relay server is
/// used to make the connections reliable.  See the [crate docs] for a more detailed
/// overview of iroh.
///
/// It is recommended to only create a single instance per application.  This ensures all
/// the connections made share the same peer-to-peer connections to other iroh endpoints,
/// while still remaining independent connections.  This will result in more optimal network
/// behaviour.
///
/// The endpoint is created using the [`Builder`], which can be created using
/// [`Endpoint::builder`].
///
/// Once an endpoint exists, new connections are typically created using the
/// [`Endpoint::connect`] and [`Endpoint::accept`] methods.  Once established, the
/// [`Connection`] gives access to most [QUIC] features.  Individual streams to send data to
/// the peer are created using the [`Connection::open_bi`], [`Connection::accept_bi`],
/// [`Connection::open_uni`] and [`Connection::open_bi`] functions.
///
/// Note that due to the light-weight properties of streams a stream will only be accepted
/// once the initiating peer has sent some data on it.
///
/// [QUIC]: https://quicwg.org
#[derive(Clone, Debug)]
pub struct Endpoint {
    /// Handle to the magicsocket/actor
    pub(crate) msock: Handle,
    /// Configuration structs for quinn, holds the transport config, certificate setup, secret key etc.
    static_config: Arc<StaticConfig>,
}

#[allow(missing_docs)]
#[stack_error(derive, add_meta, from_sources)]
#[non_exhaustive]
#[allow(private_interfaces)]
pub enum ConnectWithOptsError {
    #[error("Connecting to ourself is not supported")]
    SelfConnect,
    #[error("No addressing information available")]
    NoAddress { source: DiscoveryError },
    #[error("Unable to connect to remote")]
    Quinn {
        #[error(std_err)]
        source: quinn_proto::ConnectError,
    },
    #[error("Internal consistency error")]
    InternalConsistencyError {
        /// Private source type, cannot be created publicly.
        source: RemoteStateActorStoppedError,
    },
    #[error("Connection was rejected locally")]
    LocallyRejected,
}

#[allow(missing_docs)]
#[stack_error(derive, add_meta, from_sources)]
#[non_exhaustive]
pub enum ConnectError {
    #[error(transparent)]
    Connect { source: ConnectWithOptsError },
    #[error(transparent)]
    Connecting { source: ConnectingError },
    #[error(transparent)]
    Connection {
        #[error(std_err)]
        source: ConnectionError,
    },
}

#[allow(missing_docs)]
#[stack_error(derive, add_meta, from_sources)]
#[non_exhaustive]
pub enum BindError {
    #[error(transparent)]
    MagicSpawn {
        source: magicsock::CreateHandleError,
    },
    #[error(transparent)]
    Discovery {
        source: crate::discovery::IntoDiscoveryError,
    },
}

impl Endpoint {
    // The ordering of public methods is reflected directly in the documentation.  This is
    // roughly ordered by what is most commonly needed by users, but grouped in similar
    // items.

    // # Methods relating to construction.

    /// Returns the builder for an [`Endpoint`], with a production configuration.
    ///
    /// This uses the [`presets::N0`] as the configuration.
    pub fn builder() -> Builder {
        Builder::new(presets::N0)
    }

    /// Returns the builder for an [`Endpoint`], with an empty configuration.
    ///
    /// See [`Builder::empty`] for details.
    pub fn empty_builder(relay_mode: RelayMode) -> Builder {
        Builder::empty(relay_mode)
    }

    /// Constructs a default [`Endpoint`] and binds it immediately.
    ///
    /// Uses the [`presets::N0`] as configuration.
    pub async fn bind() -> Result<Self, BindError> {
        Self::builder().bind().await
    }

    /// Sets the list of accepted ALPN protocols.
    ///
    /// This will only affect new incoming connections.
    /// Note that this *overrides* the current list of ALPNs.
    pub fn set_alpns(&self, alpns: Vec<Vec<u8>>) {
        let server_config = self.static_config.create_server_config(alpns);
        self.msock.endpoint().set_server_config(Some(server_config));
    }

    /// Adds the provided configuration to the [`RelayMap`].
    ///
    /// Replacing and returning any existing configuration for [`RelayUrl`].
    pub async fn insert_relay(
        &self,
        relay: RelayUrl,
        config: Arc<RelayConfig>,
    ) -> Option<Arc<RelayConfig>> {
        self.msock.insert_relay(relay, config).await
    }

    /// Removes the configuration from the [`RelayMap`] for the provided [`RelayUrl`].
    ///
    /// Returns any existing configuration.
    pub async fn remove_relay(&self, relay: &RelayUrl) -> Option<Arc<RelayConfig>> {
        self.msock.remove_relay(relay).await
    }

    // # Methods for establishing connectivity.

    /// Connects to a remote [`Endpoint`].
    ///
    /// A value that can be converted into an [`EndpointAddr`] is required. This can be either an
    /// [`EndpointAddr`] or an [`EndpointId`].
    ///
    /// The [`EndpointAddr`] must contain the [`EndpointId`] to dial and may also contain a [`RelayUrl`]
    /// and direct addresses. If direct addresses are provided, they will be used to try and
    /// establish a direct connection without involving a relay server.
    ///
    /// If neither a [`RelayUrl`] or direct addresses are configured in the [`EndpointAddr`] it
    /// may still be possible a connection can be established.  This depends on which, if any,
    /// [`crate::discovery::Discovery`] services were configured using [`Builder::discovery`].  The discovery
    /// service will also be used if the remote endpoint is not reachable on the provided direct
    /// addresses and there is no [`RelayUrl`].
    ///
    /// If addresses or relay servers are neither provided nor can be discovered, the
    /// connection attempt will fail with an error.
    ///
    /// The `alpn`, or application-level protocol identifier, is also required. The remote
    /// endpoint must support this `alpn`, otherwise the connection attempt will fail with
    /// an error.
    ///
    /// [`RelayUrl`]: crate::RelayUrl
    pub async fn connect(
        &self,
        endpoint_addr: impl Into<EndpointAddr>,
        alpn: &[u8],
    ) -> Result<Connection, ConnectError> {
        let endpoint_addr = endpoint_addr.into();
        let remote = endpoint_addr.id;
        let connecting = self
            .connect_with_opts(endpoint_addr, alpn, Default::default())
            .await?;
        let conn = connecting.await?;

        debug!(
            me = %self.id().fmt_short(),
            remote = %remote.fmt_short(),
            alpn = %String::from_utf8_lossy(alpn),
            "Connection established."
        );
        Ok(conn)
    }

    /// Starts a connection attempt with a remote [`Endpoint`].
    ///
    /// Like [`Endpoint::connect`] (see also its docs for general details), but allows for a more
    /// advanced connection setup with more customization in two aspects:
    /// 1. The returned future resolves to a [`Connecting`], which can be further processed into
    ///    a [`Connection`] by awaiting, or alternatively allows connecting with 0-RTT via
    ///    [`Connecting::into_0rtt`].
    ///    **Note:** Please read the documentation for `into_0rtt` carefully to assess
    ///    security concerns.
    /// 2. The [`TransportConfig`] for the connection can be modified via the provided
    ///    [`ConnectOptions`].
    ///    **Note:** Please be aware that changing transport config settings may have adverse effects on
    ///    establishing and maintaining direct connections.  Carefully test settings you use and
    ///    consider this currently as still rather experimental.
    #[instrument(name = "connect", skip_all, fields(
        me = %self.id().fmt_short(),
        remote = tracing::field::Empty,
        alpn = String::from_utf8_lossy(alpn).to_string(),
    ))]
    pub async fn connect_with_opts(
        &self,
        endpoint_addr: impl Into<EndpointAddr>,
        alpn: &[u8],
        options: ConnectOptions,
    ) -> Result<Connecting, ConnectWithOptsError> {
        let endpoint_addr: EndpointAddr = endpoint_addr.into();
        if let BeforeConnectOutcome::Reject =
            self.msock.hooks.before_connect(&endpoint_addr, alpn).await
        {
            return Err(e!(ConnectWithOptsError::LocallyRejected));
        }
        let endpoint_id = endpoint_addr.id;

        tracing::Span::current().record("remote", tracing::field::display(endpoint_id.fmt_short()));

        // Connecting to ourselves is not supported.
        ensure!(endpoint_id != self.id(), ConnectWithOptsError::SelfConnect);

        trace!(
            dst_endpoint_id = %endpoint_id.fmt_short(),
            relay_url = ?endpoint_addr.relay_urls().next().cloned(),
            ip_addresses = ?endpoint_addr.ip_addrs().cloned().collect::<Vec<_>>(),
            "connecting",
        );

        let mapped_addr = self.msock.resolve_remote(endpoint_addr).await??;

        let transport_config = options
            .transport_config
            .map(|cfg| cfg.to_arc())
            .unwrap_or(self.static_config.transport_config.to_arc());

        // Start connecting via quinn. This will time out after 10 seconds if no reachable
        // address is available.

        let client_config = {
            let mut alpn_protocols = vec![alpn.to_vec()];
            alpn_protocols.extend(options.additional_alpns);
            let quic_client_config = self
                .static_config
                .tls_config
                .make_client_config(alpn_protocols, self.static_config.keylog);
            let mut client_config = quinn::ClientConfig::new(Arc::new(quic_client_config));
            client_config.transport_config(transport_config.clone());
            client_config
        };

        let dest_addr = mapped_addr.private_socket_addr();
        let server_name = &tls::name::encode(endpoint_id);
        let connect = self
            .msock
            .endpoint()
            .connect_with(client_config, dest_addr, server_name)?;

        Ok(Connecting::new(connect, self.clone(), endpoint_id))
    }

    /// Accepts an incoming connection on the endpoint.
    ///
    /// Only connections with the ALPNs configured in [`Builder::alpns`] will be accepted.
    /// If multiple ALPNs have been configured the ALPN can be inspected before accepting
    /// the connection using [`Connecting::alpn`].
    ///
    /// The returned future will yield `None` if the endpoint is closed by calling
    /// [`Endpoint::close`].
    pub fn accept(&self) -> Accept<'_> {
        Accept {
            inner: self.msock.endpoint().accept(),
            ep: self.clone(),
        }
    }

    // # Getter methods for properties of this Endpoint itself.

    /// Returns the secret_key of this endpoint.
    pub fn secret_key(&self) -> &SecretKey {
        &self.static_config.tls_config.secret_key
    }

    /// Returns the endpoint id of this endpoint.
    ///
    /// This ID is the unique addressing information of this endpoint and other peers must know
    /// it to be able to connect to this endpoint.
    pub fn id(&self) -> EndpointId {
        self.static_config.tls_config.secret_key.public()
    }

    /// Returns the current [`EndpointAddr`].
    /// As long as the endpoint was able to bind to a network interface, some
    /// local addresses will be available.
    ///
    /// The state of other fields depends on the state of networking and connectivity.
    /// Use the [`Endpoint::online`] method to ensure that the endpoint is considered
    /// "online" (has contacted a relay server) before calling this method, if you want
    /// to ensure that the `EndpointAddr` will contain enough information to allow this endpoint
    /// to be dialable by a remote endpoint over the internet.
    ///
    /// You can use the [`Endpoint::watch_addr`] method to get updates when the `EndpointAddr`
    /// changes.
    pub fn addr(&self) -> EndpointAddr {
        self.watch_addr().get()
    }

    /// Returns a [`Watcher`] for the current [`EndpointAddr`] for this endpoint.
    ///
    /// The observed [`EndpointAddr`] will have the current [`RelayUrl`] and direct addresses.
    ///
    /// ```no_run
    /// # async fn wrapper() -> n0_error::Result<()> {
    /// use iroh::{Endpoint, Watcher};
    ///
    /// let endpoint = Endpoint::builder()
    ///     .alpns(vec![b"my-alpn".to_vec()])
    ///     .bind()
    ///     .await?;
    /// let endpoint_addr = endpoint.watch_addr().get();
    /// # let _ = endpoint_addr;
    /// # Ok(())
    /// # }
    /// ```
    ///
    /// The [`Endpoint::online`] method can be used as a convenience method to
    /// understand if the endpoint has ever been considered "online". But after
    /// that initial call to [`Endpoint::online`], to understand if your
    /// endpoint is no longer able to be connected to by endpoints outside
    /// of the private or local network, watch for changes in it's [`EndpointAddr`].
    /// If there are no `addrs`in the [`EndpointAddr`], you may not be dialable by other endpoints
    /// on the internet.
    ///
    ///
    /// The `EndpointAddr` will change as:
    /// - network conditions change
    /// - the endpoint connects to a relay server
    /// - the endpoint changes its preferred relay server
    /// - more addresses are discovered for this endpoint
    ///
    /// [`RelayUrl`]: crate::RelayUrl
    #[cfg(not(wasm_browser))]
    pub fn watch_addr(&self) -> impl n0_watcher::Watcher<Value = EndpointAddr> + use<> {
        let watch_addrs = self.msock.ip_addrs();
        let watch_relay = self.msock.home_relay();
        let endpoint_id = self.id();

        watch_addrs.or(watch_relay).map(move |(addrs, relays)| {
            EndpointAddr::from_parts(
                endpoint_id,
                relays
                    .into_iter()
                    .map(TransportAddr::Relay)
                    .chain(addrs.into_iter().map(|x| TransportAddr::Ip(x.addr))),
            )
        })
    }

    /// Returns a [`Watcher`] for the current [`EndpointAddr`] for this endpoint.
    ///
    /// When compiled to Wasm, this function returns a watcher that initializes
    /// with an [`EndpointAddr`] that only contains a relay URL, but no direct addresses,
    /// as there are no APIs for directly using sockets in browsers.
    #[cfg(wasm_browser)]
    pub fn watch_addr(&self) -> impl n0_watcher::Watcher<Value = EndpointAddr> + use<> {
        // In browsers, there will never be any direct addresses, so we wait
        // for the home relay instead. This makes the `EndpointAddr` have *some* way
        // of connecting to us.
        let watch_relay = self.msock.home_relay();
        let endpoint_id = self.id();
        watch_relay.map(move |mut relays| {
            EndpointAddr::from_parts(endpoint_id, relays.into_iter().map(TransportAddr::Relay))
        })
    }

    /// A convenience method that waits for the endpoint to be considered "online".
    ///
    /// This currently means at least one relay server was connected,
    /// and at least one local IP address is available.
    /// Event if no relays are configured, this will still wait for a relay connection.
    ///
    /// Once this has been resolved once, this will always immediately resolve.
    ///
    /// This has no timeout, so if that is needed, you need to wrap it in a
    /// timeout. We recommend using a timeout close to
    /// [`crate::NET_REPORT_TIMEOUT`]s, so you can be sure that at least one
    /// [`crate::NetReport`] has been attempted.
    ///
    /// To understand if the endpoint has gone back "offline",
    /// you must use the [`Endpoint::watch_addr`] method, to
    /// get information on the current relay and direct address information.
    pub async fn online(&self) {
        self.msock.home_relay().initialized().await;
    }

    /// Returns a [`Watcher`] for any net-reports run from this [`Endpoint`].
    ///
    /// A `net-report` checks the network conditions of the [`Endpoint`], such as
    /// whether it is connected to the internet via Ipv4 and/or Ipv6, its NAT
    /// status, its latency to the relay servers, and its public addresses.
    ///
    /// The [`Endpoint`] continuously runs `net-reports` to monitor if network
    /// conditions have changed. This [`Watcher`] will return the latest result
    /// of the `net-report`.
    ///
    /// When issuing the first call to this method the first report might
    /// still be underway, in this case the [`Watcher`] might not be initialized
    /// with [`Some`] value yet.  Once the net-report has been successfully
    /// run, the [`Watcher`] will always return [`Some`] report immediately, which
    /// is the most recently run `net-report`.
    ///
    /// # Examples
    ///
    /// To get the first report use [`Watcher::initialized`]:
    /// ```no_run
    /// use iroh::{Endpoint, Watcher as _};
    ///
    /// # let rt = tokio::runtime::Builder::new_current_thread().enable_all().build().unwrap();
    /// # rt.block_on(async move {
    /// let ep = Endpoint::bind().await.unwrap();
    /// let _report = ep.net_report().initialized().await;
    /// # });
    /// ```
    #[doc(hidden)]
    pub fn net_report(&self) -> impl Watcher<Value = Option<NetReport>> + use<> {
        self.msock.net_report()
    }

    /// Returns the local socket addresses on which the underlying sockets are bound.
    ///
    /// The [`Endpoint`] always binds on an IPv4 address and also tries to bind on an IPv6
    /// address if available.
    pub fn bound_sockets(&self) -> Vec<SocketAddr> {
        self.msock
            .local_addr()
            .into_iter()
            .filter_map(|addr| addr.into_socket_addr())
            .collect()
    }

    // # Methods for less common getters.
    //
    // Partially they return things passed into the builder.

    /// Returns the DNS resolver used in this [`Endpoint`].
    ///
    /// See [`Builder::dns_resolver`].
    #[cfg(not(wasm_browser))]
    pub fn dns_resolver(&self) -> &DnsResolver {
        self.msock.dns_resolver()
    }

    /// Returns the discovery mechanism, if configured.
    ///
    /// See [`Builder::discovery`].
    pub fn discovery(&self) -> &ConcurrentDiscovery {
        self.msock.discovery()
    }

    /// Returns metrics collected for this endpoint.
    ///
    /// The endpoint internally collects various metrics about its operation.
    /// The returned [`EndpointMetrics`] struct contains all of these metrics.
    ///
    /// You can access individual metrics directly by using the public fields:
    /// ```rust
    /// # use std::collections::BTreeMap;
    /// # use iroh::endpoint::Endpoint;
    /// # async fn wrapper() -> n0_error::Result<()> {
    /// let endpoint = Endpoint::bind().await?;
    /// assert_eq!(endpoint.metrics().magicsock.recv_datagrams.get(), 0);
    /// # Ok(())
    /// # }
    /// ```
    ///
    /// [`EndpointMetrics`] implements [`MetricsGroupSet`], and each field
    /// implements [`MetricsGroup`]. These traits provide methods to iterate over
    /// the groups in the set, and over the individual metrics in each group, without having
    /// to access each field manually. With these methods, it is straightforward to collect
    /// all metrics into a map or push their values to a metrics collector.
    ///
    /// For example, the following snippet collects all metrics into a map:
    /// ```rust
    /// # use std::collections::BTreeMap;
    /// # use iroh_metrics::{Metric, MetricsGroup, MetricValue, MetricsGroupSet};
    /// # use iroh::endpoint::Endpoint;
    /// # async fn wrapper() -> n0_error::Result<()> {
    /// let endpoint = Endpoint::bind().await?;
    /// let metrics: BTreeMap<String, MetricValue> = endpoint
    ///     .metrics()
    ///     .iter()
    ///     .map(|(group, metric)| {
    ///         let name = [group, metric.name()].join(":");
    ///         (name, metric.value())
    ///     })
    ///     .collect();
    ///
    /// assert_eq!(metrics["magicsock:recv_datagrams"], MetricValue::Counter(0));
    /// # Ok(())
    /// # }
    /// ```
    ///
    /// The metrics can also be encoded into the OpenMetrics text format, as used by Prometheus.
    /// To do so, use the [`iroh_metrics::Registry`], add the endpoint metrics to the
    /// registry with [`Registry::register_all`], and encode the metrics to a string with
    /// [`encode_openmetrics_to_string`]:
    /// ```rust
    /// # use iroh_metrics::{Registry, MetricsSource};
    /// # use iroh::endpoint::Endpoint;
    /// # async fn wrapper() -> n0_error::Result<()> {
    /// let endpoint = Endpoint::bind().await?;
    /// let mut registry = Registry::default();
    /// registry.register_all(endpoint.metrics());
    /// let s = registry.encode_openmetrics_to_string()?;
    /// assert!(s.contains(r#"TYPE magicsock_recv_datagrams counter"#));
    /// assert!(s.contains(r#"magicsock_recv_datagrams_total 0"#));
    /// # Ok(())
    /// # }
    /// ```
    ///
    /// Through a registry, you can also add labels or prefixes to metrics with
    /// [`Registry::sub_registry_with_label`] or [`Registry::sub_registry_with_prefix`].
    /// Furthermore, [`iroh_metrics::service`] provides functions to easily start services
    /// to serve the metrics with a HTTP server, dump them to a file, or push them
    /// to a Prometheus gateway.
    ///
    /// For example, the following snippet launches an HTTP server that serves the metrics in the
    /// OpenMetrics text format:
    /// ```no_run
    /// # use std::{sync::{Arc, RwLock}, time::Duration};
    /// # use iroh_metrics::{Registry, MetricsSource};
    /// # use iroh::endpoint::Endpoint;
    /// # use n0_error::{StackResultExt, StdResultExt};
    /// # async fn wrapper() -> n0_error::Result<()> {
    /// // Create a registry, wrapped in a read-write lock so that we can register and serve
    /// // the metrics independently.
    /// let registry = Arc::new(RwLock::new(Registry::default()));
    /// // Spawn a task to serve the metrics on an OpenMetrics HTTP endpoint.
    /// let metrics_task = tokio::task::spawn({
    ///     let registry = registry.clone();
    ///     async move {
    ///         let addr = "0.0.0.0:9100".parse().unwrap();
    ///         iroh_metrics::service::start_metrics_server(addr, registry).await
    ///     }
    /// });
    ///
    /// // Spawn an endpoint and add the metrics to the registry.
    /// let endpoint = Endpoint::bind().await?;
    /// registry.write().unwrap().register_all(endpoint.metrics());
    ///
    /// // Wait for the metrics server to bind, then fetch the metrics via HTTP.
    /// tokio::time::sleep(Duration::from_millis(500));
    /// let res = reqwest::get("http://localhost:9100/metrics")
    ///     .await
    ///     .std_context("get")?
    ///     .text()
    ///     .await
    ///     .std_context("text")?;
    ///
    /// assert!(res.contains(r#"TYPE magicsock_recv_datagrams counter"#));
    /// assert!(res.contains(r#"magicsock_recv_datagrams_total 0"#));
    /// # metrics_task.abort();
    /// # Ok(())
    /// # }
    /// ```
    ///
    /// [`Registry`]: iroh_metrics::Registry
    /// [`Registry::register_all`]: iroh_metrics::Registry::register_all
    /// [`Registry::sub_registry_with_label`]: iroh_metrics::Registry::sub_registry_with_label
    /// [`Registry::sub_registry_with_prefix`]: iroh_metrics::Registry::sub_registry_with_prefix
    /// [`encode_openmetrics_to_string`]: iroh_metrics::MetricsSource::encode_openmetrics_to_string
    /// [`MetricsGroup`]: iroh_metrics::MetricsGroup
    /// [`MetricsGroupSet`]: iroh_metrics::MetricsGroupSet
    #[cfg(feature = "metrics")]
    pub fn metrics(&self) -> &EndpointMetrics {
        &self.msock.metrics
    }

    /// Returns addressing information about a recently used remote endpoint.
    ///
    /// The returned [`RemoteInfo`] contains a list of all transport addresses for the remote
    /// that we know about. This is a snapshot in time and not a watcher.
    ///
    /// Returns `None` if the endpoint doesn't have information about the remote.
    /// When remote endpoints are no longer used, our endpoint will keep information around
    /// for a little while, and then drop it. Afterwards, this will return `None`.
    pub async fn remote_info(&self, endpoint_id: EndpointId) -> Option<RemoteInfo> {
        self.msock.remote_info(endpoint_id).await
    }

    // # Methods for less common state updates.

    /// Notifies the system of potential network changes.
    ///
    /// On many systems iroh is able to detect network changes by itself, however
    /// some systems like android do not expose this functionality to native code.
    /// Android does however provide this functionality to Java code.  This
    /// function allows for notifying iroh of any potential network changes like
    /// this.
    ///
    /// Even when the network did not change, or iroh was already able to detect
    /// the network change itself, there is no harm in calling this function.
    pub async fn network_change(&self) {
        self.msock.network_change().await;
    }

    // # Methods to update internal state.

    /// Sets the initial user-defined data to be published in discovery services for this endpoint.
    ///
    /// If the user-defined data passed to this function is different to the previous one,
    /// the endpoint will republish its endpoint info to the configured discovery services.
    ///
    /// See also [`Builder::user_data_for_discovery`] for setting an initial value when
    /// building the endpoint.
    pub fn set_user_data_for_discovery(&self, user_data: Option<UserData>) {
        self.msock.set_user_data_for_discovery(user_data);
    }

    // # Methods for terminating the endpoint.

    /// Closes the QUIC endpoint and the magic socket.
    ///
    /// This will close any remaining open [`Connection`]s with an error code
    /// of `0` and an empty reason.  Though it is best practice to close those
    /// explicitly before with a custom error code and reason.
    ///
    /// It will then make a best effort to wait for all close notifications to be
    /// acknowledged by the peers, re-transmitting them if needed. This ensures the
    /// peers are aware of the closed connections instead of having to wait for a timeout
    /// on the connection. Once all connections are closed or timed out, the future
    /// finishes.
    ///
    /// The maximum time-out that this future will wait for depends on QUIC transport
    /// configurations of non-drained connections at the time of calling, and their current
    /// estimates of round trip time. With default parameters and a conservative estimate
    /// of round trip time, this call's future should take 3 seconds to resolve in cases of
    /// bad connectivity or failed connections. In the usual case, this call's future should
    /// return much more quickly.
    ///
    /// It is highly recommended you *do* wait for this close call to finish, if possible.
    /// Not doing so will make connections that were still open while closing the endpoint
    /// time out on the remote end. Thus remote ends will assume connections to have failed
    /// even if all application data was transmitted successfully.
    ///
    /// Note: Someone used to closing TCP sockets might wonder why it is necessary to wait
    /// for timeouts when closing QUIC endpoints, while they don't have to do this for TCP
    /// sockets. This is due to QUIC and its acknowledgments being implemented in user-land,
    /// while TCP sockets usually get closed and drained by the operating system in the
    /// kernel during the "Time-Wait" period of the TCP socket.
    ///
    /// Be aware however that the underlying UDP sockets are only closed once all clones of
    /// the the respective [`Endpoint`] are dropped.
    pub async fn close(&self) {
        if self.is_closed() {
            return;
        }

        tracing::debug!("Connections closed");
        self.msock.close().await;
    }

    /// Check if this endpoint is still alive, or already closed.
    pub fn is_closed(&self) -> bool {
        self.msock.is_closed()
    }

    // # Remaining private methods

    #[cfg(test)]
    pub(crate) fn magic_sock(&self) -> Handle {
        self.msock.clone()
    }
    #[cfg(test)]
    pub(crate) fn endpoint(&self) -> &quinn::Endpoint {
        self.msock.endpoint()
    }
}

/// Options for the [`Endpoint::connect_with_opts`] function.
#[derive(Default, Debug, Clone)]
pub struct ConnectOptions {
    transport_config: Option<QuicTransportConfig>,
    additional_alpns: Vec<Vec<u8>>,
}

impl ConnectOptions {
    /// Initializes new connection options.
    ///
    /// By default, the connection will use the same options
    /// as [`Endpoint::connect`], e.g. a default [`TransportConfig`].
    pub fn new() -> Self {
        Self::default()
    }

    /// Sets the QUIC transport config options for this connection.
    pub fn with_transport_config(mut self, transport_config: QuicTransportConfig) -> Self {
        self.transport_config = Some(transport_config);
        self
    }

    /// Sets [ALPN] identifiers that should be signaled as supported on connection, *in
    /// addition* to the main [ALPN] identifier used in [`Endpoint::connect_with_opts`].
    ///
    /// This allows connecting to servers that may only support older versions of your
    /// protocol. In this case, you would add the older [ALPN] identifiers with this
    /// function.
    ///
    /// You'll know the final negotiated [ALPN] identifier once your connection was
    /// established using [`Connection::alpn`], or even slightly earlier in the
    /// handshake by using [`Connecting::alpn`].
    /// The negotiated [ALPN] identifier may be any of the [ALPN] identifiers in this
    /// list or the main [ALPN] used in [`Endpoint::connect_with_opts`].
    ///
    /// The [ALPN] identifier order on the connect side doesn't matter, since it's the
    /// accept side that determines the protocol.
    ///
    /// For setting the supported [ALPN] identifiers on the accept side, see the endpoint
    /// builder's [`Builder::alpns`] function.
    ///
    /// [ALPN]: https://en.wikipedia.org/wiki/Application-Layer_Protocol_Negotiation
    pub fn with_additional_alpns(mut self, alpns: Vec<Vec<u8>>) -> Self {
        self.additional_alpns = alpns;
        self
    }
}

/// Read a proxy url from the environment, in this order
///
/// - `HTTP_PROXY`
/// - `http_proxy`
/// - `HTTPS_PROXY`
/// - `https_proxy`
fn proxy_url_from_env() -> Option<Url> {
    if let Some(url) = std::env::var("HTTP_PROXY")
        .ok()
        .and_then(|s| s.parse::<Url>().ok())
    {
        if is_cgi() {
            warn!("HTTP_PROXY environment variable ignored in CGI");
        } else {
            return Some(url);
        }
    }
    if let Some(url) = std::env::var("http_proxy")
        .ok()
        .and_then(|s| s.parse::<Url>().ok())
    {
        return Some(url);
    }
    if let Some(url) = std::env::var("HTTPS_PROXY")
        .ok()
        .and_then(|s| s.parse::<Url>().ok())
    {
        return Some(url);
    }
    if let Some(url) = std::env::var("https_proxy")
        .ok()
        .and_then(|s| s.parse::<Url>().ok())
    {
        return Some(url);
    }

    None
}

/// Configuration of the relay servers for an [`Endpoint`].
#[derive(Debug, Clone, PartialEq, Eq)]
pub enum RelayMode {
    /// Disable relay servers completely.
    /// This means that neither listening nor dialing relays will be available.
    Disabled,
    /// Use the default relay map, with production relay servers from n0.
    ///
    /// See [`crate::defaults::prod`] for the severs used.
    Default,
    /// Use the staging relay servers from n0.
    Staging,
    /// Use a custom relay map.
    Custom(RelayMap),
}

impl RelayMode {
    /// Returns the relay map for this mode.
    pub fn relay_map(&self) -> RelayMap {
        match self {
            RelayMode::Disabled => RelayMap::empty(),
            RelayMode::Default => crate::defaults::prod::default_relay_map(),
            RelayMode::Staging => crate::defaults::staging::default_relay_map(),
            RelayMode::Custom(relay_map) => relay_map.clone(),
        }
    }
}

/// Environment variable to force the use of staging relays.
pub const ENV_FORCE_STAGING_RELAYS: &str = "IROH_FORCE_STAGING_RELAYS";

/// Returns `true` if the use of staging relays is forced.
pub fn force_staging_infra() -> bool {
    matches!(std::env::var(ENV_FORCE_STAGING_RELAYS), Ok(value) if !value.is_empty())
}

/// Returns the default relay mode.
///
/// If the `IROH_FORCE_STAGING_RELAYS` environment variable is non empty, it will return `RelayMode::Staging`.
/// Otherwise, it will return `RelayMode::Default`.
pub fn default_relay_mode() -> RelayMode {
    // Use staging in testing
    match force_staging_infra() {
        true => RelayMode::Staging,
        false => RelayMode::Default,
    }
}

/// Check if we are being executed in a CGI context.
///
/// If so, a malicious client can send the `Proxy:` header, and it will
/// be in the `HTTP_PROXY` env var. So we don't use it :)
fn is_cgi() -> bool {
    std::env::var_os("REQUEST_METHOD").is_some()
}

// TODO: These tests could still be flaky, lets fix that:
// https://github.com/n0-computer/iroh/issues/1183
#[cfg(test)]
mod tests {
    use std::{
        sync::Arc,
        time::{Duration, Instant},
    };

    use iroh_base::{EndpointAddr, EndpointId, SecretKey, TransportAddr};
    use n0_error::{AnyError as Error, Result, StdResultExt};
    use n0_future::{BufferedStreamExt, StreamExt, stream, time};
    use n0_watcher::Watcher;
    use quinn::ConnectionError;
    use rand::SeedableRng;
    use tokio::sync::oneshot;
    use tracing::{Instrument, error_span, info, info_span, instrument};
    use tracing_test::traced_test;

    use super::Endpoint;
    use crate::{
        RelayMap, RelayMode,
        discovery::static_provider::StaticProvider,
        endpoint::{ConnectOptions, Connection},
        protocol::{AcceptError, ProtocolHandler, Router},
        test_utils::{QlogFileGroup, run_relay_server, run_relay_server_with},
    };

    const TEST_ALPN: &[u8] = b"n0/iroh/test";

    #[tokio::test]
    #[traced_test]
    async fn test_connect_self() -> Result {
        let ep = Endpoint::empty_builder(RelayMode::Disabled)
            .alpns(vec![TEST_ALPN.to_vec()])
            .bind()
            .await
            .unwrap();
        let my_addr = ep.addr();
        let res = ep.connect(my_addr.clone(), TEST_ALPN).await;
        assert!(res.is_err());
        let err = res.err().unwrap();
        assert!(err.to_string().starts_with("Connecting to ourself"));

        Ok(())
    }

    #[tokio::test]
    #[traced_test]
    async fn endpoint_connect_close() -> Result {
        let mut rng = rand_chacha::ChaCha8Rng::seed_from_u64(0u64);
        let (relay_map, relay_url, _guard) = run_relay_server().await?;
        let server_secret_key = SecretKey::generate(&mut rng);
        let server_peer_id = server_secret_key.public();

        let qlog = QlogFileGroup::from_env("endpoint_connect_close");

        // Wait for the endpoint to be started to make sure it's up before clients try to connect
        let ep = Endpoint::empty_builder(RelayMode::Custom(relay_map.clone()))
            .secret_key(server_secret_key)
            .transport_config(qlog.create("server")?)
            .alpns(vec![TEST_ALPN.to_vec()])
            .insecure_skip_relay_cert_verify(true)
            .bind()
            .await?;
        // Wait for the endpoint to be reachable via relay
        ep.online().await;

        let server = tokio::spawn(
            async move {
                info!("accepting connection");
                let incoming = ep.accept().await.anyerr()?;
                let conn = incoming.await.anyerr()?;
                let mut stream = conn.accept_uni().await.anyerr()?;
                let mut buf = [0u8; 5];
                stream.read_exact(&mut buf).await.anyerr()?;
                info!("Accepted 1 stream, received {buf:?}.  Closing now.");
                // close the connection
                conn.close(7u8.into(), b"bye");

                let res = conn.accept_uni().await;
                assert_eq!(res.unwrap_err(), quinn::ConnectionError::LocallyClosed);

                let res = stream.read_to_end(10).await;
                assert_eq!(
                    res.unwrap_err(),
                    quinn::ReadToEndError::Read(quinn::ReadError::ConnectionLost(
                        quinn::ConnectionError::LocallyClosed
                    ))
                );
                info!("server test completed");
                Ok::<_, Error>(())
            }
            .instrument(info_span!("test-server")),
        );

        let client = tokio::spawn(
            async move {
                let ep = Endpoint::empty_builder(RelayMode::Custom(relay_map))
                    .alpns(vec![TEST_ALPN.to_vec()])
                    .insecure_skip_relay_cert_verify(true)
                    .transport_config(qlog.create("client")?)
                    .bind()
                    .await?;
                info!("client connecting");
                let endpoint_addr = EndpointAddr::new(server_peer_id).with_relay_url(relay_url);
                let conn = ep.connect(endpoint_addr, TEST_ALPN).await?;
                let mut stream = conn.open_uni().await.anyerr()?;

                // First write is accepted by server.  We need this bit of synchronisation
                // because if the server closes after simply accepting the connection we can
                // not be sure our .open_uni() call would succeed as it may already receive
                // the error.
                stream.write_all(b"hello").await.anyerr()?;

                info!("waiting for closed");
                // Remote now closes the connection, we should see an error sometime soon.
                let err = conn.closed().await;
                let expected_err =
                    quinn::ConnectionError::ApplicationClosed(quinn::ApplicationClose {
                        error_code: 7u8.into(),
                        reason: b"bye".to_vec().into(),
                    });
                assert_eq!(err, expected_err);

                info!("opening new - expect it to fail");
                let res = conn.open_uni().await;
                assert_eq!(res.unwrap_err(), expected_err);
                info!("client test completed");
                Ok::<_, Error>(())
            }
            .instrument(info_span!("test-client")),
        );

        let (server, client) = tokio::time::timeout(
            Duration::from_secs(30),
            n0_future::future::zip(server, client),
        )
        .await
        .anyerr()?;
        server.anyerr()??;
        client.anyerr()??;
        Ok(())
    }

    #[tokio::test]
    #[traced_test]
    async fn endpoint_relay_connect_loop() -> Result {
        let test_start = Instant::now();
        let n_clients = 5;
        let n_chunks_per_client = 2;
        let chunk_size = 10;
        let mut rng = rand_chacha::ChaCha8Rng::seed_from_u64(42);
        let (relay_map, relay_url, _relay_guard) = run_relay_server().await.unwrap();
        let server_secret_key = SecretKey::generate(&mut rng);
        let server_endpoint_id = server_secret_key.public();

        // Make sure the server is bound before having clients connect to it:
        let ep = Endpoint::empty_builder(RelayMode::Custom(relay_map.clone()))
            .insecure_skip_relay_cert_verify(true)
            .secret_key(server_secret_key)
            .alpns(vec![TEST_ALPN.to_vec()])
            .bind()
            .await?;
        // Also make sure the server has a working relay connection
        ep.online().await;

        info!(time = ?test_start.elapsed(), "test setup done");

        // The server accepts the connections of the clients sequentially.
        let server = tokio::spawn(
            async move {
                let eps = ep.bound_sockets();

                info!(me = %ep.id().fmt_short(), eps = ?eps, "server listening on");
                for i in 0..n_clients {
                    let round_start = Instant::now();
                    info!("[server] round {i}");
                    let incoming = ep.accept().await.anyerr()?;
                    let conn = incoming.await.anyerr()?;
                    let endpoint_id = conn.remote_id();
                    info!(%i, peer = %endpoint_id.fmt_short(), "accepted connection");
                    let (mut send, mut recv) = conn.accept_bi().await.anyerr()?;
                    let mut buf = vec![0u8; chunk_size];
                    for _i in 0..n_chunks_per_client {
                        recv.read_exact(&mut buf).await.anyerr()?;
                        send.write_all(&buf).await.anyerr()?;
                    }
                    send.finish().anyerr()?;
                    conn.closed().await; // we're the last to send data, so we wait for the other side to close
                    info!(%i, peer = %endpoint_id.fmt_short(), "finished");
                    info!("[server] round {i} done in {:?}", round_start.elapsed());
                }
                Ok::<_, Error>(())
            }
            .instrument(error_span!("server")),
        );

        let start = Instant::now();

        for i in 0..n_clients {
            let round_start = Instant::now();
            info!("[client] round {i}");
            let client_secret_key = SecretKey::generate(&mut rng);
            async {
                info!("client binding");
                let ep = Endpoint::empty_builder(RelayMode::Custom(relay_map.clone()))
                    .alpns(vec![TEST_ALPN.to_vec()])
                    .insecure_skip_relay_cert_verify(true)
                    .secret_key(client_secret_key)
                    .bind()
                    .await?;
                let eps = ep.bound_sockets();

                info!(me = %ep.id().fmt_short(), eps=?eps, "client bound");
                let endpoint_addr =
                    EndpointAddr::new(server_endpoint_id).with_relay_url(relay_url.clone());
                info!(to = ?endpoint_addr, "client connecting");
                let conn = ep.connect(endpoint_addr, TEST_ALPN).await.anyerr()?;
                info!("client connected");
                let (mut send, mut recv) = conn.open_bi().await.anyerr()?;

                for i in 0..n_chunks_per_client {
                    let mut buf = vec![i; chunk_size];
                    send.write_all(&buf).await.anyerr()?;
                    recv.read_exact(&mut buf).await.anyerr()?;
                    assert_eq!(buf, vec![i; chunk_size]);
                }
                // we're the last to receive data, so we close
                conn.close(0u32.into(), b"bye!");
                info!("client finished");
                ep.close().await;
                info!("client closed");
                Ok::<_, Error>(())
            }
            .instrument(error_span!("client", %i))
            .await?;
            info!("[client] round {i} done in {:?}", round_start.elapsed());
        }

        server.await.anyerr()??;

        // We appear to have seen this being very slow at times.  So ensure we fail if this
        // test is too slow.  We're only making two connections transferring very little
        // data, this really shouldn't take long.
        if start.elapsed() > Duration::from_secs(15) {
            panic!("Test too slow, something went wrong");
        }

        Ok(())
    }

    #[tokio::test]
    #[traced_test]
    async fn endpoint_send_relay() -> Result {
        let (relay_map, _relay_url, _guard) = run_relay_server().await?;
        let client = Endpoint::empty_builder(RelayMode::Custom(relay_map.clone()))
            .insecure_skip_relay_cert_verify(true)
            .bind()
            .await?;
        let server = Endpoint::empty_builder(RelayMode::Custom(relay_map))
            .insecure_skip_relay_cert_verify(true)
            .alpns(vec![TEST_ALPN.to_vec()])
            .bind()
            .await?;

        let task = tokio::spawn({
            let server = server.clone();
            async move {
                let Some(conn) = server.accept().await else {
                    n0_error::bail_any!("Expected an incoming connection");
                };
                let conn = conn.await.anyerr()?;
                let (mut send, mut recv) = conn.accept_bi().await.anyerr()?;
                let data = recv.read_to_end(1000).await.anyerr()?;
                send.write_all(&data).await.anyerr()?;
                send.finish().anyerr()?;
                conn.closed().await;

                Ok::<_, Error>(())
            }
        });

        let addr = server.addr();
        let conn = client.connect(addr, TEST_ALPN).await?;
        let (mut send, mut recv) = conn.open_bi().await.anyerr()?;
        send.write_all(b"Hello, world!").await.anyerr()?;
        send.finish().anyerr()?;
        let data = recv.read_to_end(1000).await.anyerr()?;
        conn.close(0u32.into(), b"bye!");

        task.await.anyerr()??;

        client.close().await;
        server.close().await;

        assert_eq!(&data, b"Hello, world!");

        Ok(())
    }

    #[tokio::test]
    #[traced_test]
    async fn endpoint_two_direct_only() -> Result {
        // Connect two endpoints on the same network, without a relay server, without
        // discovery.
        let ep1 = {
            let span = info_span!("server");
            let _guard = span.enter();
            Endpoint::builder()
                .alpns(vec![TEST_ALPN.to_vec()])
                .relay_mode(RelayMode::Disabled)
                .bind()
                .await?
        };
        let ep2 = {
            let span = info_span!("client");
            let _guard = span.enter();
            Endpoint::builder()
                .alpns(vec![TEST_ALPN.to_vec()])
                .relay_mode(RelayMode::Disabled)
                .bind()
                .await?
        };
        let ep1_nodeaddr = ep1.addr();

        #[instrument(name = "client", skip_all)]
        async fn connect(ep: Endpoint, dst: EndpointAddr) -> Result<quinn::ConnectionError> {
            info!(me = %ep.id().fmt_short(), "client starting");
            let conn = ep.connect(dst, TEST_ALPN).await?;
            let mut send = conn.open_uni().await.anyerr()?;
            send.write_all(b"hello").await.anyerr()?;
            send.finish().anyerr()?;
            Ok(conn.closed().await)
        }

        #[instrument(name = "server", skip_all)]
        async fn accept(ep: Endpoint, src: EndpointId) -> Result {
            info!(me = %ep.id().fmt_short(), "server starting");
            let conn = ep.accept().await.anyerr()?.await.anyerr()?;
            let node_id = conn.remote_id();
            assert_eq!(node_id, src);
            let mut recv = conn.accept_uni().await.anyerr()?;
            let msg = recv.read_to_end(100).await.anyerr()?;
            assert_eq!(msg, b"hello");
            // Dropping the connection closes it just fine.
            Ok(())
        }

        let ep1_accept = tokio::spawn(accept(ep1.clone(), ep2.id()));
        let ep2_connect = tokio::spawn(connect(ep2.clone(), ep1_nodeaddr));

        ep1_accept.await.anyerr()??;
        let conn_closed = dbg!(ep2_connect.await.anyerr()??);
        assert!(matches!(
            conn_closed,
            ConnectionError::ApplicationClosed(quinn::ApplicationClose { .. })
        ));

        Ok(())
    }

    #[tokio::test]
    #[traced_test]
    async fn endpoint_two_relay_only_becomes_direct() -> Result {
        // Connect two endpoints on the same network, via a relay server, without
        // discovery.  Wait until there is a direct connection.
        let (relay_map, _relay_url, _relay_server_guard) = run_relay_server().await?;
        let (node_addr_tx, node_addr_rx) = oneshot::channel();
        let qlog = Arc::new(QlogFileGroup::from_env("two_relay_only_becomes_direct"));

        #[instrument(name = "client", skip_all)]
        async fn connect(
            relay_map: RelayMap,
            node_addr_rx: oneshot::Receiver<EndpointAddr>,
            qlog: Arc<QlogFileGroup>,
        ) -> Result<quinn::ConnectionError> {
            let mut rng = rand_chacha::ChaCha8Rng::seed_from_u64(0u64);
            let secret = SecretKey::generate(&mut rng);
            let ep = Endpoint::builder()
                .secret_key(secret)
                .alpns(vec![TEST_ALPN.to_vec()])
                .insecure_skip_relay_cert_verify(true)
                .relay_mode(RelayMode::Custom(relay_map))
                .transport_config(qlog.create("client")?)
                .bind()
                .await?;
            info!(me = %ep.id().fmt_short(), "client starting");
            let dst = node_addr_rx.await.anyerr()?;

            info!(me = %ep.id().fmt_short(), "client connecting");
            let conn = ep.connect(dst, TEST_ALPN).await?;
            let mut send = conn.open_uni().await.anyerr()?;
            send.write_all(b"hello").await.anyerr()?;
            let mut paths = conn.paths().stream();
            info!("Waiting for direct connection");
            while let Some(infos) = paths.next().await {
                info!(?infos, "new PathInfos");
                if infos.iter().any(|info| info.is_ip()) {
                    break;
                }
            }
            info!("Have direct connection");
            send.write_all(b"close please").await.anyerr()?;
            send.finish().anyerr()?;
            Ok(conn.closed().await)
        }

        #[instrument(name = "server", skip_all)]
        async fn accept(
            relay_map: RelayMap,
            node_addr_tx: oneshot::Sender<EndpointAddr>,
            qlog: Arc<QlogFileGroup>,
        ) -> Result {
            let mut rng = rand_chacha::ChaCha8Rng::seed_from_u64(1u64);
            let secret = SecretKey::generate(&mut rng);
            let ep = Endpoint::builder()
                .secret_key(secret)
                .alpns(vec![TEST_ALPN.to_vec()])
                .insecure_skip_relay_cert_verify(true)
                .transport_config(qlog.create("server")?)
                .relay_mode(RelayMode::Custom(relay_map))
                .bind()
                .await?;
            ep.online().await;
            let mut node_addr = ep.addr();
            node_addr.addrs.retain(|addr| addr.is_relay());
            node_addr_tx.send(node_addr).unwrap();

            info!(me = %ep.id().fmt_short(), "server starting");
            let conn = ep.accept().await.anyerr()?.await.anyerr()?;
            // let node_id = conn.remote_node_id()?;
            // assert_eq!(node_id, src);
            let mut recv = conn.accept_uni().await.anyerr()?;
            let mut msg = [0u8; 5];
            recv.read_exact(&mut msg).await.anyerr()?;
            assert_eq!(&msg, b"hello");
            info!("received hello");
            let msg = recv.read_to_end(100).await.anyerr()?;
            assert_eq!(msg, b"close please");
            info!("received 'close please'");
            // Dropping the connection closes it just fine.
            Ok(())
        }

        let server_task = tokio::spawn(accept(relay_map.clone(), node_addr_tx, qlog.clone()));
        let client_task = tokio::spawn(connect(relay_map, node_addr_rx, qlog));

        server_task.await.anyerr()??;
        let conn_closed = dbg!(client_task.await.anyerr()??);
        assert!(matches!(
            conn_closed,
            ConnectionError::ApplicationClosed(quinn::ApplicationClose { .. })
        ));

        Ok(())
    }

    #[tokio::test]
    #[traced_test]
    async fn endpoint_two_relay_only_no_ip() -> Result {
        // Connect two endpoints on the same network, via a relay server, without
        // discovery.
        let (relay_map, _relay_url, _relay_server_guard) = run_relay_server().await?;
        let (node_addr_tx, node_addr_rx) = oneshot::channel();

        #[instrument(name = "client", skip_all)]
        async fn connect(
            relay_map: RelayMap,
            node_addr_rx: oneshot::Receiver<EndpointAddr>,
        ) -> Result<quinn::ConnectionError> {
            let mut rng = rand_chacha::ChaCha8Rng::seed_from_u64(0u64);
            let secret = SecretKey::generate(&mut rng);
            let ep = Endpoint::builder()
                .secret_key(secret)
                .alpns(vec![TEST_ALPN.to_vec()])
                .insecure_skip_relay_cert_verify(true)
                .relay_mode(RelayMode::Custom(relay_map))
                .clear_ip_transports() // disable direct
                .bind()
                .await?;
            info!(me = %ep.id().fmt_short(), "client starting");
            let dst = node_addr_rx.await.anyerr()?;

            info!(me = %ep.id().fmt_short(), "client connecting");
            let conn = ep.connect(dst, TEST_ALPN).await?;
            let mut send = conn.open_uni().await.anyerr()?;
            send.write_all(b"hello").await.anyerr()?;
            let mut paths = conn.paths().stream();
            info!("Waiting for connection");
            'outer: while let Some(infos) = paths.next().await {
                info!(?infos, "new PathInfos");
                for info in infos {
                    if info.is_ip() {
                        panic!("should not happen: {:?}", info);
                    }
                    if info.is_relay() {
                        break 'outer;
                    }
                }
            }
            info!("Have relay connection");
            send.write_all(b"close please").await.anyerr()?;
            send.finish().anyerr()?;
            Ok(conn.closed().await)
        }

        #[instrument(name = "server", skip_all)]
        async fn accept(
            relay_map: RelayMap,
            node_addr_tx: oneshot::Sender<EndpointAddr>,
        ) -> Result {
            let mut rng = rand_chacha::ChaCha8Rng::seed_from_u64(1u64);
            let secret = SecretKey::generate(&mut rng);
            let ep = Endpoint::builder()
                .secret_key(secret)
                .alpns(vec![TEST_ALPN.to_vec()])
                .insecure_skip_relay_cert_verify(true)
                .relay_mode(RelayMode::Custom(relay_map))
                .clear_ip_transports()
                .bind()
                .await?;
            ep.online().await;
            let node_addr = ep.addr();
            node_addr_tx.send(node_addr).unwrap();

            info!(me = %ep.id().fmt_short(), "server starting");
            let conn = ep.accept().await.anyerr()?.await.anyerr()?;
            // let node_id = conn.remote_node_id()?;
            // assert_eq!(node_id, src);
            let mut recv = conn.accept_uni().await.anyerr()?;
            let mut msg = [0u8; 5];
            recv.read_exact(&mut msg).await.anyerr()?;
            assert_eq!(&msg, b"hello");
            info!("received hello");
            let msg = recv.read_to_end(100).await.anyerr()?;
            assert_eq!(msg, b"close please");
            info!("received 'close please'");
            // Dropping the connection closes it just fine.
            Ok(())
        }

        let server_task = tokio::spawn(accept(relay_map.clone(), node_addr_tx));
        let client_task = tokio::spawn(connect(relay_map, node_addr_rx));

        server_task.await.anyerr()??;
        let conn_closed = dbg!(client_task.await.anyerr()??);
        assert!(matches!(
            conn_closed,
            ConnectionError::ApplicationClosed(quinn::ApplicationClose { .. })
        ));

        Ok(())
    }

    #[tokio::test]
    #[traced_test]
    async fn endpoint_two_direct_add_relay() -> Result {
        // Connect two endpoints on the same network, without relay server and without
        // discovery.  Add a relay connection later.
        let (relay_map, _relay_url, _relay_server_guard) = run_relay_server().await?;
        let (node_addr_tx, node_addr_rx) = oneshot::channel();

        #[instrument(name = "client", skip_all)]
        async fn connect(
            relay_map: RelayMap,
            node_addr_rx: oneshot::Receiver<EndpointAddr>,
        ) -> Result<()> {
            let secret = SecretKey::from([0u8; 32]);
            let ep = Endpoint::builder()
                .secret_key(secret)
                .alpns(vec![TEST_ALPN.to_vec()])
                .insecure_skip_relay_cert_verify(true)
                .relay_mode(RelayMode::Custom(relay_map))
                .bind()
                .await?;
            info!(me = %ep.id().fmt_short(), "client starting");
            let dst = node_addr_rx.await.anyerr()?;

            info!(me = %ep.id().fmt_short(), "client connecting");
            let conn = ep.connect(dst, TEST_ALPN).await?;
            info!(me = %ep.id().fmt_short(), "client connected");

            // We should be connected via IP, because it is faster than the relay server.
            // TODO: Maybe not panic if this is not true?
            let path_info = conn.paths().get();
            assert_eq!(path_info.len(), 1);
            assert!(path_info.iter().next().unwrap().is_ip());

            let mut paths = conn.paths().stream();
            time::timeout(Duration::from_secs(5), async move {
                while let Some(infos) = paths.next().await {
                    info!(?infos, "new PathInfos");
                    if infos.iter().any(|info| info.is_relay()) {
                        info!("client has a relay path");
                        break;
                    }
                }
            })
            .await
            .anyerr()?;

            // wait for the server to signal it has the relay connection
            let mut stream = conn.accept_uni().await.anyerr()?;
            stream.read_to_end(100).await.anyerr()?;

            info!("client closing");
            conn.close(0u8.into(), b"");
            ep.close().await;
            Ok(())
        }

        #[instrument(name = "server", skip_all)]
        async fn accept(
            relay_map: RelayMap,
            node_addr_tx: oneshot::Sender<EndpointAddr>,
        ) -> Result<quinn::ConnectionError> {
            let secret = SecretKey::from([1u8; 32]);
            let ep = Endpoint::builder()
                .secret_key(secret)
                .alpns(vec![TEST_ALPN.to_vec()])
                .insecure_skip_relay_cert_verify(true)
                .relay_mode(RelayMode::Custom(relay_map))
                .bind()
                .await?;
            ep.online().await;
            let node_addr = ep.addr();
            node_addr_tx.send(node_addr).unwrap();

            info!(me = %ep.id().fmt_short(), "server starting");
            let conn = ep.accept().await.anyerr()?.await.anyerr()?;
            info!(me = %ep.id().fmt_short(), "server accepted connection");

            // Wait for a relay connection to be added.  Client does all the asserting here,
            // we just want to wait so we get to see all the mechanics of the connection
            // being added on this side too.
            let mut paths = conn.paths().stream();
            time::timeout(Duration::from_secs(5), async move {
                while let Some(infos) = paths.next().await {
                    info!(?infos, "new PathInfos");
                    if infos.iter().any(|path| path.is_relay()) {
                        info!("server has a relay path");
                        break;
                    }
                }
            })
            .await
            .anyerr()?;

            let mut stream = conn.open_uni().await.anyerr()?;
            stream.write_all(b"have relay").await.anyerr()?;
            stream.finish().anyerr()?;
            info!("waiting conn.closed()");

            Ok(conn.closed().await)
        }

        let server_task = tokio::spawn(accept(relay_map.clone(), node_addr_tx));
        let client_task = tokio::spawn(connect(relay_map, node_addr_rx));

        client_task.await.anyerr()??;
        let conn_closed = dbg!(server_task.await.anyerr()??);
        assert!(matches!(
            conn_closed,
            ConnectionError::ApplicationClosed(quinn::ApplicationClose { .. })
        ));

        Ok(())
    }

    #[tokio::test]
    #[traced_test]
    async fn endpoint_relay_map_change() -> Result {
        let (relay_map, relay_url, _guard1) = run_relay_server().await?;
        let client = Endpoint::empty_builder(RelayMode::Custom(relay_map.clone()))
            .insecure_skip_relay_cert_verify(true)
            .bind()
            .await?;
        let server = Endpoint::empty_builder(RelayMode::Custom(relay_map))
            .insecure_skip_relay_cert_verify(true)
            .alpns(vec![TEST_ALPN.to_vec()])
            .bind()
            .await?;

        let task = tokio::spawn({
            let server = server.clone();
            async move {
                for i in 0..2 {
                    println!("accept: round {i}");
                    let Some(conn) = server.accept().await else {
                        n0_error::bail_any!("Expected an incoming connection");
                    };
                    let conn = conn.await.anyerr()?;
                    let (mut send, mut recv) = conn.accept_bi().await.anyerr()?;
                    let data = recv.read_to_end(1000).await.anyerr()?;
                    send.write_all(&data).await.anyerr()?;
                    send.finish().anyerr()?;
                    conn.closed().await;
                }
                Ok::<_, Error>(())
            }
        });

        server.online().await;

        let mut addr = server.addr();
        println!("round1: {:?}", addr);

        // remove direct addrs to force relay usage
        addr.addrs
            .retain(|addr| !matches!(addr, TransportAddr::Ip(_)));

        let conn = client.connect(addr, TEST_ALPN).await?;
        let (mut send, mut recv) = conn.open_bi().await.anyerr()?;
        send.write_all(b"Hello, world!").await.anyerr()?;
        send.finish().anyerr()?;
        let data = recv.read_to_end(1000).await.anyerr()?;
        conn.close(0u32.into(), b"bye!");

        assert_eq!(&data, b"Hello, world!");

        // setup a second relay server
        let (new_relay_map, new_relay_url, _guard2) = run_relay_server().await?;
        let new_endpoint = new_relay_map
            .get(&new_relay_url)
            .expect("missing endpoint")
            .clone();
        dbg!(&new_relay_map);

        let addr_watcher = server.watch_addr();

        // add new new relay
        assert!(
            server
                .insert_relay(new_relay_url.clone(), new_endpoint.clone())
                .await
                .is_none()
        );
        // remove the old relay
        assert!(server.remove_relay(&relay_url).await.is_some());

        println!("------- changed ----- ");

        let mut addr = tokio::time::timeout(Duration::from_secs(10), async move {
            let mut stream = addr_watcher.stream();
            while let Some(addr) = stream.next().await {
                if addr.relay_urls().next() != Some(&relay_url) {
                    return addr;
                }
            }
            panic!("failed to change relay");
        })
        .await
        .anyerr()?;

        println!("round2: {:?}", addr);
        assert_eq!(addr.relay_urls().next(), Some(&new_relay_url));

        // remove direct addrs to force relay usage
        addr.addrs
            .retain(|addr| !matches!(addr, TransportAddr::Ip(_)));

        let conn = client.connect(addr, TEST_ALPN).await?;
        let (mut send, mut recv) = conn.open_bi().await.anyerr()?;
        send.write_all(b"Hello, world!").await.anyerr()?;
        send.finish().anyerr()?;
        let data = recv.read_to_end(1000).await.anyerr()?;
        conn.close(0u32.into(), b"bye!");

        task.await.anyerr()??;

        client.close().await;
        server.close().await;

        assert_eq!(&data, b"Hello, world!");

        Ok(())
    }

    #[tokio::test]
    #[traced_test]
    async fn endpoint_bidi_send_recv() -> Result {
        let disco = StaticProvider::new();
        let ep1 = Endpoint::empty_builder(RelayMode::Disabled)
            .discovery(disco.clone())
            .alpns(vec![TEST_ALPN.to_vec()])
            .bind()
            .await?;

        let ep2 = Endpoint::empty_builder(RelayMode::Disabled)
            .discovery(disco.clone())
            .alpns(vec![TEST_ALPN.to_vec()])
            .bind()
            .await?;

        disco.add_endpoint_info(ep1.addr());
        disco.add_endpoint_info(ep2.addr());

        let ep1_endpointid = ep1.id();
        let ep2_endpointid = ep2.id();
        eprintln!("endpoint id 1 {ep1_endpointid}");
        eprintln!("endpoint id 2 {ep2_endpointid}");

        async fn connect_hello(ep: Endpoint, dst: EndpointId) -> Result {
            let conn = ep.connect(dst, TEST_ALPN).await?;
            let (mut send, mut recv) = conn.open_bi().await.anyerr()?;
            info!("sending hello");
            send.write_all(b"hello").await.anyerr()?;
            send.finish().anyerr()?;
            info!("receiving world");
            let m = recv.read_to_end(100).await.anyerr()?;
            assert_eq!(m, b"world");
            conn.close(1u8.into(), b"done");
            Ok(())
        }

        async fn accept_world(ep: Endpoint, src: EndpointId) -> Result {
            let incoming = ep.accept().await.anyerr()?;
            let mut iconn = incoming.accept().anyerr()?;
            let alpn = iconn.alpn().await?;
            let conn = iconn.await.anyerr()?;
            let endpoint_id = conn.remote_id();
            assert_eq!(endpoint_id, src);
            assert_eq!(alpn, TEST_ALPN);
            let (mut send, mut recv) = conn.accept_bi().await.anyerr()?;
            info!("receiving hello");
            let m = recv.read_to_end(100).await.anyerr()?;
            assert_eq!(m, b"hello");
            info!("sending hello");
            send.write_all(b"world").await.anyerr()?;
            send.finish().anyerr()?;
            match conn.closed().await {
                ConnectionError::ApplicationClosed(closed) => {
                    assert_eq!(closed.error_code, 1u8.into());
                    Ok(())
                }
                _ => panic!("wrong close error"),
            }
        }

        let p1_accept = tokio::spawn(accept_world(ep1.clone(), ep2_endpointid).instrument(
            info_span!(
                "p1_accept",
                ep1 = %ep1.id().fmt_short(),
                dst = %ep2_endpointid.fmt_short(),
            ),
        ));
        let p2_accept = tokio::spawn(accept_world(ep2.clone(), ep1_endpointid).instrument(
            info_span!(
                "p2_accept",
                ep2 = %ep2.id().fmt_short(),
                dst = %ep1_endpointid.fmt_short(),
            ),
        ));
        let p1_connect = tokio::spawn(connect_hello(ep1.clone(), ep2_endpointid).instrument(
            info_span!(
                "p1_connect",
                ep1 = %ep1.id().fmt_short(),
                dst = %ep2_endpointid.fmt_short(),
            ),
        ));
        let p2_connect = tokio::spawn(connect_hello(ep2.clone(), ep1_endpointid).instrument(
            info_span!(
                "p2_connect",
                ep2 = %ep2.id().fmt_short(),
                dst = %ep1_endpointid.fmt_short(),
            ),
        ));

        p1_accept.await.anyerr()??;
        p2_accept.await.anyerr()??;
        p1_connect.await.anyerr()??;
        p2_connect.await.anyerr()??;

        Ok(())
    }

    #[tokio::test]
    #[traced_test]
    async fn test_direct_addresses_no_qad_relay() -> Result {
        let (relay_map, _, _guard) = run_relay_server_with(false).await.unwrap();

        let ep = Endpoint::empty_builder(RelayMode::Custom(relay_map))
            .alpns(vec![TEST_ALPN.to_vec()])
            .insecure_skip_relay_cert_verify(true)
            .bind()
            .await?;

        assert!(ep.addr().ip_addrs().count() > 0);

        Ok(())
    }

    #[cfg_attr(target_os = "windows", ignore = "flaky")]
    #[tokio::test]
    #[traced_test]
    async fn graceful_close() -> Result {
        let client = Endpoint::empty_builder(RelayMode::Disabled).bind().await?;
        let server = Endpoint::empty_builder(RelayMode::Disabled)
            .alpns(vec![TEST_ALPN.to_vec()])
            .bind()
            .await?;
        let server_addr = server.addr();
        let server_task = tokio::spawn(async move {
            let incoming = server.accept().await.anyerr()?;
            let conn = incoming.await.anyerr()?;
            let (mut send, mut recv) = conn.accept_bi().await.anyerr()?;
            let msg = recv.read_to_end(1_000).await.anyerr()?;
            send.write_all(&msg).await.anyerr()?;
            send.finish().anyerr()?;
            let close_reason = conn.closed().await;
            Ok::<_, Error>(close_reason)
        });

        let conn = client.connect(server_addr, TEST_ALPN).await?;
        let (mut send, mut recv) = conn.open_bi().await.anyerr()?;
        send.write_all(b"Hello, world!").await.anyerr()?;
        send.finish().anyerr()?;
        recv.read_to_end(1_000).await.anyerr()?;
        conn.close(42u32.into(), b"thanks, bye!");
        client.close().await;

        let close_err = server_task.await.anyerr()??;
        let ConnectionError::ApplicationClosed(app_close) = close_err else {
            panic!("Unexpected close reason: {close_err:?}");
        };

        assert_eq!(app_close.error_code, 42u32.into());
        assert_eq!(app_close.reason.as_ref(), b"thanks, bye!");

        Ok(())
    }

    #[cfg(feature = "metrics")]
    #[tokio::test]
    #[traced_test]
    async fn metrics_smoke() -> Result {
        use iroh_metrics::Registry;

        let secret_key = SecretKey::from_bytes(&[0u8; 32]);
        let client = Endpoint::empty_builder(RelayMode::Disabled)
            .secret_key(secret_key)
            .bind()
            .await?;
        let secret_key = SecretKey::from_bytes(&[1u8; 32]);
        let server = Endpoint::empty_builder(RelayMode::Disabled)
            .secret_key(secret_key)
            .alpns(vec![TEST_ALPN.to_vec()])
            .bind()
            .await?;
        let server_addr = server.addr();
        let server_task = tokio::task::spawn(async move {
            let conn = server.accept().await.anyerr()?.await.anyerr()?;
            let mut uni = conn.accept_uni().await.anyerr()?;
            uni.read_to_end(10).await.anyerr()?;
            drop(conn);
            Ok::<_, Error>(server)
        });
        let conn = client.connect(server_addr, TEST_ALPN).await?;
        let mut uni = conn.open_uni().await.anyerr()?;
        uni.write_all(b"helloworld").await.anyerr()?;
        uni.finish().anyerr()?;
        conn.closed().await;
        drop(conn);
        let server = server_task.await.anyerr()??;

        let m = client.metrics();
        // assert_eq!(m.magicsock.num_direct_conns_added.get(), 1);
        // assert_eq!(m.magicsock.connection_became_direct.get(), 1);
        // assert_eq!(m.magicsock.connection_handshake_success.get(), 1);
        // assert_eq!(m.magicsock.endpoints_contacted_directly.get(), 1);
        assert!(m.magicsock.recv_datagrams.get() > 0);

        let m = server.metrics();
        // assert_eq!(m.magicsock.num_direct_conns_added.get(), 1);
        // assert_eq!(m.magicsock.connection_became_direct.get(), 1);
        // assert_eq!(m.magicsock.endpoints_contacted_directly.get(), 1);
        // assert_eq!(m.magicsock.connection_handshake_success.get(), 1);
        assert!(m.magicsock.recv_datagrams.get() > 0);

        // test openmetrics encoding with labeled subregistries per endpoint
        fn register_endpoint(registry: &mut Registry, endpoint: &Endpoint) {
            let id = endpoint.id().fmt_short();
            let sub_registry = registry.sub_registry_with_label("id", id.to_string());
            sub_registry.register_all(endpoint.metrics());
        }
        let mut registry = Registry::default();
        register_endpoint(&mut registry, &client);
        register_endpoint(&mut registry, &server);
        // let s = registry.encode_openmetrics_to_string().anyerr()?;
        // assert!(s.contains(r#"magicsock_endpoints_contacted_directly_total{id="3b6a27bcce"} 1"#));
        // assert!(s.contains(r#"magicsock_endpoints_contacted_directly_total{id="8a88e3dd74"} 1"#));
        Ok(())
    }

    /// Configures the accept side to take `accept_alpns` ALPNs, then connects to it with `primary_connect_alpn`
    /// with `secondary_connect_alpns` set, and finally returns the negotiated ALPN.
    async fn alpn_connection_test(
        accept_alpns: Vec<Vec<u8>>,
        primary_connect_alpn: &[u8],
        secondary_connect_alpns: Vec<Vec<u8>>,
    ) -> Result<Vec<u8>> {
        let client = Endpoint::empty_builder(RelayMode::Disabled).bind().await?;
        let server = Endpoint::empty_builder(RelayMode::Disabled)
            .alpns(accept_alpns)
            .bind()
            .await?;
        let server_addr = server.addr();
        let server_task = tokio::spawn({
            let server = server.clone();
            async move {
                let incoming = server.accept().await.anyerr()?;
                let conn = incoming.await.anyerr()?;
                conn.close(0u32.into(), b"bye!");
                n0_error::Ok(conn.alpn().to_vec())
            }
        });

        let conn = client
            .connect_with_opts(
                server_addr,
                primary_connect_alpn,
                ConnectOptions::new().with_additional_alpns(secondary_connect_alpns),
            )
            .await?;
        let conn = conn.await.anyerr()?;
        let client_alpn = conn.alpn();
        conn.closed().await;
        client.close().await;
        server.close().await;

        let server_alpn = server_task.await.anyerr()??;

        assert_eq!(client_alpn, server_alpn);

        Ok(server_alpn.to_vec())
    }

    #[tokio::test]
    #[traced_test]
    async fn connect_multiple_alpn_negotiated() -> Result {
        const ALPN_ONE: &[u8] = b"alpn/1";
        const ALPN_TWO: &[u8] = b"alpn/2";

        assert_eq!(
            alpn_connection_test(
                // Prefer version 2 over version 1 on the accept side
                vec![ALPN_TWO.to_vec(), ALPN_ONE.to_vec()],
                ALPN_TWO,
                vec![ALPN_ONE.to_vec()],
            )
            .await?,
            ALPN_TWO.to_vec(),
            "accept side prefers version 2 over 1"
        );

        assert_eq!(
            alpn_connection_test(
                // Only support the old version
                vec![ALPN_ONE.to_vec()],
                ALPN_TWO,
                vec![ALPN_ONE.to_vec()],
            )
            .await?,
            ALPN_ONE.to_vec(),
            "accept side only supports the old version"
        );

        assert_eq!(
            alpn_connection_test(
                vec![ALPN_TWO.to_vec(), ALPN_ONE.to_vec()],
                ALPN_ONE,
                vec![ALPN_TWO.to_vec()],
            )
            .await?,
            ALPN_TWO.to_vec(),
            "connect side ALPN order doesn't matter"
        );

        assert_eq!(
            alpn_connection_test(vec![ALPN_TWO.to_vec(), ALPN_ONE.to_vec()], ALPN_ONE, vec![],)
                .await?,
            ALPN_ONE.to_vec(),
            "connect side only supports the old version"
        );

        Ok(())
    }

    #[tokio::test]
    #[traced_test]
    async fn watch_net_report() -> Result {
        let endpoint = Endpoint::empty_builder(RelayMode::Staging).bind().await?;

        // can get a first report
        endpoint.net_report().updated().await.anyerr()?;

        Ok(())
    }

    /// Tests that initial connection establishment isn't extremely slow compared
    /// to subsequent connections.
    ///
    /// This is a time based test, but uses a very large ratio to reduce flakiness.
    /// It also does a number of connections to average out any anomalies.
    #[tokio::test]
    #[traced_test]
    async fn connect_multi_time() -> Result {
        let n = 32;

        const NOOP_ALPN: &[u8] = b"noop";

        #[derive(Debug, Clone)]
        struct Noop;

        impl ProtocolHandler for Noop {
            async fn accept(&self, connection: Connection) -> Result<(), AcceptError> {
                connection.closed().await;
                Ok(())
            }
        }

        async fn noop_server() -> Result<(Router, EndpointAddr)> {
            let endpoint = Endpoint::empty_builder(RelayMode::Disabled)
                .bind()
                .await
                .anyerr()?;
            let addr = endpoint.addr();
            let router = Router::builder(endpoint).accept(NOOP_ALPN, Noop).spawn();
            Ok((router, addr))
        }

        let routers = stream::iter(0..n)
            .map(|_| noop_server())
            .buffered_unordered(32)
            .collect::<Vec<_>>()
            .await
            .into_iter()
            .collect::<Result<Vec<_>, _>>()
            .anyerr()?;

        let addrs = routers
            .iter()
            .map(|(_, addr)| addr.clone())
            .collect::<Vec<_>>();
        let ids = addrs.iter().map(|addr| addr.id).collect::<Vec<_>>();
        let discovery = StaticProvider::from_endpoint_info(addrs);
        let endpoint = Endpoint::empty_builder(RelayMode::Disabled)
            .discovery(discovery)
            .bind()
            .await
            .anyerr()?;
        // wait for the endpoint to be initialized. This should not be needed,
        // but we don't want to measure endpoint init time but connection time
        // from a fully initialized endpoint.
        endpoint.addr();
        let t0 = Instant::now();
        for id in &ids {
            let conn = endpoint.connect(*id, NOOP_ALPN).await?;
            conn.close(0u32.into(), b"done");
        }
        let dt0 = t0.elapsed().as_secs_f64();
        let t1 = Instant::now();
        for id in &ids {
            let conn = endpoint.connect(*id, NOOP_ALPN).await?;
            conn.close(0u32.into(), b"done");
        }
        let dt1 = t1.elapsed().as_secs_f64();

        assert!(dt0 / dt1 < 20.0, "First round: {dt0}s, second round {dt1}s");
        Ok(())
    }
}<|MERGE_RESOLUTION|>--- conflicted
+++ resolved
@@ -23,12 +23,10 @@
 use tracing::{debug, instrument, trace, warn};
 use url::Url;
 
-<<<<<<< HEAD
-=======
 use self::hooks::EndpointHooksList;
 pub use super::magicsock::{
     DirectAddr, DirectAddrType, PathInfo,
-    remote_map::{PathInfoList, Source},
+    remote_map::{PathInfoList, RemoteInfo, Source, TransportAddrInfo, TransportAddrUsage},
 };
 #[cfg(wasm_browser)]
 use crate::discovery::pkarr::PkarrResolver;
@@ -50,7 +48,6 @@
 
 pub use hooks::{AfterHandshakeOutcome, BeforeConnectOutcome, EndpointHooks};
 
->>>>>>> 5b616f04
 #[cfg(feature = "qlog")]
 pub use self::quic::{QlogConfig, QlogFactory, QlogFileFactory};
 pub use self::{
@@ -60,7 +57,6 @@
         IncomingZeroRttConnection, OutgoingZeroRtt, OutgoingZeroRttConnection,
         RemoteEndpointIdError, ZeroRttStatus,
     },
-    hooks::{AfterHandshakeOutcome, BeforeConnectOutcome, EndpointHooks},
     quic::{
         AcceptBi, AcceptUni, AckFrequencyConfig, AeadKey, ApplicationClose, Chunk, ClosedStream,
         ConnectionClose, ConnectionError, ConnectionStats, Controller, ControllerFactory,
@@ -72,28 +68,7 @@
         VarIntBoundsExceeded, WeakConnectionHandle, WriteError, Written,
     },
 };
-use self::{hooks::EndpointHooksList, presets::Preset};
-#[cfg(wasm_browser)]
-use crate::discovery::pkarr::PkarrResolver;
-#[cfg(not(wasm_browser))]
-use crate::dns::DnsResolver;
-pub use crate::magicsock::{
-    DirectAddr, DirectAddrType, PathInfo,
-    remote_map::{PathInfoList, RemoteInfo, Source, TransportAddrInfo, TransportAddrUsage},
-    transports::TransportConfig,
-};
-use crate::{
-    discovery::{ConcurrentDiscovery, DiscoveryError, DynIntoDiscovery, IntoDiscovery, UserData},
-    magicsock::{self, Handle, RemoteStateActorStoppedError, mapped_addrs::MappedAddr},
-    metrics::EndpointMetrics,
-    net_report::Report,
-    tls::{self, DEFAULT_MAX_TLS_TICKETS},
-};
-
-mod connection;
-pub(crate) mod hooks;
-pub mod presets;
-mod quic;
+pub use crate::magicsock::transports::TransportConfig;
 
 /// Builder for [`Endpoint`].
 ///
