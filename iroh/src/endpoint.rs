--- conflicted
+++ resolved
@@ -21,11 +21,6 @@
     task::Poll,
 };
 
-<<<<<<< HEAD
-use data_encoding::BASE32_DNSSEC;
-=======
-use anyhow::{bail, Context, Result};
->>>>>>> 31895bf0
 use ed25519_dalek::{pkcs8::DecodePublicKey, VerifyingKey};
 use iroh_base::{NodeAddr, NodeId, RelayUrl, SecretKey};
 use iroh_relay::RelayMap;
@@ -548,15 +543,9 @@
 impl StaticConfig {
     /// Create a [`quinn::ServerConfig`] with the specified ALPN protocols.
     fn create_server_config(&self, alpn_protocols: Vec<Vec<u8>>) -> ServerConfig {
-<<<<<<< HEAD
-        let quic_server_config =
-            self.tls_auth
-                .make_server_config(&self.secret_key, alpn_protocols, self.keylog);
-=======
         let quic_server_config = self
             .tls_config
             .make_server_config(alpn_protocols, self.keylog);
->>>>>>> 31895bf0
         let mut server_config = ServerConfig::with_crypto(Arc::new(quic_server_config));
         server_config.transport_config(self.transport_config.clone());
 
@@ -684,16 +673,11 @@
     ///
     /// This is for internal use, the public interface is the [`Builder`] obtained from
     /// [Self::builder]. See the methods on the builder for documentation of the parameters.
-<<<<<<< HEAD
-    #[instrument("ep", skip_all, fields(me = %static_config.secret_key.public().fmt_short()))]
+    #[instrument("ep", skip_all, fields(me = %static_config.tls_config.secret_key.public().fmt_short()))]
     async fn bind(
         static_config: StaticConfig,
         msock_opts: magicsock::Options,
     ) -> Result<Self, BindError> {
-=======
-    #[instrument("ep", skip_all, fields(me = %static_config.tls_config.secret_key.public().fmt_short()))]
-    async fn bind(static_config: StaticConfig, msock_opts: magicsock::Options) -> Result<Self> {
->>>>>>> 31895bf0
         let msock = magicsock::MagicSock::spawn(msock_opts).await?;
         trace!("created magicsock");
         debug!(version = env!("CARGO_PKG_VERSION"), "iroh Endpoint created");
@@ -823,36 +807,16 @@
         let client_config = {
             let mut alpn_protocols = vec![alpn.to_vec()];
             alpn_protocols.extend(options.additional_alpns);
-<<<<<<< HEAD
-            let quic_client_config = self.static_config.tls_auth.make_client_config(
-                &self.static_config.secret_key,
-                node_id,
-                alpn_protocols,
-                Some(self.session_store.clone()),
-                self.static_config.keylog,
-            );
-=======
             let quic_client_config = self
                 .static_config
                 .tls_config
                 .make_client_config(alpn_protocols, self.static_config.keylog);
->>>>>>> 31895bf0
             let mut client_config = quinn::ClientConfig::new(Arc::new(quic_client_config));
             client_config.transport_config(transport_config);
             client_config
         };
 
-<<<<<<< HEAD
-        // We used to use a constant "localhost" for this - however, that would put all of
-        // the TLS session tickets we receive into the same bucket in the TLS session ticket cache.
-        // So we choose something that'd dependent on the NodeId.
-        // We cannot use hex to encode the NodeId, as that'd encode to 64 characters, but we only
-        // have 63 maximum per DNS subdomain. Base32 is the next best alternative.
-        // We use the `.invalid` TLD, as that's specified (in RFC 2606) to never actually resolve
-        // "for real", unlike `.localhost` which is allowed to resolve to `127.0.0.1`.
-        // We also add "iroh" as a subdomain, although those 5 bytes might not be necessary.
-        // We *could* decide to remove that indicator in the future likely without breakage.
-        let server_name = &format!("{}.iroh.invalid", BASE32_DNSSEC.encode(node_id.as_bytes()));
+        let server_name = &tls::name::encode(node_id);
         let connect = self
             .msock
             .endpoint()
@@ -862,14 +826,6 @@
                 server_name,
             )
             .context(QuinnSnafu)?;
-=======
-        let server_name = &tls::name::encode(node_id);
-        let connect = self.msock.endpoint().connect_with(
-            client_config,
-            mapped_addr.private_socket_addr(),
-            server_name,
-        )?;
->>>>>>> 31895bf0
 
         Ok(Connecting {
             inner: connect,
@@ -3262,7 +3218,7 @@
 
     #[tokio::test]
     #[traced_test]
-    async fn watch_net_report() -> testresult::TestResult {
+    async fn watch_net_report() -> TestResult {
         let endpoint = Endpoint::builder()
             .relay_mode(RelayMode::Staging)
             .bind()
