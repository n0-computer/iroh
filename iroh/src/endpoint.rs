//! The [`Endpoint`] allows establishing connections to other iroh nodes.
//!
//! The [`Endpoint`] is the main API interface to manage a local iroh node.  It allows
//! connecting to and accepting connections from other nodes.  See the [module docs] for
//! more details on how iroh connections work.
//!
//! The main items in this module are:
//!
//! - [`Endpoint`] to establish iroh connections with other nodes.
//! - [`Builder`] to create an [`Endpoint`].
//!
//! [module docs]: crate

use std::{
    any::Any,
    collections::BTreeSet,
    future::{Future, IntoFuture},
    net::{IpAddr, SocketAddr, SocketAddrV4, SocketAddrV6},
    pin::Pin,
    sync::Arc,
    task::Poll,
    time::Duration,
};

use anyhow::{bail, Context, Result};
use iroh_base::{NodeAddr, NodeId, RelayUrl, SecretKey};
use iroh_relay::RelayMap;
use pin_project::pin_project;
use tracing::{debug, instrument, trace, warn};
use url::Url;

use crate::{
    discovery::{
        dns::DnsDiscovery, pkarr::PkarrPublisher, ConcurrentDiscovery, Discovery, DiscoveryTask,
    },
    dns::{default_resolver, DnsResolver},
    magicsock::{self, Handle, QuicMappedAddr},
    tls,
    watchable::Watcher,
};

mod rtt_actor;

// Missing still: SendDatagram and ConnectionClose::frame_type's Type.
pub use quinn::{
    AcceptBi, AcceptUni, AckFrequencyConfig, ApplicationClose, Chunk, ClosedStream,
    ConnectionClose, ConnectionError, ConnectionStats, MtuDiscoveryConfig, OpenBi, OpenUni,
    ReadDatagram, ReadError, ReadExactError, ReadToEndError, RecvStream, ResetError, RetryError,
    SendDatagramError, SendStream, ServerConfig, StoppedError, StreamId, TransportConfig, VarInt,
    WeakConnectionHandle, WriteError, ZeroRttAccepted,
};
pub use quinn_proto::{
    congestion::{Controller, ControllerFactory},
    crypto::{
        AeadKey, CryptoError, ExportKeyingMaterialError, HandshakeTokenKey,
        ServerConfig as CryptoServerConfig, UnsupportedVersion,
    },
    FrameStats, PathStats, TransportError, TransportErrorCode, UdpStats, Written,
};

use self::rtt_actor::RttMessage;
pub use super::magicsock::{
    ConnectionType, ControlMsg, DirectAddr, DirectAddrInfo, DirectAddrType, RemoteInfo, Source,
};

/// The delay to fall back to discovery when direct addresses fail.
///
/// When a connection is attempted with a [`NodeAddr`] containing direct addresses the
/// [`Endpoint`] assumes one of those addresses probably works.  If after this delay there
/// is still no connection the configured [`Discovery`] will be used however.
const DISCOVERY_WAIT_PERIOD: Duration = Duration::from_millis(500);

type DiscoveryBuilder = Box<dyn FnOnce(&SecretKey) -> Option<Box<dyn Discovery>> + Send + Sync>;

/// Defines the mode of path selection for all traffic flowing through
/// the endpoint.
#[cfg(any(test, feature = "test-utils"))]
#[derive(Debug, Default, Copy, Clone, PartialEq, Eq)]
pub enum PathSelection {
    /// Uses all available paths
    #[default]
    All,
    /// Forces all traffic to go exclusively through relays
    RelayOnly,
}

/// Builder for [`Endpoint`].
///
/// By default the endpoint will generate a new random [`SecretKey`], which will result in a
/// new [`NodeId`].
///
/// To create the [`Endpoint`] call [`Builder::bind`].
#[derive(derive_more::Debug)]
pub struct Builder {
    secret_key: Option<SecretKey>,
    relay_mode: RelayMode,
    alpn_protocols: Vec<Vec<u8>>,
    transport_config: quinn::TransportConfig,
    keylog: bool,
    #[debug(skip)]
    discovery: Vec<DiscoveryBuilder>,
    proxy_url: Option<Url>,
    /// List of known nodes. See [`Builder::known_nodes`].
    node_map: Option<Vec<NodeAddr>>,
    dns_resolver: Option<DnsResolver>,
    #[cfg(any(test, feature = "test-utils"))]
    insecure_skip_relay_cert_verify: bool,
    addr_v4: Option<SocketAddrV4>,
    addr_v6: Option<SocketAddrV6>,
    #[cfg(any(test, feature = "test-utils"))]
    path_selection: PathSelection,
}

impl Default for Builder {
    fn default() -> Self {
        let mut transport_config = quinn::TransportConfig::default();
        transport_config.keep_alive_interval(Some(Duration::from_secs(1)));
        Self {
            secret_key: Default::default(),
            relay_mode: default_relay_mode(),
            alpn_protocols: Default::default(),
            transport_config,
            keylog: Default::default(),
            discovery: Default::default(),
            proxy_url: None,
            node_map: None,
            dns_resolver: None,
            #[cfg(any(test, feature = "test-utils"))]
            insecure_skip_relay_cert_verify: false,
            addr_v4: None,
            addr_v6: None,
            #[cfg(any(test, feature = "test-utils"))]
            path_selection: PathSelection::default(),
        }
    }
}

impl Builder {
    // The ordering of public methods is reflected directly in the documentation.  This is
    // roughly ordered by what is most commonly needed by users.

    // # The final constructor that everyone needs.

    /// Binds the magic endpoint.
    pub async fn bind(self) -> Result<Endpoint> {
        let relay_map = self.relay_mode.relay_map();
        let secret_key = self
            .secret_key
            .unwrap_or_else(|| SecretKey::generate(rand::rngs::OsRng));
        let static_config = StaticConfig {
            transport_config: Arc::new(self.transport_config),
            keylog: self.keylog,
            secret_key: secret_key.clone(),
        };
        let dns_resolver = self
            .dns_resolver
            .unwrap_or_else(|| default_resolver().clone());
        let discovery = self
            .discovery
            .into_iter()
            .filter_map(|f| f(&secret_key))
            .collect::<Vec<_>>();
        let discovery: Option<Box<dyn Discovery>> = match discovery.len() {
            0 => None,
            1 => Some(discovery.into_iter().next().expect("checked length")),
            _ => Some(Box::new(ConcurrentDiscovery::from_services(discovery))),
        };
        let msock_opts = magicsock::Options {
            addr_v4: self.addr_v4,
            addr_v6: self.addr_v6,
            secret_key,
            relay_map,
            node_map: self.node_map,
            discovery,
            proxy_url: self.proxy_url,
            dns_resolver,
            #[cfg(any(test, feature = "test-utils"))]
            insecure_skip_relay_cert_verify: self.insecure_skip_relay_cert_verify,
            #[cfg(any(test, feature = "test-utils"))]
            path_selection: self.path_selection,
        };
        Endpoint::bind(static_config, msock_opts, self.alpn_protocols).await
    }

    // # The very common methods everyone basically needs.

    /// Sets the IPv4 bind address.
    ///
    /// Setting the port to `0` will use a random port.
    /// If the port specified is already in use, it will fallback to choosing a random port.
    ///
    /// By default will use `0.0.0.0:0` to bind to.
    pub fn bind_addr_v4(mut self, addr: SocketAddrV4) -> Self {
        self.addr_v4.replace(addr);
        self
    }

    /// Sets the IPv6 bind address.
    ///
    /// Setting the port to `0` will use a random port.
    /// If the port specified is already in use, it will fallback to choosing a random port.
    ///
    /// By default will use `[::]:0` to bind to.
    pub fn bind_addr_v6(mut self, addr: SocketAddrV6) -> Self {
        self.addr_v6.replace(addr);
        self
    }

    /// Sets a secret key to authenticate with other peers.
    ///
    /// This secret key's public key will be the [`PublicKey`] of this endpoint and thus
    /// also its [`NodeId`]
    ///
    /// If not set, a new secret key will be generated.
    ///
    /// [`PublicKey`]: iroh_base::PublicKey
    pub fn secret_key(mut self, secret_key: SecretKey) -> Self {
        self.secret_key = Some(secret_key);
        self
    }

    /// Sets the [ALPN] protocols that this endpoint will accept on incoming connections.
    ///
    /// Not setting this will still allow creating connections, but to accept incoming
    /// connections the [ALPN] must be set.
    ///
    /// [ALPN]: https://en.wikipedia.org/wiki/Application-Layer_Protocol_Negotiation
    pub fn alpns(mut self, alpn_protocols: Vec<Vec<u8>>) -> Self {
        self.alpn_protocols = alpn_protocols;
        self
    }

    // # Methods for common customisation items.

    /// Sets the relay servers to assist in establishing connectivity.
    ///
    /// Relay servers are used to establish initial connection with another iroh node.
    /// They also perform various functions related to hole punching, see the [crate docs]
    /// for more details.
    ///
    /// By default the [number 0] relay servers are used, see [`RelayMode::Default`].
    ///
    /// When using [RelayMode::Custom], the provided `relay_map` must contain at least one
    /// configured relay node.  If an invalid RelayMap is provided [`bind`]
    /// will result in an error.
    ///
    /// [`bind`]: Builder::bind
    /// [crate docs]: crate
    /// [number 0]: https://n0.computer
    pub fn relay_mode(mut self, relay_mode: RelayMode) -> Self {
        self.relay_mode = relay_mode;
        self
    }

    /// Removes all discovery services from the builder.
    pub fn clear_discovery(mut self) -> Self {
        self.discovery.clear();
        self
    }

    /// Optionally sets a discovery mechanism for this endpoint.
    ///
    /// If you want to combine multiple discovery services, you can use
    /// [`Builder::add_discovery`] instead. This will internally create a
    /// [`crate::discovery::ConcurrentDiscovery`].
    ///
    /// If no discovery service is set, connecting to a node without providing its
    /// direct addresses or relay URLs will fail.
    ///
    /// See the documentation of the [`Discovery`] trait for details.
    pub fn discovery(mut self, discovery: Box<dyn Discovery>) -> Self {
        self.discovery.clear();
        self.discovery.push(Box::new(move |_| Some(discovery)));
        self
    }

    /// Adds a discovery mechanism for this endpoint.
    ///
    /// The function `discovery`
    /// will be called on endpoint creation with the configured secret key of
    /// the endpoint. Discovery services that need to publish information need
    /// to use this secret key to sign the information.
    ///
    /// If you add multiple discovery services, they will be combined using a
    /// [`crate::discovery::ConcurrentDiscovery`].
    ///
    /// If no discovery service is set, connecting to a node without providing its
    /// direct addresses or relay URLs will fail.
    ///
    /// To clear all discovery services, use [`Builder::clear_discovery`].
    ///
    /// See the documentation of the [`Discovery`] trait for details.
    pub fn add_discovery<F, D>(mut self, discovery: F) -> Self
    where
        F: FnOnce(&SecretKey) -> Option<D> + Send + Sync + 'static,
        D: Discovery + 'static,
    {
        let discovery: DiscoveryBuilder =
            Box::new(move |secret_key| discovery(secret_key).map(|x| Box::new(x) as _));
        self.discovery.push(discovery);
        self
    }

    /// Configures the endpoint to use the default n0 DNS discovery service.
    ///
    /// The default discovery service publishes to and resolves from the
    /// n0.computer dns server `iroh.link`.
    ///
    /// This is equivalent to adding both a [`crate::discovery::pkarr::PkarrPublisher`]
    /// and a [`crate::discovery::dns::DnsDiscovery`], both configured to use the
    /// n0.computer dns server.
    ///
    /// This will by default use [`N0_DNS_PKARR_RELAY_PROD`].
    /// When in tests, or when the `test-utils` feature is enabled, this will use the
    /// [`N0_DNS_PKARR_RELAY_STAGING`].
    ///
    /// [`N0_DNS_PKARR_RELAY_PROD`]: crate::discovery::pkarr::N0_DNS_PKARR_RELAY_PROD
    /// [`N0_DNS_PKARR_RELAY_STAGING`]: crate::discovery::pkarr::N0_DNS_PKARR_RELAY_STAGING
    pub fn discovery_n0(mut self) -> Self {
        self.discovery.push(Box::new(|secret_key| {
            Some(Box::new(PkarrPublisher::n0_dns(secret_key.clone())))
        }));
        self.discovery
            .push(Box::new(|_| Some(Box::new(DnsDiscovery::n0_dns()))));
        self
    }

    #[cfg(feature = "discovery-pkarr-dht")]
    /// Configures the endpoint to also use the mainline DHT with default settings.
    ///
    /// This is equivalent to adding a [`crate::discovery::pkarr::dht::DhtDiscovery`]
    /// with default settings. Note that DhtDiscovery has various more advanced
    /// configuration options. If you need any of those, you should manually
    /// create a DhtDiscovery and add it with [`Builder::add_discovery`].
    pub fn discovery_dht(mut self) -> Self {
        use crate::discovery::pkarr::dht::DhtDiscovery;
        self.discovery.push(Box::new(|secret_key| {
            match DhtDiscovery::builder()
                .secret_key(secret_key.clone())
                .build()
            {
                Ok(discovery) => Some(Box::new(discovery)),
                Err(err) => {
                    tracing::error!("failed to build discovery: {:?}", err);
                    None
                }
            }
        }));
        self
    }

    #[cfg(feature = "discovery-local-network")]
    /// Configures the endpoint to also use local network discovery.
    ///
    /// This is equivalent to adding a [`crate::discovery::local_swarm_discovery::LocalSwarmDiscovery`]
    /// with default settings. Note that LocalSwarmDiscovery has various more advanced
    /// configuration options. If you need any of those, you should manually
    /// create a LocalSwarmDiscovery and add it with [`Builder::add_discovery`].
    pub fn discovery_local_network(mut self) -> Self {
        use crate::discovery::local_swarm_discovery::LocalSwarmDiscovery;
        self.discovery.push(Box::new(|secret_key| {
            LocalSwarmDiscovery::new(secret_key.public())
                .map(|x| Box::new(x) as _)
                .ok()
        }));
        self
    }

    /// Optionally set a list of known nodes.
    pub fn known_nodes(mut self, nodes: Vec<NodeAddr>) -> Self {
        self.node_map = Some(nodes);
        self
    }

    // # Methods for more specialist customisation.

    /// Sets a custom [`quinn::TransportConfig`] for this endpoint.
    ///
    /// The transport config contains parameters governing the QUIC state machine.
    ///
    /// If unset, the default config is used. Default values should be suitable for most
    /// internet applications. Applications protocols which forbid remotely-initiated
    /// streams should set `max_concurrent_bidi_streams` and `max_concurrent_uni_streams` to
    /// zero.
    ///
    /// Please be aware that changing some settings may have adverse effects on establishing
    /// and maintaining direct connections.
    pub fn transport_config(mut self, transport_config: quinn::TransportConfig) -> Self {
        self.transport_config = transport_config;
        self
    }

    /// Optionally sets a custom DNS resolver to use for this endpoint.
    ///
    /// The DNS resolver is used to resolve relay hostnames, and node addresses if
    /// [`crate::discovery::dns::DnsDiscovery`] is configured.
    ///
    /// By default, all endpoints share a DNS resolver, which is configured to use the
    /// host system's DNS configuration. You can pass a custom instance of [`DnsResolver`]
    /// here to use a differently configured DNS resolver for this endpoint.
    pub fn dns_resolver(mut self, dns_resolver: DnsResolver) -> Self {
        self.dns_resolver = Some(dns_resolver);
        self
    }

    /// Sets an explicit proxy url to proxy all HTTP(S) traffic through.
    pub fn proxy_url(mut self, url: Url) -> Self {
        self.proxy_url.replace(url);
        self
    }

    /// Sets the proxy url from the environment, in this order:
    ///
    /// - `HTTP_PROXY`
    /// - `http_proxy`
    /// - `HTTPS_PROXY`
    /// - `https_proxy`
    pub fn proxy_from_env(mut self) -> Self {
        self.proxy_url = proxy_url_from_env();
        self
    }

    /// Enables saving the TLS pre-master key for connections.
    ///
    /// This key should normally remain secret but can be useful to debug networking issues
    /// by decrypting captured traffic.
    ///
    /// If *keylog* is `true` then setting the `SSLKEYLOGFILE` environment variable to a
    /// filename will result in this file being used to log the TLS pre-master keys.
    pub fn keylog(mut self, keylog: bool) -> Self {
        self.keylog = keylog;
        self
    }

    /// Skip verification of SSL certificates from relay servers
    ///
    /// May only be used in tests.
    #[cfg(any(test, feature = "test-utils"))]
    pub fn insecure_skip_relay_cert_verify(mut self, skip_verify: bool) -> Self {
        self.insecure_skip_relay_cert_verify = skip_verify;
        self
    }

    /// This implies we only use the relay to communicate
    /// and do not attempt to do any hole punching.
    #[cfg(any(test, feature = "test-utils"))]
    pub fn path_selection(mut self, path_selection: PathSelection) -> Self {
        self.path_selection = path_selection;
        self
    }
}

/// Configuration for a [`quinn::Endpoint`] that cannot be changed at runtime.
#[derive(Debug)]
struct StaticConfig {
    secret_key: SecretKey,
    transport_config: Arc<quinn::TransportConfig>,
    keylog: bool,
}

impl StaticConfig {
    /// Create a [`quinn::ServerConfig`] with the specified ALPN protocols.
    fn create_server_config(&self, alpn_protocols: Vec<Vec<u8>>) -> Result<ServerConfig> {
        let server_config = make_server_config(
            &self.secret_key,
            alpn_protocols,
            self.transport_config.clone(),
            self.keylog,
        )?;
        Ok(server_config)
    }
}

/// Creates a [`ServerConfig`] with the given secret key and limits.
// This return type can not longer be used anywhere in our public API.  It is however still
// used by iroh::node::Node (or rather iroh::node::Builder) to create a plain Quinn
// endpoint.
pub fn make_server_config(
    secret_key: &SecretKey,
    alpn_protocols: Vec<Vec<u8>>,
    transport_config: Arc<TransportConfig>,
    keylog: bool,
) -> Result<ServerConfig> {
    let quic_server_config = tls::make_server_config(secret_key, alpn_protocols, keylog)?;
    let mut server_config = ServerConfig::with_crypto(Arc::new(quic_server_config));
    server_config.transport_config(transport_config);

    Ok(server_config)
}

/// Controls an iroh node, establishing connections with other nodes.
///
/// This is the main API interface to create connections to, and accept connections from
/// other iroh nodes.  The connections are peer-to-peer and encrypted, a Relay server is
/// used to make the connections reliable.  See the [crate docs] for a more detailed
/// overview of iroh.
///
/// It is recommended to only create a single instance per application.  This ensures all
/// the connections made share the same peer-to-peer connections to other iroh nodes,
/// while still remaining independent connections.  This will result in more optimal network
/// behaviour.
///
/// The endpoint is created using the [`Builder`], which can be created using
/// [`Endpoint::builder`].
///
/// Once an endpoint exists, new connections are typically created using the
/// [`Endpoint::connect`] and [`Endpoint::accept`] methods.  Once established, the
/// [`Connection`] gives access to most [QUIC] features.  Individual streams to send data to
/// the peer are created using the [`Connection::open_bi`], [`Connection::accept_bi`],
/// [`Connection::open_uni`] and [`Connection::open_bi`] functions.
///
/// Note that due to the light-weight properties of streams a stream will only be accepted
/// once the initiating peer has sent some data on it.
///
/// [QUIC]: https://quicwg.org
#[derive(Clone, Debug)]
pub struct Endpoint {
    msock: Handle,
    endpoint: quinn::Endpoint,
    rtt_actor: Arc<rtt_actor::RttHandle>,
    static_config: Arc<StaticConfig>,
}

impl Endpoint {
    // The ordering of public methods is reflected directly in the documentation.  This is
    // roughly ordered by what is most commonly needed by users, but grouped in similar
    // items.

    // # Methods relating to construction.

    /// Returns the builder for an [`Endpoint`], with a production configuration.
    pub fn builder() -> Builder {
        Builder::default()
    }

    /// Creates a quinn endpoint backed by a magicsock.
    ///
    /// This is for internal use, the public interface is the [`Builder`] obtained from
    /// [Self::builder]. See the methods on the builder for documentation of the parameters.
    #[instrument("ep", skip_all, fields(me = %static_config.secret_key.public().fmt_short()))]
    async fn bind(
        static_config: StaticConfig,
        msock_opts: magicsock::Options,
        initial_alpns: Vec<Vec<u8>>,
    ) -> Result<Self> {
        let msock = magicsock::MagicSock::spawn(msock_opts).await?;
        trace!("created magicsock");

        let server_config = static_config.create_server_config(initial_alpns)?;

        let mut endpoint_config = quinn::EndpointConfig::default();
        // Setting this to false means that quinn will ignore packets that have the QUIC fixed bit
        // set to 0. The fixed bit is the 3rd bit of the first byte of a packet.
        // For performance reasons and to not rewrite buffers we pass non-QUIC UDP packets straight
        // through to quinn. We set the first byte of the packet to zero, which makes quinn ignore
        // the packet if grease_quic_bit is set to false.
        endpoint_config.grease_quic_bit(false);

        let endpoint = quinn::Endpoint::new_with_abstract_socket(
            endpoint_config,
            Some(server_config),
            Arc::new(msock.clone()),
            Arc::new(quinn::TokioRuntime),
        )?;
        trace!("created quinn endpoint");
        debug!(version = env!("CARGO_PKG_VERSION"), "iroh Endpoint created");
        Ok(Self {
            msock,
            endpoint,
            rtt_actor: Arc::new(rtt_actor::RttHandle::new()),
            static_config: Arc::new(static_config),
        })
    }

    /// Sets the list of accepted ALPN protocols.
    ///
    /// This will only affect new incoming connections.
    /// Note that this *overrides* the current list of ALPNs.
    pub fn set_alpns(&self, alpns: Vec<Vec<u8>>) -> Result<()> {
        let server_config = self.static_config.create_server_config(alpns)?;
        self.endpoint.set_server_config(Some(server_config));
        Ok(())
    }

    // # Methods for establishing connectivity.

    /// Connects to a remote [`Endpoint`].
    ///
    /// A value that can be converted into a [`NodeAddr`] is required. This can be either a
    /// [`NodeAddr`], a [`NodeId`] or a [`iroh_base::ticket::NodeTicket`].
    ///
    /// The [`NodeAddr`] must contain the [`NodeId`] to dial and may also contain a [`RelayUrl`]
    /// and direct addresses. If direct addresses are provided, they will be used to try and
    /// establish a direct connection without involving a relay server.
    ///
    /// If neither a [`RelayUrl`] or direct addresses are configured in the [`NodeAddr`] it
    /// may still be possible a connection can be established.  This depends on other calls
    /// to [`Endpoint::add_node_addr`] which may provide contact information, or via the
    /// [`Discovery`] service configured using [`Builder::discovery`].  The discovery
    /// service will also be used if the remote node is not reachable on the provided direct
    /// addresses and there is no [`RelayUrl`].
    ///
    /// If addresses or relay servers are neither provided nor can be discovered, the
    /// connection attempt will fail with an error.
    ///
    /// The `alpn`, or application-level protocol identifier, is also required. The remote
    /// endpoint must support this `alpn`, otherwise the connection attempt will fail with
    /// an error.
    pub async fn connect(&self, node_addr: impl Into<NodeAddr>, alpn: &[u8]) -> Result<Connection> {
        self.connect_with(node_addr, alpn, self.static_config.transport_config.clone())
            .await
    }

    /// Connects to a remote [`Endpoint`] using a custom [`TransportConfig`].
    ///
    /// Like [`Endpoint::connect`], but allows providing a custom for the connection.  See
    /// the docs of [`Endpoint::connect`] for details.
    ///
    /// Please be aware that changing some settings may have adverse effects on establishing
    /// and maintaining direct connections.  Carefully test settings you use and consider
    /// this currently as still rather experimental.
    pub async fn connect_with(
        &self,
        node_addr: impl Into<NodeAddr>,
        alpn: &[u8],
        transport_config: Arc<TransportConfig>,
    ) -> Result<Connection> {
        let node_addr: NodeAddr = node_addr.into();
        tracing::Span::current().record("remote", node_addr.node_id.fmt_short());
        // Connecting to ourselves is not supported.
        if node_addr.node_id == self.node_id() {
            bail!(
                "Connecting to ourself is not supported ({} is the node id of this node)",
                node_addr.node_id.fmt_short()
            );
        }

        if !node_addr.is_empty() {
            self.add_node_addr(node_addr.clone())?;
        }
        let node_id = node_addr.node_id;
        let direct_addresses = node_addr.direct_addresses.clone();

        // Get the mapped IPv6 address from the magic socket. Quinn will connect to this
        // address.  Start discovery for this node if it's enabled and we have no valid or
        // verified address information for this node.  Dropping the discovery cancels any
        // still running task.
        let (addr, _discovery_drop_guard) = self
            .get_mapping_addr_and_maybe_start_discovery(node_addr)
            .await
            .with_context(|| {
                format!(
                    "No addressing information for NodeId({}), unable to connect",
                    node_id.fmt_short()
                )
            })?;

        debug!(
            "connecting to {}: (via {} - {:?})",
            node_id, addr, direct_addresses
        );

        // Start connecting via quinn. This will time out after 10 seconds if no reachable
        // address is available.
        self.connect_quinn(node_id, alpn, addr, transport_config)
            .await
    }

    #[instrument(
        name = "connect",
        skip_all,
        fields(
            me = %self.node_id().fmt_short(),
            remote_node = node_id.fmt_short(),
            alpn = %String::from_utf8_lossy(alpn),
        )
    )]
    async fn connect_quinn(
        &self,
        node_id: NodeId,
        alpn: &[u8],
        addr: QuicMappedAddr,
        transport_config: Arc<TransportConfig>,
    ) -> Result<Connection> {
        debug!("Attempting connection...");
        let client_config = {
            let alpn_protocols = vec![alpn.to_vec()];
            let quic_client_config = tls::make_client_config(
                &self.static_config.secret_key,
                Some(node_id),
                alpn_protocols,
                self.static_config.keylog,
            )?;
            let mut client_config = quinn::ClientConfig::new(Arc::new(quic_client_config));
            client_config.transport_config(transport_config);
            client_config
        };

        // TODO: We'd eventually want to replace "localhost" with something that makes more sense.
        let connect = self
            .endpoint
            .connect_with(client_config, addr.0, "localhost")?;

        let connection = connect
            .await
            .context("failed connecting to remote endpoint")?;

        let rtt_msg = RttMessage::NewConnection {
            connection: connection.weak_handle(),
            conn_type_changes: self.conn_type(node_id)?.stream(),
            node_id,
        };
        if let Err(err) = self.rtt_actor.msg_tx.send(rtt_msg).await {
            // If this actor is dead, that's not great but we can still function.
            warn!("rtt-actor not reachable: {err:#}");
        }
        debug!("Connection established");
        Ok(Connection { inner: connection })
    }

    /// Accepts an incoming connection on the endpoint.
    ///
    /// Only connections with the ALPNs configured in [`Builder::alpns`] will be accepted.
    /// If multiple ALPNs have been configured the ALPN can be inspected before accepting
    /// the connection using [`Connecting::alpn`].
    ///
    /// The returned future will yield `None` if the endpoint is closed by calling
    /// [`Endpoint::close`].
    pub fn accept(&self) -> Accept<'_> {
        Accept {
            inner: self.endpoint.accept(),
            ep: self.clone(),
        }
    }

    // # Methods for manipulating the internal state about other nodes.

    /// Informs this [`Endpoint`] about addresses of the iroh node.
    ///
    /// This updates the local state for the remote node.  If the provided [`NodeAddr`]
    /// contains a [`RelayUrl`] this will be used as the new relay server for this node.  If
    /// it contains any new IP endpoints they will also be stored and tried when next
    /// connecting to this node. Any address that matches this node's direct addresses will be
    /// silently ignored.
    ///
    /// See also [`Endpoint::add_node_addr_with_source`].
    ///
    /// # Using node discovery instead
    ///
    /// It is strongly advised to use node discovery using the [`StaticProvider`] instead.
    /// This provides more flexibility and future proofing.
    ///
    /// # Errors
    ///
<<<<<<< HEAD
    /// Will return an error if we attempt to add our own [`PublicKey`] to the node map or
    /// if the direct addresses are a subset of ours.
    ///
    /// [`PublicKey`]: iroh_base::PublicKey
=======
    /// Will return an error if we attempt to add our own [`PublicKey`] to the node map or if the
    /// direct addresses are a subset of ours.
    ///
    /// [`StaticProvider`]: crate::discovery::static_provider::StaticProvider
>>>>>>> 2b92db44
    pub fn add_node_addr(&self, node_addr: NodeAddr) -> Result<()> {
        self.add_node_addr_inner(node_addr, magicsock::Source::App)
    }

    /// Informs this [`Endpoint`] about addresses of the iroh node, noting the source.
    ///
    /// This updates the local state for the remote node.  If the provided [`NodeAddr`] contains a
    /// [`RelayUrl`] this will be used as the new relay server for this node.  If it contains any
    /// new IP endpoints they will also be stored and tried when next connecting to this node. Any
    /// address that matches this node's direct addresses will be silently ignored. The *source* is
    /// used for logging exclusively and will not be stored.
    ///
    /// # Using node discovery instead
    ///
    /// It is strongly advised to use node discovery using the [`StaticProvider`] instead.
    /// This provides more flexibility and future proofing.
    ///
    /// # Errors
    ///
<<<<<<< HEAD
    /// Will return an error if we attempt to add our own [`PublicKey`] to the node map or
    /// if the direct addresses are a subset of ours.
    ///
    /// [`PublicKey`]: iroh_base::PublicKey
=======
    /// Will return an error if we attempt to add our own [`PublicKey`] to the node map or if the
    /// direct addresses are a subset of ours.
    ///
    /// [`StaticProvider`]: crate::discovery::static_provider::StaticProvider
>>>>>>> 2b92db44
    pub fn add_node_addr_with_source(
        &self,
        node_addr: NodeAddr,
        source: &'static str,
    ) -> Result<()> {
        self.add_node_addr_inner(
            node_addr,
            magicsock::Source::NamedApp {
                name: source.into(),
            },
        )
    }

    fn add_node_addr_inner(&self, node_addr: NodeAddr, source: magicsock::Source) -> Result<()> {
        // Connecting to ourselves is not supported.
        if node_addr.node_id == self.node_id() {
            bail!(
                "Adding our own address is not supported ({} is the node id of this node)",
                node_addr.node_id.fmt_short()
            );
        }
        self.msock.add_node_addr(node_addr, source)
    }

    // # Getter methods for properties of this Endpoint itself.

    /// Returns the secret_key of this endpoint.
    pub fn secret_key(&self) -> &SecretKey {
        &self.static_config.secret_key
    }

    /// Returns the node id of this endpoint.
    ///
    /// This ID is the unique addressing information of this node and other peers must know
    /// it to be able to connect to this node.
    pub fn node_id(&self) -> NodeId {
        self.static_config.secret_key.public()
    }

    /// Returns the current [`NodeAddr`] for this endpoint.
    ///
    /// The returned [`NodeAddr`] will have the current [`RelayUrl`] and direct addresses
    /// as they would be returned by [`Endpoint::home_relay`] and
    /// [`Endpoint::direct_addresses`].
    pub async fn node_addr(&self) -> Result<NodeAddr> {
        let addrs = self.direct_addresses().initialized().await?;
        let relay = self.home_relay().get()?;
        Ok(NodeAddr::from_parts(
            self.node_id(),
            relay,
            addrs.into_iter().map(|x| x.addr),
        ))
    }

    /// Returns a [`Watcher`] for the [`RelayUrl`] of the Relay server used as home relay.
    ///
    /// Every endpoint has a home Relay server which it chooses as the server with the
    /// lowest latency out of the configured servers provided by [`Builder::relay_mode`].
    /// This is the server other iroh nodes can use to reliably establish a connection
    /// to this node.
    ///
    /// The watcher stores `None` if we are not connected to any Relay server.
    ///
    /// Note that this will store `None` right after the [`Endpoint`] is created since it takes
    /// some time to connect to find and connect to the home relay server.
    ///
    /// # Examples
    ///
    /// To wait for a home relay connection to be established, use [`Watcher::initialized`]:
    /// ```no_run
    /// use futures_lite::StreamExt;
    /// use iroh::Endpoint;
    ///
    /// # let rt = tokio::runtime::Builder::new_current_thread().enable_all().build().unwrap();
    /// # rt.block_on(async move {
    /// let mep = Endpoint::builder().bind().await.unwrap();
    /// let _relay_url = mep.home_relay().initialized().await.unwrap();
    /// # });
    /// ```
    pub fn home_relay(&self) -> Watcher<Option<RelayUrl>> {
        self.msock.home_relay()
    }

    /// Returns a [`Watcher`] for the direct addresses of this [`Endpoint`].
    ///
    /// The direct addresses of the [`Endpoint`] are those that could be used by other
    /// iroh nodes to establish direct connectivity, depending on the network
    /// situation. The yielded lists of direct addresses contain both the locally-bound
    /// addresses and the [`Endpoint`]'s publicly reachable addresses discovered through
    /// mechanisms such as [STUN] and port mapping.  Hence usually only a subset of these
    /// will be applicable to a certain remote iroh node.
    ///
    /// The [`Endpoint`] continuously monitors the direct addresses for changes as its own
    /// location in the network might change.  Whenever changes are detected this stream
    /// will yield a new list of direct addresses.
    ///
    /// When issuing the first call to this method the first direct address discovery might
    /// still be underway, in this case the [`Watcher`] might not be initialized with [`Some`]
    /// value yet.  Once the first set of local direct addresses are discovered the [`Watcher`]
    /// will always return [`Some`] set of direct addresses immediately, which are the most
    /// recently discovered direct addresses.
    ///
    /// # Examples
    ///
    /// To get the first set of direct addresses use [`Watcher::initialized`]:
    /// ```no_run
    /// use futures_lite::StreamExt;
    /// use iroh::Endpoint;
    ///
    /// # let rt = tokio::runtime::Builder::new_current_thread().enable_all().build().unwrap();
    /// # rt.block_on(async move {
    /// let mep = Endpoint::builder().bind().await.unwrap();
    /// let _addrs = mep.direct_addresses().initialized().await.unwrap();
    /// # });
    /// ```
    ///
    /// [STUN]: https://en.wikipedia.org/wiki/STUN
    pub fn direct_addresses(&self) -> Watcher<Option<BTreeSet<DirectAddr>>> {
        self.msock.direct_addresses()
    }

    /// Returns the local socket addresses on which the underlying sockets are bound.
    ///
    /// The [`Endpoint`] always binds on an IPv4 address and also tries to bind on an IPv6
    /// address if available.
    pub fn bound_sockets(&self) -> (SocketAddr, Option<SocketAddr>) {
        self.msock.local_addr()
    }

    // # Getter methods for information about other nodes.

    /// Returns information about the remote node identified by a [`NodeId`].
    ///
    /// The [`Endpoint`] keeps some information about remote iroh nodes, which it uses to find
    /// the best path to a node. Having information on a remote node, however, does not mean we have
    /// ever connected to it to or even whether a connection is even possible. The information about a
    /// remote node will change over time, as the [`Endpoint`] learns more about the node. Future
    /// calls may return different information. Furthermore, node information may even be
    /// completely evicted as it becomes stale.
    ///
    /// See also [`Endpoint::remote_info_iter`] which returns information on all nodes known
    /// by this [`Endpoint`].
    pub fn remote_info(&self, node_id: NodeId) -> Option<RemoteInfo> {
        self.msock.remote_info(node_id)
    }

    /// Returns information about all the remote nodes this [`Endpoint`] knows about.
    ///
    /// This returns the same information as [`Endpoint::remote_info`] for each node known to this
    /// [`Endpoint`].
    ///
    /// The [`Endpoint`] keeps some information about remote iroh nodes, which it uses to find
    /// the best path to a node. This returns all the nodes it knows about, regardless of whether a
    /// connection was ever made or is even possible.
    ///
    /// See also [`Endpoint::remote_info`] to only retrieve information about a single node.
    pub fn remote_info_iter(&self) -> impl Iterator<Item = RemoteInfo> {
        self.msock.list_remote_infos().into_iter()
    }

    // # Methods for less common getters.
    //
    // Partially they return things passed into the builder.

    /// Returns a [`Watcher`] that reports the current connection type and any changes for
    /// given remote node.
    ///
    /// This watcher allows observing a stream of [`ConnectionType`] items by calling
    /// [`Watcher::stream()`]. If the underlying connection to a remote node changes, it will
    /// yield a new item.  These connection changes are when the connection switches between
    /// using the Relay server and a direct connection.
    ///
    /// Note that this does not guarantee each connection change is yielded in the stream.
    /// If the connection type changes several times before this stream is polled, only the
    /// last recorded state is returned.  This can be observed e.g. right at the start of a
    /// connection when the switch from a relayed to a direct connection can be so fast that
    /// the relayed state is never exposed.
    ///
    /// If there is currently a connection with the remote node, then using [`Watcher::get`]
    /// will immediately return either [`ConnectionType::Relay`], [`ConnectionType::Direct`]
    /// or [`ConnectionType::Mixed`].
    ///
    /// It is possible for the connection type to be [`ConnectionType::None`] if you've
    /// recently connected to this node id but previous methods of reaching the node have
    /// become inaccessible.
    ///
    /// # Errors
    ///
    /// Will error if we do not have any address information for the given `node_id`.
    pub fn conn_type(&self, node_id: NodeId) -> Result<Watcher<ConnectionType>> {
        self.msock.conn_type(node_id)
    }

    /// Returns the DNS resolver used in this [`Endpoint`].
    ///
    /// See [`Builder::dns_resolver`].
    pub fn dns_resolver(&self) -> &DnsResolver {
        self.msock.dns_resolver()
    }

    /// Returns the discovery mechanism, if configured.
    ///
    /// See [`Builder::discovery`].
    pub fn discovery(&self) -> Option<&dyn Discovery> {
        self.msock.discovery()
    }

    // # Methods for less common state updates.

    /// Notifies the system of potential network changes.
    ///
    /// On many systems iroh is able to detect network changes by itself, however
    /// some systems like android do not expose this functionality to native code.
    /// Android does however provide this functionality to Java code.  This
    /// function allows for notifying iroh of any potential network changes like
    /// this.
    ///
    /// Even when the network did not change, or iroh was already able to detect
    /// the network change itself, there is no harm in calling this function.
    pub async fn network_change(&self) {
        self.msock.network_change().await;
    }

    // # Methods for terminating the endpoint.

    /// Closes the QUIC endpoint and the magic socket.
    ///
    /// This will close any remaining open [`Connection`]s with an error code
    /// of `0` and an empty reason.  Though it is best practice to close those
    /// explicitly before with a custom error code and reason.
    ///
    /// It will then make a best effort to wait for all close notifications to be
    /// acknowledged by the peers, re-transmitting them if needed. This ensures the
    /// peers are aware of the closed connections instead of having to wait for a timeout
    /// on the connection. Once all connections are closed or timed out, the magic socket is closed.
    ///
    /// Be aware however that the underlying UDP sockets are only closed
    /// on [`Drop`], bearing in mind the [`Endpoint`] is only dropped once all the clones
    /// are dropped.
    pub async fn close(&self) {
        if self.is_closed() {
            return;
        }

        tracing::debug!("Closing connections");
        self.endpoint.close(0u16.into(), b"");
        self.endpoint.wait_idle().await;

        tracing::debug!("Connections closed");
        self.msock.close().await;
    }

    /// Check if this endpoint is still alive, or already closed.
    pub fn is_closed(&self) -> bool {
        self.msock.is_closed()
    }

    // # Remaining private methods

    /// Return the quic mapped address for this `node_id` and possibly start discovery
    /// services if discovery is enabled on this magic endpoint.
    ///
    /// This will launch discovery in all cases except if:
    /// 1) we do not have discovery enabled
    /// 2) we have discovery enabled, but already have at least one verified, unexpired
    ///    addresses for this `node_id`
    ///
    /// # Errors
    ///
    /// This method may fail if we have no way of dialing the node. This can occur if
    /// we were given no dialing information in the [`NodeAddr`] and no discovery
    /// services were configured or if discovery failed to fetch any dialing information.
    async fn get_mapping_addr_and_maybe_start_discovery(
        &self,
        node_addr: NodeAddr,
    ) -> Result<(QuicMappedAddr, Option<DiscoveryTask>)> {
        let node_id = node_addr.node_id;

        // Only return a mapped addr if we have some way of dialing this node, in other
        // words, we have either a relay URL or at least one direct address.
        let addr = if self.msock.has_send_address(node_id) {
            self.msock.get_mapping_addr(node_id)
        } else {
            None
        };
        match addr {
            Some(addr) => {
                // We have some way of dialing this node, but that doesn't actually mean
                // we can actually connect to any of these addresses.
                // Therefore, we will invoke the discovery service if we haven't received from the
                // endpoint on any of the existing paths recently.
                // If the user provided addresses in this connect call, we will add a delay
                // followed by a recheck before starting the discovery, to give the magicsocket a
                // chance to test the newly provided addresses.
                let delay = (!node_addr.is_empty()).then_some(DISCOVERY_WAIT_PERIOD);
                let discovery = DiscoveryTask::maybe_start_after_delay(self, node_id, delay)
                    .ok()
                    .flatten();
                Ok((addr, discovery))
            }

            None => {
                // We have no known addresses or relay URLs for this node.
                // So, we start a discovery task and wait for the first result to arrive, and
                // only then continue, because otherwise we wouldn't have any
                // path to the remote endpoint.
                let mut discovery = DiscoveryTask::start(self.clone(), node_id)
                    .context("Discovery service required due to missing addressing information")?;
                discovery
                    .first_arrived()
                    .await
                    .context("Discovery service failed")?;
                if let Some(addr) = self.msock.get_mapping_addr(node_id) {
                    Ok((addr, Some(discovery)))
                } else {
                    bail!("Discovery did not find addressing information");
                }
            }
        }
    }

    #[cfg(test)]
    pub(crate) fn magic_sock(&self) -> Handle {
        self.msock.clone()
    }
    #[cfg(test)]
    pub(crate) fn endpoint(&self) -> &quinn::Endpoint {
        &self.endpoint
    }
}

/// Future produced by [`Endpoint::accept`].
#[derive(derive_more::Debug)]
#[pin_project]
pub struct Accept<'a> {
    #[pin]
    #[debug("quinn::Accept")]
    inner: quinn::Accept<'a>,
    ep: Endpoint,
}

impl Future for Accept<'_> {
    type Output = Option<Incoming>;

    fn poll(self: Pin<&mut Self>, cx: &mut std::task::Context<'_>) -> Poll<Self::Output> {
        let this = self.project();
        match this.inner.poll(cx) {
            Poll::Pending => Poll::Pending,
            Poll::Ready(None) => Poll::Ready(None),
            Poll::Ready(Some(inner)) => Poll::Ready(Some(Incoming {
                inner,
                ep: this.ep.clone(),
            })),
        }
    }
}

/// An incoming connection for which the server has not yet begun its parts of the
/// handshake.
#[derive(Debug)]
pub struct Incoming {
    inner: quinn::Incoming,
    ep: Endpoint,
}

impl Incoming {
    /// Attempts to accept this incoming connection (an error may still occur).
    ///
    /// Errors occurring here are likely not caused by the application or remote.  The QUIC
    /// connection listens on a normal UDP socket and any reachable network endpoint can
    /// send datagrams to it, solicited or not.  Even if the first few bytes look like a
    /// QUIC packet, it might not even be a QUIC packet that is being received.
    ///
    /// Thus it is common to simply log the errors here and accept them as something which
    /// can happen.
    pub fn accept(self) -> Result<Connecting, ConnectionError> {
        self.inner.accept().map(|conn| Connecting {
            inner: conn,
            ep: self.ep,
        })
    }

    /// Accepts this incoming connection using a custom configuration.
    ///
    /// See [`accept()`] for more details.
    ///
    /// [`accept()`]: Incoming::accept
    pub fn accept_with(
        self,
        server_config: Arc<ServerConfig>,
    ) -> Result<Connecting, ConnectionError> {
        self.inner
            .accept_with(server_config)
            .map(|conn| Connecting {
                inner: conn,
                ep: self.ep,
            })
    }

    /// Rejects this incoming connection attempt.
    pub fn refuse(self) {
        self.inner.refuse()
    }

    /// Responds with a retry packet.
    ///
    /// This requires the client to retry with address validation.
    ///
    /// Errors if `remote_address_validated()` is true.
    pub fn retry(self) -> Result<(), RetryError> {
        self.inner.retry()
    }

    /// Ignores this incoming connection attempt, not sending any packet in response.
    pub fn ignore(self) {
        self.inner.ignore()
    }

    /// Returns the local IP address which was used when the peer established the
    /// connection.
    pub fn local_ip(&self) -> Option<IpAddr> {
        self.inner.local_ip()
    }

    /// Returns the peer's UDP address.
    pub fn remote_address(&self) -> SocketAddr {
        self.inner.remote_address()
    }

    /// Whether the socket address that is initiating this connection has been validated.
    ///
    /// This means that the sender of the initial packet has proved that they can receive
    /// traffic sent to `self.remote_address()`.
    pub fn remote_address_validated(&self) -> bool {
        self.inner.remote_address_validated()
    }
}

impl IntoFuture for Incoming {
    type Output = Result<Connection, ConnectionError>;
    type IntoFuture = IncomingFuture;

    fn into_future(self) -> Self::IntoFuture {
        IncomingFuture {
            inner: self.inner.into_future(),
            ep: self.ep,
        }
    }
}

/// Adaptor to let [`Incoming`] be `await`ed like a [`Connecting`].
#[derive(Debug)]
#[pin_project]
pub struct IncomingFuture {
    #[pin]
    inner: quinn::IncomingFuture,
    ep: Endpoint,
}

impl Future for IncomingFuture {
    type Output = Result<Connection, ConnectionError>;

    fn poll(self: Pin<&mut Self>, cx: &mut std::task::Context<'_>) -> Poll<Self::Output> {
        let this = self.project();
        match this.inner.poll(cx) {
            Poll::Pending => Poll::Pending,
            Poll::Ready(Err(err)) => Poll::Ready(Err(err)),
            Poll::Ready(Ok(inner)) => {
                let conn = Connection { inner };
                try_send_rtt_msg(&conn, this.ep);
                Poll::Ready(Ok(conn))
            }
        }
    }
}

/// In-progress connection attempt future
#[derive(Debug)]
#[pin_project]
pub struct Connecting {
    #[pin]
    inner: quinn::Connecting,
    ep: Endpoint,
}

impl Connecting {
    /// Convert into a 0-RTT or 0.5-RTT connection at the cost of weakened security.
    pub fn into_0rtt(self) -> Result<(Connection, ZeroRttAccepted), Self> {
        match self.inner.into_0rtt() {
            Ok((inner, zrtt_accepted)) => {
                let conn = Connection { inner };
                try_send_rtt_msg(&conn, &self.ep);
                Ok((conn, zrtt_accepted))
            }
            Err(inner) => Err(Self { inner, ep: self.ep }),
        }
    }

    /// Parameters negotiated during the handshake
    pub async fn handshake_data(&mut self) -> Result<Box<dyn Any>, ConnectionError> {
        self.inner.handshake_data().await
    }

    /// The local IP address which was used when the peer established the connection.
    pub fn local_ip(&self) -> Option<IpAddr> {
        self.inner.local_ip()
    }

    /// The peer's UDP address.
    pub fn remote_address(&self) -> SocketAddr {
        self.inner.remote_address()
    }

    /// Extracts the ALPN protocol from the peer's handshake data.
    // Note, we could totally provide this method to be on a Connection as well.  But we'd
    // need to wrap Connection too.
    pub async fn alpn(&mut self) -> Result<Vec<u8>> {
        let data = self.handshake_data().await?;
        match data.downcast::<quinn::crypto::rustls::HandshakeData>() {
            Ok(data) => match data.protocol {
                Some(protocol) => Ok(protocol),
                None => bail!("no ALPN protocol available"),
            },
            Err(_) => bail!("unknown handshake type"),
        }
    }
}

impl Future for Connecting {
    type Output = Result<Connection, ConnectionError>;

    fn poll(self: Pin<&mut Self>, cx: &mut std::task::Context<'_>) -> Poll<Self::Output> {
        let this = self.project();
        match this.inner.poll(cx) {
            Poll::Pending => Poll::Pending,
            Poll::Ready(Err(err)) => Poll::Ready(Err(err)),
            Poll::Ready(Ok(inner)) => {
                let conn = Connection { inner };
                try_send_rtt_msg(&conn, this.ep);
                Poll::Ready(Ok(conn))
            }
        }
    }
}

/// A QUIC connection.
///
/// If all references to a connection (including every clone of the Connection handle,
/// streams of incoming streams, and the various stream types) have been dropped, then the
/// connection will be automatically closed with an error_code of 0 and an empty reason. You
/// can also close the connection explicitly by calling [`Connection::close`].
///
/// Closing the connection immediately abandons efforts to deliver data to the peer. Upon
/// receiving CONNECTION_CLOSE the peer may drop any stream data not yet delivered to the
/// application. [`Connection::close`] describes in more detail how to gracefully close a
/// connection without losing application data.
///
/// May be cloned to obtain another handle to the same connection.
// This has repr(transparent) as it opens the door to potentially allow casting it to a
// quinn::Connection in the future.  Right now however that'd be iroh_quinn::Connection.
#[derive(Debug, Clone)]
#[repr(transparent)]
pub struct Connection {
    inner: quinn::Connection,
}

impl Connection {
    /// Initiates a new outgoing unidirectional stream.
    ///
    /// Streams are cheap and instantaneous to open unless blocked by flow control. As a
    /// consequence, the peer won’t be notified that a stream has been opened until the
    /// stream is actually used.
    #[inline]
    pub fn open_uni(&self) -> OpenUni<'_> {
        self.inner.open_uni()
    }

    /// Initiates a new outgoing bidirectional stream.
    ///
    /// Streams are cheap and instantaneous to open unless blocked by flow control. As a
    /// consequence, the peer won't be notified that a stream has been opened until the
    /// stream is actually used. Calling [`open_bi`] then waiting on the [`RecvStream`]
    /// without writing anything to [`SendStream`] will never succeed.
    ///
    /// [`open_bi`]: Connection::open_bi
    #[inline]
    pub fn open_bi(&self) -> OpenBi<'_> {
        self.inner.open_bi()
    }

    /// Accepts the next incoming uni-directional stream.
    #[inline]
    pub fn accept_uni(&self) -> AcceptUni<'_> {
        self.inner.accept_uni()
    }

    /// Accept the next incoming bidirectional stream.
    ///
    /// **Important Note**: The peer that calls [`open_bi`] must write to its [`SendStream`]
    /// before the peer `Connection` is able to accept the stream using
    /// `accept_bi()`. Calling [`open_bi`] then waiting on the [`RecvStream`] without
    /// writing anything to the connected [`SendStream`] will never succeed.
    ///
    /// [`open_bi`]: Connection::open_bi
    #[inline]
    pub fn accept_bi(&self) -> AcceptBi<'_> {
        self.inner.accept_bi()
    }

    /// Receives an application datagram.
    #[inline]
    pub fn read_datagram(&self) -> ReadDatagram<'_> {
        self.inner.read_datagram()
    }

    /// Wait for the connection to be closed for any reason.
    ///
    /// Despite the return type's name, closed connections are often not an error condition
    /// at the application layer. Cases that might be routine include
    /// [`ConnectionError::LocallyClosed`] and [`ConnectionError::ApplicationClosed`].
    #[inline]
    pub async fn closed(&self) -> ConnectionError {
        self.inner.closed().await
    }

    /// If the connection is closed, the reason why.
    ///
    /// Returns `None` if the connection is still open.
    #[inline]
    pub fn close_reason(&self) -> Option<ConnectionError> {
        self.inner.close_reason()
    }

    /// Closes the connection immediately.
    ///
    /// Pending operations will fail immediately with [`ConnectionError::LocallyClosed`]. No
    /// more data is sent to the peer and the peer may drop buffered data upon receiving the
    /// CONNECTION_CLOSE frame.
    ///
    /// `error_code` and `reason` are not interpreted, and are provided directly to the
    /// peer.
    ///
    /// `reason` will be truncated to fit in a single packet with overhead; to improve odds
    /// that it is preserved in full, it should be kept under 1KiB.
    ///
    /// # Gracefully closing a connection
    ///
    /// Only the peer last receiving application data can be certain that all data is
    /// delivered. The only reliable action it can then take is to close the connection,
    /// potentially with a custom error code. The delivery of the final CONNECTION_CLOSE
    /// frame is very likely if both endpoints stay online long enough, calling
    /// [`Endpoint::close`] will wait to provide sufficient time. Otherwise, the remote peer
    /// will time out the connection, provided that the idle timeout is not disabled.
    ///
    /// The sending side can not guarantee all stream data is delivered to the remote
    /// application. It only knows the data is delivered to the QUIC stack of the remote
    /// endpoint. Once the local side sends a CONNECTION_CLOSE frame in response to calling
    /// [`close`] the remote endpoint may drop any data it received but is as yet
    /// undelivered to the application, including data that was acknowledged as received to
    /// the local endpoint.
    ///
    /// [`close`]: Connection::close
    #[inline]
    pub fn close(&self, error_code: VarInt, reason: &[u8]) {
        self.inner.close(error_code, reason)
    }

    /// Transmits `data` as an unreliable, unordered application datagram.
    ///
    /// Application datagrams are a low-level primitive. They may be lost or delivered out
    /// of order, and `data` must both fit inside a single QUIC packet and be smaller than
    /// the maximum dictated by the peer.
    #[inline]
    pub fn send_datagram(&self, data: bytes::Bytes) -> Result<(), SendDatagramError> {
        self.inner.send_datagram(data)
    }

    // TODO: It seems `SendDatagram` is not yet exposed by quinn.  This has been fixed
    //       upstream and will be in the next release.
    // /// Transmits `data` as an unreliable, unordered application datagram
    // ///
    // /// Unlike [`send_datagram()`], this method will wait for buffer space during congestion
    // /// conditions, which effectively prioritizes old datagrams over new datagrams.
    // ///
    // /// See [`send_datagram()`] for details.
    // ///
    // /// [`send_datagram()`]: Connection::send_datagram
    // #[inline]
    // pub fn send_datagram_wait(&self, data: bytes::Bytes) -> SendDatagram<'_> {
    //     self.inner.send_datagram_wait(data)
    // }

    /// Computes the maximum size of datagrams that may be passed to [`send_datagram`].
    ///
    /// Returns `None` if datagrams are unsupported by the peer or disabled locally.
    ///
    /// This may change over the lifetime of a connection according to variation in the path
    /// MTU estimate. The peer can also enforce an arbitrarily small fixed limit, but if the
    /// peer's limit is large this is guaranteed to be a little over a kilobyte at minimum.
    ///
    /// Not necessarily the maximum size of received datagrams.
    ///
    /// [`send_datagram`]: Self::send_datagram
    #[inline]
    pub fn max_datagram_size(&self) -> Option<usize> {
        self.inner.max_datagram_size()
    }

    /// Bytes available in the outgoing datagram buffer.
    ///
    /// When greater than zero, calling [`send_datagram`] with a
    /// datagram of at most this size is guaranteed not to cause older datagrams to be
    /// dropped.
    ///
    /// [`send_datagram`]: Self::send_datagram
    #[inline]
    pub fn datagram_send_buffer_space(&self) -> usize {
        self.inner.datagram_send_buffer_space()
    }

    /// The peer's UDP address.
    ///
    /// If [`ServerConfig::migration`] is `true`, clients may change addresses at will,
    /// e.g. when switching to a cellular internet connection.
    #[inline]
    pub fn remote_address(&self) -> SocketAddr {
        self.inner.remote_address()
    }

    /// The local IP address which was used when the peer established the connection.
    ///
    /// This can be different from the address the endpoint is bound to, in case the
    /// endpoint is bound to a wildcard address like `0.0.0.0` or `::`.
    ///
    /// This will return `None` for clients, or when the platform does not expose this
    /// information. See [`quinn::udp::RecvMeta::dst_ip`] for a list of supported
    /// platforms.
    #[inline]
    pub fn local_ip(&self) -> Option<IpAddr> {
        self.inner.local_ip()
    }

    /// Current best estimate of this connection's latency (round-trip-time).
    #[inline]
    pub fn rtt(&self) -> Duration {
        self.inner.rtt()
    }

    /// Returns connection statistics.
    #[inline]
    pub fn stats(&self) -> ConnectionStats {
        self.inner.stats()
    }

    /// Current state of the congestion control algorithm, for debugging purposes.
    #[inline]
    pub fn congestion_state(&self) -> Box<dyn quinn_proto::congestion::Controller> {
        self.inner.congestion_state()
    }

    /// Parameters negotiated during the handshake.
    ///
    /// Guaranteed to return `Some` on fully established connections or after
    /// [`Connecting::handshake_data()`] succeeds. See that method's documentations for
    /// details on the returned value.
    ///
    /// [`Connection::handshake_data()`]: crate::Connecting::handshake_data
    #[inline]
    pub fn handshake_data(&self) -> Option<Box<dyn Any>> {
        self.inner.handshake_data()
    }

    /// Extracts the ALPN protocol from the peer's handshake data.
    pub fn alpn(&self) -> Option<Vec<u8>> {
        let data = self.handshake_data()?;
        match data.downcast::<quinn::crypto::rustls::HandshakeData>() {
            Ok(data) => data.protocol,
            Err(_) => None,
        }
    }

    /// Cryptographic identity of the peer.
    ///
    /// The dynamic type returned is determined by the configured [`Session`]. For the
    /// default `rustls` session, the return value can be [`downcast`] to a
    /// <code>Vec<[rustls::pki_types::CertificateDer]></code>
    ///
    /// [`Session`]: quinn_proto::crypto::Session
    /// [`downcast`]: Box::downcast
    #[inline]
    pub fn peer_identity(&self) -> Option<Box<dyn Any>> {
        self.inner.peer_identity()
    }

    /// Returns the [`NodeId`] from the peer's TLS certificate.
    ///
    /// The [`PublicKey`] of a node is also known as a [`NodeId`].  This [`PublicKey`] is
    /// included in the TLS certificate presented during the handshake when connecting.
    /// This function allows you to get the [`NodeId`] of the remote node of this
    /// connection.
    ///
    /// [`PublicKey`]: iroh_base::PublicKey
    // TODO: Would be nice if this could be infallible.
    pub fn remote_node_id(&self) -> Result<NodeId> {
        let data = self.peer_identity();
        match data {
            None => bail!("no peer certificate found"),
            Some(data) => match data.downcast::<Vec<rustls::pki_types::CertificateDer>>() {
                Ok(certs) => {
                    if certs.len() != 1 {
                        bail!(
                            "expected a single peer certificate, but {} found",
                            certs.len()
                        );
                    }
                    let cert = tls::certificate::parse(&certs[0])?;
                    Ok(cert.peer_id())
                }
                Err(_) => bail!("invalid peer certificate"),
            },
        }
    }

    /// A stable identifier for this connection.
    ///
    /// Peer addresses and connection IDs can change, but this value will remain fixed for
    /// the lifetime of the connection.
    #[inline]
    pub fn stable_id(&self) -> usize {
        self.inner.stable_id()
    }

    /// Derives keying material from this connection's TLS session secrets.
    ///
    /// When both peers call this method with the same `label` and `context`
    /// arguments and `output` buffers of equal length, they will get the
    /// same sequence of bytes in `output`. These bytes are cryptographically
    /// strong and pseudorandom, and are suitable for use as keying material.
    ///
    /// See [RFC5705](https://tools.ietf.org/html/rfc5705) for more information.
    #[inline]
    pub fn export_keying_material(
        &self,
        output: &mut [u8],
        label: &[u8],
        context: &[u8],
    ) -> Result<(), quinn_proto::crypto::ExportKeyingMaterialError> {
        self.inner.export_keying_material(output, label, context)
    }

    /// Modifies the number of unidirectional streams that may be concurrently opened.
    ///
    /// No streams may be opened by the peer unless fewer than `count` are already
    /// open. Large `count`s increase both minimum and worst-case memory consumption.
    #[inline]
    pub fn set_max_concurrent_uni_streams(&self, count: VarInt) {
        self.inner.set_max_concurrent_uni_streams(count)
    }

    /// See [`quinn_proto::TransportConfig::receive_window`].
    #[inline]
    pub fn set_receive_window(&self, receive_window: VarInt) {
        self.inner.set_receive_window(receive_window)
    }

    /// Modifies the number of bidirectional streams that may be concurrently opened.
    ///
    /// No streams may be opened by the peer unless fewer than `count` are already
    /// open. Large `count`s increase both minimum and worst-case memory consumption.
    #[inline]
    pub fn set_max_concurrent_bi_streams(&self, count: VarInt) {
        self.inner.set_max_concurrent_bi_streams(count)
    }
}

/// Try send a message to the rtt-actor.
///
/// If we can't notify the actor that will impact performance a little, but we can still
/// function.
fn try_send_rtt_msg(conn: &Connection, magic_ep: &Endpoint) {
    // If we can't notify the rtt-actor that's not great but not critical.
    let Ok(node_id) = conn.remote_node_id() else {
        warn!(?conn, "failed to get remote node id");
        return;
    };
    let Ok(conn_type_changes) = magic_ep.conn_type(node_id) else {
        warn!(?conn, "failed to create conn_type stream");
        return;
    };
    let rtt_msg = RttMessage::NewConnection {
        connection: conn.inner.weak_handle(),
        conn_type_changes: conn_type_changes.stream(),
        node_id,
    };
    if let Err(err) = magic_ep.rtt_actor.msg_tx.try_send(rtt_msg) {
        warn!(?conn, "rtt-actor not reachable: {err:#}");
    }
}

/// Read a proxy url from the environment, in this order
///
/// - `HTTP_PROXY`
/// - `http_proxy`
/// - `HTTPS_PROXY`
/// - `https_proxy`
fn proxy_url_from_env() -> Option<Url> {
    if let Some(url) = std::env::var("HTTP_PROXY")
        .ok()
        .and_then(|s| s.parse::<Url>().ok())
    {
        if is_cgi() {
            warn!("HTTP_PROXY environment variable ignored in CGI");
        } else {
            return Some(url);
        }
    }
    if let Some(url) = std::env::var("http_proxy")
        .ok()
        .and_then(|s| s.parse::<Url>().ok())
    {
        return Some(url);
    }
    if let Some(url) = std::env::var("HTTPS_PROXY")
        .ok()
        .and_then(|s| s.parse::<Url>().ok())
    {
        return Some(url);
    }
    if let Some(url) = std::env::var("https_proxy")
        .ok()
        .and_then(|s| s.parse::<Url>().ok())
    {
        return Some(url);
    }

    None
}

/// Configuration of the relay servers for an [`Endpoint`].
#[derive(Debug, Clone, PartialEq, Eq)]
pub enum RelayMode {
    /// Disable relay servers completely.
    Disabled,
    /// Use the default relay map, with production relay servers from n0.
    ///
    /// See [`crate::defaults::prod`] for the severs used.
    Default,
    /// Use the staging relay servers from n0.
    Staging,
    /// Use a custom relay map.
    Custom(RelayMap),
}

impl RelayMode {
    /// Returns the relay map for this mode.
    pub fn relay_map(&self) -> RelayMap {
        match self {
            RelayMode::Disabled => RelayMap::empty(),
            RelayMode::Default => crate::defaults::prod::default_relay_map(),
            RelayMode::Staging => crate::defaults::staging::default_relay_map(),
            RelayMode::Custom(relay_map) => relay_map.clone(),
        }
    }
}

/// Environment variable to force the use of staging relays.
pub const ENV_FORCE_STAGING_RELAYS: &str = "IROH_FORCE_STAGING_RELAYS";

/// Returns `true` if the use of staging relays is forced.
pub fn force_staging_infra() -> bool {
    matches!(std::env::var(ENV_FORCE_STAGING_RELAYS), Ok(value) if !value.is_empty())
}

/// Returns the default relay mode.
///
/// If the `IROH_FORCE_STAGING_RELAYS` environment variable is non empty, it will return `RelayMode::Staging`.
/// Otherwise, it will return `RelayMode::Default`.
pub fn default_relay_mode() -> RelayMode {
    // Use staging in testing
    match force_staging_infra() {
        true => RelayMode::Staging,
        false => RelayMode::Default,
    }
}

/// Check if we are being executed in a CGI context.
///
/// If so, a malicious client can send the `Proxy:` header, and it will
/// be in the `HTTP_PROXY` env var. So we don't use it :)
fn is_cgi() -> bool {
    std::env::var_os("REQUEST_METHOD").is_some()
}

// TODO: These tests could still be flaky, lets fix that:
// https://github.com/n0-computer/iroh/issues/1183
#[cfg(test)]
mod tests {

    use std::time::Instant;

    use futures_lite::StreamExt;
    use iroh_test::CallOnDrop;
    use rand::SeedableRng;
    use tracing::{error_span, info, info_span, Instrument};

    use super::*;
    use crate::test_utils::{run_relay_server, run_relay_server_with};

    const TEST_ALPN: &[u8] = b"n0/iroh/test";

    #[tokio::test]
    async fn test_connect_self() {
        let _guard = iroh_test::logging::setup();
        let ep = Endpoint::builder()
            .alpns(vec![TEST_ALPN.to_vec()])
            .bind()
            .await
            .unwrap();
        let my_addr = ep.node_addr().await.unwrap();
        let res = ep.connect(my_addr.clone(), TEST_ALPN).await;
        assert!(res.is_err());
        let err = res.err().unwrap();
        assert!(err.to_string().starts_with("Connecting to ourself"));

        let res = ep.add_node_addr(my_addr);
        assert!(res.is_err());
        let err = res.err().unwrap();
        assert!(err.to_string().starts_with("Adding our own address"));
    }

    #[tokio::test]
    async fn endpoint_connect_close() {
        let _guard = iroh_test::logging::setup();
        let (relay_map, relay_url, _guard) = run_relay_server().await.unwrap();
        let server_secret_key = SecretKey::generate(rand::thread_rng());
        let server_peer_id = server_secret_key.public();

        let server = {
            let relay_map = relay_map.clone();
            tokio::spawn(
                async move {
                    let ep = Endpoint::builder()
                        .secret_key(server_secret_key)
                        .alpns(vec![TEST_ALPN.to_vec()])
                        .relay_mode(RelayMode::Custom(relay_map))
                        .insecure_skip_relay_cert_verify(true)
                        .bind()
                        .await
                        .unwrap();
                    info!("accepting connection");
                    let incoming = ep.accept().await.unwrap();
                    let conn = incoming.await.unwrap();
                    let mut stream = conn.accept_uni().await.unwrap();
                    let mut buf = [0u8; 5];
                    stream.read_exact(&mut buf).await.unwrap();
                    info!("Accepted 1 stream, received {buf:?}.  Closing now.");
                    // close the connection
                    conn.close(7u8.into(), b"bye");

                    let res = conn.accept_uni().await;
                    assert_eq!(res.unwrap_err(), quinn::ConnectionError::LocallyClosed);

                    let res = stream.read_to_end(10).await;
                    assert_eq!(
                        res.unwrap_err(),
                        quinn::ReadToEndError::Read(quinn::ReadError::ConnectionLost(
                            quinn::ConnectionError::LocallyClosed
                        ))
                    );
                    info!("server test completed");
                }
                .instrument(info_span!("test-server")),
            )
        };

        let client = tokio::spawn(
            async move {
                let ep = Endpoint::builder()
                    .alpns(vec![TEST_ALPN.to_vec()])
                    .relay_mode(RelayMode::Custom(relay_map))
                    .insecure_skip_relay_cert_verify(true)
                    .bind()
                    .await
                    .unwrap();
                info!("client connecting");
                let node_addr = NodeAddr::new(server_peer_id).with_relay_url(relay_url);
                let conn = ep.connect(node_addr, TEST_ALPN).await.unwrap();
                let mut stream = conn.open_uni().await.unwrap();

                // First write is accepted by server.  We need this bit of synchronisation
                // because if the server closes after simply accepting the connection we can
                // not be sure our .open_uni() call would succeed as it may already receive
                // the error.
                stream.write_all(b"hello").await.unwrap();

                info!("waiting for closed");
                // Remote now closes the connection, we should see an error sometime soon.
                let err = conn.closed().await;
                let expected_err =
                    quinn::ConnectionError::ApplicationClosed(quinn::ApplicationClose {
                        error_code: 7u8.into(),
                        reason: b"bye".to_vec().into(),
                    });
                assert_eq!(err, expected_err);

                info!("opening new - expect it to fail");
                let res = conn.open_uni().await;
                assert_eq!(res.unwrap_err(), expected_err);
                info!("client test completed");
            }
            .instrument(info_span!("test-client")),
        );

        let (server, client) = tokio::time::timeout(
            Duration::from_secs(30),
            futures_lite::future::zip(server, client),
        )
        .await
        .expect("timeout");
        server.unwrap();
        client.unwrap();
    }

    /// Test that peers are properly restored
    #[tokio::test]
    async fn restore_peers() {
        let _guard = iroh_test::logging::setup();

        let secret_key = SecretKey::generate(rand::thread_rng());

        /// Create an endpoint for the test.
        async fn new_endpoint(secret_key: SecretKey, nodes: Option<Vec<NodeAddr>>) -> Endpoint {
            let mut transport_config = quinn::TransportConfig::default();
            transport_config.max_idle_timeout(Some(Duration::from_secs(10).try_into().unwrap()));

            let mut builder = Endpoint::builder()
                .secret_key(secret_key.clone())
                .transport_config(transport_config);
            if let Some(nodes) = nodes {
                builder = builder.known_nodes(nodes);
            }
            builder
                .alpns(vec![TEST_ALPN.to_vec()])
                .bind()
                .await
                .unwrap()
        }

        // create the peer that will be added to the peer map
        let peer_id = SecretKey::generate(rand::thread_rng()).public();
        let direct_addr: SocketAddr =
            (std::net::IpAddr::V4(std::net::Ipv4Addr::LOCALHOST), 8758u16).into();
        let node_addr = NodeAddr::new(peer_id).with_direct_addresses([direct_addr]);

        info!("setting up first endpoint");
        // first time, create a magic endpoint without peers but a peers file and add addressing
        // information for a peer
        let endpoint = new_endpoint(secret_key.clone(), None).await;
        assert_eq!(endpoint.remote_info_iter().count(), 0);
        endpoint.add_node_addr(node_addr.clone()).unwrap();

        // Grab the current addrs
        let node_addrs: Vec<NodeAddr> = endpoint.remote_info_iter().map(Into::into).collect();
        assert_eq!(node_addrs.len(), 1);
        assert_eq!(node_addrs[0], node_addr);

        info!("closing endpoint");
        // close the endpoint and restart it
        endpoint.close().await;

        info!("restarting endpoint");
        // now restart it and check the addressing info of the peer
        let endpoint = new_endpoint(secret_key, Some(node_addrs)).await;
        let RemoteInfo { mut addrs, .. } = endpoint.remote_info(peer_id).unwrap();
        let conn_addr = addrs.pop().unwrap().addr;
        assert_eq!(conn_addr, direct_addr);
    }

    #[tokio::test]
    async fn endpoint_relay_connect_loop() {
        let _logging_guard = iroh_test::logging::setup();
        let start = Instant::now();
        let n_clients = 5;
        let n_chunks_per_client = 2;
        let chunk_size = 10;
        let mut rng = rand_chacha::ChaCha8Rng::seed_from_u64(42);
        let (relay_map, relay_url, _relay_guard) = run_relay_server().await.unwrap();
        let server_secret_key = SecretKey::generate(&mut rng);
        let server_node_id = server_secret_key.public();

        // The server accepts the connections of the clients sequentially.
        let server = {
            let relay_map = relay_map.clone();
            tokio::spawn(
                async move {
                    let ep = Endpoint::builder()
                        .insecure_skip_relay_cert_verify(true)
                        .secret_key(server_secret_key)
                        .alpns(vec![TEST_ALPN.to_vec()])
                        .relay_mode(RelayMode::Custom(relay_map))
                        .bind()
                        .await
                        .unwrap();
                    let eps = ep.bound_sockets();
                    info!(me = %ep.node_id().fmt_short(), ipv4=%eps.0, ipv6=?eps.1, "server listening on");
                    for i in 0..n_clients {
                        let round_start = Instant::now();
                        info!("[server] round {i}");
                        let incoming = ep.accept().await.unwrap();
                        let conn = incoming.await.unwrap();
                        let node_id = conn.remote_node_id().unwrap();
                        info!(%i, peer = %node_id.fmt_short(), "accepted connection");
                        let (mut send, mut recv) = conn.accept_bi().await.unwrap();
                        let mut buf = vec![0u8; chunk_size];
                        for _i in 0..n_chunks_per_client {
                            recv.read_exact(&mut buf).await.unwrap();
                            send.write_all(&buf).await.unwrap();
                        }
                        send.finish().unwrap();
                        send.stopped().await.unwrap();
                        recv.read_to_end(0).await.unwrap();
                        info!(%i, peer = %node_id.fmt_short(), "finished");
                        info!("[server] round {i} done in {:?}", round_start.elapsed());
                    }
                }
                .instrument(error_span!("server")),
            )
        };
        let abort_handle = server.abort_handle();
        let _server_guard = CallOnDrop::new(move || {
            abort_handle.abort();
        });

        for i in 0..n_clients {
            let round_start = Instant::now();
            info!("[client] round {}", i);
            let relay_map = relay_map.clone();
            let client_secret_key = SecretKey::generate(&mut rng);
            let relay_url = relay_url.clone();
            async {
                info!("client binding");
                let ep = Endpoint::builder()
                    .alpns(vec![TEST_ALPN.to_vec()])
                    .insecure_skip_relay_cert_verify(true)
                    .relay_mode(RelayMode::Custom(relay_map))
                    .secret_key(client_secret_key)
                    .bind()
                    .await
                    .unwrap();
                let eps = ep.bound_sockets();
                info!(me = %ep.node_id().fmt_short(), ipv4=%eps.0, ipv6=?eps.1, "client bound");
                let node_addr = NodeAddr::new(server_node_id).with_relay_url(relay_url);
                info!(to = ?node_addr, "client connecting");
                let conn = ep.connect(node_addr, TEST_ALPN).await.unwrap();
                info!("client connected");
                let (mut send, mut recv) = conn.open_bi().await.unwrap();

                for i in 0..n_chunks_per_client {
                    let mut buf = vec![i; chunk_size];
                    send.write_all(&buf).await.unwrap();
                    recv.read_exact(&mut buf).await.unwrap();
                    assert_eq!(buf, vec![i; chunk_size]);
                }
                send.finish().unwrap();
                send.stopped().await.unwrap();
                recv.read_to_end(0).await.unwrap();
                info!("client finished");
                ep.close().await;
                info!("client closed");
            }
            .instrument(error_span!("client", %i))
            .await;
            info!("[client] round {i} done in {:?}", round_start.elapsed());
        }

        server.await.unwrap();

        // We appear to have seen this being very slow at times.  So ensure we fail if this
        // test is too slow.  We're only making two connections transferring very little
        // data, this really shouldn't take long.
        if start.elapsed() > Duration::from_secs(15) {
            panic!("Test too slow, something went wrong");
        }
    }

    #[tokio::test]
    async fn endpoint_bidi_send_recv() {
        let _logging_guard = iroh_test::logging::setup();
        let ep1 = Endpoint::builder()
            .alpns(vec![TEST_ALPN.to_vec()])
            .relay_mode(RelayMode::Disabled)
            .bind()
            .await
            .unwrap();
        let ep2 = Endpoint::builder()
            .alpns(vec![TEST_ALPN.to_vec()])
            .relay_mode(RelayMode::Disabled)
            .bind()
            .await
            .unwrap();
        let ep1_nodeaddr = ep1.node_addr().await.unwrap();
        let ep2_nodeaddr = ep2.node_addr().await.unwrap();
        ep1.add_node_addr(ep2_nodeaddr.clone()).unwrap();
        ep2.add_node_addr(ep1_nodeaddr.clone()).unwrap();
        let ep1_nodeid = ep1.node_id();
        let ep2_nodeid = ep2.node_id();
        eprintln!("node id 1 {ep1_nodeid}");
        eprintln!("node id 2 {ep2_nodeid}");

        async fn connect_hello(ep: Endpoint, dst: NodeAddr) {
            let conn = ep.connect(dst, TEST_ALPN).await.unwrap();
            let (mut send, mut recv) = conn.open_bi().await.unwrap();
            info!("sending hello");
            send.write_all(b"hello").await.unwrap();
            send.finish().unwrap();
            info!("receiving world");
            let m = recv.read_to_end(100).await.unwrap();
            assert_eq!(m, b"world");
            conn.close(1u8.into(), b"done");
        }

        async fn accept_world(ep: Endpoint, src: NodeId) {
            let incoming = ep.accept().await.unwrap();
            let mut iconn = incoming.accept().unwrap();
            let alpn = iconn.alpn().await.unwrap();
            let conn = iconn.await.unwrap();
            let node_id = conn.remote_node_id().unwrap();
            assert_eq!(node_id, src);
            assert_eq!(alpn, TEST_ALPN);
            let (mut send, mut recv) = conn.accept_bi().await.unwrap();
            info!("receiving hello");
            let m = recv.read_to_end(100).await.unwrap();
            assert_eq!(m, b"hello");
            info!("sending hello");
            send.write_all(b"world").await.unwrap();
            send.finish().unwrap();
            match conn.closed().await {
                ConnectionError::ApplicationClosed(closed) => {
                    assert_eq!(closed.error_code, 1u8.into());
                }
                _ => panic!("wrong close error"),
            }
        }

        let p1_accept = tokio::spawn(accept_world(ep1.clone(), ep2_nodeid).instrument(info_span!(
            "p1_accept",
            ep1 = %ep1.node_id().fmt_short(),
            dst = %ep2_nodeid.fmt_short(),
        )));
        let p2_accept = tokio::spawn(accept_world(ep2.clone(), ep1_nodeid).instrument(info_span!(
            "p2_accept",
            ep2 = %ep2.node_id().fmt_short(),
            dst = %ep1_nodeid.fmt_short(),
        )));
        let p1_connect = tokio::spawn(connect_hello(ep1.clone(), ep2_nodeaddr).instrument(
            info_span!(
                "p1_connect",
                ep1 = %ep1.node_id().fmt_short(),
                dst = %ep2_nodeid.fmt_short(),
            ),
        ));
        let p2_connect = tokio::spawn(connect_hello(ep2.clone(), ep1_nodeaddr).instrument(
            info_span!(
                "p2_connect",
                ep2 = %ep2.node_id().fmt_short(),
                dst = %ep1_nodeid.fmt_short(),
            ),
        ));

        p1_accept.await.unwrap();
        p2_accept.await.unwrap();
        p1_connect.await.unwrap();
        p2_connect.await.unwrap();
    }

    #[tokio::test]
    async fn endpoint_conn_type_stream() {
        const TIMEOUT: Duration = std::time::Duration::from_secs(15);
        let _logging_guard = iroh_test::logging::setup();
        let (relay_map, _relay_url, _relay_guard) = run_relay_server().await.unwrap();
        let mut rng = rand_chacha::ChaCha8Rng::seed_from_u64(42);
        let ep1_secret_key = SecretKey::generate(&mut rng);
        let ep2_secret_key = SecretKey::generate(&mut rng);
        let ep1 = Endpoint::builder()
            .secret_key(ep1_secret_key)
            .insecure_skip_relay_cert_verify(true)
            .alpns(vec![TEST_ALPN.to_vec()])
            .relay_mode(RelayMode::Custom(relay_map.clone()))
            .bind()
            .await
            .unwrap();
        let ep2 = Endpoint::builder()
            .secret_key(ep2_secret_key)
            .insecure_skip_relay_cert_verify(true)
            .alpns(vec![TEST_ALPN.to_vec()])
            .relay_mode(RelayMode::Custom(relay_map))
            .bind()
            .await
            .unwrap();

        async fn handle_direct_conn(ep: &Endpoint, node_id: NodeId) -> Result<()> {
            let mut stream = ep.conn_type(node_id)?.stream();
            let src = ep.node_id().fmt_short();
            let dst = node_id.fmt_short();
            while let Some(conn_type) = stream.next().await {
                tracing::info!(me = %src, dst = %dst, conn_type = ?conn_type);
                if matches!(conn_type, ConnectionType::Direct(_)) {
                    return Ok(());
                }
            }
            anyhow::bail!("conn_type stream ended before `ConnectionType::Direct`");
        }

        async fn accept(ep: &Endpoint) -> NodeId {
            let incoming = ep.accept().await.unwrap();
            let conn = incoming.await.unwrap();
            let node_id = conn.remote_node_id().unwrap();
            tracing::info!(node_id=%node_id.fmt_short(), "accepted connection");
            node_id
        }

        let ep1_nodeid = ep1.node_id();
        let ep2_nodeid = ep2.node_id();

        let ep1_nodeaddr = ep1.node_addr().await.unwrap();
        tracing::info!(
            "node id 1 {ep1_nodeid}, relay URL {:?}",
            ep1_nodeaddr.relay_url()
        );
        tracing::info!("node id 2 {ep2_nodeid}");

        let ep1_side = async move {
            accept(&ep1).await;
            handle_direct_conn(&ep1, ep2_nodeid).await
        };

        let ep2_side = async move {
            ep2.connect(ep1_nodeaddr, TEST_ALPN).await.unwrap();
            handle_direct_conn(&ep2, ep1_nodeid).await
        };

        let res_ep1 = tokio::spawn(tokio::time::timeout(TIMEOUT, ep1_side));

        let ep1_abort_handle = res_ep1.abort_handle();
        let _ep1_guard = CallOnDrop::new(move || {
            ep1_abort_handle.abort();
        });

        let res_ep2 = tokio::spawn(tokio::time::timeout(TIMEOUT, ep2_side));
        let ep2_abort_handle = res_ep2.abort_handle();
        let _ep2_guard = CallOnDrop::new(move || {
            ep2_abort_handle.abort();
        });

        let (r1, r2) = tokio::try_join!(res_ep1, res_ep2).unwrap();
        r1.expect("ep1 timeout").unwrap();
        r2.expect("ep2 timeout").unwrap();
    }

    #[tokio::test]
    async fn test_direct_addresses_no_stun_relay() {
        let _guard = iroh_test::logging::setup();
        let (relay_map, _, _guard) = run_relay_server_with(None, false).await.unwrap();

        let ep = Endpoint::builder()
            .alpns(vec![TEST_ALPN.to_vec()])
            .relay_mode(RelayMode::Custom(relay_map))
            .insecure_skip_relay_cert_verify(true)
            .bind()
            .await
            .unwrap();

        tokio::time::timeout(Duration::from_secs(10), ep.direct_addresses().initialized())
            .await
            .unwrap()
            .unwrap();
    }
}<|MERGE_RESOLUTION|>--- conflicted
+++ resolved
@@ -752,17 +752,10 @@
     ///
     /// # Errors
     ///
-<<<<<<< HEAD
     /// Will return an error if we attempt to add our own [`PublicKey`] to the node map or
     /// if the direct addresses are a subset of ours.
     ///
-    /// [`PublicKey`]: iroh_base::PublicKey
-=======
-    /// Will return an error if we attempt to add our own [`PublicKey`] to the node map or if the
-    /// direct addresses are a subset of ours.
-    ///
     /// [`StaticProvider`]: crate::discovery::static_provider::StaticProvider
->>>>>>> 2b92db44
     pub fn add_node_addr(&self, node_addr: NodeAddr) -> Result<()> {
         self.add_node_addr_inner(node_addr, magicsock::Source::App)
     }
@@ -782,17 +775,10 @@
     ///
     /// # Errors
     ///
-<<<<<<< HEAD
     /// Will return an error if we attempt to add our own [`PublicKey`] to the node map or
     /// if the direct addresses are a subset of ours.
     ///
-    /// [`PublicKey`]: iroh_base::PublicKey
-=======
-    /// Will return an error if we attempt to add our own [`PublicKey`] to the node map or if the
-    /// direct addresses are a subset of ours.
-    ///
     /// [`StaticProvider`]: crate::discovery::static_provider::StaticProvider
->>>>>>> 2b92db44
     pub fn add_node_addr_with_source(
         &self,
         node_addr: NodeAddr,
