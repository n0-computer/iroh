//! The [`Endpoint`] allows establishing connections to other iroh endpoints.
//!
//! The [`Endpoint`] is the main API interface to manage a local iroh endpoint.  It allows
//! connecting to and accepting connections from other endpoints.  See the [module docs] for
//! more details on how iroh connections work.
//!
//! The main items in this module are:
//!
//! - [`Endpoint`] to establish iroh connections with other endpoints.
//! - [`Builder`] to create an [`Endpoint`].
//!
//! [module docs]: crate

use std::{
    any::Any,
    future::{Future, IntoFuture},
    net::{IpAddr, SocketAddr, SocketAddrV4, SocketAddrV6},
    pin::Pin,
    sync::Arc,
    task::Poll,
};

use ed25519_dalek::{VerifyingKey, pkcs8::DecodePublicKey};
use iroh_base::{EndpointAddr, EndpointId, RelayUrl, SecretKey, TransportAddr};
use iroh_relay::{RelayConfig, RelayMap};
use n0_error::{Error, add_meta, e};
use n0_future::time::Duration;
use n0_watcher::Watcher;
use pin_project::pin_project;
use tracing::{debug, instrument, trace, warn};
use url::Url;

#[cfg(wasm_browser)]
use crate::discovery::pkarr::PkarrResolver;
#[cfg(not(wasm_browser))]
use crate::dns::DnsResolver;
use crate::{
    discovery::{
        ConcurrentDiscovery, DiscoveryError, DiscoveryTask, DynIntoDiscovery, IntoDiscovery,
        UserData,
    },
    endpoint::presets::Preset,
    magicsock::{self, EndpointIdMappedAddr, Handle},
    metrics::EndpointMetrics,
    net_report::Report,
    tls::{self, DEFAULT_MAX_TLS_TICKETS},
};

pub mod presets;
mod rtt_actor;

// Missing still: SendDatagram and ConnectionClose::frame_type's Type.
pub use quinn::{
    AcceptBi, AcceptUni, AckFrequencyConfig, ApplicationClose, Chunk, ClosedStream,
    ConnectionClose, ConnectionError, ConnectionStats, MtuDiscoveryConfig, OpenBi, OpenUni,
    ReadDatagram, ReadError, ReadExactError, ReadToEndError, RecvStream, ResetError, RetryError,
    SendDatagramError, SendStream, ServerConfig, StoppedError, StreamId, TransportConfig, VarInt,
    WeakConnectionHandle, WriteError,
};
pub use quinn_proto::{
    FrameStats, PathStats, TransportError, TransportErrorCode, UdpStats, Written,
    congestion::{Controller, ControllerFactory},
    crypto::{
        AeadKey, CryptoError, ExportKeyingMaterialError, HandshakeTokenKey,
        ServerConfig as CryptoServerConfig, UnsupportedVersion,
    },
};

use self::rtt_actor::RttMessage;
pub use super::magicsock::{
    AddEndpointAddrError, ConnectionType, ControlMsg, DirectAddr, DirectAddrInfo, DirectAddrType,
    Source,
};

/// The delay to fall back to discovery when direct addresses fail.
///
/// When a connection is attempted with a [`EndpointAddr`] containing direct addresses the
/// [`Endpoint`] assumes one of those addresses probably works.  If after this delay there
/// is still no connection the configured [`crate::discovery::Discovery`] will be used however.
const DISCOVERY_WAIT_PERIOD: Duration = Duration::from_millis(500);

/// Defines the mode of path selection for all traffic flowing through
/// the endpoint.
#[cfg(any(test, feature = "test-utils"))]
#[derive(Debug, Default, Copy, Clone, PartialEq, Eq)]
pub enum PathSelection {
    /// Uses all available paths
    #[default]
    All,
    /// Forces all traffic to go exclusively through relays
    RelayOnly,
}

/// Builder for [`Endpoint`].
///
/// By default the endpoint will generate a new random [`SecretKey`], which will result in a
/// new [`EndpointId`].
///
/// To create the [`Endpoint`] call [`Builder::bind`].
#[derive(Debug)]
pub struct Builder {
    secret_key: Option<SecretKey>,
    relay_mode: RelayMode,
    alpn_protocols: Vec<Vec<u8>>,
    transport_config: quinn::TransportConfig,
    keylog: bool,
    discovery: Vec<Box<dyn DynIntoDiscovery>>,
    discovery_user_data: Option<UserData>,
    proxy_url: Option<Url>,
    #[cfg(not(wasm_browser))]
    dns_resolver: Option<DnsResolver>,
    #[cfg(any(test, feature = "test-utils"))]
    insecure_skip_relay_cert_verify: bool,
    addr_v4: Option<SocketAddrV4>,
    addr_v6: Option<SocketAddrV6>,
    #[cfg(any(test, feature = "test-utils"))]
    path_selection: PathSelection,
    max_tls_tickets: usize,
}

impl Builder {
    // The ordering of public methods is reflected directly in the documentation.  This is
    // roughly ordered by what is most commonly needed by users.

    /// Creates a new [`Builder`] using the given [`Preset`].
    ///
    /// See [`presets`] for more.
    pub fn new<P: Preset>(preset: P) -> Self {
        Self::empty(RelayMode::Disabled).preset(preset)
    }

    /// Applies the given [`Preset`].
    pub fn preset<P: Preset>(mut self, preset: P) -> Self {
        self = preset.apply(self);
        self
    }

    /// Creates an empty builder, which means there are no relays
    /// and no discovery services configured.
    pub fn empty(relay_mode: RelayMode) -> Self {
        let mut transport_config = quinn::TransportConfig::default();
        transport_config.keep_alive_interval(Some(Duration::from_secs(1)));
        Self {
            secret_key: Default::default(),
            relay_mode,
            alpn_protocols: Default::default(),
            transport_config,
            keylog: Default::default(),
            discovery: Default::default(),
            discovery_user_data: Default::default(),
            proxy_url: None,
            #[cfg(not(wasm_browser))]
            dns_resolver: None,
            #[cfg(any(test, feature = "test-utils"))]
            insecure_skip_relay_cert_verify: false,
            addr_v4: None,
            addr_v6: None,
            #[cfg(any(test, feature = "test-utils"))]
            path_selection: PathSelection::default(),
            max_tls_tickets: DEFAULT_MAX_TLS_TICKETS,
        }
    }

    // # The final constructor that everyone needs.

    /// Binds the magic endpoint.
    pub async fn bind(self) -> Result<Endpoint, BindError> {
        let mut rng = rand::rng();
        let relay_map = self.relay_mode.relay_map();
        let secret_key = self
            .secret_key
            .unwrap_or_else(move || SecretKey::generate(&mut rng));
        let static_config = StaticConfig {
            transport_config: Arc::new(self.transport_config),
            tls_config: tls::TlsConfig::new(secret_key.clone(), self.max_tls_tickets),
            keylog: self.keylog,
        };
        let server_config = static_config.create_server_config(self.alpn_protocols);

        #[cfg(not(wasm_browser))]
        let dns_resolver = self.dns_resolver.unwrap_or_default();

        let metrics = EndpointMetrics::default();

        let msock_opts = magicsock::Options {
            addr_v4: self.addr_v4,
            addr_v6: self.addr_v6,
            secret_key,
            relay_map,
            discovery_user_data: self.discovery_user_data,
            proxy_url: self.proxy_url,
            #[cfg(not(wasm_browser))]
            dns_resolver,
            server_config,
            #[cfg(any(test, feature = "test-utils"))]
            insecure_skip_relay_cert_verify: self.insecure_skip_relay_cert_verify,
            #[cfg(any(test, feature = "test-utils"))]
            path_selection: self.path_selection,
            metrics,
        };

        let msock = magicsock::MagicSock::spawn(msock_opts).await?;
        trace!("created magicsock");
        debug!(version = env!("CARGO_PKG_VERSION"), "iroh Endpoint created");

        let metrics = msock.metrics.magicsock.clone();
        let ep = Endpoint {
            msock,
            rtt_actor: Arc::new(rtt_actor::RttHandle::new(metrics)),
            static_config: Arc::new(static_config),
        };

        // Add discovery mechanisms
        for create_service in self.discovery {
            let service = create_service.into_discovery(&ep)?;
            ep.discovery().add_boxed(service);
        }

        Ok(ep)
    }

    // # The very common methods everyone basically needs.

    /// Sets the IPv4 bind address.
    ///
    /// Setting the port to `0` will use a random port.
    /// If the port specified is already in use, it will fallback to choosing a random port.
    ///
    /// By default will use `0.0.0.0:0` to bind to.
    pub fn bind_addr_v4(mut self, addr: SocketAddrV4) -> Self {
        self.addr_v4.replace(addr);
        self
    }

    /// Sets the IPv6 bind address.
    ///
    /// Setting the port to `0` will use a random port.
    /// If the port specified is already in use, it will fallback to choosing a random port.
    ///
    /// By default will use `[::]:0` to bind to.
    pub fn bind_addr_v6(mut self, addr: SocketAddrV6) -> Self {
        self.addr_v6.replace(addr);
        self
    }

    /// Sets a secret key to authenticate with other peers.
    ///
    /// This secret key's public key will be the [`PublicKey`] of this endpoint and thus
    /// also its [`EndpointId`]
    ///
    /// If not set, a new secret key will be generated.
    ///
    /// [`PublicKey`]: iroh_base::PublicKey
    pub fn secret_key(mut self, secret_key: SecretKey) -> Self {
        self.secret_key = Some(secret_key);
        self
    }

    /// Sets the [ALPN] protocols that this endpoint will accept on incoming connections.
    ///
    /// Not setting this will still allow creating connections, but to accept incoming
    /// connections at least one [ALPN] must be set.
    ///
    /// [ALPN]: https://en.wikipedia.org/wiki/Application-Layer_Protocol_Negotiation
    pub fn alpns(mut self, alpn_protocols: Vec<Vec<u8>>) -> Self {
        self.alpn_protocols = alpn_protocols;
        self
    }

    // # Methods for common customisation items.

    /// Sets the relay servers to assist in establishing connectivity.
    ///
    /// Relay servers are used to establish initial connection with another iroh endpoint.
    /// They also perform various functions related to hole punching, see the [crate docs]
    /// for more details.
    ///
    /// By default the [number 0] relay servers are used, see [`RelayMode::Default`].
    ///
    /// When using [RelayMode::Custom], the provided `relay_map` must contain at least one
    /// configured relay endpoint.  If an invalid RelayMap is provided [`bind`]
    /// will result in an error.
    ///
    /// [`bind`]: Builder::bind
    /// [crate docs]: crate
    /// [number 0]: https://n0.computer
    pub fn relay_mode(mut self, relay_mode: RelayMode) -> Self {
        self.relay_mode = relay_mode;
        self
    }

    /// Removes all discovery services from the builder.
    ///
    /// If no discovery service is set, connecting to an endpoint without providing its
    /// direct addresses or relay URLs will fail.
    ///
    /// See the documentation of the [`crate::discovery::Discovery`] trait for details.
    pub fn clear_discovery(mut self) -> Self {
        self.discovery.clear();
        self
    }

    /// Adds a discovery mechanism for this endpoint.
    ///
    /// The function `discovery`
    /// will be called on endpoint creation with the configured secret key of
    /// the endpoint. Discovery services that need to publish information need
    /// to use this secret key to sign the information.
    ///
    /// If you add multiple discovery services, they will be combined using a
    /// [`crate::discovery::ConcurrentDiscovery`].
    ///
    /// If no discovery service is set, connecting to an endpoint without providing its
    /// direct addresses or relay URLs will fail.
    ///
    /// To clear all discovery services, use [`Builder::clear_discovery`].
    ///
    /// See the documentation of the [`crate::discovery::Discovery`] trait for details.
    pub fn discovery(mut self, discovery: impl IntoDiscovery) -> Self {
        self.discovery.push(Box::new(discovery));
        self
    }

    /// Sets the initial user-defined data to be published in discovery services for this node.
    ///
    /// When using discovery services, this string of [`UserData`] will be published together
    /// with the endpoint's addresses and relay URL. When other endpoints discover this endpoint,
    /// they retrieve the [`UserData`] in addition to the addressing info.
    ///
    /// Iroh itself does not interpret the user-defined data in any way, it is purely left
    /// for applications to parse and use.
    pub fn user_data_for_discovery(mut self, user_data: UserData) -> Self {
        self.discovery_user_data = Some(user_data);
        self
    }

    // # Methods for more specialist customisation.

    /// Sets a custom [`quinn::TransportConfig`] for this endpoint.
    ///
    /// The transport config contains parameters governing the QUIC state machine.
    ///
    /// If unset, the default config is used. Default values should be suitable for most
    /// internet applications. Applications protocols which forbid remotely-initiated
    /// streams should set `max_concurrent_bidi_streams` and `max_concurrent_uni_streams` to
    /// zero.
    ///
    /// Please be aware that changing some settings may have adverse effects on establishing
    /// and maintaining direct connections.
    pub fn transport_config(mut self, transport_config: quinn::TransportConfig) -> Self {
        self.transport_config = transport_config;
        self
    }

    /// Optionally sets a custom DNS resolver to use for this endpoint.
    ///
    /// The DNS resolver is used to resolve relay hostnames, and endpoint addresses if
    /// [`crate::discovery::dns::DnsDiscovery`] is configured.
    ///
    /// By default, a new DNS resolver is created which is configured to use the
    /// host system's DNS configuration. You can pass a custom instance of [`DnsResolver`]
    /// here to use a differently configured DNS resolver for this endpoint, or to share
    /// a [`DnsResolver`] between multiple endpoints.
    #[cfg(not(wasm_browser))]
    pub fn dns_resolver(mut self, dns_resolver: DnsResolver) -> Self {
        self.dns_resolver = Some(dns_resolver);
        self
    }

    /// Sets an explicit proxy url to proxy all HTTP(S) traffic through.
    pub fn proxy_url(mut self, url: Url) -> Self {
        self.proxy_url.replace(url);
        self
    }

    /// Sets the proxy url from the environment, in this order:
    ///
    /// - `HTTP_PROXY`
    /// - `http_proxy`
    /// - `HTTPS_PROXY`
    /// - `https_proxy`
    pub fn proxy_from_env(mut self) -> Self {
        self.proxy_url = proxy_url_from_env();
        self
    }

    /// Enables saving the TLS pre-master key for connections.
    ///
    /// This key should normally remain secret but can be useful to debug networking issues
    /// by decrypting captured traffic.
    ///
    /// If *keylog* is `true` then setting the `SSLKEYLOGFILE` environment variable to a
    /// filename will result in this file being used to log the TLS pre-master keys.
    pub fn keylog(mut self, keylog: bool) -> Self {
        self.keylog = keylog;
        self
    }

    /// Skip verification of SSL certificates from relay servers
    ///
    /// May only be used in tests.
    #[cfg(any(test, feature = "test-utils"))]
    pub fn insecure_skip_relay_cert_verify(mut self, skip_verify: bool) -> Self {
        self.insecure_skip_relay_cert_verify = skip_verify;
        self
    }

    /// This implies we only use the relay to communicate
    /// and do not attempt to do any hole punching.
    #[cfg(any(test, feature = "test-utils"))]
    pub fn path_selection(mut self, path_selection: PathSelection) -> Self {
        self.path_selection = path_selection;
        self
    }

    /// Set the maximum number of TLS tickets to cache.
    ///
    /// Set this to a larger value if you want to do 0rtt connections to a large
    /// number of clients.
    ///
    /// The default is 256, taking about 150 KiB in memory.
    pub fn max_tls_tickets(mut self, n: usize) -> Self {
        self.max_tls_tickets = n;
        self
    }
}

/// Configuration for a [`quinn::Endpoint`] that cannot be changed at runtime.
#[derive(Debug)]
struct StaticConfig {
    tls_config: tls::TlsConfig,
    transport_config: Arc<quinn::TransportConfig>,
    keylog: bool,
}

impl StaticConfig {
    /// Create a [`quinn::ServerConfig`] with the specified ALPN protocols.
    fn create_server_config(&self, alpn_protocols: Vec<Vec<u8>>) -> ServerConfig {
        let quic_server_config = self
            .tls_config
            .make_server_config(alpn_protocols, self.keylog);
        let mut server_config = ServerConfig::with_crypto(Arc::new(quic_server_config));
        server_config.transport_config(self.transport_config.clone());

        server_config
    }
}

/// Controls an iroh endpoint, establishing connections with other endpoints.
///
/// This is the main API interface to create connections to, and accept connections from
/// other iroh endpoints.  The connections are peer-to-peer and encrypted, a Relay server is
/// used to make the connections reliable.  See the [crate docs] for a more detailed
/// overview of iroh.
///
/// It is recommended to only create a single instance per application.  This ensures all
/// the connections made share the same peer-to-peer connections to other iroh endpoints,
/// while still remaining independent connections.  This will result in more optimal network
/// behaviour.
///
/// The endpoint is created using the [`Builder`], which can be created using
/// [`Endpoint::builder`].
///
/// Once an endpoint exists, new connections are typically created using the
/// [`Endpoint::connect`] and [`Endpoint::accept`] methods.  Once established, the
/// [`Connection`] gives access to most [QUIC] features.  Individual streams to send data to
/// the peer are created using the [`Connection::open_bi`], [`Connection::accept_bi`],
/// [`Connection::open_uni`] and [`Connection::open_bi`] functions.
///
/// Note that due to the light-weight properties of streams a stream will only be accepted
/// once the initiating peer has sent some data on it.
///
/// [QUIC]: https://quicwg.org
#[derive(Clone, Debug)]
pub struct Endpoint {
    /// Handle to the magicsocket/actor
    msock: Handle,
    /// Handle to the actor that resets the quinn RTT estimator
    rtt_actor: Arc<rtt_actor::RttHandle>,
    /// Configuration structs for quinn, holds the transport config, certificate setup, secret key etc.
    static_config: Arc<StaticConfig>,
}

#[allow(missing_docs)]
#[add_meta]
#[derive(Error)]
#[non_exhaustive]
pub enum ConnectWithOptsError {
    #[error(transparent)]
    AddEndpointAddr { source: AddEndpointAddrError },
    #[display("Connecting to ourself is not supported")]
    SelfConnect,
    #[display("No addressing information available")]
    NoAddress { source: GetMappingAddressError },
    #[display("Unable to connect to remote")]
    Quinn {
        #[error(std_err)]
        source: quinn_proto::ConnectError,
    },
}

#[allow(missing_docs)]
#[add_meta]
#[derive(Error)]
#[error(from_sources)]
#[non_exhaustive]
pub enum ConnectError {
    #[error(transparent)]
    Connect { source: ConnectWithOptsError },
    #[error(transparent)]
    Connection {
        #[error(std_err)]
        source: ConnectionError,
    },
}

#[allow(missing_docs)]
#[add_meta]
#[derive(Error)]
#[error(from_sources)]
#[non_exhaustive]
pub enum BindError {
    #[error(transparent)]
    MagicSpawn {
        source: magicsock::CreateHandleError,
    },
    #[error(transparent)]
    Discovery {
        source: crate::discovery::IntoDiscoveryError,
    },
}

#[allow(missing_docs)]
#[add_meta]
#[derive(Error)]
#[non_exhaustive]
pub enum GetMappingAddressError {
    #[display("Discovery service required due to missing addressing information")]
    DiscoveryStart { source: DiscoveryError },
    #[display("Discovery service failed")]
    Discover { source: DiscoveryError },
    #[display("No addressing information found")]
    NoAddress,
}

impl Endpoint {
    // The ordering of public methods is reflected directly in the documentation.  This is
    // roughly ordered by what is most commonly needed by users, but grouped in similar
    // items.

    // # Methods relating to construction.

    /// Returns the builder for an [`Endpoint`], with a production configuration.
    ///
    /// This uses the [`presets::N0`] as the configuration.
    pub fn builder() -> Builder {
        Builder::new(presets::N0)
    }

    /// Returns the builder for an [`Endpoint`], with an empty configuration.
    ///
    /// See [`Builder::empty`] for details.
    pub fn empty_builder(relay_mode: RelayMode) -> Builder {
        Builder::empty(relay_mode)
    }

    /// Constructs a default [`Endpoint`] and binds it immediately.
    ///
    /// Uses the [`presets::N0`] as configuration.
    pub async fn bind() -> Result<Self, BindError> {
        Self::builder().bind().await
    }

    /// Sets the list of accepted ALPN protocols.
    ///
    /// This will only affect new incoming connections.
    /// Note that this *overrides* the current list of ALPNs.
    pub fn set_alpns(&self, alpns: Vec<Vec<u8>>) {
        let server_config = self.static_config.create_server_config(alpns);
        self.msock.endpoint().set_server_config(Some(server_config));
    }

    /// Adds the provided configuration to the [`RelayMap`].
    ///
    /// Replacing and returning any existing configuration for [`RelayUrl`].
    pub async fn insert_relay(
        &self,
        relay: RelayUrl,
        config: Arc<RelayConfig>,
    ) -> Option<Arc<RelayConfig>> {
        self.msock.insert_relay(relay, config).await
    }

    /// Removes the configuration from the [`RelayMap`] for the provided [`RelayUrl`].
    ///
    /// Returns any existing configuration.
    pub async fn remove_relay(&self, relay: &RelayUrl) -> Option<Arc<RelayConfig>> {
        self.msock.remove_relay(relay).await
    }

    // # Methods for establishing connectivity.

    /// Connects to a remote [`Endpoint`].
    ///
    /// A value that can be converted into a [`EndpointAddr`] is required. This can be either a
    /// [`EndpointAddr`] or a [`EndpointId`].
    ///
    /// The [`EndpointAddr`] must contain the [`EndpointId`] to dial and may also contain a [`RelayUrl`]
    /// and direct addresses. If direct addresses are provided, they will be used to try and
    /// establish a direct connection without involving a relay server.
    ///
    /// If neither a [`RelayUrl`] or direct addresses are configured in the [`EndpointAddr`] it
    /// may still be possible a connection can be established.  This depends on which, if any,
    /// [`crate::discovery::Discovery`] services were configured using [`Builder::discovery`].  The discovery
    /// service will also be used if the remote endpoint is not reachable on the provided direct
    /// addresses and there is no [`RelayUrl`].
    ///
    /// If addresses or relay servers are neither provided nor can be discovered, the
    /// connection attempt will fail with an error.
    ///
    /// The `alpn`, or application-level protocol identifier, is also required. The remote
    /// endpoint must support this `alpn`, otherwise the connection attempt will fail with
    /// an error.
    ///
    /// [`RelayUrl`]: crate::RelayUrl
    pub async fn connect(
        &self,
        endpoint_addr: impl Into<EndpointAddr>,
        alpn: &[u8],
    ) -> Result<Connection, ConnectError> {
        let endpoint_addr = endpoint_addr.into();
        let remote = endpoint_addr.id;
        let connecting = self
            .connect_with_opts(endpoint_addr, alpn, Default::default())
            .await?;
        let conn = connecting.await?;

        debug!(
            me = %self.id().fmt_short(),
            remote = %remote.fmt_short(),
            alpn = %String::from_utf8_lossy(alpn),
            "Connection established."
        );
        Ok(conn)
    }

    /// Starts a connection attempt with a remote [`Endpoint`].
    ///
    /// Like [`Endpoint::connect`] (see also its docs for general details), but allows for a more
    /// advanced connection setup with more customization in two aspects:
    /// 1. The returned future resolves to a [`Connecting`], which can be further processed into
    ///    a [`Connection`] by awaiting, or alternatively allows connecting with 0RTT via
    ///    [`Connecting::into_0rtt`].
    ///    **Note:** Please read the documentation for `into_0rtt` carefully to assess
    ///    security concerns.
    /// 2. The [`TransportConfig`] for the connection can be modified via the provided
    ///    [`ConnectOptions`].
    ///    **Note:** Please be aware that changing transport config settings may have adverse effects on
    ///    establishing and maintaining direct connections.  Carefully test settings you use and
    ///    consider this currently as still rather experimental.
    #[instrument(name = "connect", skip_all, fields(
        me = %self.id().fmt_short(),
        remote = tracing::field::Empty,
        alpn = String::from_utf8_lossy(alpn).to_string(),
    ))]
    pub async fn connect_with_opts(
        &self,
        endpoint_addr: impl Into<EndpointAddr>,
        alpn: &[u8],
        options: ConnectOptions,
    ) -> Result<Connecting, ConnectWithOptsError> {
        let endpoint_addr: EndpointAddr = endpoint_addr.into();
        tracing::Span::current().record(
            "remote",
            tracing::field::display(endpoint_addr.id.fmt_short()),
        );

        // Connecting to ourselves is not supported.
<<<<<<< HEAD
        n0_error::ensure_e!(
            endpoint_addr.endpoint_id != self.id(),
            ConnectWithOptsError::SelfConnect
        );
=======
        ensure!(endpoint_addr.id != self.id(), SelfConnectSnafu);
>>>>>>> 45e1f489

        if !endpoint_addr.is_empty() {
            self.add_endpoint_addr(endpoint_addr.clone(), Source::App)
                .map_err(|err| e!(ConnectWithOptsError::AddEndpointAddr, err))?;
        }
        let endpoint_id = endpoint_addr.id;
        let ip_addresses: Vec<_> = endpoint_addr.ip_addrs().cloned().collect();
        let relay_url = endpoint_addr.relay_urls().next().cloned();

        // Get the mapped IPv6 address from the magic socket. Quinn will connect to this
        // address.  Start discovery for this endpoint if it's enabled and we have no valid or
        // verified address information for this endpoint.  Dropping the discovery cancels any
        // still running task.
        let (mapped_addr, _discovery_drop_guard) = self
            .get_mapping_addr_and_maybe_start_discovery(endpoint_addr)
            .await
            .map_err(|err| e!(ConnectWithOptsError::NoAddress, err))?;

        let transport_config = options
            .transport_config
            .unwrap_or(self.static_config.transport_config.clone());

        // Start connecting via quinn. This will time out after 10 seconds if no reachable
        // address is available.

        debug!(
            ?mapped_addr,
            ?ip_addresses,
            ?relay_url,
            "Attempting connection..."
        );
        let client_config = {
            let mut alpn_protocols = vec![alpn.to_vec()];
            alpn_protocols.extend(options.additional_alpns);
            let quic_client_config = self
                .static_config
                .tls_config
                .make_client_config(alpn_protocols, self.static_config.keylog);
            let mut client_config = quinn::ClientConfig::new(Arc::new(quic_client_config));
            client_config.transport_config(transport_config);
            client_config
        };

        let server_name = &tls::name::encode(endpoint_id);
        let connect = self
            .msock
            .endpoint()
            .connect_with(
                client_config,
                mapped_addr.private_socket_addr(),
                server_name,
            )
            .map_err(|err| e!(ConnectWithOptsError::Quinn, err))?;

        Ok(Connecting {
            inner: connect,
            ep: self.clone(),
            remote_endpoint_id: Some(endpoint_id),
            _discovery_drop_guard,
        })
    }

    /// Accepts an incoming connection on the endpoint.
    ///
    /// Only connections with the ALPNs configured in [`Builder::alpns`] will be accepted.
    /// If multiple ALPNs have been configured the ALPN can be inspected before accepting
    /// the connection using [`Connecting::alpn`].
    ///
    /// The returned future will yield `None` if the endpoint is closed by calling
    /// [`Endpoint::close`].
    pub fn accept(&self) -> Accept<'_> {
        Accept {
            inner: self.msock.endpoint().accept(),
            ep: self.clone(),
        }
    }

    // # Methods for manipulating the internal state about other endpoints.

    /// Informs this [`Endpoint`] about addresses of the iroh endpoint.
    ///
    /// This updates the local state for the remote endpoint.  If the provided [`EndpointAddr`]
    /// contains a [`RelayUrl`] this will be used as the new relay server for this endpoint.  If
    /// it contains any new IP endpoints they will also be stored and tried when next
    /// connecting to this endpoint. Any address that matches this endpoint's direct addresses will be
    /// silently ignored.
    ///
    /// The *source* is used for logging exclusively and will not be stored.
    ///
    /// # Using endpoint discovery instead
    ///
    /// It is strongly advised to use endpoint discovery using the [`StaticProvider`] instead.
    /// This provides more flexibility and future proofing.
    ///
    /// # Errors
    ///
    /// Will return an error if we attempt to add our own [`EndpointId`] to the endpoint map or
    /// if the direct addresses are a subset of ours.
    ///
    /// [`StaticProvider`]: crate::discovery::static_provider::StaticProvider
    /// [`RelayUrl`]: crate::RelayUrl
    pub(crate) fn add_endpoint_addr(
        &self,
        endpoint_addr: EndpointAddr,
        source: Source,
    ) -> Result<(), AddEndpointAddrError> {
<<<<<<< HEAD
        if endpoint_addr.endpoint_id == self.id() {
            return Err(e!(AddEndpointAddrError::OwnAddress));
        }
=======
        // Connecting to ourselves is not supported.
        snafu::ensure!(endpoint_addr.id != self.id(), OwnAddressSnafu);
>>>>>>> 45e1f489
        self.msock.add_endpoint_addr(endpoint_addr, source)
    }

    // # Getter methods for properties of this Endpoint itself.

    /// Returns the secret_key of this endpoint.
    pub fn secret_key(&self) -> &SecretKey {
        &self.static_config.tls_config.secret_key
    }

    /// Returns the endpoint id of this endpoint.
    ///
    /// This ID is the unique addressing information of this endpoint and other peers must know
    /// it to be able to connect to this endpoint.
    pub fn id(&self) -> EndpointId {
        self.static_config.tls_config.secret_key.public()
    }

    /// Returns the current [`EndpointAddr`].
    /// As long as the endpoint was able to binde to a network interfaces, some
    /// local addresses will be available.
    ///
    /// The state of other fields depends on the state of networking and connectivity.
    /// Use the [`Endpoint::online`] method to ensure that the endpoint is considered
    /// "online" (has contacted a relay server) before calling this method, if you want
    /// to ensure that the `EndpointAddr` will contain enough information to allow this endpoint
    /// to be dialable by a remote endpoint over the internet.
    ///
    /// You can use the [`Endpoint::watch_addr`] method to get updates when the `EndpointAddr`
    /// changes.
    pub fn addr(&self) -> EndpointAddr {
        self.watch_addr().get()
    }

    /// Returns a [`Watcher`] for the current [`EndpointAddr`] for this endpoint.
    ///
    /// The observed [`EndpointAddr`] will have the current [`RelayUrl`] and direct addresses.
    ///
    /// ```no_run
    /// # async fn wrapper() -> n0_error::Result<()> {
    /// use iroh::{Endpoint, Watcher};
    ///
    /// let endpoint = Endpoint::builder()
    ///     .alpns(vec![b"my-alpn".to_vec()])
    ///     .bind()
    ///     .await?;
    /// let endpoint_addr = endpoint.watch_addr().get();
    /// # let _ = endpoint_addr;
    /// # Ok(())
    /// # }
    /// ```
    ///
    /// The [`Endpoint::online`] method can be used as a convenience method to
    /// understand if the endpoint has ever been considered "online". But after
    /// that initial call to [`Endpoint::online`], to understand if your
    /// endpoint is no longer able to be connected to by endpoints outside
    /// of the private or local network, watch for changes in it's [`EndpointAddr`].
    /// If there are no `addrs`in the [`EndpointAddr`], you may not be dialable by other endpoints
    /// on the internet.
    ///
    ///
    /// The `EndpointAddr` will change as:
    /// - network conditions change
    /// - the endpoint connects to a relay server
    /// - the endpoint changes its preferred relay server
    /// - more addresses are discovered for this endpoint
    ///
    /// [`RelayUrl`]: crate::RelayUrl
    #[cfg(not(wasm_browser))]
    pub fn watch_addr(&self) -> impl n0_watcher::Watcher<Value = EndpointAddr> + use<> {
        let watch_addrs = self.msock.ip_addrs();
        let watch_relay = self.msock.home_relay();
        let endpoint_id = self.id();

        watch_addrs.or(watch_relay).map(move |(addrs, relays)| {
            debug_assert!(!addrs.is_empty(), "direct addresses must never be empty");

            EndpointAddr::from_parts(
                endpoint_id,
                relays
                    .into_iter()
                    .map(TransportAddr::Relay)
                    .chain(addrs.into_iter().map(|x| TransportAddr::Ip(x.addr))),
            )
        })
    }

    /// Returns a [`Watcher`] for the current [`EndpointAddr`] for this endpoint.
    ///
    /// When compiled to Wasm, this function returns a watcher that initializes
    /// with a [`EndpointAddr`] that only contains a relay URL, but no direct addresses,
    /// as there are no APIs for directly using sockets in browsers.
    #[cfg(wasm_browser)]
    pub fn watch_addr(&self) -> impl n0_watcher::Watcher<Value = EndpointAddr> + use<> {
        // In browsers, there will never be any direct addresses, so we wait
        // for the home relay instead. This makes the `EndpointAddr` have *some* way
        // of connecting to us.
        let watch_relay = self.msock.home_relay();
        let endpoint_id = self.id();
        watch_relay.map(move |mut relays| {
            EndpointAddr::from_parts(endpoint_id, relays.into_iter().map(TransportAddr::Relay))
        })
    }

    /// A convenience method that waits for the endpoint to be considered "online".
    ///
    /// This currently means at least one relay server was connected,
    /// and at least one local IP address is available.
    /// Event if no relays are configured, this will still wait for a relay connection.
    ///
    /// Once this has been resolved once, this will always immediately resolve.
    ///
    /// This has no timeout, so if that is needed, you need to wrap it in a
    /// timeout. We recommend using a timeout close to
    /// [`crate::net_report::TIMEOUT`], so you can be sure that at least one
    /// [`crate::net_report::Report`] has been attempted.
    ///
    /// To understand if the endpoint has gone back "offline",
    /// you must use the [`Endpoint::watch_addr`] method, to
    /// get information on the current relay and direct address information.
    pub async fn online(&self) {
        self.msock.home_relay().initialized().await;
    }

    /// Returns a [`Watcher`] for any net-reports run from this [`Endpoint`].
    ///
    /// A `net-report` checks the network conditions of the [`Endpoint`], such as
    /// whether it is connected to the internet via Ipv4 and/or Ipv6, its NAT
    /// status, its latency to the relay servers, and its public addresses.
    ///
    /// The [`Endpoint`] continuously runs `net-reports` to monitor if network
    /// conditions have changed. This [`Watcher`] will return the latest result
    /// of the `net-report`.
    ///
    /// When issuing the first call to this method the first report might
    /// still be underway, in this case the [`Watcher`] might not be initialized
    /// with [`Some`] value yet.  Once the net-report has been successfully
    /// run, the [`Watcher`] will always return [`Some`] report immediately, which
    /// is the most recently run `net-report`.
    ///
    /// # Examples
    ///
    /// To get the first report use [`Watcher::initialized`]:
    /// ```no_run
    /// use iroh::{Endpoint, Watcher as _};
    ///
    /// # let rt = tokio::runtime::Builder::new_current_thread().enable_all().build().unwrap();
    /// # rt.block_on(async move {
    /// let ep = Endpoint::bind().await.unwrap();
    /// let _report = ep.net_report().initialized().await;
    /// # });
    /// ```
    #[doc(hidden)]
    pub fn net_report(&self) -> impl Watcher<Value = Option<Report>> + use<> {
        self.msock.net_report()
    }

    /// Returns the local socket addresses on which the underlying sockets are bound.
    ///
    /// The [`Endpoint`] always binds on an IPv4 address and also tries to bind on an IPv6
    /// address if available.
    pub fn bound_sockets(&self) -> Vec<SocketAddr> {
        self.msock
            .local_addr()
            .into_iter()
            .filter_map(|addr| addr.into_socket_addr())
            .collect()
    }

    // # Methods for less common getters.
    //
    // Partially they return things passed into the builder.

    /// Returns a [`Watcher`] that reports the current connection type and any changes for
    /// given remote endpoint.
    ///
    /// This watcher allows observing a stream of [`ConnectionType`] items by calling
    /// [`Watcher::stream()`]. If the underlying connection to a remote endpoint changes, it will
    /// yield a new item.  These connection changes are when the connection switches between
    /// using the Relay server and a direct connection.
    ///
    /// Note that this does not guarantee each connection change is yielded in the stream.
    /// If the connection type changes several times before this stream is polled, only the
    /// last recorded state is returned.  This can be observed e.g. right at the start of a
    /// connection when the switch from a relayed to a direct connection can be so fast that
    /// the relayed state is never exposed.
    ///
    /// If there is currently a connection with the remote endpoint, then using [`Watcher::get`]
    /// will immediately return either [`ConnectionType::Relay`], [`ConnectionType::Direct`]
    /// or [`ConnectionType::Mixed`].
    ///
    /// It is possible for the connection type to be [`ConnectionType::None`] if you've
    /// recently connected to this endpoint id but previous methods of reaching the endpoint have
    /// become inaccessible.
    ///
    /// Will return `None` if we do not have any address information for the given `endpoint_id`.
    pub fn conn_type(&self, endpoint_id: EndpointId) -> Option<n0_watcher::Direct<ConnectionType>> {
        self.msock.conn_type(endpoint_id)
    }

    /// Returns the currently lowest latency for this endpoint.
    ///
    /// Will return `None` if we do not have any address information for the given `endpoint_id`.
    pub fn latency(&self, endpoint_id: EndpointId) -> Option<Duration> {
        self.msock.latency(endpoint_id)
    }

    /// Returns the DNS resolver used in this [`Endpoint`].
    ///
    /// See [`Builder::dns_resolver`].
    #[cfg(not(wasm_browser))]
    pub fn dns_resolver(&self) -> &DnsResolver {
        self.msock.dns_resolver()
    }

    /// Returns the discovery mechanism, if configured.
    ///
    /// See [`Builder::discovery`].
    pub fn discovery(&self) -> &ConcurrentDiscovery {
        self.msock.discovery()
    }

    /// Returns metrics collected for this endpoint.
    ///
    /// The endpoint internally collects various metrics about its operation.
    /// The returned [`EndpointMetrics`] struct contains all of these metrics.
    ///
    /// You can access individual metrics directly by using the public fields:
    /// ```rust
    /// # use std::collections::BTreeMap;
    /// # use iroh::endpoint::Endpoint;
    /// # async fn wrapper() -> n0_error::Result<()> {
    /// let endpoint = Endpoint::bind().await?;
    /// assert_eq!(endpoint.metrics().magicsock.recv_datagrams.get(), 0);
    /// # Ok(())
    /// # }
    /// ```
    ///
    /// [`EndpointMetrics`] implements [`MetricsGroupSet`], and each field
    /// implements [`MetricsGroup`]. These traits provide methods to iterate over
    /// the groups in the set, and over the individual metrics in each group, without having
    /// to access each field manually. With these methods, it is straightforward to collect
    /// all metrics into a map or push their values to a metrics collector.
    ///
    /// For example, the following snippet collects all metrics into a map:
    /// ```rust
    /// # use std::collections::BTreeMap;
    /// # use iroh_metrics::{Metric, MetricsGroup, MetricValue, MetricsGroupSet};
    /// # use iroh::endpoint::Endpoint;
    /// # async fn wrapper() -> n0_error::Result<()> {
    /// let endpoint = Endpoint::bind().await?;
    /// let metrics: BTreeMap<String, MetricValue> = endpoint
    ///     .metrics()
    ///     .iter()
    ///     .map(|(group, metric)| {
    ///         let name = [group, metric.name()].join(":");
    ///         (name, metric.value())
    ///     })
    ///     .collect();
    ///
    /// assert_eq!(metrics["magicsock:recv_datagrams"], MetricValue::Counter(0));
    /// # Ok(())
    /// # }
    /// ```
    ///
    /// The metrics can also be encoded into the OpenMetrics text format, as used by Prometheus.
    /// To do so, use the [`iroh_metrics::Registry`], add the endpoint metrics to the
    /// registry with [`Registry::register_all`], and encode the metrics to a string with
    /// [`encode_openmetrics_to_string`]:
    /// ```rust
    /// # use iroh_metrics::{Registry, MetricsSource};
    /// # use iroh::endpoint::Endpoint;
    /// # async fn wrapper() -> n0_error::Result<()> {
    /// let endpoint = Endpoint::bind().await?;
    /// let mut registry = Registry::default();
    /// registry.register_all(endpoint.metrics());
    /// let s = registry.encode_openmetrics_to_string()?;
    /// assert!(s.contains(r#"TYPE magicsock_recv_datagrams counter"#));
    /// assert!(s.contains(r#"magicsock_recv_datagrams_total 0"#));
    /// # Ok(())
    /// # }
    /// ```
    ///
    /// Through a registry, you can also add labels or prefixes to metrics with
    /// [`Registry::sub_registry_with_label`] or [`Registry::sub_registry_with_prefix`].
    /// Furthermore, [`iroh_metrics::service`] provides functions to easily start services
    /// to serve the metrics with a HTTP server, dump them to a file, or push them
    /// to a Prometheus gateway.
    ///
    /// For example, the following snippet launches an HTTP server that serves the metrics in the
    /// OpenMetrics text format:
    /// ```no_run
    /// # use std::{sync::{Arc, RwLock}, time::Duration};
    /// # use iroh_metrics::{Registry, MetricsSource};
    /// # use iroh::endpoint::Endpoint;
    /// # use n0_error::{StackResultExt, StdResultExt};
    /// # async fn wrapper() -> n0_error::Result<()> {
    /// // Create a registry, wrapped in a read-write lock so that we can register and serve
    /// // the metrics independently.
    /// let registry = Arc::new(RwLock::new(Registry::default()));
    /// // Spawn a task to serve the metrics on an OpenMetrics HTTP endpoint.
    /// let metrics_task = tokio::task::spawn({
    ///     let registry = registry.clone();
    ///     async move {
    ///         let addr = "0.0.0.0:9100".parse().unwrap();
    ///         iroh_metrics::service::start_metrics_server(addr, registry).await
    ///     }
    /// });
    ///
    /// // Spawn an endpoint and add the metrics to the registry.
    /// let endpoint = Endpoint::bind().await?;
    /// registry.write().unwrap().register_all(endpoint.metrics());
    ///
    /// // Wait for the metrics server to bind, then fetch the metrics via HTTP.
    /// tokio::time::sleep(Duration::from_millis(500));
    /// let res = reqwest::get("http://localhost:9100/metrics")
    ///     .await
    ///     .std_context("get")?
    ///     .text()
    ///     .await
    ///     .std_context("text")?;
    ///
    /// assert!(res.contains(r#"TYPE magicsock_recv_datagrams counter"#));
    /// assert!(res.contains(r#"magicsock_recv_datagrams_total 0"#));
    /// # metrics_task.abort();
    /// # Ok(())
    /// # }
    /// ```
    ///
    /// [`Registry`]: iroh_metrics::Registry
    /// [`Registry::register_all`]: iroh_metrics::Registry::register_all
    /// [`Registry::sub_registry_with_label`]: iroh_metrics::Registry::sub_registry_with_label
    /// [`Registry::sub_registry_with_prefix`]: iroh_metrics::Registry::sub_registry_with_prefix
    /// [`encode_openmetrics_to_string`]: iroh_metrics::MetricsSource::encode_openmetrics_to_string
    /// [`MetricsGroup`]: iroh_metrics::MetricsGroup
    /// [`MetricsGroupSet`]: iroh_metrics::MetricsGroupSet
    #[cfg(feature = "metrics")]
    pub fn metrics(&self) -> &EndpointMetrics {
        &self.msock.metrics
    }

    // # Methods for less common state updates.

    /// Notifies the system of potential network changes.
    ///
    /// On many systems iroh is able to detect network changes by itself, however
    /// some systems like android do not expose this functionality to native code.
    /// Android does however provide this functionality to Java code.  This
    /// function allows for notifying iroh of any potential network changes like
    /// this.
    ///
    /// Even when the network did not change, or iroh was already able to detect
    /// the network change itself, there is no harm in calling this function.
    pub async fn network_change(&self) {
        self.msock.network_change().await;
    }

    // # Methods to update internal state.

    /// Sets the initial user-defined data to be published in discovery services for this endpoint.
    ///
    /// If the user-defined data passed to this function is different to the previous one,
    /// the endpoint will republish its endpoint info to the configured discovery services.
    ///
    /// See also [`Builder::user_data_for_discovery`] for setting an initial value when
    /// building the endpoint.
    pub fn set_user_data_for_discovery(&self, user_data: Option<UserData>) {
        self.msock.set_user_data_for_discovery(user_data);
    }

    // # Methods for terminating the endpoint.

    /// Closes the QUIC endpoint and the magic socket.
    ///
    /// This will close any remaining open [`Connection`]s with an error code
    /// of `0` and an empty reason.  Though it is best practice to close those
    /// explicitly before with a custom error code and reason.
    ///
    /// It will then make a best effort to wait for all close notifications to be
    /// acknowledged by the peers, re-transmitting them if needed. This ensures the
    /// peers are aware of the closed connections instead of having to wait for a timeout
    /// on the connection. Once all connections are closed or timed out, the future
    /// finishes.
    ///
    /// The maximum time-out that this future will wait for depends on QUIC transport
    /// configurations of non-drained connections at the time of calling, and their current
    /// estimates of round trip time. With default parameters and a conservative estimate
    /// of round trip time, this call's future should take 3 seconds to resolve in cases of
    /// bad connectivity or failed connections. In the usual case, this call's future should
    /// return much more quickly.
    ///
    /// It is highly recommended you *do* wait for this close call to finish, if possible.
    /// Not doing so will make connections that were still open while closing the endpoint
    /// time out on the remote end. Thus remote ends will assume connections to have failed
    /// even if all application data was transmitted successfully.
    ///
    /// Note: Someone used to closing TCP sockets might wonder why it is necessary to wait
    /// for timeouts when closing QUIC endpoints, while they don't have to do this for TCP
    /// sockets. This is due to QUIC and its acknowledgments being implemented in user-land,
    /// while TCP sockets usually get closed and drained by the operating system in the
    /// kernel during the "Time-Wait" period of the TCP socket.
    ///
    /// Be aware however that the underlying UDP sockets are only closed once all clones of
    /// the the respective [`Endpoint`] are dropped.
    pub async fn close(&self) {
        if self.is_closed() {
            return;
        }

        tracing::debug!("Connections closed");
        self.msock.close().await;
    }

    /// Check if this endpoint is still alive, or already closed.
    pub fn is_closed(&self) -> bool {
        self.msock.is_closed()
    }

    // # Remaining private methods

    /// Checks if the given `EndpointId` needs discovery.
    pub(crate) fn needs_discovery(&self, endpoint_id: EndpointId, max_age: Duration) -> bool {
        match self.msock.remote_info(endpoint_id) {
            // No info means no path to endpoint -> start discovery.
            None => true,
            Some(info) => {
                match (
                    info.last_received(),
                    info.relay_url.as_ref().and_then(|r| r.last_alive),
                ) {
                    // No path to endpoint -> start discovery.
                    (None, None) => true,
                    // If we haven't received on direct addresses or the relay for MAX_AGE,
                    // start discovery.
                    (Some(elapsed), Some(elapsed_relay)) => {
                        elapsed > max_age && elapsed_relay > max_age
                    }
                    (Some(elapsed), _) | (_, Some(elapsed)) => elapsed > max_age,
                }
            }
        }
    }

    /// Return the quic mapped address for this `endpoint_id` and possibly start discovery
    /// services if discovery is enabled on this magic endpoint.
    ///
    /// This will launch discovery in all cases except if:
    /// 1) we do not have discovery enabled
    /// 2) we have discovery enabled, but already have at least one verified, unexpired
    ///    addresses for this `endpoint_id`
    ///
    /// # Errors
    ///
    /// This method may fail if we have no way of dialing the endpoint. This can occur if
    /// we were given no dialing information in the [`EndpointAddr`] and no discovery
    /// services were configured or if discovery failed to fetch any dialing information.
    async fn get_mapping_addr_and_maybe_start_discovery(
        &self,
        endpoint_addr: EndpointAddr,
    ) -> Result<(EndpointIdMappedAddr, Option<DiscoveryTask>), GetMappingAddressError> {
        let endpoint_id = endpoint_addr.id;

        // Only return a mapped addr if we have some way of dialing this endpoint, in other
        // words, we have either a relay URL or at least one direct address.
        let addr = if self.msock.has_send_address(endpoint_id) {
            self.msock.get_mapping_addr(endpoint_id)
        } else {
            None
        };
        match addr {
            Some(addr) => {
                // We have some way of dialing this endpoint, but that doesn't actually mean
                // we can actually connect to any of these addresses.
                // Therefore, we will invoke the discovery service if we haven't received from the
                // endpoint on any of the existing paths recently.
                // If the user provided addresses in this connect call, we will add a delay
                // followed by a recheck before starting the discovery, to give the magicsocket a
                // chance to test the newly provided addresses.
                let delay = (!endpoint_addr.is_empty()).then_some(DISCOVERY_WAIT_PERIOD);
                let discovery = DiscoveryTask::maybe_start_after_delay(self, endpoint_id, delay)
                    .ok()
                    .flatten();
                Ok((addr, discovery))
            }

            None => {
                // We have no known addresses or relay URLs for this endpoint.
                // So, we start a discovery task and wait for the first result to arrive, and
                // only then continue, because otherwise we wouldn't have any
                // path to the remote endpoint.
                let res = DiscoveryTask::start(self.clone(), endpoint_id);
                let mut discovery =
                    res.map_err(|source| e!(GetMappingAddressError::DiscoveryStart { source }))?;
                discovery
                    .first_arrived()
                    .await
                    .map_err(|source| e!(GetMappingAddressError::Discover { source }))?;
                if let Some(addr) = self.msock.get_mapping_addr(endpoint_id) {
                    Ok((addr, Some(discovery)))
                } else {
                    Err(e!(GetMappingAddressError::NoAddress))
                }
            }
        }
    }

    #[cfg(test)]
    pub(crate) fn magic_sock(&self) -> Handle {
        self.msock.clone()
    }
    #[cfg(test)]
    pub(crate) fn endpoint(&self) -> &quinn::Endpoint {
        self.msock.endpoint()
    }
}

/// Options for the [`Endpoint::connect_with_opts`] function.
#[derive(Default, Debug, Clone)]
pub struct ConnectOptions {
    transport_config: Option<Arc<TransportConfig>>,
    additional_alpns: Vec<Vec<u8>>,
}

impl ConnectOptions {
    /// Initializes new connection options.
    ///
    /// By default, the connection will use the same options
    /// as [`Endpoint::connect`], e.g. a default [`TransportConfig`].
    pub fn new() -> Self {
        Self::default()
    }

    /// Sets the QUIC transport config options for this connection.
    pub fn with_transport_config(mut self, transport_config: Arc<TransportConfig>) -> Self {
        self.transport_config = Some(transport_config);
        self
    }

    /// Sets [ALPN] identifiers that should be signaled as supported on connection, *in
    /// addition* to the main [ALPN] identifier used in [`Endpoint::connect_with_opts`].
    ///
    /// This allows connecting to servers that may only support older versions of your
    /// protocol. In this case, you would add the older [ALPN] identifiers with this
    /// function.
    ///
    /// You'll know the final negotiated [ALPN] identifier once your connection was
    /// established using [`Connection::alpn`], or even slightly earlier in the
    /// handshake by using [`Connecting::alpn`].
    /// The negotiated [ALPN] identifier may be any of the [ALPN] identifiers in this
    /// list or the main [ALPN] used in [`Endpoint::connect_with_opts`].
    ///
    /// The [ALPN] identifier order on the connect side doesn't matter, since it's the
    /// accept side that determines the protocol.
    ///
    /// For setting the supported [ALPN] identifiers on the accept side, see the endpoint
    /// builder's [`Builder::alpns`] function.
    ///
    /// [ALPN]: https://en.wikipedia.org/wiki/Application-Layer_Protocol_Negotiation
    pub fn with_additional_alpns(mut self, alpns: Vec<Vec<u8>>) -> Self {
        self.additional_alpns = alpns;
        self
    }
}

/// Future produced by [`Endpoint::accept`].
#[derive(derive_more::Debug)]
#[pin_project]
pub struct Accept<'a> {
    #[pin]
    #[debug("quinn::Accept")]
    inner: quinn::Accept<'a>,
    ep: Endpoint,
}

impl Future for Accept<'_> {
    type Output = Option<Incoming>;

    fn poll(self: Pin<&mut Self>, cx: &mut std::task::Context<'_>) -> Poll<Self::Output> {
        let this = self.project();
        match this.inner.poll(cx) {
            Poll::Pending => Poll::Pending,
            Poll::Ready(None) => Poll::Ready(None),
            Poll::Ready(Some(inner)) => Poll::Ready(Some(Incoming {
                inner,
                ep: this.ep.clone(),
            })),
        }
    }
}

/// An incoming connection for which the server has not yet begun its parts of the
/// handshake.
#[derive(Debug)]
pub struct Incoming {
    inner: quinn::Incoming,
    ep: Endpoint,
}

impl Incoming {
    /// Attempts to accept this incoming connection (an error may still occur).
    ///
    /// Errors occurring here are likely not caused by the application or remote.  The QUIC
    /// connection listens on a normal UDP socket and any reachable network endpoint can
    /// send datagrams to it, solicited or not.  Even if the first few bytes look like a
    /// QUIC packet, it might not even be a QUIC packet that is being received.
    ///
    /// Thus it is common to simply log the errors here and accept them as something which
    /// can happen.
    pub fn accept(self) -> Result<Connecting, ConnectionError> {
        self.inner.accept().map(|conn| Connecting {
            inner: conn,
            ep: self.ep,
            remote_endpoint_id: None,
            _discovery_drop_guard: None,
        })
    }

    /// Accepts this incoming connection using a custom configuration.
    ///
    /// See [`accept()`] for more details.
    ///
    /// [`accept()`]: Incoming::accept
    pub fn accept_with(
        self,
        server_config: Arc<ServerConfig>,
    ) -> Result<Connecting, ConnectionError> {
        self.inner
            .accept_with(server_config)
            .map(|conn| Connecting {
                inner: conn,
                ep: self.ep,
                remote_endpoint_id: None,
                _discovery_drop_guard: None,
            })
    }

    /// Rejects this incoming connection attempt.
    pub fn refuse(self) {
        self.inner.refuse()
    }

    /// Responds with a retry packet.
    ///
    /// This requires the client to retry with address validation.
    ///
    /// Errors if `remote_address_validated()` is true.
    #[allow(clippy::result_large_err)]
    pub fn retry(self) -> Result<(), RetryError> {
        self.inner.retry()
    }

    /// Ignores this incoming connection attempt, not sending any packet in response.
    pub fn ignore(self) {
        self.inner.ignore()
    }

    /// Returns the local IP address which was used when the peer established the
    /// connection.
    pub fn local_ip(&self) -> Option<IpAddr> {
        self.inner.local_ip()
    }

    /// Returns the peer's UDP address.
    pub fn remote_address(&self) -> SocketAddr {
        self.inner.remote_address()
    }

    /// Whether the socket address that is initiating this connection has been validated.
    ///
    /// This means that the sender of the initial packet has proved that they can receive
    /// traffic sent to `self.remote_address()`.
    pub fn remote_address_validated(&self) -> bool {
        self.inner.remote_address_validated()
    }
}

impl IntoFuture for Incoming {
    type Output = Result<Connection, ConnectionError>;
    type IntoFuture = IncomingFuture;

    fn into_future(self) -> Self::IntoFuture {
        IncomingFuture {
            inner: self.inner.into_future(),
            ep: self.ep,
        }
    }
}

/// Adaptor to let [`Incoming`] be `await`ed like a [`Connecting`].
#[derive(Debug)]
#[pin_project]
pub struct IncomingFuture {
    #[pin]
    inner: quinn::IncomingFuture,
    ep: Endpoint,
}

impl Future for IncomingFuture {
    type Output = Result<Connection, ConnectionError>;

    fn poll(self: Pin<&mut Self>, cx: &mut std::task::Context<'_>) -> Poll<Self::Output> {
        let this = self.project();
        match this.inner.poll(cx) {
            Poll::Pending => Poll::Pending,
            Poll::Ready(Err(err)) => Poll::Ready(Err(err)),
            Poll::Ready(Ok(inner)) => {
                let conn = Connection { inner };
                try_send_rtt_msg(&conn, this.ep, None);
                Poll::Ready(Ok(conn))
            }
        }
    }
}

/// In-progress connection attempt future
#[derive(derive_more::Debug)]
#[pin_project]
pub struct Connecting {
    #[pin]
    inner: quinn::Connecting,
    ep: Endpoint,
    remote_endpoint_id: Option<EndpointId>,
    /// We run discovery as long as we haven't established a connection yet.
    #[debug("Option<DiscoveryTask>")]
    _discovery_drop_guard: Option<DiscoveryTask>,
}

#[allow(missing_docs)]
#[add_meta]
#[derive(Error)]
#[error(from_sources, std_sources)]
#[non_exhaustive]
pub enum AlpnError {
    #[error(transparent)]
    ConnectionError {
        #[error(std_err)]
        source: ConnectionError,
    },
    #[display("No ALPN available")]
    Unavailable,
    #[display("Unknown handshake type")]
    UnknownHandshake,
}

impl Connecting {
    /// Converts this [`Connecting`] into a 0-RTT or 0.5-RTT connection at the cost of weakened
    /// security.
    ///
    /// Returns `Ok` immediately if the local endpoint is able to attempt sending 0/0.5-RTT data.
    /// If so, the returned [`Connection`] can be used to send application data without waiting for
    /// the rest of the handshake to complete, at the cost of weakened cryptographic security
    /// guarantees. The returned [`ZeroRttAccepted`] future resolves when the handshake does
    /// complete, at which point subsequently opened streams and written data will have full
    /// cryptographic protection.
    ///
    /// Once the [`ZeroRttAccepted`] future completed, a full handshake has been carried through
    /// and any data sent and any streams opened on the [`Connection`] will operate with the same
    /// security as on normal 1-RTT connections.
    ///
    /// ## Outgoing
    ///
    /// For outgoing connections, the initial attempt to convert to a [`Connection`] which sends
    /// 0-RTT data will attempt to resume a previous TLS session. However, **the remote endpoint
    /// may not actually _accept_ the 0-RTT data**--yet still accept the connection attempt in
    /// general. This possibility is conveyed through the [`ZeroRttAccepted`] future--when the
    /// handshake completes, it resolves to true if the 0-RTT data was accepted and false if it was
    /// rejected. If it was rejected, the existence of streams opened and other application data
    /// sent prior to the handshake completing will not be conveyed to the remote application, and
    /// local operations on them will return `ZeroRttRejected` errors.
    ///
    /// A server may reject 0-RTT data at its discretion, but accepting 0-RTT data requires the
    /// relevant resumption state to be stored in the server, which servers may limit or lose for
    /// various reasons including not persisting resumption state across server restarts.
    ///
    /// ## Incoming
    ///
    /// For incoming connections, conversion to 0.5-RTT will always fully succeed. `into_0rtt` will
    /// always return `Ok` and the [`ZeroRttAccepted`] will always resolve to true.
    ///
    /// ## Security
    ///
    /// On outgoing connections, this enables transmission of 0-RTT data, which is vulnerable to
    /// replay attacks, and should therefore never invoke non-idempotent operations.
    ///
    /// On incoming connections, this enables transmission of 0.5-RTT data, which may be sent
    /// before TLS client authentication has occurred, and should therefore not be used to send
    /// data for which client authentication is being used.
    ///
    /// You can use [`RecvStream::is_0rtt`] to check whether a stream has been opened in 0-RTT
    /// and thus whether parts of the stream are operating under this reduced security level.
    #[allow(clippy::result_large_err)]
    pub fn into_0rtt(self) -> Result<(Connection, ZeroRttAccepted), Self> {
        match self.inner.into_0rtt() {
            Ok((inner, zrtt_accepted)) => {
                let conn = Connection { inner };
                let zrtt_accepted = ZeroRttAccepted {
                    inner: zrtt_accepted,
                    _discovery_drop_guard: self._discovery_drop_guard,
                };
                // This call is why `self.remote_endpoint_id` was introduced.
                // When we `Connecting::into_0rtt`, then we don't yet have `handshake_data`
                // in our `Connection`, thus `try_send_rtt_msg` won't be able to pick up
                // `Connection::remote_endpoint_id`.
                // Instead, we provide `self.remote_endpoint_id` here - we know it in advance,
                // after all.
                try_send_rtt_msg(&conn, &self.ep, self.remote_endpoint_id);
                Ok((conn, zrtt_accepted))
            }
            Err(inner) => Err(Self {
                inner,
                ep: self.ep,
                remote_endpoint_id: self.remote_endpoint_id,
                _discovery_drop_guard: self._discovery_drop_guard,
            }),
        }
    }

    /// Parameters negotiated during the handshake
    pub async fn handshake_data(&mut self) -> Result<Box<dyn Any>, ConnectionError> {
        self.inner.handshake_data().await
    }

    /// Extracts the ALPN protocol from the peer's handshake data.
    pub async fn alpn(&mut self) -> Result<Vec<u8>, AlpnError> {
        let data = self.handshake_data().await?;
        match data.downcast::<quinn::crypto::rustls::HandshakeData>() {
            Ok(data) => match data.protocol {
                Some(protocol) => Ok(protocol),
                None => Err(e!(AlpnError::Unavailable)),
            },
            Err(_) => Err(e!(AlpnError::UnknownHandshake)),
        }
    }
}

impl Future for Connecting {
    type Output = Result<Connection, ConnectionError>;

    fn poll(self: Pin<&mut Self>, cx: &mut std::task::Context<'_>) -> Poll<Self::Output> {
        let this = self.project();
        match this.inner.poll(cx) {
            Poll::Pending => Poll::Pending,
            Poll::Ready(Err(err)) => Poll::Ready(Err(err)),
            Poll::Ready(Ok(inner)) => {
                let conn = Connection { inner };
                try_send_rtt_msg(&conn, this.ep, *this.remote_endpoint_id);
                Poll::Ready(Ok(conn))
            }
        }
    }
}

/// Future that completes when a connection is fully established.
///
/// For clients, the resulting value indicates if 0-RTT was accepted. For servers, the resulting
/// value is meaningless.
#[derive(derive_more::Debug)]
#[debug("ZeroRttAccepted")]
pub struct ZeroRttAccepted {
    inner: quinn::ZeroRttAccepted,
    /// When we call `Connecting::into_0rtt`, we don't want to stop discovery, so we transfer the task
    /// to this future.
    /// When `quinn::ZeroRttAccepted` resolves, we've successfully received data from the remote.
    /// Thus, that's the right time to drop discovery to preserve the behaviour similar to
    /// `Connecting` -> `Connection` without 0-RTT.
    /// Should we eventually decide to keep the discovery task alive for the duration of the whole
    /// `Connection`, then this task should be transferred to the `Connection` instead of here.
    _discovery_drop_guard: Option<DiscoveryTask>,
}

impl Future for ZeroRttAccepted {
    type Output = bool;
    fn poll(mut self: Pin<&mut Self>, cx: &mut std::task::Context<'_>) -> Poll<Self::Output> {
        Pin::new(&mut self.inner).poll(cx)
    }
}

/// A QUIC connection.
///
/// If all references to a connection (including every clone of the Connection handle,
/// streams of incoming streams, and the various stream types) have been dropped, then the
/// connection will be automatically closed with an error_code of 0 and an empty reason. You
/// can also close the connection explicitly by calling [`Connection::close`].
///
/// Closing the connection immediately abandons efforts to deliver data to the peer. Upon
/// receiving CONNECTION_CLOSE the peer may drop any stream data not yet delivered to the
/// application. [`Connection::close`] describes in more detail how to gracefully close a
/// connection without losing application data.
///
/// May be cloned to obtain another handle to the same connection.
#[derive(Debug, Clone)]
pub struct Connection {
    inner: quinn::Connection,
}

#[allow(missing_docs)]
#[add_meta]
#[derive(Error)]
#[display("Protocol error: no remote id available")]
pub struct RemoteEndpointIdError;

impl Connection {
    /// Initiates a new outgoing unidirectional stream.
    ///
    /// Streams are cheap and instantaneous to open unless blocked by flow control. As a
    /// consequence, the peer won’t be notified that a stream has been opened until the
    /// stream is actually used.
    #[inline]
    pub fn open_uni(&self) -> OpenUni<'_> {
        self.inner.open_uni()
    }

    /// Initiates a new outgoing bidirectional stream.
    ///
    /// Streams are cheap and instantaneous to open unless blocked by flow control. As a
    /// consequence, the peer won't be notified that a stream has been opened until the
    /// stream is actually used. Calling [`open_bi`] then waiting on the [`RecvStream`]
    /// without writing anything to [`SendStream`] will never succeed.
    ///
    /// [`open_bi`]: Connection::open_bi
    #[inline]
    pub fn open_bi(&self) -> OpenBi<'_> {
        self.inner.open_bi()
    }

    /// Accepts the next incoming uni-directional stream.
    #[inline]
    pub fn accept_uni(&self) -> AcceptUni<'_> {
        self.inner.accept_uni()
    }

    /// Accept the next incoming bidirectional stream.
    ///
    /// **Important Note**: The peer that calls [`open_bi`] must write to its [`SendStream`]
    /// before the peer `Connection` is able to accept the stream using
    /// `accept_bi()`. Calling [`open_bi`] then waiting on the [`RecvStream`] without
    /// writing anything to the connected [`SendStream`] will never succeed.
    ///
    /// [`open_bi`]: Connection::open_bi
    #[inline]
    pub fn accept_bi(&self) -> AcceptBi<'_> {
        self.inner.accept_bi()
    }

    /// Receives an application datagram.
    #[inline]
    pub fn read_datagram(&self) -> ReadDatagram<'_> {
        self.inner.read_datagram()
    }

    /// Wait for the connection to be closed for any reason.
    ///
    /// Despite the return type's name, closed connections are often not an error condition
    /// at the application layer. Cases that might be routine include
    /// [`ConnectionError::LocallyClosed`] and [`ConnectionError::ApplicationClosed`].
    #[inline]
    pub async fn closed(&self) -> ConnectionError {
        self.inner.closed().await
    }

    /// If the connection is closed, the reason why.
    ///
    /// Returns `None` if the connection is still open.
    #[inline]
    pub fn close_reason(&self) -> Option<ConnectionError> {
        self.inner.close_reason()
    }

    /// Closes the connection immediately.
    ///
    /// Pending operations will fail immediately with [`ConnectionError::LocallyClosed`]. No
    /// more data is sent to the peer and the peer may drop buffered data upon receiving the
    /// CONNECTION_CLOSE frame.
    ///
    /// `error_code` and `reason` are not interpreted, and are provided directly to the
    /// peer.
    ///
    /// `reason` will be truncated to fit in a single packet with overhead; to improve odds
    /// that it is preserved in full, it should be kept under 1KiB.
    ///
    /// # Gracefully closing a connection
    ///
    /// Only the peer last receiving application data can be certain that all data is
    /// delivered. The only reliable action it can then take is to close the connection,
    /// potentially with a custom error code. The delivery of the final CONNECTION_CLOSE
    /// frame is very likely if both endpoints stay online long enough, calling
    /// [`Endpoint::close`] will wait to provide sufficient time. Otherwise, the remote peer
    /// will time out the connection, provided that the idle timeout is not disabled.
    ///
    /// The sending side can not guarantee all stream data is delivered to the remote
    /// application. It only knows the data is delivered to the QUIC stack of the remote
    /// endpoint. Once the local side sends a CONNECTION_CLOSE frame in response to calling
    /// [`close`] the remote endpoint may drop any data it received but is as yet
    /// undelivered to the application, including data that was acknowledged as received to
    /// the local endpoint.
    ///
    /// [`close`]: Connection::close
    #[inline]
    pub fn close(&self, error_code: VarInt, reason: &[u8]) {
        self.inner.close(error_code, reason)
    }

    /// Transmits `data` as an unreliable, unordered application datagram.
    ///
    /// Application datagrams are a low-level primitive. They may be lost or delivered out
    /// of order, and `data` must both fit inside a single QUIC packet and be smaller than
    /// the maximum dictated by the peer.
    #[inline]
    pub fn send_datagram(&self, data: bytes::Bytes) -> Result<(), SendDatagramError> {
        self.inner.send_datagram(data)
    }

    // TODO: It seems `SendDatagram` is not yet exposed by quinn.  This has been fixed
    //       upstream and will be in the next release.
    // /// Transmits `data` as an unreliable, unordered application datagram
    // ///
    // /// Unlike [`send_datagram()`], this method will wait for buffer space during congestion
    // /// conditions, which effectively prioritizes old datagrams over new datagrams.
    // ///
    // /// See [`send_datagram()`] for details.
    // ///
    // /// [`send_datagram()`]: Connection::send_datagram
    // #[inline]
    // pub fn send_datagram_wait(&self, data: bytes::Bytes) -> SendDatagram<'_> {
    //     self.inner.send_datagram_wait(data)
    // }

    /// Computes the maximum size of datagrams that may be passed to [`send_datagram`].
    ///
    /// Returns `None` if datagrams are unsupported by the peer or disabled locally.
    ///
    /// This may change over the lifetime of a connection according to variation in the path
    /// MTU estimate. The peer can also enforce an arbitrarily small fixed limit, but if the
    /// peer's limit is large this is guaranteed to be a little over a kilobyte at minimum.
    ///
    /// Not necessarily the maximum size of received datagrams.
    ///
    /// [`send_datagram`]: Self::send_datagram
    #[inline]
    pub fn max_datagram_size(&self) -> Option<usize> {
        self.inner.max_datagram_size()
    }

    /// Bytes available in the outgoing datagram buffer.
    ///
    /// When greater than zero, calling [`send_datagram`] with a
    /// datagram of at most this size is guaranteed not to cause older datagrams to be
    /// dropped.
    ///
    /// [`send_datagram`]: Self::send_datagram
    #[inline]
    pub fn datagram_send_buffer_space(&self) -> usize {
        self.inner.datagram_send_buffer_space()
    }

    /// Current best estimate of this connection's latency (round-trip-time).
    #[inline]
    pub fn rtt(&self) -> Duration {
        self.inner.rtt()
    }

    /// Returns connection statistics.
    #[inline]
    pub fn stats(&self) -> ConnectionStats {
        self.inner.stats()
    }

    /// Current state of the congestion control algorithm, for debugging purposes.
    #[inline]
    pub fn congestion_state(&self) -> Box<dyn quinn_proto::congestion::Controller> {
        self.inner.congestion_state()
    }

    /// Parameters negotiated during the handshake.
    ///
    /// Guaranteed to return `Some` on fully established connections or after
    /// [`Connecting::handshake_data()`] succeeds. See that method's documentations for
    /// details on the returned value.
    ///
    /// [`Connection::handshake_data()`]: crate::endpoint::Connecting::handshake_data
    #[inline]
    pub fn handshake_data(&self) -> Option<Box<dyn Any>> {
        self.inner.handshake_data()
    }

    /// Extracts the ALPN protocol from the peer's handshake data.
    pub fn alpn(&self) -> Option<Vec<u8>> {
        let data = self.handshake_data()?;
        match data.downcast::<quinn::crypto::rustls::HandshakeData>() {
            Ok(data) => data.protocol,
            Err(_) => None,
        }
    }

    /// Cryptographic identity of the peer.
    ///
    /// The dynamic type returned is determined by the configured [`Session`]. For the
    /// default `rustls` session, the return value can be [`downcast`] to a
    /// <code>Vec<[rustls::pki_types::CertificateDer]></code>
    ///
    /// [`Session`]: quinn_proto::crypto::Session
    /// [`downcast`]: Box::downcast
    #[inline]
    pub fn peer_identity(&self) -> Option<Box<dyn Any>> {
        self.inner.peer_identity()
    }

    /// Returns the [`EndpointId`] from the peer's TLS certificate.
    ///
    /// The [`PublicKey`] of an endpoint is also known as a [`EndpointId`].  This [`PublicKey`] is
    /// included in the TLS certificate presented during the handshake when connecting.
    /// This function allows you to get the [`EndpointId`] of the remote endpoint of this
    /// connection.
    ///
    /// [`PublicKey`]: iroh_base::PublicKey
    // TODO: Would be nice if this could be infallible.
    pub fn remote_id(&self) -> Result<EndpointId, RemoteEndpointIdError> {
        let data = self.peer_identity();
        match data {
            None => {
                warn!("no peer certificate found");
                Err(RemoteEndpointIdError::new())
            }
            Some(data) => match data.downcast::<Vec<rustls::pki_types::CertificateDer>>() {
                Ok(certs) => {
                    if certs.len() != 1 {
                        warn!(
                            "expected a single peer certificate, but {} found",
                            certs.len()
                        );
                        return Err(RemoteEndpointIdError::new());
                    }

                    let peer_id = EndpointId::from_verifying_key(
                        VerifyingKey::from_public_key_der(&certs[0])
                            .map_err(|_| RemoteEndpointIdError::new())?,
                    );

                    Ok(peer_id)
                }
                Err(err) => {
                    warn!("invalid peer certificate: {:?}", err);
                    Err(RemoteEndpointIdError::new())
                }
            },
        }
    }

    /// A stable identifier for this connection.
    ///
    /// Peer addresses and connection IDs can change, but this value will remain fixed for
    /// the lifetime of the connection.
    #[inline]
    pub fn stable_id(&self) -> usize {
        self.inner.stable_id()
    }

    /// Derives keying material from this connection's TLS session secrets.
    ///
    /// When both peers call this method with the same `label` and `context`
    /// arguments and `output` buffers of equal length, they will get the
    /// same sequence of bytes in `output`. These bytes are cryptographically
    /// strong and pseudorandom, and are suitable for use as keying material.
    ///
    /// See [RFC5705](https://tools.ietf.org/html/rfc5705) for more information.
    #[inline]
    pub fn export_keying_material(
        &self,
        output: &mut [u8],
        label: &[u8],
        context: &[u8],
    ) -> Result<(), quinn_proto::crypto::ExportKeyingMaterialError> {
        self.inner.export_keying_material(output, label, context)
    }

    /// Modifies the number of unidirectional streams that may be concurrently opened.
    ///
    /// No streams may be opened by the peer unless fewer than `count` are already
    /// open. Large `count`s increase both minimum and worst-case memory consumption.
    #[inline]
    pub fn set_max_concurrent_uni_streams(&self, count: VarInt) {
        self.inner.set_max_concurrent_uni_streams(count)
    }

    /// See [`quinn_proto::TransportConfig::receive_window`].
    #[inline]
    pub fn set_receive_window(&self, receive_window: VarInt) {
        self.inner.set_receive_window(receive_window)
    }

    /// Modifies the number of bidirectional streams that may be concurrently opened.
    ///
    /// No streams may be opened by the peer unless fewer than `count` are already
    /// open. Large `count`s increase both minimum and worst-case memory consumption.
    #[inline]
    pub fn set_max_concurrent_bi_streams(&self, count: VarInt) {
        self.inner.set_max_concurrent_bi_streams(count)
    }
}

/// Try send a message to the rtt-actor.
///
/// If we can't notify the actor that will impact performance a little, but we can still
/// function.
fn try_send_rtt_msg(
    conn: &Connection,
    magic_ep: &Endpoint,
    remote_endpoint_id: Option<EndpointId>,
) {
    // If we can't notify the rtt-actor that's not great but not critical.
    let Some(endpoint_id) = remote_endpoint_id.or_else(|| conn.remote_id().ok()) else {
        warn!(?conn, "failed to get remote endpoint id");
        return;
    };
    let Some(conn_type_changes) = magic_ep.conn_type(endpoint_id) else {
        warn!(?conn, "failed to create conn_type stream");
        return;
    };
    let rtt_msg = RttMessage::NewConnection {
        connection: conn.inner.weak_handle(),
        conn_type_changes: conn_type_changes.stream(),
        endpoint_id,
    };
    if let Err(err) = magic_ep.rtt_actor.msg_tx.try_send(rtt_msg) {
        warn!(?conn, "rtt-actor not reachable: {err:#}");
    }
}

/// Read a proxy url from the environment, in this order
///
/// - `HTTP_PROXY`
/// - `http_proxy`
/// - `HTTPS_PROXY`
/// - `https_proxy`
fn proxy_url_from_env() -> Option<Url> {
    if let Some(url) = std::env::var("HTTP_PROXY")
        .ok()
        .and_then(|s| s.parse::<Url>().ok())
    {
        if is_cgi() {
            warn!("HTTP_PROXY environment variable ignored in CGI");
        } else {
            return Some(url);
        }
    }
    if let Some(url) = std::env::var("http_proxy")
        .ok()
        .and_then(|s| s.parse::<Url>().ok())
    {
        return Some(url);
    }
    if let Some(url) = std::env::var("HTTPS_PROXY")
        .ok()
        .and_then(|s| s.parse::<Url>().ok())
    {
        return Some(url);
    }
    if let Some(url) = std::env::var("https_proxy")
        .ok()
        .and_then(|s| s.parse::<Url>().ok())
    {
        return Some(url);
    }

    None
}

/// Configuration of the relay servers for an [`Endpoint`].
#[derive(Debug, Clone, PartialEq, Eq)]
pub enum RelayMode {
    /// Disable relay servers completely.
    Disabled,
    /// Use the default relay map, with production relay servers from n0.
    ///
    /// See [`crate::defaults::prod`] for the severs used.
    Default,
    /// Use the staging relay servers from n0.
    Staging,
    /// Use a custom relay map.
    Custom(RelayMap),
}

impl RelayMode {
    /// Returns the relay map for this mode.
    pub fn relay_map(&self) -> RelayMap {
        match self {
            RelayMode::Disabled => RelayMap::empty(),
            RelayMode::Default => crate::defaults::prod::default_relay_map(),
            RelayMode::Staging => crate::defaults::staging::default_relay_map(),
            RelayMode::Custom(relay_map) => relay_map.clone(),
        }
    }
}

/// Environment variable to force the use of staging relays.
pub const ENV_FORCE_STAGING_RELAYS: &str = "IROH_FORCE_STAGING_RELAYS";

/// Returns `true` if the use of staging relays is forced.
pub fn force_staging_infra() -> bool {
    matches!(std::env::var(ENV_FORCE_STAGING_RELAYS), Ok(value) if !value.is_empty())
}

/// Returns the default relay mode.
///
/// If the `IROH_FORCE_STAGING_RELAYS` environment variable is non empty, it will return `RelayMode::Staging`.
/// Otherwise, it will return `RelayMode::Default`.
pub fn default_relay_mode() -> RelayMode {
    // Use staging in testing
    match force_staging_infra() {
        true => RelayMode::Staging,
        false => RelayMode::Default,
    }
}

/// Check if we are being executed in a CGI context.
///
/// If so, a malicious client can send the `Proxy:` header, and it will
/// be in the `HTTP_PROXY` env var. So we don't use it :)
fn is_cgi() -> bool {
    std::env::var_os("REQUEST_METHOD").is_some()
}

// TODO: These tests could still be flaky, lets fix that:
// https://github.com/n0-computer/iroh/issues/1183
#[cfg(test)]
mod tests {
    use std::time::{Duration, Instant};

<<<<<<< HEAD
    use iroh_base::{EndpointAddr, EndpointId, SecretKey};
    use n0_error::{AnyError as Error, StdResultExt};
=======
    use iroh_base::{EndpointAddr, EndpointId, SecretKey, TransportAddr};
>>>>>>> 45e1f489
    use n0_future::{BufferedStreamExt, StreamExt, stream, task::AbortOnDropHandle};
    type Result<T = (), E = Error> = std::result::Result<T, E>;
    use n0_watcher::Watcher;
    use quinn::ConnectionError;
    use rand::SeedableRng;
    use tracing::{Instrument, error_span, info, info_span};
    use tracing_test::traced_test;

    use super::Endpoint;
    use crate::{
        RelayMode,
        discovery::static_provider::StaticProvider,
        endpoint::{ConnectOptions, Connection, ConnectionType},
        protocol::{AcceptError, ProtocolHandler, Router},
        test_utils::{run_relay_server, run_relay_server_with},
    };

    const TEST_ALPN: &[u8] = b"n0/iroh/test";

    #[tokio::test]
    #[traced_test]
    async fn test_connect_self() -> Result {
        let ep = Endpoint::empty_builder(RelayMode::Disabled)
            .alpns(vec![TEST_ALPN.to_vec()])
            .bind()
            .await
            .unwrap();
        let my_addr = ep.addr();
        let res = ep.connect(my_addr.clone(), TEST_ALPN).await;
        assert!(res.is_err());
        let err = res.err().unwrap();
        assert!(err.to_string().starts_with("Connecting to ourself"));
        Ok(())
    }

    #[tokio::test]
    #[traced_test]
    async fn endpoint_connect_close() -> Result {
        let mut rng = rand_chacha::ChaCha8Rng::seed_from_u64(0u64);
        let (relay_map, relay_url, _guard) = run_relay_server().await?;
        let server_secret_key = SecretKey::generate(&mut rng);
        let server_peer_id = server_secret_key.public();

        // Wait for the endpoint to be started to make sure it's up before clients try to connect
        let ep = Endpoint::empty_builder(RelayMode::Custom(relay_map.clone()))
            .secret_key(server_secret_key)
            .alpns(vec![TEST_ALPN.to_vec()])
            .insecure_skip_relay_cert_verify(true)
            .bind()
            .await?;
        // Wait for the endpoint to be reachable via relay
        ep.online().await;

        let server = tokio::spawn(
            async move {
                info!("accepting connection");
                let incoming = ep.accept().await.e()?;
                let conn = incoming.await.e()?;
                let mut stream = conn.accept_uni().await.e()?;
                let mut buf = [0u8; 5];
                stream.read_exact(&mut buf).await.e()?;
                info!("Accepted 1 stream, received {buf:?}.  Closing now.");
                // close the connection
                conn.close(7u8.into(), b"bye");

                let res = conn.accept_uni().await;
                assert_eq!(res.unwrap_err(), quinn::ConnectionError::LocallyClosed);

                let res = stream.read_to_end(10).await;
                assert_eq!(
                    res.unwrap_err(),
                    quinn::ReadToEndError::Read(quinn::ReadError::ConnectionLost(
                        quinn::ConnectionError::LocallyClosed
                    ))
                );
                info!("server test completed");
                Ok::<_, Error>(())
            }
            .instrument(info_span!("test-server")),
        );

        let client = tokio::spawn(
            async move {
                let ep = Endpoint::empty_builder(RelayMode::Custom(relay_map))
                    .alpns(vec![TEST_ALPN.to_vec()])
                    .insecure_skip_relay_cert_verify(true)
                    .bind()
                    .await?;
                info!("client connecting");
                let endpoint_addr = EndpointAddr::new(server_peer_id).with_relay_url(relay_url);
                let conn = ep.connect(endpoint_addr, TEST_ALPN).await?;
                let mut stream = conn.open_uni().await.e()?;

                // First write is accepted by server.  We need this bit of synchronisation
                // because if the server closes after simply accepting the connection we can
                // not be sure our .open_uni() call would succeed as it may already receive
                // the error.
                stream.write_all(b"hello").await.e()?;

                info!("waiting for closed");
                // Remote now closes the connection, we should see an error sometime soon.
                let err = conn.closed().await;
                let expected_err =
                    quinn::ConnectionError::ApplicationClosed(quinn::ApplicationClose {
                        error_code: 7u8.into(),
                        reason: b"bye".to_vec().into(),
                    });
                assert_eq!(err, expected_err);

                info!("opening new - expect it to fail");
                let res = conn.open_uni().await;
                assert_eq!(res.unwrap_err(), expected_err);
                info!("client test completed");
                Ok::<_, Error>(())
            }
            .instrument(info_span!("test-client")),
        );

        let (server, client) = tokio::time::timeout(
            Duration::from_secs(30),
            n0_future::future::zip(server, client),
        )
        .await
        .e()?;
        server.e()??;
        client.e()??;
        Ok(())
    }

    #[tokio::test]
    #[traced_test]
    async fn endpoint_relay_connect_loop() -> Result {
        let test_start = Instant::now();
        let n_clients = 5;
        let n_chunks_per_client = 2;
        let chunk_size = 10;
        let mut rng = rand_chacha::ChaCha8Rng::seed_from_u64(42);
        let (relay_map, relay_url, _relay_guard) = run_relay_server().await.unwrap();
        let server_secret_key = SecretKey::generate(&mut rng);
        let server_endpoint_id = server_secret_key.public();

        // Make sure the server is bound before having clients connect to it:
        let ep = Endpoint::empty_builder(RelayMode::Custom(relay_map.clone()))
            .insecure_skip_relay_cert_verify(true)
            .secret_key(server_secret_key)
            .alpns(vec![TEST_ALPN.to_vec()])
            .bind()
            .await?;
        // Also make sure the server has a working relay connection
        ep.online().await;

        info!(time = ?test_start.elapsed(), "test setup done");

        // The server accepts the connections of the clients sequentially.
        let server = tokio::spawn(
            async move {
                let eps = ep.bound_sockets();

                info!(me = %ep.id().fmt_short(), eps = ?eps, "server listening on");
                for i in 0..n_clients {
                    let round_start = Instant::now();
                    info!("[server] round {i}");
                    let incoming = ep.accept().await.e()?;
                    let conn = incoming.await.e()?;
                    let endpoint_id = conn.remote_id()?;
                    info!(%i, peer = %endpoint_id.fmt_short(), "accepted connection");
                    let (mut send, mut recv) = conn.accept_bi().await.e()?;
                    let mut buf = vec![0u8; chunk_size];
                    for _i in 0..n_chunks_per_client {
                        recv.read_exact(&mut buf).await.e()?;
                        send.write_all(&buf).await.e()?;
                    }
                    send.finish().e()?;
                    conn.closed().await; // we're the last to send data, so we wait for the other side to close
                    info!(%i, peer = %endpoint_id.fmt_short(), "finished");
                    info!("[server] round {i} done in {:?}", round_start.elapsed());
                }
                Ok::<_, Error>(())
            }
            .instrument(error_span!("server")),
        );

        let start = Instant::now();

        for i in 0..n_clients {
            let round_start = Instant::now();
            info!("[client] round {i}");
            let client_secret_key = SecretKey::generate(&mut rng);
            async {
                info!("client binding");
                let ep = Endpoint::empty_builder(RelayMode::Custom(relay_map.clone()))
                    .alpns(vec![TEST_ALPN.to_vec()])
                    .insecure_skip_relay_cert_verify(true)
                    .secret_key(client_secret_key)
                    .bind()
                    .await?;
                let eps = ep.bound_sockets();

                info!(me = %ep.id().fmt_short(), eps=?eps, "client bound");
                let endpoint_addr =
                    EndpointAddr::new(server_endpoint_id).with_relay_url(relay_url.clone());
                info!(to = ?endpoint_addr, "client connecting");
                let conn = ep.connect(endpoint_addr, TEST_ALPN).await.e()?;
                info!("client connected");
                let (mut send, mut recv) = conn.open_bi().await.e()?;

                for i in 0..n_chunks_per_client {
                    let mut buf = vec![i; chunk_size];
                    send.write_all(&buf).await.e()?;
                    recv.read_exact(&mut buf).await.e()?;
                    assert_eq!(buf, vec![i; chunk_size]);
                }
                // we're the last to receive data, so we close
                conn.close(0u32.into(), b"bye!");
                info!("client finished");
                ep.close().await;
                info!("client closed");
                Ok::<_, Error>(())
            }
            .instrument(error_span!("client", %i))
            .await?;
            info!("[client] round {i} done in {:?}", round_start.elapsed());
        }

        server.await.e()??;

        // We appear to have seen this being very slow at times.  So ensure we fail if this
        // test is too slow.  We're only making two connections transferring very little
        // data, this really shouldn't take long.
        if start.elapsed() > Duration::from_secs(15) {
            panic!("Test too slow, something went wrong");
        }

        Ok(())
    }

    #[tokio::test]
    #[traced_test]
    async fn endpoint_send_relay() -> Result {
        let (relay_map, _relay_url, _guard) = run_relay_server().await?;
        let client = Endpoint::empty_builder(RelayMode::Custom(relay_map.clone()))
            .insecure_skip_relay_cert_verify(true)
            .bind()
            .await?;
        let server = Endpoint::empty_builder(RelayMode::Custom(relay_map))
            .insecure_skip_relay_cert_verify(true)
            .alpns(vec![TEST_ALPN.to_vec()])
            .bind()
            .await?;

        let task = tokio::spawn({
            let server = server.clone();
            async move {
                let Some(conn) = server.accept().await else {
                    n0_error::bail!("Expected an incoming connection");
                };
                let conn = conn.await.e()?;
                let (mut send, mut recv) = conn.accept_bi().await.e()?;
                let data = recv.read_to_end(1000).await.e()?;
                send.write_all(&data).await.e()?;
                send.finish().e()?;
                conn.closed().await;

                Ok::<_, Error>(())
            }
        });

        let addr = server.addr();
        let conn = client.connect(addr, TEST_ALPN).await?;
        let (mut send, mut recv) = conn.open_bi().await.e()?;
        send.write_all(b"Hello, world!").await.e()?;
        send.finish().e()?;
        let data = recv.read_to_end(1000).await.e()?;
        conn.close(0u32.into(), b"bye!");

        task.await.e()??;

        client.close().await;
        server.close().await;

        assert_eq!(&data, b"Hello, world!");

        Ok(())
    }

    #[tokio::test]
    #[traced_test]
    async fn endpoint_relay_map_change() -> Result {
        let (relay_map, relay_url, _guard1) = run_relay_server().await?;
        let client = Endpoint::empty_builder(RelayMode::Custom(relay_map.clone()))
            .insecure_skip_relay_cert_verify(true)
            .bind()
            .await?;
        let server = Endpoint::empty_builder(RelayMode::Custom(relay_map))
            .insecure_skip_relay_cert_verify(true)
            .alpns(vec![TEST_ALPN.to_vec()])
            .bind()
            .await?;

        let task = tokio::spawn({
            let server = server.clone();
            async move {
                for i in 0..2 {
                    println!("accept: round {i}");
                    let Some(conn) = server.accept().await else {
                        n0_error::bail!("Expected an incoming connection");
                    };
                    let conn = conn.await.e()?;
                    let (mut send, mut recv) = conn.accept_bi().await.e()?;
                    let data = recv.read_to_end(1000).await.e()?;
                    send.write_all(&data).await.e()?;
                    send.finish().e()?;
                    conn.closed().await;
                }
                Ok::<_, Error>(())
            }
        });

        server.online().await;

        let mut addr = server.addr();
        println!("round1: {:?}", addr);

        // remove direct addrs to force relay usage
        addr.addrs
            .retain(|addr| !matches!(addr, TransportAddr::Ip(_)));

        let conn = client.connect(addr, TEST_ALPN).await?;
        let (mut send, mut recv) = conn.open_bi().await.e()?;
        send.write_all(b"Hello, world!").await.e()?;
        send.finish().e()?;
        let data = recv.read_to_end(1000).await.e()?;
        conn.close(0u32.into(), b"bye!");

        assert_eq!(&data, b"Hello, world!");

        // setup a second relay server
        let (new_relay_map, new_relay_url, _guard2) = run_relay_server().await?;
        let new_endpoint = new_relay_map
            .get(&new_relay_url)
            .expect("missing endpoint")
            .clone();
        dbg!(&new_relay_map);

        let addr_watcher = server.watch_addr();

        // add new new relay
        assert!(
            server
                .insert_relay(new_relay_url.clone(), new_endpoint.clone())
                .await
                .is_none()
        );
        // remove the old relay
        assert!(server.remove_relay(&relay_url).await.is_some());

        println!("------- changed ----- ");

        let mut addr = tokio::time::timeout(Duration::from_secs(10), async move {
            let mut stream = addr_watcher.stream();
            while let Some(addr) = stream.next().await {
                if addr.relay_urls().next() != Some(&relay_url) {
                    return addr;
                }
            }
            panic!("failed to change relay");
        })
        .await
        .e()?;

        println!("round2: {:?}", addr);
        assert_eq!(addr.relay_urls().next(), Some(&new_relay_url));

        // remove direct addrs to force relay usage
        addr.addrs
            .retain(|addr| !matches!(addr, TransportAddr::Ip(_)));

        let conn = client.connect(addr, TEST_ALPN).await?;
        let (mut send, mut recv) = conn.open_bi().await.e()?;
        send.write_all(b"Hello, world!").await.e()?;
        send.finish().e()?;
        let data = recv.read_to_end(1000).await.e()?;
        conn.close(0u32.into(), b"bye!");

        task.await.e()??;

        client.close().await;
        server.close().await;

        assert_eq!(&data, b"Hello, world!");

        Ok(())
    }

    #[tokio::test]
    #[traced_test]
    async fn endpoint_bidi_send_recv() -> Result {
        let disco = StaticProvider::new();
        let ep1 = Endpoint::empty_builder(RelayMode::Disabled)
            .discovery(disco.clone())
            .alpns(vec![TEST_ALPN.to_vec()])
            .bind()
            .await?;

        let ep2 = Endpoint::empty_builder(RelayMode::Disabled)
            .discovery(disco.clone())
            .alpns(vec![TEST_ALPN.to_vec()])
            .bind()
            .await?;

        disco.add_endpoint_info(ep1.addr());
        disco.add_endpoint_info(ep2.addr());

        let ep1_endpointid = ep1.id();
        let ep2_endpointid = ep2.id();
        eprintln!("endpoint id 1 {ep1_endpointid}");
        eprintln!("endpoint id 2 {ep2_endpointid}");

        async fn connect_hello(ep: Endpoint, dst: EndpointId) -> Result {
            let conn = ep.connect(dst, TEST_ALPN).await?;
            let (mut send, mut recv) = conn.open_bi().await.e()?;
            info!("sending hello");
            send.write_all(b"hello").await.e()?;
            send.finish().e()?;
            info!("receiving world");
            let m = recv.read_to_end(100).await.e()?;
            assert_eq!(m, b"world");
            conn.close(1u8.into(), b"done");
            Ok(())
        }

        async fn accept_world(ep: Endpoint, src: EndpointId) -> Result {
            let incoming = ep.accept().await.e()?;
            let mut iconn = incoming.accept().e()?;
            let alpn = iconn.alpn().await?;
            let conn = iconn.await.e()?;
            let endpoint_id = conn.remote_id()?;
            assert_eq!(endpoint_id, src);
            assert_eq!(alpn, TEST_ALPN);
            let (mut send, mut recv) = conn.accept_bi().await.e()?;
            info!("receiving hello");
            let m = recv.read_to_end(100).await.e()?;
            assert_eq!(m, b"hello");
            info!("sending hello");
            send.write_all(b"world").await.e()?;
            send.finish().e()?;
            match conn.closed().await {
                ConnectionError::ApplicationClosed(closed) => {
                    assert_eq!(closed.error_code, 1u8.into());
                    Ok(())
                }
                _ => panic!("wrong close error"),
            }
        }

        let p1_accept = tokio::spawn(accept_world(ep1.clone(), ep2_endpointid).instrument(
            info_span!(
                "p1_accept",
                ep1 = %ep1.id().fmt_short(),
                dst = %ep2_endpointid.fmt_short(),
            ),
        ));
        let p2_accept = tokio::spawn(accept_world(ep2.clone(), ep1_endpointid).instrument(
            info_span!(
                "p2_accept",
                ep2 = %ep2.id().fmt_short(),
                dst = %ep1_endpointid.fmt_short(),
            ),
        ));
        let p1_connect = tokio::spawn(connect_hello(ep1.clone(), ep2_endpointid).instrument(
            info_span!(
                "p1_connect",
                ep1 = %ep1.id().fmt_short(),
                dst = %ep2_endpointid.fmt_short(),
            ),
        ));
        let p2_connect = tokio::spawn(connect_hello(ep2.clone(), ep1_endpointid).instrument(
            info_span!(
                "p2_connect",
                ep2 = %ep2.id().fmt_short(),
                dst = %ep1_endpointid.fmt_short(),
            ),
        ));

        p1_accept.await.e()??;
        p2_accept.await.e()??;
        p1_connect.await.e()??;
        p2_connect.await.e()??;

        Ok(())
    }

    #[tokio::test]
    #[traced_test]
    async fn endpoint_conn_type_becomes_direct() -> Result {
        const TIMEOUT: Duration = std::time::Duration::from_secs(15);
        let (relay_map, _relay_url, _relay_guard) = run_relay_server().await?;
        let mut rng = rand_chacha::ChaCha8Rng::seed_from_u64(42);
        let ep1_secret_key = SecretKey::generate(&mut rng);
        let ep2_secret_key = SecretKey::generate(&mut rng);
        let ep1 = Endpoint::empty_builder(RelayMode::Custom(relay_map.clone()))
            .secret_key(ep1_secret_key)
            .insecure_skip_relay_cert_verify(true)
            .alpns(vec![TEST_ALPN.to_vec()])
            .bind()
            .await?;
        let ep2 = Endpoint::empty_builder(RelayMode::Custom(relay_map))
            .secret_key(ep2_secret_key)
            .insecure_skip_relay_cert_verify(true)
            .alpns(vec![TEST_ALPN.to_vec()])
            .bind()
            .await?;

        async fn wait_for_conn_type_direct(ep: &Endpoint, endpoint_id: EndpointId) -> Result {
            let mut stream = ep
                .conn_type(endpoint_id)
                .expect("connection exists")
                .stream();
            let src = ep.id().fmt_short();
            let dst = endpoint_id.fmt_short();
            while let Some(conn_type) = stream.next().await {
                tracing::info!(me = %src, dst = %dst, conn_type = ?conn_type);
                if matches!(conn_type, ConnectionType::Direct(_)) {
                    return Ok(());
                }
            }
            n0_error::bail!("conn_type stream ended before `ConnectionType::Direct`");
        }

        async fn accept(ep: &Endpoint) -> Result<Connection> {
            let incoming = ep.accept().await.expect("ep closed");
            let conn = incoming.await.e()?;
            let endpoint_id = conn.remote_id()?;
            tracing::info!(endpoint_id=%endpoint_id.fmt_short(), "accepted connection");
            Ok(conn)
        }

        let ep1_endpointid = ep1.id();
        let ep2_endpointid = ep2.id();

        let ep1_endpointaddr = ep1.addr();
        tracing::info!(
            "endpoint id 1 {ep1_endpointid}, relay URL {:?}",
            ep1_endpointaddr.relay_urls().next()
        );
        tracing::info!("endpoint id 2 {ep2_endpointid}");

        let ep1_side = tokio::time::timeout(TIMEOUT, async move {
            let conn = accept(&ep1).await?;
            let mut send = conn.open_uni().await.e()?;
            wait_for_conn_type_direct(&ep1, ep2_endpointid).await?;
            send.write_all(b"Conn is direct").await.e()?;
            send.finish().e()?;
            conn.closed().await;
            Ok::<(), Error>(())
        });

        let ep2_side = tokio::time::timeout(TIMEOUT, async move {
            let conn = ep2.connect(ep1_endpointaddr, TEST_ALPN).await?;
            let mut recv = conn.accept_uni().await.e()?;
            wait_for_conn_type_direct(&ep2, ep1_endpointid).await?;
            let read = recv.read_to_end(100).await.e()?;
            assert_eq!(read, b"Conn is direct".to_vec());
            conn.close(0u32.into(), b"done");
            conn.closed().await;
            Ok::<(), Error>(())
        });

        let res_ep1 = AbortOnDropHandle::new(tokio::spawn(ep1_side));
        let res_ep2 = AbortOnDropHandle::new(tokio::spawn(ep2_side));

        let (r1, r2) = tokio::try_join!(res_ep1, res_ep2).e()?;
        r1.e()??;
        r2.e()??;

        Ok(())
    }

    #[tokio::test]
    #[traced_test]
    async fn test_direct_addresses_no_qad_relay() -> Result {
        let (relay_map, _, _guard) = run_relay_server_with(false).await.unwrap();

        let ep = Endpoint::empty_builder(RelayMode::Custom(relay_map))
            .alpns(vec![TEST_ALPN.to_vec()])
            .insecure_skip_relay_cert_verify(true)
            .bind()
            .await?;

        assert!(ep.addr().ip_addrs().count() > 0);

        Ok(())
    }

    async fn spawn_0rtt_server(secret_key: SecretKey, log_span: tracing::Span) -> Result<Endpoint> {
        let server = Endpoint::empty_builder(RelayMode::Disabled)
            .secret_key(secret_key)
            .alpns(vec![TEST_ALPN.to_vec()])
            .bind()
            .await?;

        // Gets aborted via the endpoint closing causing an `Err`
        // a simple echo server
        tokio::spawn({
            let server = server.clone();
            async move {
                tracing::trace!("Server accept loop started");
                while let Some(incoming) = server.accept().await {
                    tracing::trace!("Server received incoming connection");
                    // Handle connection errors gracefully instead of exiting the task
                    let connecting = match incoming.accept() {
                        Ok(c) => c,
                        Err(e) => {
                            tracing::warn!("Failed to accept incoming connection: {e:?}");
                            continue;
                        }
                    };

                    let conn = match connecting.into_0rtt() {
                        Ok((conn, _)) => {
                            info!("0rtt accepted");
                            conn
                        }
                        Err(connecting) => {
                            info!("0rtt denied");
                            match connecting.await {
                                Ok(c) => c,
                                Err(e) => {
                                    tracing::warn!("Connection failed: {e:?}");
                                    continue;
                                }
                            }
                        }
                    };

                    // Handle stream errors gracefully
                    let (mut send, mut recv) = match conn.accept_bi().await {
                        Ok(s) => s,
                        Err(e) => {
                            tracing::warn!("Failed to accept bi stream: {e:?}");
                            continue;
                        }
                    };

                    let data = match recv.read_to_end(10_000_000).await {
                        Ok(d) => d,
                        Err(e) => {
                            tracing::warn!("Failed to read data: {e:?}");
                            continue;
                        }
                    };

                    if let Err(e) = send.write_all(&data).await {
                        tracing::warn!("Failed to write data: {e:?}");
                        continue;
                    }

                    if let Err(e) = send.finish() {
                        tracing::warn!("Failed to finish send: {e:?}");
                        continue;
                    }

                    // Stay alive until the other side closes the connection.
                    conn.closed().await;
                    tracing::trace!("Connection closed, ready for next");
                }
                tracing::trace!("Server accept loop exiting");
                Ok::<_, Error>(())
            }
            .instrument(log_span)
        });

        Ok(server)
    }

    async fn connect_client_0rtt_expect_err(
        client: &Endpoint,
        server_addr: EndpointAddr,
    ) -> Result {
        let conn = client
            .connect_with_opts(server_addr, TEST_ALPN, ConnectOptions::new())
            .await?
            .into_0rtt()
            .expect_err("expected 0rtt to fail")
            .await
            .e()?;

        let (mut send, mut recv) = conn.open_bi().await.e()?;
        send.write_all(b"hello").await.e()?;
        send.finish().e()?;
        let received = recv.read_to_end(1_000).await.e()?;
        assert_eq!(&received, b"hello");
        conn.close(0u32.into(), b"thx");
        Ok(())
    }

    async fn connect_client_0rtt_expect_ok(
        client: &Endpoint,
        server_addr: EndpointAddr,
        expect_server_accepts: bool,
    ) -> Result {
        tracing::trace!(?server_addr, "Client connecting with 0-RTT");
        let (conn, accepted_0rtt) = client
            .connect_with_opts(server_addr, TEST_ALPN, ConnectOptions::new())
            .await?
            .into_0rtt()
            .ok()
            .e()?;

        tracing::trace!("Client established 0-RTT connection");
        // This is how we send data in 0-RTT:
        let (mut send, recv) = conn.open_bi().await.e()?;
        send.write_all(b"hello").await.e()?;
        send.finish().e()?;
        tracing::trace!("Client sent 0-RTT data, waiting for server response");
        // When this resolves, we've gotten a response from the server about whether the 0-RTT data above was accepted:
        let accepted = accepted_0rtt.await;
        tracing::trace!(?accepted, "Server responded to 0-RTT");
        assert_eq!(accepted, expect_server_accepts);
        let mut recv = if accepted {
            recv
        } else {
            // in this case we need to re-send data by re-creating the connection.
            let (mut send, recv) = conn.open_bi().await.e()?;
            send.write_all(b"hello").await.e()?;
            send.finish().e()?;
            recv
        };
        let received = recv.read_to_end(1_000).await.e()?;
        assert_eq!(&received, b"hello");
        conn.close(0u32.into(), b"thx");
        Ok(())
    }

    #[tokio::test]
    #[traced_test]
    async fn test_0rtt() -> Result {
        let mut rng = rand_chacha::ChaCha8Rng::seed_from_u64(42);
        let client = Endpoint::empty_builder(RelayMode::Disabled).bind().await?;
        let server = spawn_0rtt_server(SecretKey::generate(&mut rng), info_span!("server")).await?;

        connect_client_0rtt_expect_err(&client, server.addr()).await?;
        // The second 0rtt attempt should work
        connect_client_0rtt_expect_ok(&client, server.addr(), true).await?;

        client.close().await;
        server.close().await;

        Ok(())
    }

    // We have this test, as this would've failed at some point.
    // This effectively tests that we correctly categorize the TLS session tickets we
    // receive into the respective "bucket" for the recipient.
    #[tokio::test]
    #[traced_test]
    async fn test_0rtt_non_consecutive() -> Result {
        let mut rng = rand_chacha::ChaCha8Rng::seed_from_u64(42);
        let client = Endpoint::empty_builder(RelayMode::Disabled).bind().await?;
        let server = spawn_0rtt_server(SecretKey::generate(&mut rng), info_span!("server")).await?;

        connect_client_0rtt_expect_err(&client, server.addr()).await?;

        // connecting with another endpoint should not interfere with our
        // TLS session ticket cache for the first endpoint:
        let another =
            spawn_0rtt_server(SecretKey::generate(&mut rng), info_span!("another")).await?;
        connect_client_0rtt_expect_err(&client, another.addr()).await?;
        another.close().await;

        connect_client_0rtt_expect_ok(&client, server.addr(), true).await?;

        client.close().await;
        server.close().await;

        Ok(())
    }

    // Test whether 0-RTT is possible after a restart:
    #[tokio::test]
    #[traced_test]
    async fn test_0rtt_after_server_restart() -> Result {
        let mut rng = rand_chacha::ChaCha8Rng::seed_from_u64(42);
        let client = Endpoint::empty_builder(RelayMode::Disabled).bind().await?;
        let server_key = SecretKey::generate(&mut rng);
        let server = spawn_0rtt_server(server_key.clone(), info_span!("server-initial")).await?;

        connect_client_0rtt_expect_err(&client, server.addr()).await?;
        connect_client_0rtt_expect_ok(&client, server.addr(), true).await?;

        server.close().await;

        let server = spawn_0rtt_server(server_key, info_span!("server-restart")).await?;

        // we expect the client to *believe* it can 0-RTT connect to the server (hence expect_ok),
        // but the server will reject the early data because it discarded necessary state
        // to decrypt it when restarting.
        connect_client_0rtt_expect_ok(&client, server.addr(), false).await?;

        client.close().await;

        Ok(())
    }

    #[cfg_attr(target_os = "windows", ignore = "flaky")]
    #[tokio::test]
    #[traced_test]
    async fn graceful_close() -> Result {
        let client = Endpoint::empty_builder(RelayMode::Disabled).bind().await?;
        let server = Endpoint::empty_builder(RelayMode::Disabled)
            .alpns(vec![TEST_ALPN.to_vec()])
            .bind()
            .await?;
        let server_addr = server.addr();
        let server_task = tokio::spawn(async move {
            let incoming = server.accept().await.e()?;
            let conn = incoming.await.e()?;
            let (mut send, mut recv) = conn.accept_bi().await.e()?;
            let msg = recv.read_to_end(1_000).await.e()?;
            send.write_all(&msg).await.e()?;
            send.finish().e()?;
            let close_reason = conn.closed().await;
            Ok::<_, Error>(close_reason)
        });

        let conn = client.connect(server_addr, TEST_ALPN).await?;
        let (mut send, mut recv) = conn.open_bi().await.e()?;
        send.write_all(b"Hello, world!").await.e()?;
        send.finish().e()?;
        recv.read_to_end(1_000).await.e()?;
        conn.close(42u32.into(), b"thanks, bye!");
        client.close().await;

        let close_err = server_task.await.e()??;
        let ConnectionError::ApplicationClosed(app_close) = close_err else {
            panic!("Unexpected close reason: {close_err:?}");
        };

        assert_eq!(app_close.error_code, 42u32.into());
        assert_eq!(app_close.reason.as_ref(), b"thanks, bye!");

        Ok(())
    }

    #[cfg(feature = "metrics")]
    #[tokio::test]
    #[traced_test]
    async fn metrics_smoke() -> Result {
        use iroh_metrics::{MetricsSource, Registry};

        let secret_key = SecretKey::from_bytes(&[0u8; 32]);
        let client = Endpoint::empty_builder(RelayMode::Disabled)
            .secret_key(secret_key)
            .bind()
            .await?;
        let secret_key = SecretKey::from_bytes(&[1u8; 32]);
        let server = Endpoint::empty_builder(RelayMode::Disabled)
            .secret_key(secret_key)
            .alpns(vec![TEST_ALPN.to_vec()])
            .bind()
            .await?;
        let server_addr = server.addr();
        let server_task = tokio::task::spawn(async move {
            let conn = server.accept().await.e()?.accept().e()?.await.e()?;
            let mut uni = conn.accept_uni().await.e()?;
            uni.read_to_end(10).await.e()?;
            drop(conn);
            Ok::<_, Error>(server)
        });
        let conn = client.connect(server_addr, TEST_ALPN).await?;
        let mut uni = conn.open_uni().await.e()?;
        uni.write_all(b"helloworld").await.e()?;
        uni.finish().e()?;
        conn.closed().await;
        drop(conn);
        let server = server_task.await.e()??;

        let m = client.metrics();
        assert_eq!(m.magicsock.num_direct_conns_added.get(), 1);
        assert_eq!(m.magicsock.connection_became_direct.get(), 1);
        assert_eq!(m.magicsock.connection_handshake_success.get(), 1);
        assert_eq!(m.magicsock.endpoints_contacted_directly.get(), 1);
        assert!(m.magicsock.recv_datagrams.get() > 0);

        let m = server.metrics();
        assert_eq!(m.magicsock.num_direct_conns_added.get(), 1);
        assert_eq!(m.magicsock.connection_became_direct.get(), 1);
        assert_eq!(m.magicsock.endpoints_contacted_directly.get(), 1);
        assert_eq!(m.magicsock.connection_handshake_success.get(), 1);
        assert!(m.magicsock.recv_datagrams.get() > 0);

        // test openmetrics encoding with labeled subregistries per endpoint
        fn register_endpoint(registry: &mut Registry, endpoint: &Endpoint) {
            let id = endpoint.id().fmt_short();
            let sub_registry = registry.sub_registry_with_label("id", id.to_string());
            sub_registry.register_all(endpoint.metrics());
        }
        let mut registry = Registry::default();
        register_endpoint(&mut registry, &client);
        register_endpoint(&mut registry, &server);
        let s = registry.encode_openmetrics_to_string().e()?;
        assert!(s.contains(r#"magicsock_endpoints_contacted_directly_total{id="3b6a27bcce"} 1"#));
        assert!(s.contains(r#"magicsock_endpoints_contacted_directly_total{id="8a88e3dd74"} 1"#));
        Ok(())
    }

    /// Configures the accept side to take `accept_alpns` ALPNs, then connects to it with `primary_connect_alpn`
    /// with `secondary_connect_alpns` set, and finally returns the negotiated ALPN.
    async fn alpn_connection_test(
        accept_alpns: Vec<Vec<u8>>,
        primary_connect_alpn: &[u8],
        secondary_connect_alpns: Vec<Vec<u8>>,
    ) -> Result<Option<Vec<u8>>> {
        let client = Endpoint::empty_builder(RelayMode::Disabled).bind().await?;
        let server = Endpoint::empty_builder(RelayMode::Disabled)
            .alpns(accept_alpns)
            .bind()
            .await?;
        let server_addr = server.addr();
        let server_task = tokio::spawn({
            let server = server.clone();
            async move {
                let incoming = server.accept().await.e()?;
                let conn = incoming.await.e()?;
                conn.close(0u32.into(), b"bye!");
                Ok::<_, n0_error::AnyError>(conn.alpn())
            }
        });

        let conn = client
            .connect_with_opts(
                server_addr,
                primary_connect_alpn,
                ConnectOptions::new().with_additional_alpns(secondary_connect_alpns),
            )
            .await?;
        let conn = conn.await.e()?;
        let client_alpn = conn.alpn();
        conn.closed().await;
        client.close().await;
        server.close().await;

        let server_alpn = server_task.await.e()??;

        assert_eq!(client_alpn, server_alpn);

        Ok(server_alpn)
    }

    #[tokio::test]
    #[traced_test]
    async fn connect_multiple_alpn_negotiated() -> Result {
        const ALPN_ONE: &[u8] = b"alpn/1";
        const ALPN_TWO: &[u8] = b"alpn/2";

        assert_eq!(
            alpn_connection_test(
                // Prefer version 2 over version 1 on the accept side
                vec![ALPN_TWO.to_vec(), ALPN_ONE.to_vec()],
                ALPN_TWO,
                vec![ALPN_ONE.to_vec()],
            )
            .await?,
            Some(ALPN_TWO.to_vec()),
            "accept side prefers version 2 over 1"
        );

        assert_eq!(
            alpn_connection_test(
                // Only support the old version
                vec![ALPN_ONE.to_vec()],
                ALPN_TWO,
                vec![ALPN_ONE.to_vec()],
            )
            .await?,
            Some(ALPN_ONE.to_vec()),
            "accept side only supports the old version"
        );

        assert_eq!(
            alpn_connection_test(
                vec![ALPN_TWO.to_vec(), ALPN_ONE.to_vec()],
                ALPN_ONE,
                vec![ALPN_TWO.to_vec()],
            )
            .await?,
            Some(ALPN_TWO.to_vec()),
            "connect side ALPN order doesn't matter"
        );

        assert_eq!(
            alpn_connection_test(vec![ALPN_TWO.to_vec(), ALPN_ONE.to_vec()], ALPN_ONE, vec![],)
                .await?,
            Some(ALPN_ONE.to_vec()),
            "connect side only supports the old version"
        );

        Ok(())
    }

    #[tokio::test]
    #[traced_test]
    async fn watch_net_report() -> Result {
        let endpoint = Endpoint::empty_builder(RelayMode::Staging).bind().await?;

        // can get a first report
        endpoint.net_report().updated().await.e()?;

        Ok(())
    }

    /// Tests that initial connection establishment isn't extremely slow compared
    /// to subsequent connections.
    ///
    /// This is a time based test, but uses a very large ratio to reduce flakiness.
    /// It also does a number of connections to average out any anomalies.
    #[tokio::test]
    #[traced_test]
    async fn connect_multi_time() -> Result {
        let n = 32;

        const NOOP_ALPN: &[u8] = b"noop";

        #[derive(Debug, Clone)]
        struct Noop;

        impl ProtocolHandler for Noop {
            async fn accept(&self, connection: Connection) -> Result<(), AcceptError> {
                connection.closed().await;
                Ok(())
            }
        }

        async fn noop_server() -> Result<(Router, EndpointAddr)> {
            let endpoint = Endpoint::empty_builder(RelayMode::Disabled)
                .bind()
                .await
                .e()?;
            let addr = endpoint.addr();
            let router = Router::builder(endpoint).accept(NOOP_ALPN, Noop).spawn();
            Ok((router, addr))
        }

        let routers = stream::iter(0..n)
            .map(|_| noop_server())
            .buffered_unordered(32)
            .collect::<Vec<_>>()
            .await
            .into_iter()
            .collect::<Result<Vec<_>, _>>()
            .e()?;

        let addrs = routers
            .iter()
            .map(|(_, addr)| addr.clone())
            .collect::<Vec<_>>();
        let ids = addrs.iter().map(|addr| addr.id).collect::<Vec<_>>();
        let discovery = StaticProvider::from_endpoint_info(addrs);
        let endpoint = Endpoint::empty_builder(RelayMode::Disabled)
            .discovery(discovery)
            .bind()
            .await
            .e()?;
        // wait for the endpoint to be initialized. This should not be needed,
        // but we don't want to measure endpoint init time but connection time
        // from a fully initialized endpoint.
        endpoint.addr();
        let t0 = Instant::now();
        for id in &ids {
            let conn = endpoint.connect(*id, NOOP_ALPN).await?;
            conn.close(0u32.into(), b"done");
        }
        let dt0 = t0.elapsed().as_secs_f64();
        let t1 = Instant::now();
        for id in &ids {
            let conn = endpoint.connect(*id, NOOP_ALPN).await?;
            conn.close(0u32.into(), b"done");
        }
        let dt1 = t1.elapsed().as_secs_f64();

        assert!(dt0 / dt1 < 20.0, "First round: {dt0}s, second round {dt1}s");
        Ok(())
    }
}<|MERGE_RESOLUTION|>--- conflicted
+++ resolved
@@ -23,7 +23,7 @@
 use ed25519_dalek::{VerifyingKey, pkcs8::DecodePublicKey};
 use iroh_base::{EndpointAddr, EndpointId, RelayUrl, SecretKey, TransportAddr};
 use iroh_relay::{RelayConfig, RelayMap};
-use n0_error::{Error, add_meta, e};
+use n0_error::{Error, add_meta, e, ensure_e};
 use n0_future::time::Duration;
 use n0_watcher::Watcher;
 use pin_project::pin_project;
@@ -676,14 +676,10 @@
         );
 
         // Connecting to ourselves is not supported.
-<<<<<<< HEAD
-        n0_error::ensure_e!(
-            endpoint_addr.endpoint_id != self.id(),
+        ensure_e!(
+            endpoint_addr.id != self.id(),
             ConnectWithOptsError::SelfConnect
         );
-=======
-        ensure!(endpoint_addr.id != self.id(), SelfConnectSnafu);
->>>>>>> 45e1f489
 
         if !endpoint_addr.is_empty() {
             self.add_endpoint_addr(endpoint_addr.clone(), Source::App)
@@ -790,14 +786,11 @@
         endpoint_addr: EndpointAddr,
         source: Source,
     ) -> Result<(), AddEndpointAddrError> {
-<<<<<<< HEAD
-        if endpoint_addr.endpoint_id == self.id() {
-            return Err(e!(AddEndpointAddrError::OwnAddress));
-        }
-=======
         // Connecting to ourselves is not supported.
-        snafu::ensure!(endpoint_addr.id != self.id(), OwnAddressSnafu);
->>>>>>> 45e1f489
+        ensure_e!(
+            endpoint_addr.id != self.id(),
+            AddEndpointAddrError::OwnAddress
+        );
         self.msock.add_endpoint_addr(endpoint_addr, source)
     }
 
@@ -2126,14 +2119,9 @@
 mod tests {
     use std::time::{Duration, Instant};
 
-<<<<<<< HEAD
-    use iroh_base::{EndpointAddr, EndpointId, SecretKey};
-    use n0_error::{AnyError as Error, StdResultExt};
-=======
     use iroh_base::{EndpointAddr, EndpointId, SecretKey, TransportAddr};
->>>>>>> 45e1f489
+    use n0_error::{AnyError as Error, Result, StdResultExt};
     use n0_future::{BufferedStreamExt, StreamExt, stream, task::AbortOnDropHandle};
-    type Result<T = (), E = Error> = std::result::Result<T, E>;
     use n0_watcher::Watcher;
     use quinn::ConnectionError;
     use rand::SeedableRng;
