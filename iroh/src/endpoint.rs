--- conflicted
+++ resolved
@@ -2430,7 +2430,6 @@
 
     #[tokio::test]
     #[traced_test]
-<<<<<<< HEAD
     async fn endpoint_two_direct_only() -> Result {
         // Connect two endpoints on the same network, without a relay server, without
         // discovery.
@@ -2492,91 +2491,6 @@
 
     #[tokio::test]
     #[traced_test]
-    async fn endpoint_two_relay_only() -> Result {
-        // Connect two endpoints on the same network, via a relay server, without
-        // discovery.
-        let (relay_map, _relay_url, _relay_server_guard) = run_relay_server().await?;
-        let (node_addr_tx, node_addr_rx) = oneshot::channel();
-
-        #[instrument(name = "client", skip_all)]
-        async fn connect(
-            relay_map: RelayMap,
-            node_addr_rx: oneshot::Receiver<NodeAddr>,
-        ) -> Result<quinn::ConnectionError> {
-            let mut rng = rand_chacha::ChaCha8Rng::seed_from_u64(0u64);
-            let secret = SecretKey::generate(&mut rng);
-            let ep = Endpoint::builder()
-                .secret_key(secret)
-                .alpns(vec![TEST_ALPN.to_vec()])
-                .insecure_skip_relay_cert_verify(true)
-                .relay_mode(RelayMode::Custom(relay_map))
-                .bind()
-                .await?;
-            info!(me = %ep.node_id().fmt_short(), "client starting");
-            let dst = node_addr_rx.await.e()?;
-
-            info!(me = %ep.node_id().fmt_short(), "client connecting");
-            let conn = ep.connect(dst, TEST_ALPN).await?;
-            let mut send = conn.open_uni().await.e()?;
-            send.write_all(b"hello").await.e()?;
-            let mut paths = conn.paths_info().stream();
-            info!("Waiting for direct connection");
-            while let Some(infos) = paths.next().await {
-                info!(?infos, "new PathInfos");
-                if infos.iter().any(|info| info.transport == TransportType::Ip) {
-                    break;
-                }
-            }
-            info!("Have direct connection");
-            send.write_all(b"close please").await.e()?;
-            send.finish().e()?;
-            Ok(conn.closed().await)
-        }
-
-        #[instrument(name = "server", skip_all)]
-        async fn accept(relay_map: RelayMap, node_addr_tx: oneshot::Sender<NodeAddr>) -> Result {
-            let mut rng = rand_chacha::ChaCha8Rng::seed_from_u64(1u64);
-            let secret = SecretKey::generate(&mut rng);
-            let ep = Endpoint::builder()
-                .secret_key(secret)
-                .alpns(vec![TEST_ALPN.to_vec()])
-                .insecure_skip_relay_cert_verify(true)
-                .relay_mode(RelayMode::Custom(relay_map))
-                .bind()
-                .await?;
-            ep.online().await;
-            let node_addr = NodeAddr {
-                direct_addresses: Default::default(),
-                ..ep.node_addr()
-            };
-            node_addr_tx.send(node_addr).unwrap();
-
-            info!(me = %ep.node_id().fmt_short(), "server starting");
-            let conn = ep.accept().await.e()?.await.e()?;
-            // let node_id = conn.remote_node_id()?;
-            // assert_eq!(node_id, src);
-            let mut recv = conn.accept_uni().await.e()?;
-            let mut msg = [0u8; 5];
-            recv.read_exact(&mut msg).await.e()?;
-            assert_eq!(&msg, b"hello");
-            info!("received hello");
-            let msg = recv.read_to_end(100).await.e()?;
-            assert_eq!(msg, b"close please");
-            info!("received 'close please'");
-            // Dropping the connection closes it just fine.
-            Ok(())
-        }
-
-        let server_task = tokio::spawn(accept(relay_map.clone(), node_addr_tx));
-        let client_task = tokio::spawn(connect(relay_map, node_addr_rx));
-
-        server_task.await.e()??;
-        let conn_closed = dbg!(client_task.await.e()??);
-        assert!(matches!(
-            conn_closed,
-            ConnectionError::ApplicationClosed(quinn::ApplicationClose { .. })
-        ));
-=======
     async fn endpoint_relay_map_change() -> Result {
         let (relay_map, relay_url, _guard1) = run_relay_server().await?;
         let client = Endpoint::builder()
@@ -2680,7 +2594,96 @@
         server.close().await;
 
         assert_eq!(&data, b"Hello, world!");
->>>>>>> 7a0644fe
+
+        Ok(())
+    }
+
+    #[tokio::test]
+    #[traced_test]
+    async fn endpoint_two_relay_only() -> Result {
+        // Connect two endpoints on the same network, via a relay server, without
+        // discovery.
+        let (relay_map, _relay_url, _relay_server_guard) = run_relay_server().await?;
+        let (node_addr_tx, node_addr_rx) = oneshot::channel();
+
+        #[instrument(name = "client", skip_all)]
+        async fn connect(
+            relay_map: RelayMap,
+            node_addr_rx: oneshot::Receiver<NodeAddr>,
+        ) -> Result<quinn::ConnectionError> {
+            let mut rng = rand_chacha::ChaCha8Rng::seed_from_u64(0u64);
+            let secret = SecretKey::generate(&mut rng);
+            let ep = Endpoint::builder()
+                .secret_key(secret)
+                .alpns(vec![TEST_ALPN.to_vec()])
+                .insecure_skip_relay_cert_verify(true)
+                .relay_mode(RelayMode::Custom(relay_map))
+                .bind()
+                .await?;
+            info!(me = %ep.node_id().fmt_short(), "client starting");
+            let dst = node_addr_rx.await.e()?;
+
+            info!(me = %ep.node_id().fmt_short(), "client connecting");
+            let conn = ep.connect(dst, TEST_ALPN).await?;
+            let mut send = conn.open_uni().await.e()?;
+            send.write_all(b"hello").await.e()?;
+            let mut paths = conn.paths_info().stream();
+            info!("Waiting for direct connection");
+            while let Some(infos) = paths.next().await {
+                info!(?infos, "new PathInfos");
+                if infos.iter().any(|info| info.transport == TransportType::Ip) {
+                    break;
+                }
+            }
+            info!("Have direct connection");
+            send.write_all(b"close please").await.e()?;
+            send.finish().e()?;
+            Ok(conn.closed().await)
+        }
+
+        #[instrument(name = "server", skip_all)]
+        async fn accept(relay_map: RelayMap, node_addr_tx: oneshot::Sender<NodeAddr>) -> Result {
+            let mut rng = rand_chacha::ChaCha8Rng::seed_from_u64(1u64);
+            let secret = SecretKey::generate(&mut rng);
+            let ep = Endpoint::builder()
+                .secret_key(secret)
+                .alpns(vec![TEST_ALPN.to_vec()])
+                .insecure_skip_relay_cert_verify(true)
+                .relay_mode(RelayMode::Custom(relay_map))
+                .bind()
+                .await?;
+            ep.online().await;
+            let node_addr = NodeAddr {
+                direct_addresses: Default::default(),
+                ..ep.node_addr()
+            };
+            node_addr_tx.send(node_addr).unwrap();
+
+            info!(me = %ep.node_id().fmt_short(), "server starting");
+            let conn = ep.accept().await.e()?.await.e()?;
+            // let node_id = conn.remote_node_id()?;
+            // assert_eq!(node_id, src);
+            let mut recv = conn.accept_uni().await.e()?;
+            let mut msg = [0u8; 5];
+            recv.read_exact(&mut msg).await.e()?;
+            assert_eq!(&msg, b"hello");
+            info!("received hello");
+            let msg = recv.read_to_end(100).await.e()?;
+            assert_eq!(msg, b"close please");
+            info!("received 'close please'");
+            // Dropping the connection closes it just fine.
+            Ok(())
+        }
+
+        let server_task = tokio::spawn(accept(relay_map.clone(), node_addr_tx));
+        let client_task = tokio::spawn(connect(relay_map, node_addr_rx));
+
+        server_task.await.e()??;
+        let conn_closed = dbg!(client_task.await.e()??);
+        assert!(matches!(
+            conn_closed,
+            ConnectionError::ApplicationClosed(quinn::ApplicationClose { .. })
+        ));
 
         Ok(())
     }
