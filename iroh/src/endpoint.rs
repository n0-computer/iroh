//! The [`Endpoint`] allows establishing connections to other iroh nodes.
//!
//! The [`Endpoint`] is the main API interface to manage a local iroh node.  It allows
//! connecting to and accepting connections from other nodes.  See the [module docs] for
//! more details on how iroh connections work.
//!
//! The main items in this module are:
//!
//! - [`Endpoint`] to establish iroh connections with other nodes.
//! - [`Builder`] to create an [`Endpoint`].
//!
//! [module docs]: crate

use std::{
    any::Any,
    collections::BTreeSet,
    future::{Future, IntoFuture},
    net::{IpAddr, SocketAddr, SocketAddrV4, SocketAddrV6},
    pin::Pin,
    sync::Arc,
    task::Poll,
};

use ed25519_dalek::{pkcs8::DecodePublicKey, VerifyingKey};
use iroh_base::{NodeAddr, NodeId, RelayUrl, SecretKey};
use iroh_relay::RelayMap;
use n0_future::{time::Duration, Stream};
use nested_enum_utils::common_fields;
use pin_project::pin_project;
use snafu::{ensure, ResultExt, Snafu};
use tracing::{debug, instrument, trace, warn};
use url::Url;

#[cfg(wasm_browser)]
use crate::discovery::pkarr::PkarrResolver;
#[cfg(not(wasm_browser))]
use crate::{discovery::dns::DnsDiscovery, dns::DnsResolver};
use crate::{
    discovery::{
<<<<<<< HEAD
        pkarr::PkarrPublisher, ConcurrentDiscovery, Discovery, DiscoveryItem, DiscoverySubscribers,
        DiscoveryTask, DynIntoDiscovery, IntoDiscovery, Lagged, UserData,
=======
        pkarr::PkarrPublisher, ConcurrentDiscovery, Discovery, DiscoveryError, DiscoveryItem,
        DiscoverySubscribers, DiscoveryTask, Lagged, UserData,
>>>>>>> 136b8550
    },
    magicsock::{self, Handle, NodeIdMappedAddr, OwnAddressSnafu},
    metrics::EndpointMetrics,
    net_report::Report,
    tls,
    watcher::{self, Watcher},
    RelayProtocol,
};

mod rtt_actor;

// Missing still: SendDatagram and ConnectionClose::frame_type's Type.
pub use quinn::{
    AcceptBi, AcceptUni, AckFrequencyConfig, ApplicationClose, Chunk, ClosedStream,
    ConnectionClose, ConnectionError, ConnectionStats, MtuDiscoveryConfig, OpenBi, OpenUni,
    ReadDatagram, ReadError, ReadExactError, ReadToEndError, RecvStream, ResetError, RetryError,
    SendDatagramError, SendStream, ServerConfig, StoppedError, StreamId, TransportConfig, VarInt,
    WeakConnectionHandle, WriteError,
};
pub use quinn_proto::{
    congestion::{Controller, ControllerFactory},
    crypto::{
        AeadKey, CryptoError, ExportKeyingMaterialError, HandshakeTokenKey,
        ServerConfig as CryptoServerConfig, UnsupportedVersion,
    },
    FrameStats, PathStats, TransportError, TransportErrorCode, UdpStats, Written,
};

use self::rtt_actor::RttMessage;
pub use super::magicsock::{
    AddNodeAddrError, ConnectionType, ControlMsg, DirectAddr, DirectAddrInfo, DirectAddrType,
    RemoteInfo, Source,
};

/// The delay to fall back to discovery when direct addresses fail.
///
/// When a connection is attempted with a [`NodeAddr`] containing direct addresses the
/// [`Endpoint`] assumes one of those addresses probably works.  If after this delay there
/// is still no connection the configured [`Discovery`] will be used however.
const DISCOVERY_WAIT_PERIOD: Duration = Duration::from_millis(500);

/// A type alias for the return value of [`Endpoint::node_addr`].
///
/// This type implements [`Watcher`] with `Value` being an optional [`NodeAddr`].
///
/// We return a named type instead of `impl Watcher<Value = NodeAddr>`, as this allows
/// you to e.g. store the watcher in a struct.
#[cfg(not(wasm_browser))]
pub type NodeAddrWatcher = watcher::Map<
    (
        watcher::Direct<Option<BTreeSet<DirectAddr>>>,
        watcher::Direct<Option<RelayUrl>>,
    ),
    Option<NodeAddr>,
>;
/// A type alias for the return value of [`Endpoint::node_addr`].
///
/// This type implements [`Watcher`] with `Value` being an optional [`NodeAddr`].
///
/// We return a named type instead of `impl Watcher<Value = NodeAddr>`, as this allows
/// you to e.g. store the watcher in a struct.
#[cfg(wasm_browser)]
pub type NodeAddrWatcher = watcher::Map<watcher::Direct<Option<RelayUrl>>, Option<NodeAddr>>;

/// Defines the mode of path selection for all traffic flowing through
/// the endpoint.
#[cfg(any(test, feature = "test-utils"))]
#[derive(Debug, Default, Copy, Clone, PartialEq, Eq)]
pub enum PathSelection {
    /// Uses all available paths
    #[default]
    All,
    /// Forces all traffic to go exclusively through relays
    RelayOnly,
}

/// Builder for [`Endpoint`].
///
/// By default the endpoint will generate a new random [`SecretKey`], which will result in a
/// new [`NodeId`].
///
/// To create the [`Endpoint`] call [`Builder::bind`].
#[derive(derive_more::Debug)]
pub struct Builder {
    secret_key: Option<SecretKey>,
    relay_mode: RelayMode,
    relay_protocol: iroh_relay::http::Protocol,
    alpn_protocols: Vec<Vec<u8>>,
    transport_config: quinn::TransportConfig,
    keylog: bool,
    #[debug(skip)]
    discovery: Vec<Box<dyn DynIntoDiscovery>>,
    discovery_user_data: Option<UserData>,
    proxy_url: Option<Url>,
    /// List of known nodes. See [`Builder::known_nodes`].
    node_map: Option<Vec<NodeAddr>>,
    #[cfg(not(wasm_browser))]
    dns_resolver: Option<DnsResolver>,
    #[cfg(any(test, feature = "test-utils"))]
    insecure_skip_relay_cert_verify: bool,
    addr_v4: Option<SocketAddrV4>,
    addr_v6: Option<SocketAddrV6>,
    #[cfg(any(test, feature = "test-utils"))]
    path_selection: PathSelection,
}

impl Default for Builder {
    fn default() -> Self {
        let mut transport_config = quinn::TransportConfig::default();
        transport_config.keep_alive_interval(Some(Duration::from_secs(1)));
        Self {
            secret_key: Default::default(),
            relay_mode: default_relay_mode(),
            relay_protocol: iroh_relay::http::Protocol::default(),
            alpn_protocols: Default::default(),
            transport_config,
            keylog: Default::default(),
            discovery: Default::default(),
            discovery_user_data: Default::default(),
            proxy_url: None,
            node_map: None,
            #[cfg(not(wasm_browser))]
            dns_resolver: None,
            #[cfg(any(test, feature = "test-utils"))]
            insecure_skip_relay_cert_verify: false,
            addr_v4: None,
            addr_v6: None,
            #[cfg(any(test, feature = "test-utils"))]
            path_selection: PathSelection::default(),
        }
    }
}

impl Builder {
    // The ordering of public methods is reflected directly in the documentation.  This is
    // roughly ordered by what is most commonly needed by users.

    // # The final constructor that everyone needs.

    /// Binds the magic endpoint.
    pub async fn bind(self) -> Result<Endpoint, BindError> {
        let relay_map = self.relay_mode.relay_map();
        let secret_key = self
            .secret_key
            .unwrap_or_else(|| SecretKey::generate(rand::rngs::OsRng));
        let static_config = StaticConfig {
            transport_config: Arc::new(self.transport_config),
            tls_config: tls::TlsConfig::new(secret_key.clone()),
            keylog: self.keylog,
        };
        #[cfg(not(wasm_browser))]
        let dns_resolver = self.dns_resolver.unwrap_or_default();
        let server_config = static_config.create_server_config(self.alpn_protocols);

        let metrics = EndpointMetrics::default();

        let msock_opts = magicsock::Options {
            addr_v4: self.addr_v4,
            addr_v6: self.addr_v6,
            secret_key,
            relay_map,
            relay_protocol: self.relay_protocol,
            node_map: self.node_map,
            discovery_user_data: self.discovery_user_data,
            proxy_url: self.proxy_url,
            #[cfg(not(wasm_browser))]
            dns_resolver,
            server_config,
            #[cfg(any(test, feature = "test-utils"))]
            insecure_skip_relay_cert_verify: self.insecure_skip_relay_cert_verify,
            #[cfg(any(test, feature = "test-utils"))]
            path_selection: self.path_selection,
            metrics,
        };
        let endpoint = Endpoint::bind(static_config, msock_opts).await?;

        let discovery = self
            .discovery
            .into_iter()
            .map(|builder| {
                builder
                    .into_discovery(&endpoint)
                    .context("Failed to init discovery service")
            })
            .collect::<Result<Vec<_>>>()?;
        let discovery: Option<Box<dyn Discovery>> = match discovery.len() {
            0 => None,
            1 => Some(discovery.into_iter().next().expect("checked length")),
            _ => Some(Box::new(ConcurrentDiscovery::from_services(discovery))),
        };
        if let Some(discovery) = discovery {
            endpoint
                .msock
                .init_discovery(discovery)
                .expect("set_discovery is called the first time");
        }
        Ok(endpoint)
    }

    // # The very common methods everyone basically needs.

    /// Sets the IPv4 bind address.
    ///
    /// Setting the port to `0` will use a random port.
    /// If the port specified is already in use, it will fallback to choosing a random port.
    ///
    /// By default will use `0.0.0.0:0` to bind to.
    pub fn bind_addr_v4(mut self, addr: SocketAddrV4) -> Self {
        self.addr_v4.replace(addr);
        self
    }

    /// Sets the IPv6 bind address.
    ///
    /// Setting the port to `0` will use a random port.
    /// If the port specified is already in use, it will fallback to choosing a random port.
    ///
    /// By default will use `[::]:0` to bind to.
    pub fn bind_addr_v6(mut self, addr: SocketAddrV6) -> Self {
        self.addr_v6.replace(addr);
        self
    }

    /// Sets a secret key to authenticate with other peers.
    ///
    /// This secret key's public key will be the [`PublicKey`] of this endpoint and thus
    /// also its [`NodeId`]
    ///
    /// If not set, a new secret key will be generated.
    ///
    /// [`PublicKey`]: iroh_base::PublicKey
    pub fn secret_key(mut self, secret_key: SecretKey) -> Self {
        self.secret_key = Some(secret_key);
        self
    }

    /// Sets the [ALPN] protocols that this endpoint will accept on incoming connections.
    ///
    /// Not setting this will still allow creating connections, but to accept incoming
    /// connections at least one [ALPN] must be set.
    ///
    /// [ALPN]: https://en.wikipedia.org/wiki/Application-Layer_Protocol_Negotiation
    pub fn alpns(mut self, alpn_protocols: Vec<Vec<u8>>) -> Self {
        self.alpn_protocols = alpn_protocols;
        self
    }

    // # Methods for common customisation items.

    /// Sets the relay servers to assist in establishing connectivity.
    ///
    /// Relay servers are used to establish initial connection with another iroh node.
    /// They also perform various functions related to hole punching, see the [crate docs]
    /// for more details.
    ///
    /// By default the [number 0] relay servers are used, see [`RelayMode::Default`].
    ///
    /// When using [RelayMode::Custom], the provided `relay_map` must contain at least one
    /// configured relay node.  If an invalid RelayMap is provided [`bind`]
    /// will result in an error.
    ///
    /// [`bind`]: Builder::bind
    /// [crate docs]: crate
    /// [number 0]: https://n0.computer
    pub fn relay_mode(mut self, relay_mode: RelayMode) -> Self {
        self.relay_mode = relay_mode;
        self
    }

    /// Sets the protocol to use for relay connections.
    ///
    /// Options are either [`RelayProtocol::Websocket`] or [`RelayProtocol::Relay`].
    ///
    /// `Websocket` is considered unstable between iroh versions at the moment.
    /// The protocol can change in compatibility-breaking ways before iroh 1.0.
    ///
    /// Default is set to `Relay` at the moment, until we've stabilized the websocket protocol.
    pub fn relay_conn_protocol(mut self, protocol: RelayProtocol) -> Self {
        self.relay_protocol = protocol;
        self
    }

    /// Removes all discovery services from the builder.
    pub fn clear_discovery(mut self) -> Self {
        self.discovery.clear();
        self
    }

    /// Optionally sets a discovery mechanism for this endpoint.
    ///
    /// If you want to combine multiple discovery services, you can use
    /// [`Builder::add_discovery`] instead. This will internally create a
    /// [`crate::discovery::ConcurrentDiscovery`].
    ///
    /// If no discovery service is set, connecting to a node without providing its
    /// direct addresses or relay URLs will fail.
    ///
    /// See the documentation of the [`Discovery`] trait for details.
    pub fn discovery(mut self, discovery: impl IntoDiscovery) -> Self {
        self.discovery.clear();
        self.discovery.push(Box::new(discovery));
        self
    }

    /// Adds a discovery mechanism for this endpoint.
    ///
    /// The function `discovery`
    /// will be called on endpoint creation with the configured secret key of
    /// the endpoint. Discovery services that need to publish information need
    /// to use this secret key to sign the information.
    ///
    /// If you add multiple discovery services, they will be combined using a
    /// [`crate::discovery::ConcurrentDiscovery`].
    ///
    /// If no discovery service is set, connecting to a node without providing its
    /// direct addresses or relay URLs will fail.
    ///
    /// To clear all discovery services, use [`Builder::clear_discovery`].
    ///
    /// See the documentation of the [`Discovery`] trait for details.
    pub fn add_discovery(mut self, discovery: impl IntoDiscovery) -> Self {
        self.discovery.push(Box::new(discovery));
        self
    }

    /// Configures the endpoint to use the default n0 DNS discovery service.
    ///
    /// The default discovery service publishes to and resolves from the
    /// n0.computer dns server `iroh.link`.
    ///
    /// This is equivalent to adding both a [`crate::discovery::pkarr::PkarrPublisher`]
    /// and a [`crate::discovery::dns::DnsDiscovery`], both configured to use the
    /// n0.computer dns server.
    ///
    /// This will by default use [`N0_DNS_PKARR_RELAY_PROD`].
    /// When in tests, or when the `test-utils` feature is enabled, this will use the
    /// [`N0_DNS_PKARR_RELAY_STAGING`].
    ///
    /// [`N0_DNS_PKARR_RELAY_PROD`]: crate::discovery::pkarr::N0_DNS_PKARR_RELAY_PROD
    /// [`N0_DNS_PKARR_RELAY_STAGING`]: crate::discovery::pkarr::N0_DNS_PKARR_RELAY_STAGING
    pub fn discovery_n0(mut self) -> Self {
        self = self.add_discovery(PkarrPublisher::n0_dns());
        // Resolve using HTTPS requests to our DNS server's /pkarr path in browsers
        #[cfg(wasm_browser)]
        {
            self = self.add_discovery(PkarrResolver::n0_dns());
        }
        // Resolve using DNS queries outside browsers.
        #[cfg(not(wasm_browser))]
        {
            self = self.add_discovery(DnsDiscovery::n0_dns());
        }
        self
    }

    #[cfg(feature = "discovery-pkarr-dht")]
    /// Configures the endpoint to also use the mainline DHT with default settings.
    ///
    /// This is equivalent to adding a [`crate::discovery::pkarr::dht::DhtDiscovery`]
    /// with default settings. Note that DhtDiscovery has various more advanced
    /// configuration options. If you need any of those, you should manually
    /// create a DhtDiscovery and add it with [`Builder::add_discovery`].
    pub fn discovery_dht(mut self) -> Self {
        self = self.add_discovery(crate::discovery::pkarr::dht::DhtDiscovery::builder());
        self
    }

    #[cfg(feature = "discovery-local-network")]
    /// Configures the endpoint to also use local network discovery.
    ///
    /// This is equivalent to adding a [`crate::discovery::mdns::MdnsDiscovery`]
    /// with default settings. Note that MdnsDiscovery has various more advanced
    /// configuration options. If you need any of those, you should manually
    /// create a MdnsDiscovery and add it with [`Builder::add_discovery`].
    pub fn discovery_local_network(mut self) -> Self {
        self = self.add_discovery(crate::discovery::mdns::MdnsDiscovery::builder());
        self
    }

    /// Sets the initial user-defined data to be published in discovery services for this node.
    ///
    /// When using discovery services, this string of [`UserData`] will be published together
    /// with the node's addresses and relay URL. When other nodes discover this node,
    /// they retrieve the [`UserData`] in addition to the addressing info.
    ///
    /// Iroh itself does not interpret the user-defined data in any way, it is purely left
    /// for applications to parse and use.
    pub fn user_data_for_discovery(mut self, user_data: UserData) -> Self {
        self.discovery_user_data = Some(user_data);
        self
    }

    /// Optionally set a list of known nodes.
    pub fn known_nodes(mut self, nodes: Vec<NodeAddr>) -> Self {
        self.node_map = Some(nodes);
        self
    }

    // # Methods for more specialist customisation.

    /// Sets a custom [`quinn::TransportConfig`] for this endpoint.
    ///
    /// The transport config contains parameters governing the QUIC state machine.
    ///
    /// If unset, the default config is used. Default values should be suitable for most
    /// internet applications. Applications protocols which forbid remotely-initiated
    /// streams should set `max_concurrent_bidi_streams` and `max_concurrent_uni_streams` to
    /// zero.
    ///
    /// Please be aware that changing some settings may have adverse effects on establishing
    /// and maintaining direct connections.
    pub fn transport_config(mut self, transport_config: quinn::TransportConfig) -> Self {
        self.transport_config = transport_config;
        self
    }

    /// Optionally sets a custom DNS resolver to use for this endpoint.
    ///
    /// The DNS resolver is used to resolve relay hostnames, and node addresses if
    /// [`crate::discovery::dns::DnsDiscovery`] is configured.
    ///
    /// By default, a new DNS resolver is created which is configured to use the
    /// host system's DNS configuration. You can pass a custom instance of [`DnsResolver`]
    /// here to use a differently configured DNS resolver for this endpoint, or to share
    /// a [`DnsResolver`] between multiple endpoints.
    #[cfg(not(wasm_browser))]
    pub fn dns_resolver(mut self, dns_resolver: DnsResolver) -> Self {
        self.dns_resolver = Some(dns_resolver);
        self
    }

    /// Sets an explicit proxy url to proxy all HTTP(S) traffic through.
    pub fn proxy_url(mut self, url: Url) -> Self {
        self.proxy_url.replace(url);
        self
    }

    /// Sets the proxy url from the environment, in this order:
    ///
    /// - `HTTP_PROXY`
    /// - `http_proxy`
    /// - `HTTPS_PROXY`
    /// - `https_proxy`
    pub fn proxy_from_env(mut self) -> Self {
        self.proxy_url = proxy_url_from_env();
        self
    }

    /// Enables saving the TLS pre-master key for connections.
    ///
    /// This key should normally remain secret but can be useful to debug networking issues
    /// by decrypting captured traffic.
    ///
    /// If *keylog* is `true` then setting the `SSLKEYLOGFILE` environment variable to a
    /// filename will result in this file being used to log the TLS pre-master keys.
    pub fn keylog(mut self, keylog: bool) -> Self {
        self.keylog = keylog;
        self
    }

    /// Skip verification of SSL certificates from relay servers
    ///
    /// May only be used in tests.
    #[cfg(any(test, feature = "test-utils"))]
    pub fn insecure_skip_relay_cert_verify(mut self, skip_verify: bool) -> Self {
        self.insecure_skip_relay_cert_verify = skip_verify;
        self
    }

    /// This implies we only use the relay to communicate
    /// and do not attempt to do any hole punching.
    #[cfg(any(test, feature = "test-utils"))]
    pub fn path_selection(mut self, path_selection: PathSelection) -> Self {
        self.path_selection = path_selection;
        self
    }
}

/// Configuration for a [`quinn::Endpoint`] that cannot be changed at runtime.
#[derive(Debug)]
struct StaticConfig {
    tls_config: tls::TlsConfig,
    transport_config: Arc<quinn::TransportConfig>,
    keylog: bool,
}

impl StaticConfig {
    /// Create a [`quinn::ServerConfig`] with the specified ALPN protocols.
    fn create_server_config(&self, alpn_protocols: Vec<Vec<u8>>) -> ServerConfig {
        let quic_server_config = self
            .tls_config
            .make_server_config(alpn_protocols, self.keylog);
        let mut server_config = ServerConfig::with_crypto(Arc::new(quic_server_config));
        server_config.transport_config(self.transport_config.clone());

        server_config
    }
}

/// Controls an iroh node, establishing connections with other nodes.
///
/// This is the main API interface to create connections to, and accept connections from
/// other iroh nodes.  The connections are peer-to-peer and encrypted, a Relay server is
/// used to make the connections reliable.  See the [crate docs] for a more detailed
/// overview of iroh.
///
/// It is recommended to only create a single instance per application.  This ensures all
/// the connections made share the same peer-to-peer connections to other iroh nodes,
/// while still remaining independent connections.  This will result in more optimal network
/// behaviour.
///
/// The endpoint is created using the [`Builder`], which can be created using
/// [`Endpoint::builder`].
///
/// Once an endpoint exists, new connections are typically created using the
/// [`Endpoint::connect`] and [`Endpoint::accept`] methods.  Once established, the
/// [`Connection`] gives access to most [QUIC] features.  Individual streams to send data to
/// the peer are created using the [`Connection::open_bi`], [`Connection::accept_bi`],
/// [`Connection::open_uni`] and [`Connection::open_bi`] functions.
///
/// Note that due to the light-weight properties of streams a stream will only be accepted
/// once the initiating peer has sent some data on it.
///
/// [QUIC]: https://quicwg.org
#[derive(Clone, Debug)]
pub struct Endpoint {
    /// Handle to the magicsocket/actor
    msock: Handle,
    /// Handle to the actor that resets the quinn RTT estimator
    rtt_actor: Arc<rtt_actor::RttHandle>,
    /// Configuration structs for quinn, holds the transport config, certificate setup, secret key etc.
    static_config: Arc<StaticConfig>,
}

#[allow(missing_docs)]
#[common_fields({
    backtrace: Option<snafu::Backtrace>,
    #[snafu(implicit)]
    span_trace: n0_snafu::SpanTrace,
})]
#[derive(Debug, Snafu)]
#[non_exhaustive]
pub enum ConnectWithOptsError {
    #[snafu(transparent)]
    AddNodeAddr { source: AddNodeAddrError },
    #[snafu(display("Connecting to ourself is not supported"))]
    SelfConnect {},
    #[snafu(display("No addressing information available"))]
    NoAddress { source: GetMappingAddressError },
    #[snafu(display("Unable to connect to remote"))]
    Quinn { source: quinn::ConnectError },
}

#[allow(missing_docs)]
#[common_fields({
    backtrace: Option<snafu::Backtrace>,
    #[snafu(implicit)]
    span_trace: n0_snafu::SpanTrace,
})]
#[derive(Debug, Snafu)]
#[non_exhaustive]
pub enum ConnectError {
    #[snafu(transparent)]
    Connect {
        #[snafu(source(from(ConnectWithOptsError, Box::new)))]
        source: Box<ConnectWithOptsError>,
    },
    #[snafu(transparent)]
    Connection {
        #[snafu(source(from(ConnectionError, Box::new)))]
        source: Box<ConnectionError>,
    },
}

#[allow(missing_docs)]
#[common_fields({
    backtrace: Option<snafu::Backtrace>,
    #[snafu(implicit)]
    span_trace: n0_snafu::SpanTrace,
})]
#[derive(Debug, Snafu)]
#[non_exhaustive]
pub enum BindError {
    #[snafu(transparent)]
    MagicSpawn {
        source: magicsock::CreateHandleError,
    },
}

#[allow(missing_docs)]
#[common_fields({
    backtrace: Option<snafu::Backtrace>,
    #[snafu(implicit)]
    span_trace: n0_snafu::SpanTrace,
})]
#[derive(Debug, Snafu)]
#[snafu(module)]
#[non_exhaustive]
pub enum GetMappingAddressError {
    #[snafu(display("Discovery service required due to missing addressing information"))]
    DiscoveryStart { source: DiscoveryError },
    #[snafu(display("Discovery service failed"))]
    Discover { source: DiscoveryError },
    #[snafu(display("No addressing information found"))]
    NoAddress {},
}

impl Endpoint {
    // The ordering of public methods is reflected directly in the documentation.  This is
    // roughly ordered by what is most commonly needed by users, but grouped in similar
    // items.

    // # Methods relating to construction.

    /// Returns the builder for an [`Endpoint`], with a production configuration.
    pub fn builder() -> Builder {
        Builder::default()
    }

    /// Creates a quinn endpoint backed by a magicsock.
    ///
    /// This is for internal use, the public interface is the [`Builder`] obtained from
    /// [Self::builder]. See the methods on the builder for documentation of the parameters.
    #[instrument("ep", skip_all, fields(me = %static_config.tls_config.secret_key.public().fmt_short()))]
    async fn bind(
        static_config: StaticConfig,
        msock_opts: magicsock::Options,
    ) -> Result<Self, BindError> {
        let msock = magicsock::MagicSock::spawn(msock_opts).await?;
        trace!("created magicsock");
        debug!(version = env!("CARGO_PKG_VERSION"), "iroh Endpoint created");

        let ep = Self {
            msock: msock.clone(),
            rtt_actor: Arc::new(rtt_actor::RttHandle::new(msock.metrics.magicsock.clone())),
            static_config: Arc::new(static_config),
        };
        Ok(ep)
    }

    /// Sets the list of accepted ALPN protocols.
    ///
    /// This will only affect new incoming connections.
    /// Note that this *overrides* the current list of ALPNs.
    pub fn set_alpns(&self, alpns: Vec<Vec<u8>>) {
        let server_config = self.static_config.create_server_config(alpns);
        self.msock.endpoint().set_server_config(Some(server_config));
    }

    // # Methods for establishing connectivity.

    /// Connects to a remote [`Endpoint`].
    ///
    /// A value that can be converted into a [`NodeAddr`] is required. This can be either a
    /// [`NodeAddr`], a [`NodeId`] or a [`iroh_base::ticket::NodeTicket`].
    ///
    /// The [`NodeAddr`] must contain the [`NodeId`] to dial and may also contain a [`RelayUrl`]
    /// and direct addresses. If direct addresses are provided, they will be used to try and
    /// establish a direct connection without involving a relay server.
    ///
    /// If neither a [`RelayUrl`] or direct addresses are configured in the [`NodeAddr`] it
    /// may still be possible a connection can be established.  This depends on other calls
    /// to [`Endpoint::add_node_addr`] which may provide contact information, or via the
    /// [`Discovery`] service configured using [`Builder::discovery`].  The discovery
    /// service will also be used if the remote node is not reachable on the provided direct
    /// addresses and there is no [`RelayUrl`].
    ///
    /// If addresses or relay servers are neither provided nor can be discovered, the
    /// connection attempt will fail with an error.
    ///
    /// The `alpn`, or application-level protocol identifier, is also required. The remote
    /// endpoint must support this `alpn`, otherwise the connection attempt will fail with
    /// an error.
    pub async fn connect(
        &self,
        node_addr: impl Into<NodeAddr>,
        alpn: &[u8],
    ) -> Result<Connection, ConnectError> {
        let node_addr = node_addr.into();
        let remote = node_addr.node_id;
        let connecting = self
            .connect_with_opts(node_addr, alpn, Default::default())
            .await?;
        let conn = connecting.await?;

        debug!(
            me = %self.node_id().fmt_short(),
            remote = %remote.fmt_short(),
            alpn = %String::from_utf8_lossy(alpn),
            "Connection established."
        );
        Ok(conn)
    }

    /// Starts a connection attempt with a remote [`Endpoint`].
    ///
    /// Like [`Endpoint::connect`] (see also its docs for general details), but allows for a more
    /// advanced connection setup with more customization in two aspects:
    /// 1. The returned future resolves to a [`Connecting`], which can be further processed into
    ///    a [`Connection`] by awaiting, or alternatively allows connecting with 0RTT via
    ///    [`Connecting::into_0rtt`].
    ///    **Note:** Please read the documentation for `into_0rtt` carefully to assess
    ///    security concerns.
    /// 2. The [`TransportConfig`] for the connection can be modified via the provided
    ///    [`ConnectOptions`].
    ///    **Note:** Please be aware that changing transport config settings may have adverse effects on
    ///    establishing and maintaining direct connections.  Carefully test settings you use and
    ///    consider this currently as still rather experimental.
    #[instrument(name = "connect", skip_all, fields(
        me = self.node_id().fmt_short(),
        remote = tracing::field::Empty,
        alpn = String::from_utf8_lossy(alpn).to_string(),
    ))]
    pub async fn connect_with_opts(
        &self,
        node_addr: impl Into<NodeAddr>,
        alpn: &[u8],
        options: ConnectOptions,
    ) -> Result<Connecting, ConnectWithOptsError> {
        let node_addr: NodeAddr = node_addr.into();
        tracing::Span::current().record("remote", node_addr.node_id.fmt_short());

        // Connecting to ourselves is not supported.
        ensure!(node_addr.node_id != self.node_id(), SelfConnectSnafu);

        if !node_addr.is_empty() {
            self.add_node_addr(node_addr.clone())?;
        }
        let node_id = node_addr.node_id;
        let direct_addresses = node_addr.direct_addresses.clone();
        let relay_url = node_addr.relay_url.clone();

        // Get the mapped IPv6 address from the magic socket. Quinn will connect to this
        // address.  Start discovery for this node if it's enabled and we have no valid or
        // verified address information for this node.  Dropping the discovery cancels any
        // still running task.
        let (mapped_addr, _discovery_drop_guard) = self
            .get_mapping_addr_and_maybe_start_discovery(node_addr)
            .await
            .context(NoAddressSnafu)?;

        let transport_config = options
            .transport_config
            .unwrap_or(self.static_config.transport_config.clone());

        // Start connecting via quinn. This will time out after 10 seconds if no reachable
        // address is available.

        debug!(
            ?mapped_addr,
            ?direct_addresses,
            ?relay_url,
            "Attempting connection..."
        );
        let client_config = {
            let mut alpn_protocols = vec![alpn.to_vec()];
            alpn_protocols.extend(options.additional_alpns);
            let quic_client_config = self
                .static_config
                .tls_config
                .make_client_config(alpn_protocols, self.static_config.keylog);
            let mut client_config = quinn::ClientConfig::new(Arc::new(quic_client_config));
            client_config.transport_config(transport_config);
            client_config
        };

        let server_name = &tls::name::encode(node_id);
        let connect = self
            .msock
            .endpoint()
            .connect_with(
                client_config,
                mapped_addr.private_socket_addr(),
                server_name,
            )
            .context(QuinnSnafu)?;

        Ok(Connecting {
            inner: connect,
            ep: self.clone(),
            remote_node_id: Some(node_id),
            _discovery_drop_guard,
        })
    }

    /// Accepts an incoming connection on the endpoint.
    ///
    /// Only connections with the ALPNs configured in [`Builder::alpns`] will be accepted.
    /// If multiple ALPNs have been configured the ALPN can be inspected before accepting
    /// the connection using [`Connecting::alpn`].
    ///
    /// The returned future will yield `None` if the endpoint is closed by calling
    /// [`Endpoint::close`].
    pub fn accept(&self) -> Accept<'_> {
        Accept {
            inner: self.msock.endpoint().accept(),
            ep: self.clone(),
        }
    }

    // # Methods for manipulating the internal state about other nodes.

    /// Informs this [`Endpoint`] about addresses of the iroh node.
    ///
    /// This updates the local state for the remote node.  If the provided [`NodeAddr`]
    /// contains a [`RelayUrl`] this will be used as the new relay server for this node.  If
    /// it contains any new IP endpoints they will also be stored and tried when next
    /// connecting to this node. Any address that matches this node's direct addresses will be
    /// silently ignored.
    ///
    /// See also [`Endpoint::add_node_addr_with_source`].
    ///
    /// # Using node discovery instead
    ///
    /// It is strongly advised to use node discovery using the [`StaticProvider`] instead.
    /// This provides more flexibility and future proofing.
    ///
    /// # Errors
    ///
    /// Will return an error if we attempt to add our own [`NodeId`] to the node map or
    /// if the direct addresses are a subset of ours.
    ///
    /// [`StaticProvider`]: crate::discovery::static_provider::StaticProvider
    pub fn add_node_addr(&self, node_addr: NodeAddr) -> Result<(), AddNodeAddrError> {
        self.add_node_addr_inner(node_addr, magicsock::Source::App)
    }

    /// Informs this [`Endpoint`] about addresses of the iroh node, noting the source.
    ///
    /// This updates the local state for the remote node.  If the provided [`NodeAddr`] contains a
    /// [`RelayUrl`] this will be used as the new relay server for this node.  If it contains any
    /// new IP endpoints they will also be stored and tried when next connecting to this node. Any
    /// address that matches this node's direct addresses will be silently ignored. The *source* is
    /// used for logging exclusively and will not be stored.
    ///
    /// # Using node discovery instead
    ///
    /// It is strongly advised to use node discovery using the [`StaticProvider`] instead.
    /// This provides more flexibility and future proofing.
    ///
    /// # Errors
    ///
    /// Will return an error if we attempt to add our own [`NodeId`] to the node map or
    /// if the direct addresses are a subset of ours.
    ///
    /// [`StaticProvider`]: crate::discovery::static_provider::StaticProvider
    pub fn add_node_addr_with_source(
        &self,
        node_addr: NodeAddr,
        source: &'static str,
    ) -> Result<(), AddNodeAddrError> {
        self.add_node_addr_inner(
            node_addr,
            magicsock::Source::NamedApp {
                name: source.into(),
            },
        )
    }

    fn add_node_addr_inner(
        &self,
        node_addr: NodeAddr,
        source: magicsock::Source,
    ) -> Result<(), AddNodeAddrError> {
        // Connecting to ourselves is not supported.
        snafu::ensure!(node_addr.node_id != self.node_id(), OwnAddressSnafu);
        self.msock.add_node_addr(node_addr, source)
    }

    // # Getter methods for properties of this Endpoint itself.

    /// Returns the secret_key of this endpoint.
    pub fn secret_key(&self) -> &SecretKey {
        &self.static_config.tls_config.secret_key
    }

    /// Returns the node id of this endpoint.
    ///
    /// This ID is the unique addressing information of this node and other peers must know
    /// it to be able to connect to this node.
    pub fn node_id(&self) -> NodeId {
        self.static_config.tls_config.secret_key.public()
    }

    /// Returns a [`Watcher`] for the current [`NodeAddr`] for this endpoint.
    ///
    /// The observed [`NodeAddr`] will have the current [`RelayUrl`] and direct addresses
    /// as they would be returned by [`Endpoint::home_relay`] and [`Endpoint::direct_addresses`].
    ///
    /// Use [`Watcher::initialized`] to wait for a [`NodeAddr`] that is ready to be connected to:
    ///
    /// ```no_run
    /// # async fn wrapper() -> n0_snafu::Result {
    /// use iroh::{watcher::Watcher, Endpoint};
    ///
    /// let endpoint = Endpoint::builder()
    ///     .alpns(vec![b"my-alpn".to_vec()])
    ///     .bind()
    ///     .await?;
    /// let node_addr = endpoint.node_addr().initialized().await?;
    /// # let _ = node_addr;
    /// # Ok(())
    /// # }
    /// ```
    #[cfg(not(wasm_browser))]
    pub fn node_addr(&self) -> NodeAddrWatcher {
        let watch_addrs = self.direct_addresses();
        let watch_relay = self.home_relay();
        let node_id = self.node_id();

        watch_addrs
            .or(watch_relay)
            .map(move |(addrs, relay)| match (addrs, relay) {
                (Some(addrs), relay) => Some(NodeAddr::from_parts(
                    node_id,
                    relay,
                    addrs.into_iter().map(|x| x.addr),
                )),
                (None, Some(relay)) => Some(NodeAddr::from_parts(
                    node_id,
                    Some(relay),
                    std::iter::empty(),
                )),
                (None, None) => None,
            })
            .expect("watchable is alive - cannot be disconnected yet")
    }

    /// Returns a [`Watcher`] for the current [`NodeAddr`] for this endpoint.
    ///
    /// When compiled to Wasm, this function returns a watcher that initializes
    /// with a [`NodeAddr`] that only contains a relay URL, but no direct addresses,
    /// as there are no APIs for directly using sockets in browsers.
    #[cfg(wasm_browser)]
    pub fn node_addr(&self) -> NodeAddrWatcher {
        // In browsers, there will never be any direct addresses, so we wait
        // for the home relay instead. This makes the `NodeAddr` have *some* way
        // of connecting to us.
        let watch_relay = self.home_relay();
        let node_id = self.node_id();
        watch_relay
            .map(move |relay| {
                relay.map(|relay| NodeAddr::from_parts(node_id, Some(relay), std::iter::empty()))
            })
            .expect("watchable is alive - cannot be disconnected yet")
    }

    /// Returns a [`Watcher`] for the [`RelayUrl`] of the Relay server used as home relay.
    ///
    /// Every endpoint has a home Relay server which it chooses as the server with the
    /// lowest latency out of the configured servers provided by [`Builder::relay_mode`].
    /// This is the server other iroh nodes can use to reliably establish a connection
    /// to this node.
    ///
    /// The watcher stores `None` if we are not connected to any Relay server.
    ///
    /// Note that this will store `None` right after the [`Endpoint`] is created since it takes
    /// some time to connect to find and connect to the home relay server.
    ///
    /// # Examples
    ///
    /// To wait for a home relay connection to be established, use [`Watcher::initialized`]:
    /// ```no_run
    /// use futures_lite::StreamExt;
    /// use iroh::{watcher::Watcher, Endpoint};
    ///
    /// # let rt = tokio::runtime::Builder::new_current_thread().enable_all().build().unwrap();
    /// # rt.block_on(async move {
    /// let mep = Endpoint::builder().bind().await.unwrap();
    /// let _relay_url = mep.home_relay().initialized().await.unwrap();
    /// # });
    /// ```
    pub fn home_relay(&self) -> watcher::Direct<Option<RelayUrl>> {
        self.msock.home_relay()
    }

    /// Returns a [`Watcher`] for the direct addresses of this [`Endpoint`].
    ///
    /// The direct addresses of the [`Endpoint`] are those that could be used by other
    /// iroh nodes to establish direct connectivity, depending on the network
    /// situation. The yielded lists of direct addresses contain both the locally-bound
    /// addresses and the [`Endpoint`]'s publicly reachable addresses discovered through
    /// mechanisms such as [STUN] and port mapping.  Hence usually only a subset of these
    /// will be applicable to a certain remote iroh node.
    ///
    /// The [`Endpoint`] continuously monitors the direct addresses for changes as its own
    /// location in the network might change.  Whenever changes are detected this stream
    /// will yield a new list of direct addresses.
    ///
    /// When issuing the first call to this method the first direct address discovery might
    /// still be underway, in this case the [`Watcher`] might not be initialized with [`Some`]
    /// value yet.  Once the first set of local direct addresses are discovered the [`Watcher`]
    /// will always return [`Some`] set of direct addresses immediately, which are the most
    /// recently discovered direct addresses.
    ///
    /// # Examples
    ///
    /// To get the first set of direct addresses use [`Watcher::initialized`]:
    /// ```no_run
    /// use futures_lite::StreamExt;
    /// use iroh::{watcher::Watcher, Endpoint};
    ///
    /// # let rt = tokio::runtime::Builder::new_current_thread().enable_all().build().unwrap();
    /// # rt.block_on(async move {
    /// let mep = Endpoint::builder().bind().await.unwrap();
    /// let _addrs = mep.direct_addresses().initialized().await.unwrap();
    /// # });
    /// ```
    ///
    /// [STUN]: https://en.wikipedia.org/wiki/STUN
    pub fn direct_addresses(&self) -> watcher::Direct<Option<BTreeSet<DirectAddr>>> {
        self.msock.direct_addresses()
    }

    /// Returns a [`Watcher`] for any net-reports run from this [`Endpoint`].
    ///
    /// A `net-report` checks the network conditions of the [`Endpoint`], such as
    /// whether it is connected to the internet via Ipv4 and/or Ipv6, its NAT
    /// status, its latency to the relay servers, and its public addresses.
    ///
    /// The [`Endpoint`] continuously runs `net-reports` to monitor if network
    /// conditions have changed. This [`Watcher`] will return the latest result
    /// of the `net-report`.
    ///
    /// When issuing the first call to this method the first report might
    /// still be underway, in this case the [`Watcher`] might not be initialized
    /// with [`Some`] value yet.  Once the net-report has been successfully
    /// run, the [`Watcher`] will always return [`Some`] report immediately, which
    /// is the most recently run `net-report`.
    ///
    /// # Examples
    ///
    /// To get the first report use [`Watcher::initialized`]:
    /// ```no_run
    /// use futures_lite::StreamExt;
    /// use iroh::{watcher::Watcher, Endpoint};
    ///
    /// # let rt = tokio::runtime::Builder::new_current_thread().enable_all().build().unwrap();
    /// # rt.block_on(async move {
    /// let ep = Endpoint::builder().bind().await.unwrap();
    /// let _report = ep.net_report().initialized().await.unwrap();
    /// # });
    /// ```
    #[doc(hidden)]
    pub fn net_report(&self) -> watcher::Direct<Option<Arc<Report>>> {
        self.msock.net_report()
    }

    /// Returns the local socket addresses on which the underlying sockets are bound.
    ///
    /// The [`Endpoint`] always binds on an IPv4 address and also tries to bind on an IPv6
    /// address if available.
    #[cfg(not(wasm_browser))]
    pub fn bound_sockets(&self) -> (SocketAddr, Option<SocketAddr>) {
        self.msock.local_addr()
    }

    // # Getter methods for information about other nodes.

    /// Returns information about the remote node identified by a [`NodeId`].
    ///
    /// The [`Endpoint`] keeps some information about remote iroh nodes, which it uses to find
    /// the best path to a node. Having information on a remote node, however, does not mean we have
    /// ever connected to it to or even whether a connection is even possible. The information about a
    /// remote node will change over time, as the [`Endpoint`] learns more about the node. Future
    /// calls may return different information. Furthermore, node information may even be
    /// completely evicted as it becomes stale.
    ///
    /// See also [`Endpoint::remote_info_iter`] which returns information on all nodes known
    /// by this [`Endpoint`].
    pub fn remote_info(&self, node_id: NodeId) -> Option<RemoteInfo> {
        self.msock.remote_info(node_id)
    }

    /// Returns information about all the remote nodes this [`Endpoint`] knows about.
    ///
    /// This returns the same information as [`Endpoint::remote_info`] for each node known to this
    /// [`Endpoint`].
    ///
    /// The [`Endpoint`] keeps some information about remote iroh nodes, which it uses to find
    /// the best path to a node. This returns all the nodes it knows about, regardless of whether a
    /// connection was ever made or is even possible.
    ///
    /// See also [`Endpoint::remote_info`] to only retrieve information about a single node.
    pub fn remote_info_iter(&self) -> impl Iterator<Item = RemoteInfo> {
        self.msock.list_remote_infos().into_iter()
    }

    /// Returns a stream of all remote nodes discovered through the endpoint's discovery services.
    ///
    /// Whenever a node is discovered via the endpoint's discovery service, the corresponding
    /// [`DiscoveryItem`] is yielded from this stream. This includes nodes discovered actively
    /// through [`Discovery::resolve`], which is invoked automatically when calling
    /// [`Endpoint::connect`] for a [`NodeId`] unknown to the endpoint. It also includes
    /// nodes that the endpoint discovers passively from discovery services that implement
    /// [`Discovery::subscribe`], which e.g. [`MdnsDiscovery`] does.
    ///
    /// The stream does not yield information about nodes that are added manually to the endpoint's
    /// addressbook by calling [`Endpoint::add_node_addr`] or by supplying a full [`NodeAddr`] to
    /// [`Endpoint::connect`]. It also does not yield information about nodes that we only
    /// know about because they connected to us. When using the [`StaticProvider`] discovery,
    /// discovery info is only emitted once connecting to a node added to the static provider, not
    /// at the time of adding it to the static provider.
    ///
    /// The stream should be processed in a loop. If the stream is not processed fast enough,
    /// [`Lagged`] may be yielded, indicating that items were missed.
    ///
    /// See also [`Endpoint::remote_info_iter`], which returns an iterator over all remotes
    /// the endpoint knows about at a specific point in time.
    ///
    /// [`MdnsDiscovery`]: crate::discovery::mdns::MdnsDiscovery
    /// [`StaticProvider`]: crate::discovery::static_provider::StaticProvider
    pub fn discovery_stream(&self) -> impl Stream<Item = Result<DiscoveryItem, Lagged>> {
        self.msock.discovery_subscribers().subscribe()
    }

    // # Methods for less common getters.
    //
    // Partially they return things passed into the builder.

    /// Returns a [`Watcher`] that reports the current connection type and any changes for
    /// given remote node.
    ///
    /// This watcher allows observing a stream of [`ConnectionType`] items by calling
    /// [`Watcher::stream()`]. If the underlying connection to a remote node changes, it will
    /// yield a new item.  These connection changes are when the connection switches between
    /// using the Relay server and a direct connection.
    ///
    /// Note that this does not guarantee each connection change is yielded in the stream.
    /// If the connection type changes several times before this stream is polled, only the
    /// last recorded state is returned.  This can be observed e.g. right at the start of a
    /// connection when the switch from a relayed to a direct connection can be so fast that
    /// the relayed state is never exposed.
    ///
    /// If there is currently a connection with the remote node, then using [`Watcher::get`]
    /// will immediately return either [`ConnectionType::Relay`], [`ConnectionType::Direct`]
    /// or [`ConnectionType::Mixed`].
    ///
    /// It is possible for the connection type to be [`ConnectionType::None`] if you've
    /// recently connected to this node id but previous methods of reaching the node have
    /// become inaccessible.
    ///
    /// # Errors
    ///
    /// Will return `None` if we do not have any address information for the given `node_id`.
    pub fn conn_type(&self, node_id: NodeId) -> Option<watcher::Direct<ConnectionType>> {
        self.msock.conn_type(node_id)
    }

    /// Returns the DNS resolver used in this [`Endpoint`].
    ///
    /// See [`Builder::dns_resolver`].
    #[cfg(not(wasm_browser))]
    pub fn dns_resolver(&self) -> &DnsResolver {
        self.msock.dns_resolver()
    }

    /// Returns the discovery mechanism, if configured.
    ///
    /// See [`Builder::discovery`].
    pub fn discovery(&self) -> Option<&dyn Discovery> {
        self.msock.discovery()
    }

    /// Returns metrics collected for this endpoint.
    ///
    /// The endpoint internally collects various metrics about its operation.
    /// The returned [`EndpointMetrics`] struct contains all of these metrics.
    ///
    /// You can access individual metrics directly by using the public fields:
    /// ```rust
    /// # use std::collections::BTreeMap;
    /// # use iroh::endpoint::Endpoint;
    /// # async fn wrapper() -> n0_snafu::Result {
    /// let endpoint = Endpoint::builder().bind().await?;
    /// assert_eq!(endpoint.metrics().magicsock.recv_datagrams.get(), 0);
    /// # Ok(())
    /// # }
    /// ```
    ///
    /// [`EndpointMetrics`] implements [`MetricsGroupSet`], and each field
    /// implements [`MetricsGroup`]. These traits provide methods to iterate over
    /// the groups in the set, and over the individual metrics in each group, without having
    /// to access each field manually. With these methods, it is straightforward to collect
    /// all metrics into a map or push their values to a metrics collector.
    ///
    /// For example, the following snippet collects all metrics into a map:
    /// ```rust
    /// # use std::collections::BTreeMap;
    /// # use iroh_metrics::{Metric, MetricsGroup, MetricValue, MetricsGroupSet};
    /// # use iroh::endpoint::Endpoint;
    /// # async fn wrapper() -> n0_snafu::Result {
    /// let endpoint = Endpoint::builder().bind().await?;
    /// let metrics: BTreeMap<String, MetricValue> = endpoint
    ///     .metrics()
    ///     .iter()
    ///     .map(|(group, metric)| {
    ///         let name = [group, metric.name()].join(":");
    ///         (name, metric.value())
    ///     })
    ///     .collect();
    ///
    /// assert_eq!(metrics["magicsock:recv_datagrams"], MetricValue::Counter(0));
    /// # Ok(())
    /// # }
    /// ```
    ///
    /// The metrics can also be encoded into the OpenMetrics text format, as used by Prometheus.
    /// To do so, use the [`iroh_metrics::Registry`], add the endpoint metrics to the
    /// registry with [`Registry::register_all`], and encode the metrics to a string with
    /// [`encode_openmetrics_to_string`]:
    /// ```rust
    /// # use iroh_metrics::{Registry, MetricsSource};
    /// # use iroh::endpoint::Endpoint;
    /// # async fn wrapper() -> n0_snafu::Result {
    /// let endpoint = Endpoint::builder().bind().await?;
    /// let mut registry = Registry::default();
    /// registry.register_all(endpoint.metrics());
    /// let s = registry.encode_openmetrics_to_string()?;
    /// assert!(s.contains(r#"TYPE magicsock_recv_datagrams counter"#));
    /// assert!(s.contains(r#"magicsock_recv_datagrams_total 0"#));
    /// # Ok(())
    /// # }
    /// ```
    ///
    /// Through a registry, you can also add labels or prefixes to metrics with
    /// [`Registry::sub_registry_with_label`] or [`Registry::sub_registry_with_prefix`].
    /// Furthermore, [`iroh_metrics::service`] provides functions to easily start services
    /// to serve the metrics with a HTTP server, dump them to a file, or push them
    /// to a Prometheus gateway.
    ///
    /// For example, the following snippet launches an HTTP server that serves the metrics in the
    /// OpenMetrics text format:
    /// ```no_run
    /// # use std::{sync::{Arc, RwLock}, time::Duration};
    /// # use iroh_metrics::{Registry, MetricsSource};
    /// # use iroh::endpoint::Endpoint;
    /// # use n0_snafu::ResultExt;
    /// # async fn wrapper() -> n0_snafu::Result {
    /// // Create a registry, wrapped in a read-write lock so that we can register and serve
    /// // the metrics independently.
    /// let registry = Arc::new(RwLock::new(Registry::default()));
    /// // Spawn a task to serve the metrics on an OpenMetrics HTTP endpoint.
    /// let metrics_task = tokio::task::spawn({
    ///     let registry = registry.clone();
    ///     async move {
    ///         let addr = "0.0.0.0:9100".parse().unwrap();
    ///         iroh_metrics::service::start_metrics_server(addr, registry).await
    ///     }
    /// });
    ///
    /// // Spawn an endpoint and add the metrics to the registry.
    /// let endpoint = Endpoint::builder().bind().await?;
    /// registry.write().unwrap().register_all(endpoint.metrics());
    ///
    /// // Wait for the metrics server to bind, then fetch the metrics via HTTP.
    /// tokio::time::sleep(Duration::from_millis(500));
    /// let res = reqwest::get("http://localhost:9100/metrics")
    ///     .await
    ///     .context("get")?
    ///     .text()
    ///     .await
    ///     .context("text")?;
    ///
    /// assert!(res.contains(r#"TYPE magicsock_recv_datagrams counter"#));
    /// assert!(res.contains(r#"magicsock_recv_datagrams_total 0"#));
    /// # metrics_task.abort();
    /// # Ok(())
    /// # }
    /// ```
    ///
    /// [`Registry`]: iroh_metrics::Registry
    /// [`Registry::register_all`]: iroh_metrics::Registry::register_all
    /// [`Registry::sub_registry_with_label`]: iroh_metrics::Registry::sub_registry_with_label
    /// [`Registry::sub_registry_with_prefix`]: iroh_metrics::Registry::sub_registry_with_prefix
    /// [`encode_openmetrics_to_string`]: iroh_metrics::MetricsSource::encode_openmetrics_to_string
    /// [`MetricsGroup`]: iroh_metrics::MetricsGroup
    /// [`MetricsGroupSet`]: iroh_metrics::MetricsGroupSet
    #[cfg(feature = "metrics")]
    pub fn metrics(&self) -> &EndpointMetrics {
        &self.msock.metrics
    }

    // # Methods for less common state updates.

    /// Notifies the system of potential network changes.
    ///
    /// On many systems iroh is able to detect network changes by itself, however
    /// some systems like android do not expose this functionality to native code.
    /// Android does however provide this functionality to Java code.  This
    /// function allows for notifying iroh of any potential network changes like
    /// this.
    ///
    /// Even when the network did not change, or iroh was already able to detect
    /// the network change itself, there is no harm in calling this function.
    pub async fn network_change(&self) {
        self.msock.network_change().await;
    }

    // # Methods to update internal state.

    /// Sets the initial user-defined data to be published in discovery services for this node.
    ///
    /// If the user-defined data passed to this function is different to the previous one,
    /// the endpoint will republish its node info to the configured discovery services.
    ///
    /// See also [`Builder::user_data_for_discovery`] for setting an initial value when
    /// building the endpoint.
    pub fn set_user_data_for_discovery(&self, user_data: Option<UserData>) {
        self.msock.set_user_data_for_discovery(user_data);
    }

    // # Methods for terminating the endpoint.

    /// Closes the QUIC endpoint and the magic socket.
    ///
    /// This will close any remaining open [`Connection`]s with an error code
    /// of `0` and an empty reason.  Though it is best practice to close those
    /// explicitly before with a custom error code and reason.
    ///
    /// It will then make a best effort to wait for all close notifications to be
    /// acknowledged by the peers, re-transmitting them if needed. This ensures the
    /// peers are aware of the closed connections instead of having to wait for a timeout
    /// on the connection. Once all connections are closed or timed out, the future
    /// finishes.
    ///
    /// The maximum time-out that this future will wait for depends on QUIC transport
    /// configurations of non-drained connections at the time of calling, and their current
    /// estimates of round trip time. With default parameters and a conservative estimate
    /// of round trip time, this call's future should take 3 seconds to resolve in cases of
    /// bad connectivity or failed connections. In the usual case, this call's future should
    /// return much more quickly.
    ///
    /// It is highly recommended you *do* wait for this close call to finish, if possible.
    /// Not doing so will make connections that were still open while closing the endpoint
    /// time out on the remote end. Thus remote ends will assume connections to have failed
    /// even if all application data was transmitted successfully.
    ///
    /// Note: Someone used to closing TCP sockets might wonder why it is necessary to wait
    /// for timeouts when closing QUIC endpoints, while they don't have to do this for TCP
    /// sockets. This is due to QUIC and its acknowledgments being implemented in user-land,
    /// while TCP sockets usually get closed and drained by the operating system in the
    /// kernel during the "Time-Wait" period of the TCP socket.
    ///
    /// Be aware however that the underlying UDP sockets are only closed once all clones of
    /// the the respective [`Endpoint`] are dropped.
    pub async fn close(&self) {
        if self.is_closed() {
            return;
        }

        tracing::debug!("Connections closed");
        self.msock.close().await;
    }

    /// Check if this endpoint is still alive, or already closed.
    pub fn is_closed(&self) -> bool {
        self.msock.is_closed()
    }

    // # Remaining private methods

    /// Return the quic mapped address for this `node_id` and possibly start discovery
    /// services if discovery is enabled on this magic endpoint.
    ///
    /// This will launch discovery in all cases except if:
    /// 1) we do not have discovery enabled
    /// 2) we have discovery enabled, but already have at least one verified, unexpired
    ///    addresses for this `node_id`
    ///
    /// # Errors
    ///
    /// This method may fail if we have no way of dialing the node. This can occur if
    /// we were given no dialing information in the [`NodeAddr`] and no discovery
    /// services were configured or if discovery failed to fetch any dialing information.
    async fn get_mapping_addr_and_maybe_start_discovery(
        &self,
        node_addr: NodeAddr,
    ) -> Result<(NodeIdMappedAddr, Option<DiscoveryTask>), GetMappingAddressError> {
        let node_id = node_addr.node_id;

        // Only return a mapped addr if we have some way of dialing this node, in other
        // words, we have either a relay URL or at least one direct address.
        let addr = if self.msock.has_send_address(node_id) {
            self.msock.get_mapping_addr(node_id)
        } else {
            None
        };
        match addr {
            Some(addr) => {
                // We have some way of dialing this node, but that doesn't actually mean
                // we can actually connect to any of these addresses.
                // Therefore, we will invoke the discovery service if we haven't received from the
                // endpoint on any of the existing paths recently.
                // If the user provided addresses in this connect call, we will add a delay
                // followed by a recheck before starting the discovery, to give the magicsocket a
                // chance to test the newly provided addresses.
                let delay = (!node_addr.is_empty()).then_some(DISCOVERY_WAIT_PERIOD);
                let discovery = DiscoveryTask::maybe_start_after_delay(self, node_id, delay)
                    .ok()
                    .flatten();
                Ok((addr, discovery))
            }

            None => {
                // We have no known addresses or relay URLs for this node.
                // So, we start a discovery task and wait for the first result to arrive, and
                // only then continue, because otherwise we wouldn't have any
                // path to the remote endpoint.
                let res = DiscoveryTask::start(self.clone(), node_id);
                let mut discovery = res.context(get_mapping_address_error::DiscoveryStartSnafu)?;
                discovery
                    .first_arrived()
                    .await
                    .context(get_mapping_address_error::DiscoverSnafu)?;
                if let Some(addr) = self.msock.get_mapping_addr(node_id) {
                    Ok((addr, Some(discovery)))
                } else {
                    Err(get_mapping_address_error::NoAddressSnafu.build())
                }
            }
        }
    }

    /// Returns a reference to the subscribers channel for discovery events.
    pub(crate) fn discovery_subscribers(&self) -> &DiscoverySubscribers {
        self.msock.discovery_subscribers()
    }

    #[cfg(test)]
    pub(crate) fn magic_sock(&self) -> Handle {
        self.msock.clone()
    }
    #[cfg(test)]
    pub(crate) fn endpoint(&self) -> &quinn::Endpoint {
        self.msock.endpoint()
    }
}

/// Options for the [`Endpoint::connect_with_opts`] function.
#[derive(Default, Debug, Clone)]
pub struct ConnectOptions {
    transport_config: Option<Arc<TransportConfig>>,
    additional_alpns: Vec<Vec<u8>>,
}

impl ConnectOptions {
    /// Initializes new connection options.
    ///
    /// By default, the connection will use the same options
    /// as [`Endpoint::connect`], e.g. a default [`TransportConfig`].
    pub fn new() -> Self {
        Self::default()
    }

    /// Sets the QUIC transport config options for this connection.
    pub fn with_transport_config(mut self, transport_config: Arc<TransportConfig>) -> Self {
        self.transport_config = Some(transport_config);
        self
    }

    /// Sets [ALPN] identifiers that should be signaled as supported on connection, *in
    /// addition* to the main [ALPN] identifier used in [`Endpoint::connect_with_opts`].
    ///
    /// This allows connecting to servers that may only support older versions of your
    /// protocol. In this case, you would add the older [ALPN] identifiers with this
    /// function.
    ///
    /// You'll know the final negotiated [ALPN] identifier once your connection was
    /// established using [`Connection::alpn`], or even slightly earlier in the
    /// handshake by using [`Connecting::alpn`].
    /// The negotiated [ALPN] identifier may be any of the [ALPN] identifiers in this
    /// list or the main [ALPN] used in [`Endpoint::connect_with_opts`].
    ///
    /// The [ALPN] identifier order on the connect side doesn't matter, since it's the
    /// accept side that determines the protocol.
    ///
    /// For setting the supported [ALPN] identifiers on the accept side, see the endpoint
    /// builder's [`Builder::alpns`] function.
    ///
    /// [ALPN]: https://en.wikipedia.org/wiki/Application-Layer_Protocol_Negotiation
    pub fn with_additional_alpns(mut self, alpns: Vec<Vec<u8>>) -> Self {
        self.additional_alpns = alpns;
        self
    }
}

/// Future produced by [`Endpoint::accept`].
#[derive(derive_more::Debug)]
#[pin_project]
pub struct Accept<'a> {
    #[pin]
    #[debug("quinn::Accept")]
    inner: quinn::Accept<'a>,
    ep: Endpoint,
}

impl Future for Accept<'_> {
    type Output = Option<Incoming>;

    fn poll(self: Pin<&mut Self>, cx: &mut std::task::Context<'_>) -> Poll<Self::Output> {
        let this = self.project();
        match this.inner.poll(cx) {
            Poll::Pending => Poll::Pending,
            Poll::Ready(None) => Poll::Ready(None),
            Poll::Ready(Some(inner)) => Poll::Ready(Some(Incoming {
                inner,
                ep: this.ep.clone(),
            })),
        }
    }
}

/// An incoming connection for which the server has not yet begun its parts of the
/// handshake.
#[derive(Debug)]
pub struct Incoming {
    inner: quinn::Incoming,
    ep: Endpoint,
}

impl Incoming {
    /// Attempts to accept this incoming connection (an error may still occur).
    ///
    /// Errors occurring here are likely not caused by the application or remote.  The QUIC
    /// connection listens on a normal UDP socket and any reachable network endpoint can
    /// send datagrams to it, solicited or not.  Even if the first few bytes look like a
    /// QUIC packet, it might not even be a QUIC packet that is being received.
    ///
    /// Thus it is common to simply log the errors here and accept them as something which
    /// can happen.
    pub fn accept(self) -> Result<Connecting, ConnectionError> {
        self.inner.accept().map(|conn| Connecting {
            inner: conn,
            ep: self.ep,
            remote_node_id: None,
            _discovery_drop_guard: None,
        })
    }

    /// Accepts this incoming connection using a custom configuration.
    ///
    /// See [`accept()`] for more details.
    ///
    /// [`accept()`]: Incoming::accept
    pub fn accept_with(
        self,
        server_config: Arc<ServerConfig>,
    ) -> Result<Connecting, ConnectionError> {
        self.inner
            .accept_with(server_config)
            .map(|conn| Connecting {
                inner: conn,
                ep: self.ep,
                remote_node_id: None,
                _discovery_drop_guard: None,
            })
    }

    /// Rejects this incoming connection attempt.
    pub fn refuse(self) {
        self.inner.refuse()
    }

    /// Responds with a retry packet.
    ///
    /// This requires the client to retry with address validation.
    ///
    /// Errors if `remote_address_validated()` is true.
    #[allow(clippy::result_large_err)]
    pub fn retry(self) -> Result<(), RetryError> {
        self.inner.retry()
    }

    /// Ignores this incoming connection attempt, not sending any packet in response.
    pub fn ignore(self) {
        self.inner.ignore()
    }

    /// Returns the local IP address which was used when the peer established the
    /// connection.
    pub fn local_ip(&self) -> Option<IpAddr> {
        self.inner.local_ip()
    }

    /// Returns the peer's UDP address.
    pub fn remote_address(&self) -> SocketAddr {
        self.inner.remote_address()
    }

    /// Whether the socket address that is initiating this connection has been validated.
    ///
    /// This means that the sender of the initial packet has proved that they can receive
    /// traffic sent to `self.remote_address()`.
    pub fn remote_address_validated(&self) -> bool {
        self.inner.remote_address_validated()
    }
}

impl IntoFuture for Incoming {
    type Output = Result<Connection, ConnectionError>;
    type IntoFuture = IncomingFuture;

    fn into_future(self) -> Self::IntoFuture {
        IncomingFuture {
            inner: self.inner.into_future(),
            ep: self.ep,
        }
    }
}

/// Adaptor to let [`Incoming`] be `await`ed like a [`Connecting`].
#[derive(Debug)]
#[pin_project]
pub struct IncomingFuture {
    #[pin]
    inner: quinn::IncomingFuture,
    ep: Endpoint,
}

impl Future for IncomingFuture {
    type Output = Result<Connection, ConnectionError>;

    fn poll(self: Pin<&mut Self>, cx: &mut std::task::Context<'_>) -> Poll<Self::Output> {
        let this = self.project();
        match this.inner.poll(cx) {
            Poll::Pending => Poll::Pending,
            Poll::Ready(Err(err)) => Poll::Ready(Err(err)),
            Poll::Ready(Ok(inner)) => {
                let conn = Connection { inner };
                try_send_rtt_msg(&conn, this.ep, None);
                Poll::Ready(Ok(conn))
            }
        }
    }
}

/// In-progress connection attempt future
#[derive(derive_more::Debug)]
#[pin_project]
pub struct Connecting {
    #[pin]
    inner: quinn::Connecting,
    ep: Endpoint,
    remote_node_id: Option<NodeId>,
    /// We run discovery as long as we haven't established a connection yet.
    #[debug("Option<DiscoveryTask>")]
    _discovery_drop_guard: Option<DiscoveryTask>,
}

#[allow(missing_docs)]
#[common_fields({
    backtrace: Option<snafu::Backtrace>,
    #[snafu(implicit)]
    span_trace: n0_snafu::SpanTrace,
})]
#[derive(Debug, Snafu)]
#[non_exhaustive]
pub enum AlpnError {
    #[snafu(transparent)]
    ConnectionError { source: ConnectionError },
    #[snafu(display("No ALPN available"))]
    Unavailable {},
    #[snafu(display("Unknown handshake type"))]
    UnknownHandshake {},
}

impl Connecting {
    /// Converts this [`Connecting`] into a 0-RTT or 0.5-RTT connection at the cost of weakened
    /// security.
    ///
    /// Returns `Ok` immediately if the local endpoint is able to attempt sending 0/0.5-RTT data.
    /// If so, the returned [`Connection`] can be used to send application data without waiting for
    /// the rest of the handshake to complete, at the cost of weakened cryptographic security
    /// guarantees. The returned [`ZeroRttAccepted`] future resolves when the handshake does
    /// complete, at which point subsequently opened streams and written data will have full
    /// cryptographic protection.
    ///
    /// Once the [`ZeroRttAccepted`] future completed, a full handshake has been carried through
    /// and any data sent and any streams opened on the [`Connection`] will operate with the same
    /// security as on normal 1-RTT connections.
    ///
    /// ## Outgoing
    ///
    /// For outgoing connections, the initial attempt to convert to a [`Connection`] which sends
    /// 0-RTT data will attempt to resume a previous TLS session. However, **the remote endpoint
    /// may not actually _accept_ the 0-RTT data**--yet still accept the connection attempt in
    /// general. This possibility is conveyed through the [`ZeroRttAccepted`] future--when the
    /// handshake completes, it resolves to true if the 0-RTT data was accepted and false if it was
    /// rejected. If it was rejected, the existence of streams opened and other application data
    /// sent prior to the handshake completing will not be conveyed to the remote application, and
    /// local operations on them will return `ZeroRttRejected` errors.
    ///
    /// A server may reject 0-RTT data at its discretion, but accepting 0-RTT data requires the
    /// relevant resumption state to be stored in the server, which servers may limit or lose for
    /// various reasons including not persisting resumption state across server restarts.
    ///
    /// ## Incoming
    ///
    /// For incoming connections, conversion to 0.5-RTT will always fully succeed. `into_0rtt` will
    /// always return `Ok` and the [`ZeroRttAccepted`] will always resolve to true.
    ///
    /// ## Security
    ///
    /// On outgoing connections, this enables transmission of 0-RTT data, which is vulnerable to
    /// replay attacks, and should therefore never invoke non-idempotent operations.
    ///
    /// On incoming connections, this enables transmission of 0.5-RTT data, which may be sent
    /// before TLS client authentication has occurred, and should therefore not be used to send
    /// data for which client authentication is being used.
    ///
    /// You can use [`RecvStream::is_0rtt`] to check whether a stream has been opened in 0-RTT
    /// and thus whether parts of the stream are operating under this reduced security level.
    #[allow(clippy::result_large_err)]
    pub fn into_0rtt(self) -> Result<(Connection, ZeroRttAccepted), Self> {
        match self.inner.into_0rtt() {
            Ok((inner, zrtt_accepted)) => {
                let conn = Connection { inner };
                let zrtt_accepted = ZeroRttAccepted {
                    inner: zrtt_accepted,
                    _discovery_drop_guard: self._discovery_drop_guard,
                };
                // This call is why `self.remote_node_id` was introduced.
                // When we `Connecting::into_0rtt`, then we don't yet have `handshake_data`
                // in our `Connection`, thus `try_send_rtt_msg` won't be able to pick up
                // `Connection::remote_node_id`.
                // Instead, we provide `self.remote_node_id` here - we know it in advance,
                // after all.
                try_send_rtt_msg(&conn, &self.ep, self.remote_node_id);
                Ok((conn, zrtt_accepted))
            }
            Err(inner) => Err(Self {
                inner,
                ep: self.ep,
                remote_node_id: self.remote_node_id,
                _discovery_drop_guard: self._discovery_drop_guard,
            }),
        }
    }

    /// Parameters negotiated during the handshake
    pub async fn handshake_data(&mut self) -> Result<Box<dyn Any>, ConnectionError> {
        self.inner.handshake_data().await
    }

    /// Extracts the ALPN protocol from the peer's handshake data.
    pub async fn alpn(&mut self) -> Result<Vec<u8>, AlpnError> {
        let data = self.handshake_data().await?;
        match data.downcast::<quinn::crypto::rustls::HandshakeData>() {
            Ok(data) => match data.protocol {
                Some(protocol) => Ok(protocol),
                None => Err(UnavailableSnafu.build()),
            },
            Err(_) => Err(UnknownHandshakeSnafu.build()),
        }
    }
}

impl Future for Connecting {
    type Output = Result<Connection, ConnectionError>;

    fn poll(self: Pin<&mut Self>, cx: &mut std::task::Context<'_>) -> Poll<Self::Output> {
        let this = self.project();
        match this.inner.poll(cx) {
            Poll::Pending => Poll::Pending,
            Poll::Ready(Err(err)) => Poll::Ready(Err(err)),
            Poll::Ready(Ok(inner)) => {
                let conn = Connection { inner };
                try_send_rtt_msg(&conn, this.ep, *this.remote_node_id);
                Poll::Ready(Ok(conn))
            }
        }
    }
}

/// Future that completes when a connection is fully established.
///
/// For clients, the resulting value indicates if 0-RTT was accepted. For servers, the resulting
/// value is meaningless.
#[derive(derive_more::Debug)]
#[debug("ZeroRttAccepted")]
pub struct ZeroRttAccepted {
    inner: quinn::ZeroRttAccepted,
    /// When we call `Connecting::into_0rtt`, we don't want to stop discovery, so we transfer the task
    /// to this future.
    /// When `quinn::ZeroRttAccepted` resolves, we've successfully received data from the remote.
    /// Thus, that's the right time to drop discovery to preserve the behaviour similar to
    /// `Connecting` -> `Connection` without 0-RTT.
    /// Should we eventually decide to keep the discovery task alive for the duration of the whole
    /// `Connection`, then this task should be transferred to the `Connection` instead of here.
    _discovery_drop_guard: Option<DiscoveryTask>,
}

impl Future for ZeroRttAccepted {
    type Output = bool;
    fn poll(mut self: Pin<&mut Self>, cx: &mut std::task::Context<'_>) -> Poll<Self::Output> {
        Pin::new(&mut self.inner).poll(cx)
    }
}

/// A QUIC connection.
///
/// If all references to a connection (including every clone of the Connection handle,
/// streams of incoming streams, and the various stream types) have been dropped, then the
/// connection will be automatically closed with an error_code of 0 and an empty reason. You
/// can also close the connection explicitly by calling [`Connection::close`].
///
/// Closing the connection immediately abandons efforts to deliver data to the peer. Upon
/// receiving CONNECTION_CLOSE the peer may drop any stream data not yet delivered to the
/// application. [`Connection::close`] describes in more detail how to gracefully close a
/// connection without losing application data.
///
/// May be cloned to obtain another handle to the same connection.
#[derive(Debug, Clone)]
pub struct Connection {
    inner: quinn::Connection,
}

#[allow(missing_docs)]
#[derive(Debug, Snafu)]
#[snafu(display("Protocol error: no remote id available"))]
pub struct RemoteNodeIdError {
    backtrace: Option<snafu::Backtrace>,
}

impl Connection {
    /// Initiates a new outgoing unidirectional stream.
    ///
    /// Streams are cheap and instantaneous to open unless blocked by flow control. As a
    /// consequence, the peer won’t be notified that a stream has been opened until the
    /// stream is actually used.
    #[inline]
    pub fn open_uni(&self) -> OpenUni<'_> {
        self.inner.open_uni()
    }

    /// Initiates a new outgoing bidirectional stream.
    ///
    /// Streams are cheap and instantaneous to open unless blocked by flow control. As a
    /// consequence, the peer won't be notified that a stream has been opened until the
    /// stream is actually used. Calling [`open_bi`] then waiting on the [`RecvStream`]
    /// without writing anything to [`SendStream`] will never succeed.
    ///
    /// [`open_bi`]: Connection::open_bi
    #[inline]
    pub fn open_bi(&self) -> OpenBi<'_> {
        self.inner.open_bi()
    }

    /// Accepts the next incoming uni-directional stream.
    #[inline]
    pub fn accept_uni(&self) -> AcceptUni<'_> {
        self.inner.accept_uni()
    }

    /// Accept the next incoming bidirectional stream.
    ///
    /// **Important Note**: The peer that calls [`open_bi`] must write to its [`SendStream`]
    /// before the peer `Connection` is able to accept the stream using
    /// `accept_bi()`. Calling [`open_bi`] then waiting on the [`RecvStream`] without
    /// writing anything to the connected [`SendStream`] will never succeed.
    ///
    /// [`open_bi`]: Connection::open_bi
    #[inline]
    pub fn accept_bi(&self) -> AcceptBi<'_> {
        self.inner.accept_bi()
    }

    /// Receives an application datagram.
    #[inline]
    pub fn read_datagram(&self) -> ReadDatagram<'_> {
        self.inner.read_datagram()
    }

    /// Wait for the connection to be closed for any reason.
    ///
    /// Despite the return type's name, closed connections are often not an error condition
    /// at the application layer. Cases that might be routine include
    /// [`ConnectionError::LocallyClosed`] and [`ConnectionError::ApplicationClosed`].
    #[inline]
    pub async fn closed(&self) -> ConnectionError {
        self.inner.closed().await
    }

    /// If the connection is closed, the reason why.
    ///
    /// Returns `None` if the connection is still open.
    #[inline]
    pub fn close_reason(&self) -> Option<ConnectionError> {
        self.inner.close_reason()
    }

    /// Closes the connection immediately.
    ///
    /// Pending operations will fail immediately with [`ConnectionError::LocallyClosed`]. No
    /// more data is sent to the peer and the peer may drop buffered data upon receiving the
    /// CONNECTION_CLOSE frame.
    ///
    /// `error_code` and `reason` are not interpreted, and are provided directly to the
    /// peer.
    ///
    /// `reason` will be truncated to fit in a single packet with overhead; to improve odds
    /// that it is preserved in full, it should be kept under 1KiB.
    ///
    /// # Gracefully closing a connection
    ///
    /// Only the peer last receiving application data can be certain that all data is
    /// delivered. The only reliable action it can then take is to close the connection,
    /// potentially with a custom error code. The delivery of the final CONNECTION_CLOSE
    /// frame is very likely if both endpoints stay online long enough, calling
    /// [`Endpoint::close`] will wait to provide sufficient time. Otherwise, the remote peer
    /// will time out the connection, provided that the idle timeout is not disabled.
    ///
    /// The sending side can not guarantee all stream data is delivered to the remote
    /// application. It only knows the data is delivered to the QUIC stack of the remote
    /// endpoint. Once the local side sends a CONNECTION_CLOSE frame in response to calling
    /// [`close`] the remote endpoint may drop any data it received but is as yet
    /// undelivered to the application, including data that was acknowledged as received to
    /// the local endpoint.
    ///
    /// [`close`]: Connection::close
    #[inline]
    pub fn close(&self, error_code: VarInt, reason: &[u8]) {
        self.inner.close(error_code, reason)
    }

    /// Transmits `data` as an unreliable, unordered application datagram.
    ///
    /// Application datagrams are a low-level primitive. They may be lost or delivered out
    /// of order, and `data` must both fit inside a single QUIC packet and be smaller than
    /// the maximum dictated by the peer.
    #[inline]
    pub fn send_datagram(&self, data: bytes::Bytes) -> Result<(), SendDatagramError> {
        self.inner.send_datagram(data)
    }

    // TODO: It seems `SendDatagram` is not yet exposed by quinn.  This has been fixed
    //       upstream and will be in the next release.
    // /// Transmits `data` as an unreliable, unordered application datagram
    // ///
    // /// Unlike [`send_datagram()`], this method will wait for buffer space during congestion
    // /// conditions, which effectively prioritizes old datagrams over new datagrams.
    // ///
    // /// See [`send_datagram()`] for details.
    // ///
    // /// [`send_datagram()`]: Connection::send_datagram
    // #[inline]
    // pub fn send_datagram_wait(&self, data: bytes::Bytes) -> SendDatagram<'_> {
    //     self.inner.send_datagram_wait(data)
    // }

    /// Computes the maximum size of datagrams that may be passed to [`send_datagram`].
    ///
    /// Returns `None` if datagrams are unsupported by the peer or disabled locally.
    ///
    /// This may change over the lifetime of a connection according to variation in the path
    /// MTU estimate. The peer can also enforce an arbitrarily small fixed limit, but if the
    /// peer's limit is large this is guaranteed to be a little over a kilobyte at minimum.
    ///
    /// Not necessarily the maximum size of received datagrams.
    ///
    /// [`send_datagram`]: Self::send_datagram
    #[inline]
    pub fn max_datagram_size(&self) -> Option<usize> {
        self.inner.max_datagram_size()
    }

    /// Bytes available in the outgoing datagram buffer.
    ///
    /// When greater than zero, calling [`send_datagram`] with a
    /// datagram of at most this size is guaranteed not to cause older datagrams to be
    /// dropped.
    ///
    /// [`send_datagram`]: Self::send_datagram
    #[inline]
    pub fn datagram_send_buffer_space(&self) -> usize {
        self.inner.datagram_send_buffer_space()
    }

    /// Current best estimate of this connection's latency (round-trip-time).
    #[inline]
    pub fn rtt(&self) -> Duration {
        self.inner.rtt()
    }

    /// Returns connection statistics.
    #[inline]
    pub fn stats(&self) -> ConnectionStats {
        self.inner.stats()
    }

    /// Current state of the congestion control algorithm, for debugging purposes.
    #[inline]
    pub fn congestion_state(&self) -> Box<dyn quinn_proto::congestion::Controller> {
        self.inner.congestion_state()
    }

    /// Parameters negotiated during the handshake.
    ///
    /// Guaranteed to return `Some` on fully established connections or after
    /// [`Connecting::handshake_data()`] succeeds. See that method's documentations for
    /// details on the returned value.
    ///
    /// [`Connection::handshake_data()`]: crate::endpoint::Connecting::handshake_data
    #[inline]
    pub fn handshake_data(&self) -> Option<Box<dyn Any>> {
        self.inner.handshake_data()
    }

    /// Extracts the ALPN protocol from the peer's handshake data.
    pub fn alpn(&self) -> Option<Vec<u8>> {
        let data = self.handshake_data()?;
        match data.downcast::<quinn::crypto::rustls::HandshakeData>() {
            Ok(data) => data.protocol,
            Err(_) => None,
        }
    }

    /// Cryptographic identity of the peer.
    ///
    /// The dynamic type returned is determined by the configured [`Session`]. For the
    /// default `rustls` session, the return value can be [`downcast`] to a
    /// <code>Vec<[rustls::pki_types::CertificateDer]></code>
    ///
    /// [`Session`]: quinn_proto::crypto::Session
    /// [`downcast`]: Box::downcast
    #[inline]
    pub fn peer_identity(&self) -> Option<Box<dyn Any>> {
        self.inner.peer_identity()
    }

    /// Returns the [`NodeId`] from the peer's TLS certificate.
    ///
    /// The [`PublicKey`] of a node is also known as a [`NodeId`].  This [`PublicKey`] is
    /// included in the TLS certificate presented during the handshake when connecting.
    /// This function allows you to get the [`NodeId`] of the remote node of this
    /// connection.
    ///
    /// [`PublicKey`]: iroh_base::PublicKey
    // TODO: Would be nice if this could be infallible.
    pub fn remote_node_id(&self) -> Result<NodeId, RemoteNodeIdError> {
        let data = self.peer_identity();
        match data {
            None => {
                warn!("no peer certificate found");
                Err(RemoteNodeIdSnafu.build())
            }
            Some(data) => match data.downcast::<Vec<rustls::pki_types::CertificateDer>>() {
                Ok(certs) => {
                    if certs.len() != 1 {
                        warn!(
                            "expected a single peer certificate, but {} found",
                            certs.len()
                        );
                        return Err(RemoteNodeIdSnafu.build());
                    }

                    let peer_id = VerifyingKey::from_public_key_der(&certs[0])
                        .map_err(|_| RemoteNodeIdSnafu.build())?
                        .into();
                    Ok(peer_id)
                }
                Err(err) => {
                    warn!("invalid peer certificate: {:?}", err);
                    Err(RemoteNodeIdSnafu.build())
                }
            },
        }
    }

    /// A stable identifier for this connection.
    ///
    /// Peer addresses and connection IDs can change, but this value will remain fixed for
    /// the lifetime of the connection.
    #[inline]
    pub fn stable_id(&self) -> usize {
        self.inner.stable_id()
    }

    /// Derives keying material from this connection's TLS session secrets.
    ///
    /// When both peers call this method with the same `label` and `context`
    /// arguments and `output` buffers of equal length, they will get the
    /// same sequence of bytes in `output`. These bytes are cryptographically
    /// strong and pseudorandom, and are suitable for use as keying material.
    ///
    /// See [RFC5705](https://tools.ietf.org/html/rfc5705) for more information.
    #[inline]
    pub fn export_keying_material(
        &self,
        output: &mut [u8],
        label: &[u8],
        context: &[u8],
    ) -> Result<(), quinn_proto::crypto::ExportKeyingMaterialError> {
        self.inner.export_keying_material(output, label, context)
    }

    /// Modifies the number of unidirectional streams that may be concurrently opened.
    ///
    /// No streams may be opened by the peer unless fewer than `count` are already
    /// open. Large `count`s increase both minimum and worst-case memory consumption.
    #[inline]
    pub fn set_max_concurrent_uni_streams(&self, count: VarInt) {
        self.inner.set_max_concurrent_uni_streams(count)
    }

    /// See [`quinn_proto::TransportConfig::receive_window`].
    #[inline]
    pub fn set_receive_window(&self, receive_window: VarInt) {
        self.inner.set_receive_window(receive_window)
    }

    /// Modifies the number of bidirectional streams that may be concurrently opened.
    ///
    /// No streams may be opened by the peer unless fewer than `count` are already
    /// open. Large `count`s increase both minimum and worst-case memory consumption.
    #[inline]
    pub fn set_max_concurrent_bi_streams(&self, count: VarInt) {
        self.inner.set_max_concurrent_bi_streams(count)
    }
}

/// Try send a message to the rtt-actor.
///
/// If we can't notify the actor that will impact performance a little, but we can still
/// function.
fn try_send_rtt_msg(conn: &Connection, magic_ep: &Endpoint, remote_node_id: Option<NodeId>) {
    // If we can't notify the rtt-actor that's not great but not critical.
    let Some(node_id) = remote_node_id.or_else(|| conn.remote_node_id().ok()) else {
        warn!(?conn, "failed to get remote node id");
        return;
    };
    let Some(conn_type_changes) = magic_ep.conn_type(node_id) else {
        warn!(?conn, "failed to create conn_type stream");
        return;
    };
    let rtt_msg = RttMessage::NewConnection {
        connection: conn.inner.weak_handle(),
        conn_type_changes: conn_type_changes.stream(),
        node_id,
    };
    if let Err(err) = magic_ep.rtt_actor.msg_tx.try_send(rtt_msg) {
        warn!(?conn, "rtt-actor not reachable: {err:#}");
    }
}

/// Read a proxy url from the environment, in this order
///
/// - `HTTP_PROXY`
/// - `http_proxy`
/// - `HTTPS_PROXY`
/// - `https_proxy`
fn proxy_url_from_env() -> Option<Url> {
    if let Some(url) = std::env::var("HTTP_PROXY")
        .ok()
        .and_then(|s| s.parse::<Url>().ok())
    {
        if is_cgi() {
            warn!("HTTP_PROXY environment variable ignored in CGI");
        } else {
            return Some(url);
        }
    }
    if let Some(url) = std::env::var("http_proxy")
        .ok()
        .and_then(|s| s.parse::<Url>().ok())
    {
        return Some(url);
    }
    if let Some(url) = std::env::var("HTTPS_PROXY")
        .ok()
        .and_then(|s| s.parse::<Url>().ok())
    {
        return Some(url);
    }
    if let Some(url) = std::env::var("https_proxy")
        .ok()
        .and_then(|s| s.parse::<Url>().ok())
    {
        return Some(url);
    }

    None
}

/// Configuration of the relay servers for an [`Endpoint`].
#[derive(Debug, Clone, PartialEq, Eq)]
pub enum RelayMode {
    /// Disable relay servers completely.
    Disabled,
    /// Use the default relay map, with production relay servers from n0.
    ///
    /// See [`crate::defaults::prod`] for the severs used.
    Default,
    /// Use the staging relay servers from n0.
    Staging,
    /// Use a custom relay map.
    Custom(RelayMap),
}

impl RelayMode {
    /// Returns the relay map for this mode.
    pub fn relay_map(&self) -> RelayMap {
        match self {
            RelayMode::Disabled => RelayMap::empty(),
            RelayMode::Default => crate::defaults::prod::default_relay_map(),
            RelayMode::Staging => crate::defaults::staging::default_relay_map(),
            RelayMode::Custom(relay_map) => relay_map.clone(),
        }
    }
}

/// Environment variable to force the use of staging relays.
pub const ENV_FORCE_STAGING_RELAYS: &str = "IROH_FORCE_STAGING_RELAYS";

/// Returns `true` if the use of staging relays is forced.
pub fn force_staging_infra() -> bool {
    matches!(std::env::var(ENV_FORCE_STAGING_RELAYS), Ok(value) if !value.is_empty())
}

/// Returns the default relay mode.
///
/// If the `IROH_FORCE_STAGING_RELAYS` environment variable is non empty, it will return `RelayMode::Staging`.
/// Otherwise, it will return `RelayMode::Default`.
pub fn default_relay_mode() -> RelayMode {
    // Use staging in testing
    match force_staging_infra() {
        true => RelayMode::Staging,
        false => RelayMode::Default,
    }
}

/// Check if we are being executed in a CGI context.
///
/// If so, a malicious client can send the `Proxy:` header, and it will
/// be in the `HTTP_PROXY` env var. So we don't use it :)
fn is_cgi() -> bool {
    std::env::var_os("REQUEST_METHOD").is_some()
}

// TODO: These tests could still be flaky, lets fix that:
// https://github.com/n0-computer/iroh/issues/1183
#[cfg(test)]
mod tests {
    use std::{
        net::SocketAddr,
        time::{Duration, Instant},
    };

    use iroh_base::{NodeAddr, NodeId, SecretKey};
    use iroh_relay::http::Protocol;
    use n0_future::{task::AbortOnDropHandle, StreamExt};
    use n0_snafu::{Error, Result, ResultExt};
    use quinn::ConnectionError;
    use rand::SeedableRng;
    use tracing::{error_span, info, info_span, Instrument};
    use tracing_test::traced_test;

    use super::Endpoint;
    use crate::{
        endpoint::{ConnectOptions, Connection, ConnectionType, RemoteInfo},
        test_utils::{run_relay_server, run_relay_server_with},
        watcher::Watcher,
        RelayMode,
    };

    const TEST_ALPN: &[u8] = b"n0/iroh/test";

    #[tokio::test]
    #[traced_test]
    async fn test_connect_self() -> Result {
        let ep = Endpoint::builder()
            .alpns(vec![TEST_ALPN.to_vec()])
            .bind()
            .await
            .unwrap();
        let my_addr = ep.node_addr().initialized().await.unwrap();
        let res = ep.connect(my_addr.clone(), TEST_ALPN).await;
        assert!(res.is_err());
        let err = res.err().unwrap();
        assert!(err.to_string().starts_with("Connecting to ourself"));

        let res = ep.add_node_addr(my_addr);
        assert!(res.is_err());
        let err = res.err().unwrap();
        assert!(err.to_string().starts_with("Adding our own address"));
        Ok(())
    }

    #[tokio::test]
    #[traced_test]
    async fn endpoint_connect_close() -> Result {
        let (relay_map, relay_url, _guard) = run_relay_server().await?;
        let server_secret_key = SecretKey::generate(rand::thread_rng());
        let server_peer_id = server_secret_key.public();

        let server = {
            let relay_map = relay_map.clone();
            tokio::spawn(
                async move {
                    let ep = Endpoint::builder()
                        .secret_key(server_secret_key)
                        .alpns(vec![TEST_ALPN.to_vec()])
                        .relay_mode(RelayMode::Custom(relay_map))
                        .insecure_skip_relay_cert_verify(true)
                        .bind()
                        .await?;
                    info!("accepting connection");
                    let incoming = ep.accept().await.e()?;
                    let conn = incoming.await.e()?;
                    let mut stream = conn.accept_uni().await.e()?;
                    let mut buf = [0u8; 5];
                    stream.read_exact(&mut buf).await.e()?;
                    info!("Accepted 1 stream, received {buf:?}.  Closing now.");
                    // close the connection
                    conn.close(7u8.into(), b"bye");

                    let res = conn.accept_uni().await;
                    assert_eq!(res.unwrap_err(), quinn::ConnectionError::LocallyClosed);

                    let res = stream.read_to_end(10).await;
                    assert_eq!(
                        res.unwrap_err(),
                        quinn::ReadToEndError::Read(quinn::ReadError::ConnectionLost(
                            quinn::ConnectionError::LocallyClosed
                        ))
                    );
                    info!("server test completed");
                    Ok::<_, Error>(())
                }
                .instrument(info_span!("test-server")),
            )
        };

        let client = tokio::spawn(
            async move {
                let ep = Endpoint::builder()
                    .alpns(vec![TEST_ALPN.to_vec()])
                    .relay_mode(RelayMode::Custom(relay_map))
                    .insecure_skip_relay_cert_verify(true)
                    .bind()
                    .await?;
                info!("client connecting");
                let node_addr = NodeAddr::new(server_peer_id).with_relay_url(relay_url);
                let conn = ep.connect(node_addr, TEST_ALPN).await?;
                let mut stream = conn.open_uni().await.e()?;

                // First write is accepted by server.  We need this bit of synchronisation
                // because if the server closes after simply accepting the connection we can
                // not be sure our .open_uni() call would succeed as it may already receive
                // the error.
                stream.write_all(b"hello").await.e()?;

                info!("waiting for closed");
                // Remote now closes the connection, we should see an error sometime soon.
                let err = conn.closed().await;
                let expected_err =
                    quinn::ConnectionError::ApplicationClosed(quinn::ApplicationClose {
                        error_code: 7u8.into(),
                        reason: b"bye".to_vec().into(),
                    });
                assert_eq!(err, expected_err);

                info!("opening new - expect it to fail");
                let res = conn.open_uni().await;
                assert_eq!(res.unwrap_err(), expected_err);
                info!("client test completed");
                Ok::<_, Error>(())
            }
            .instrument(info_span!("test-client")),
        );

        let (server, client) = tokio::time::timeout(
            Duration::from_secs(30),
            n0_future::future::zip(server, client),
        )
        .await
        .e()?;
        server.e()??;
        client.e()??;
        Ok(())
    }

    /// Test that peers are properly restored
    #[tokio::test]
    #[traced_test]
    async fn restore_peers() -> Result {
        let secret_key = SecretKey::generate(rand::thread_rng());

        /// Create an endpoint for the test.
        async fn new_endpoint(
            secret_key: SecretKey,
            nodes: Option<Vec<NodeAddr>>,
        ) -> Result<Endpoint> {
            let mut transport_config = quinn::TransportConfig::default();
            transport_config.max_idle_timeout(Some(Duration::from_secs(10).try_into().unwrap()));

            let mut builder = Endpoint::builder()
                .secret_key(secret_key.clone())
                .transport_config(transport_config);
            if let Some(nodes) = nodes {
                builder = builder.known_nodes(nodes);
            }
            Ok(builder.alpns(vec![TEST_ALPN.to_vec()]).bind().await?)
        }

        // create the peer that will be added to the peer map
        let peer_id = SecretKey::generate(rand::thread_rng()).public();
        let direct_addr: SocketAddr =
            (std::net::IpAddr::V4(std::net::Ipv4Addr::LOCALHOST), 8758u16).into();
        let node_addr = NodeAddr::new(peer_id).with_direct_addresses([direct_addr]);

        info!("setting up first endpoint");
        // first time, create a magic endpoint without peers but a peers file and add addressing
        // information for a peer
        let endpoint = new_endpoint(secret_key.clone(), None).await?;
        assert_eq!(endpoint.remote_info_iter().count(), 0);
        endpoint.add_node_addr(node_addr.clone())?;

        // Grab the current addrs
        let node_addrs: Vec<NodeAddr> = endpoint.remote_info_iter().map(Into::into).collect();
        assert_eq!(node_addrs.len(), 1);
        assert_eq!(node_addrs[0], node_addr);

        info!("closing endpoint");
        // close the endpoint and restart it
        endpoint.close().await;

        info!("restarting endpoint");
        // now restart it and check the addressing info of the peer
        let endpoint = new_endpoint(secret_key, Some(node_addrs)).await?;
        let RemoteInfo { mut addrs, .. } = endpoint.remote_info(peer_id).e()?;
        let conn_addr = addrs.pop().unwrap().addr;
        assert_eq!(conn_addr, direct_addr);
        Ok(())
    }

    #[tokio::test]
    #[traced_test]
    async fn endpoint_relay_connect_loop() -> Result {
        let start = Instant::now();
        let n_clients = 5;
        let n_chunks_per_client = 2;
        let chunk_size = 10;
        let mut rng = rand_chacha::ChaCha8Rng::seed_from_u64(42);
        let (relay_map, relay_url, _relay_guard) = run_relay_server().await.unwrap();
        let server_secret_key = SecretKey::generate(&mut rng);
        let server_node_id = server_secret_key.public();

        // The server accepts the connections of the clients sequentially.
        let server = {
            let relay_map = relay_map.clone();
            tokio::spawn(
                async move {
                    let ep = Endpoint::builder()
                        .insecure_skip_relay_cert_verify(true)
                        .secret_key(server_secret_key)
                        .alpns(vec![TEST_ALPN.to_vec()])
                        .relay_mode(RelayMode::Custom(relay_map))
                        .bind()
                        .await?;
                    let eps = ep.bound_sockets();
                    info!(me = %ep.node_id().fmt_short(), ipv4=%eps.0, ipv6=?eps.1, "server listening on");
                    for i in 0..n_clients {
                        let round_start = Instant::now();
                        info!("[server] round {i}");
                        let incoming = ep.accept().await.e()?;
                        let conn = incoming.await.e()?;
                        let node_id = conn.remote_node_id()?;
                        info!(%i, peer = %node_id.fmt_short(), "accepted connection");
                        let (mut send, mut recv) = conn.accept_bi().await.e()?;
                        let mut buf = vec![0u8; chunk_size];
                        for _i in 0..n_chunks_per_client {
                            recv.read_exact(&mut buf).await.e()?;
                            send.write_all(&buf).await.e()?;
                        }
                        send.finish().e()?;
                        send.stopped().await.e()?;
                        recv.read_to_end(0).await.e()?;
                        info!(%i, peer = %node_id.fmt_short(), "finished");
                        info!("[server] round {i} done in {:?}", round_start.elapsed());
                    }
                    Ok::<_, Error>(())
                }
                .instrument(error_span!("server")),
            )
        };

        for i in 0..n_clients {
            let round_start = Instant::now();
            info!("[client] round {}", i);
            let relay_map = relay_map.clone();
            let client_secret_key = SecretKey::generate(&mut rng);
            let relay_url = relay_url.clone();
            async {
                info!("client binding");
                let ep = Endpoint::builder()
                    .alpns(vec![TEST_ALPN.to_vec()])
                    .insecure_skip_relay_cert_verify(true)
                    .relay_mode(RelayMode::Custom(relay_map))
                    .secret_key(client_secret_key)
                    .bind()
                    .await?;
                let eps = ep.bound_sockets();
                info!(me = %ep.node_id().fmt_short(), ipv4=%eps.0, ipv6=?eps.1, "client bound");
                let node_addr = NodeAddr::new(server_node_id).with_relay_url(relay_url);
                info!(to = ?node_addr, "client connecting");
                let conn = ep.connect(node_addr, TEST_ALPN).await.e()?;
                info!("client connected");
                let (mut send, mut recv) = conn.open_bi().await.e()?;

                for i in 0..n_chunks_per_client {
                    let mut buf = vec![i; chunk_size];
                    send.write_all(&buf).await.e()?;
                    recv.read_exact(&mut buf).await.e()?;
                    assert_eq!(buf, vec![i; chunk_size]);
                }
                send.finish().e()?;
                send.stopped().await.e()?;
                recv.read_to_end(0).await.e()?;
                info!("client finished");
                ep.close().await;
                info!("client closed");
                Ok::<_, Error>(())
            }
            .instrument(error_span!("client", %i))
            .await?;
            info!("[client] round {i} done in {:?}", round_start.elapsed());
        }

        server.await.e()??;

        // We appear to have seen this being very slow at times.  So ensure we fail if this
        // test is too slow.  We're only making two connections transferring very little
        // data, this really shouldn't take long.
        if start.elapsed() > Duration::from_secs(15) {
            panic!("Test too slow, something went wrong");
        }

        Ok(())
    }

    #[tokio::test]
    #[traced_test]
    async fn endpoint_send_relay_websockets() -> Result {
        let (relay_map, _relay_url, _guard) = run_relay_server().await?;
        let client = Endpoint::builder()
            .relay_conn_protocol(Protocol::Websocket)
            .insecure_skip_relay_cert_verify(true)
            .relay_mode(RelayMode::Custom(relay_map.clone()))
            .bind()
            .await?;
        let server = Endpoint::builder()
            .relay_conn_protocol(Protocol::Websocket)
            .insecure_skip_relay_cert_verify(true)
            .relay_mode(RelayMode::Custom(relay_map))
            .alpns(vec![TEST_ALPN.to_vec()])
            .bind()
            .await?;

        let task = tokio::spawn({
            let server = server.clone();
            async move {
                let Some(conn) = server.accept().await else {
                    snafu::whatever!("Expected an incoming connection");
                };
                let conn = conn.await.e()?;
                let (mut send, mut recv) = conn.accept_bi().await.e()?;
                let data = recv.read_to_end(1000).await.e()?;
                send.write_all(&data).await.e()?;
                send.finish().e()?;
                conn.closed().await;

                Ok::<_, Error>(())
            }
        });

        let addr = server.node_addr().initialized().await?;
        let conn = client.connect(addr, TEST_ALPN).await?;
        let (mut send, mut recv) = conn.open_bi().await.e()?;
        send.write_all(b"Hello, world!").await.e()?;
        send.finish().e()?;
        let data = recv.read_to_end(1000).await.e()?;
        conn.close(0u32.into(), b"bye!");

        task.await.e()??;

        client.close().await;
        server.close().await;

        assert_eq!(&data, b"Hello, world!");

        Ok(())
    }

    #[tokio::test]
    #[traced_test]
    async fn endpoint_bidi_send_recv() -> Result {
        let ep1 = Endpoint::builder()
            .alpns(vec![TEST_ALPN.to_vec()])
            .relay_mode(RelayMode::Disabled);

        let ep1 = ep1.bind().await?;
        let ep2 = Endpoint::builder()
            .alpns(vec![TEST_ALPN.to_vec()])
            .relay_mode(RelayMode::Disabled);

        let ep2 = ep2.bind().await?;

        let ep1_nodeaddr = ep1.node_addr().initialized().await?;
        let ep2_nodeaddr = ep2.node_addr().initialized().await?;
        ep1.add_node_addr(ep2_nodeaddr.clone())?;
        ep2.add_node_addr(ep1_nodeaddr.clone())?;
        let ep1_nodeid = ep1.node_id();
        let ep2_nodeid = ep2.node_id();
        eprintln!("node id 1 {ep1_nodeid}");
        eprintln!("node id 2 {ep2_nodeid}");

        async fn connect_hello(ep: Endpoint, dst: NodeAddr) -> Result {
            let conn = ep.connect(dst, TEST_ALPN).await?;
            let (mut send, mut recv) = conn.open_bi().await.e()?;
            info!("sending hello");
            send.write_all(b"hello").await.e()?;
            send.finish().e()?;
            info!("receiving world");
            let m = recv.read_to_end(100).await.e()?;
            assert_eq!(m, b"world");
            conn.close(1u8.into(), b"done");
            Ok(())
        }

        async fn accept_world(ep: Endpoint, src: NodeId) -> Result {
            let incoming = ep.accept().await.e()?;
            let mut iconn = incoming.accept().e()?;
            let alpn = iconn.alpn().await?;
            let conn = iconn.await.e()?;
            let node_id = conn.remote_node_id()?;
            assert_eq!(node_id, src);
            assert_eq!(alpn, TEST_ALPN);
            let (mut send, mut recv) = conn.accept_bi().await.e()?;
            info!("receiving hello");
            let m = recv.read_to_end(100).await.e()?;
            assert_eq!(m, b"hello");
            info!("sending hello");
            send.write_all(b"world").await.e()?;
            send.finish().e()?;
            match conn.closed().await {
                ConnectionError::ApplicationClosed(closed) => {
                    assert_eq!(closed.error_code, 1u8.into());
                    Ok(())
                }
                _ => panic!("wrong close error"),
            }
        }

        let p1_accept = tokio::spawn(accept_world(ep1.clone(), ep2_nodeid).instrument(info_span!(
            "p1_accept",
            ep1 = %ep1.node_id().fmt_short(),
            dst = %ep2_nodeid.fmt_short(),
        )));
        let p2_accept = tokio::spawn(accept_world(ep2.clone(), ep1_nodeid).instrument(info_span!(
            "p2_accept",
            ep2 = %ep2.node_id().fmt_short(),
            dst = %ep1_nodeid.fmt_short(),
        )));
        let p1_connect = tokio::spawn(connect_hello(ep1.clone(), ep2_nodeaddr).instrument(
            info_span!(
                "p1_connect",
                ep1 = %ep1.node_id().fmt_short(),
                dst = %ep2_nodeid.fmt_short(),
            ),
        ));
        let p2_connect = tokio::spawn(connect_hello(ep2.clone(), ep1_nodeaddr).instrument(
            info_span!(
                "p2_connect",
                ep2 = %ep2.node_id().fmt_short(),
                dst = %ep1_nodeid.fmt_short(),
            ),
        ));

        p1_accept.await.e()??;
        p2_accept.await.e()??;
        p1_connect.await.e()??;
        p2_connect.await.e()??;

        Ok(())
    }

    #[tokio::test]
    #[traced_test]
    async fn endpoint_conn_type_becomes_direct() -> Result {
        const TIMEOUT: Duration = std::time::Duration::from_secs(15);
        let (relay_map, _relay_url, _relay_guard) = run_relay_server().await?;
        let mut rng = rand_chacha::ChaCha8Rng::seed_from_u64(42);
        let ep1_secret_key = SecretKey::generate(&mut rng);
        let ep2_secret_key = SecretKey::generate(&mut rng);
        let ep1 = Endpoint::builder()
            .secret_key(ep1_secret_key)
            .insecure_skip_relay_cert_verify(true)
            .alpns(vec![TEST_ALPN.to_vec()])
            .relay_mode(RelayMode::Custom(relay_map.clone()))
            .bind()
            .await?;
        let ep2 = Endpoint::builder()
            .secret_key(ep2_secret_key)
            .insecure_skip_relay_cert_verify(true)
            .alpns(vec![TEST_ALPN.to_vec()])
            .relay_mode(RelayMode::Custom(relay_map))
            .bind()
            .await?;

        async fn wait_for_conn_type_direct(ep: &Endpoint, node_id: NodeId) -> Result {
            let mut stream = ep.conn_type(node_id).expect("connection exists").stream();
            let src = ep.node_id().fmt_short();
            let dst = node_id.fmt_short();
            while let Some(conn_type) = stream.next().await {
                tracing::info!(me = %src, dst = %dst, conn_type = ?conn_type);
                if matches!(conn_type, ConnectionType::Direct(_)) {
                    return Ok(());
                }
            }
            snafu::whatever!("conn_type stream ended before `ConnectionType::Direct`");
        }

        async fn accept(ep: &Endpoint) -> Result<Connection> {
            let incoming = ep.accept().await.expect("ep closed");
            let conn = incoming.await.e()?;
            let node_id = conn.remote_node_id()?;
            tracing::info!(node_id=%node_id.fmt_short(), "accepted connection");
            Ok(conn)
        }

        let ep1_nodeid = ep1.node_id();
        let ep2_nodeid = ep2.node_id();

        let ep1_nodeaddr = ep1.node_addr().initialized().await?;
        tracing::info!(
            "node id 1 {ep1_nodeid}, relay URL {:?}",
            ep1_nodeaddr.relay_url()
        );
        tracing::info!("node id 2 {ep2_nodeid}");

        let ep1_side = tokio::time::timeout(TIMEOUT, async move {
            let conn = accept(&ep1).await?;
            let mut send = conn.open_uni().await.e()?;
            wait_for_conn_type_direct(&ep1, ep2_nodeid).await?;
            send.write_all(b"Conn is direct").await.e()?;
            send.finish().e()?;
            conn.closed().await;
            Ok::<(), Error>(())
        });

        let ep2_side = tokio::time::timeout(TIMEOUT, async move {
            let conn = ep2.connect(ep1_nodeaddr, TEST_ALPN).await?;
            let mut recv = conn.accept_uni().await.e()?;
            wait_for_conn_type_direct(&ep2, ep1_nodeid).await?;
            let read = recv.read_to_end(100).await.e()?;
            assert_eq!(read, b"Conn is direct".to_vec());
            conn.close(0u32.into(), b"done");
            conn.closed().await;
            Ok::<(), Error>(())
        });

        let res_ep1 = AbortOnDropHandle::new(tokio::spawn(ep1_side));
        let res_ep2 = AbortOnDropHandle::new(tokio::spawn(ep2_side));

        let (r1, r2) = tokio::try_join!(res_ep1, res_ep2).e()?;
        r1.e()??;
        r2.e()??;

        Ok(())
    }

    #[tokio::test]
    #[traced_test]
    async fn test_direct_addresses_no_stun_relay() -> Result {
        let (relay_map, _, _guard) = run_relay_server_with(None, false).await?;

        let ep = Endpoint::builder()
            .alpns(vec![TEST_ALPN.to_vec()])
            .relay_mode(RelayMode::Custom(relay_map))
            .insecure_skip_relay_cert_verify(true)
            .bind()
            .await?;

        tokio::time::timeout(Duration::from_secs(10), ep.direct_addresses().initialized())
            .await
            .e()??;
        Ok(())
    }

    async fn spawn_0rtt_server(secret_key: SecretKey, log_span: tracing::Span) -> Result<Endpoint> {
        let server = Endpoint::builder()
            .secret_key(secret_key)
            .alpns(vec![TEST_ALPN.to_vec()])
            .relay_mode(RelayMode::Disabled)
            .bind()
            .await?;

        // Gets aborted via the endpoint closing causing an `Err`
        // a simple echo server
        tokio::spawn({
            let server = server.clone();
            async move {
                while let Some(incoming) = server.accept().await {
                    let connecting = incoming.accept().e()?;
                    let conn = match connecting.into_0rtt() {
                        Ok((conn, _)) => {
                            info!("0rtt accepted");
                            conn
                        }
                        Err(connecting) => {
                            info!("0rtt denied");
                            connecting.await.e()?
                        }
                    };
                    let (mut send, mut recv) = conn.accept_bi().await.e()?;
                    let data = recv.read_to_end(10_000_000).await.e()?;
                    send.write_all(&data).await.e()?;
                    send.finish().e()?;

                    // Stay alive until the other side closes the connection.
                    conn.closed().await;
                }
                Ok::<_, Error>(())
            }
            .instrument(log_span)
        });

        Ok(server)
    }

    async fn connect_client_0rtt_expect_err(client: &Endpoint, server_addr: NodeAddr) -> Result {
        let conn = client
            .connect_with_opts(server_addr, TEST_ALPN, ConnectOptions::new())
            .await?
            .into_0rtt()
            .expect_err("expected 0rtt to fail")
            .await
            .e()?;

        let (mut send, mut recv) = conn.open_bi().await.e()?;
        send.write_all(b"hello").await.e()?;
        send.finish().e()?;
        let received = recv.read_to_end(1_000).await.e()?;
        assert_eq!(&received, b"hello");
        conn.close(0u32.into(), b"thx");
        Ok(())
    }

    async fn connect_client_0rtt_expect_ok(
        client: &Endpoint,
        server_addr: NodeAddr,
        expect_server_accepts: bool,
    ) -> Result {
        let (conn, accepted_0rtt) = client
            .connect_with_opts(server_addr, TEST_ALPN, ConnectOptions::new())
            .await?
            .into_0rtt()
            .ok()
            .e()?;

        // This is how we send data in 0-RTT:
        let (mut send, recv) = conn.open_bi().await.e()?;
        send.write_all(b"hello").await.e()?;
        send.finish().e()?;
        // When this resolves, we've gotten a response from the server about whether the 0-RTT data above was accepted:
        let accepted = accepted_0rtt.await;
        assert_eq!(accepted, expect_server_accepts);
        let mut recv = if accepted {
            recv
        } else {
            // in this case we need to re-send data by re-creating the connection.
            let (mut send, recv) = conn.open_bi().await.e()?;
            send.write_all(b"hello").await.e()?;
            send.finish().e()?;
            recv
        };
        let received = recv.read_to_end(1_000).await.e()?;
        assert_eq!(&received, b"hello");
        conn.close(0u32.into(), b"thx");
        Ok(())
    }

    #[tokio::test]
    #[traced_test]
    async fn test_0rtt() -> Result {
        let client = Endpoint::builder()
            .relay_mode(RelayMode::Disabled)
            .bind()
            .await?;
        let server = spawn_0rtt_server(
            SecretKey::generate(rand::thread_rng()),
            info_span!("server"),
        )
        .await?;

        connect_client_0rtt_expect_err(&client, server.node_addr().initialized().await?).await?;
        // The second 0rtt attempt should work
        connect_client_0rtt_expect_ok(&client, server.node_addr().initialized().await?, true)
            .await?;

        client.close().await;
        server.close().await;

        Ok(())
    }

    // We have this test, as this would've failed at some point.
    // This effectively tests that we correctly categorize the TLS session tickets we
    // receive into the respective "bucket" for the recipient.
    #[tokio::test]
    #[traced_test]
    async fn test_0rtt_non_consecutive() -> Result {
        let client = Endpoint::builder()
            .relay_mode(RelayMode::Disabled)
            .bind()
            .await?;
        let server = spawn_0rtt_server(
            SecretKey::generate(rand::thread_rng()),
            info_span!("server"),
        )
        .await?;

        connect_client_0rtt_expect_err(&client, server.node_addr().initialized().await?).await?;

        // connecting with another endpoint should not interfere with our
        // TLS session ticket cache for the first endpoint:
        let another = spawn_0rtt_server(
            SecretKey::generate(rand::thread_rng()),
            info_span!("another"),
        )
        .await?;
        connect_client_0rtt_expect_err(&client, another.node_addr().initialized().await?).await?;
        another.close().await;

        connect_client_0rtt_expect_ok(&client, server.node_addr().initialized().await?, true)
            .await?;

        client.close().await;
        server.close().await;

        Ok(())
    }

    // Test whether 0-RTT is possible after a restart:
    #[tokio::test]
    #[traced_test]
    async fn test_0rtt_after_server_restart() -> Result {
        let client = Endpoint::builder()
            .relay_mode(RelayMode::Disabled)
            .bind()
            .await?;
        let server_key = SecretKey::generate(rand::thread_rng());
        let server = spawn_0rtt_server(server_key.clone(), info_span!("server-initial")).await?;

        connect_client_0rtt_expect_err(&client, server.node_addr().initialized().await?).await?;
        connect_client_0rtt_expect_ok(&client, server.node_addr().initialized().await?, true)
            .await?;

        server.close().await;

        let server = spawn_0rtt_server(server_key, info_span!("server-restart")).await?;

        // we expect the client to *believe* it can 0-RTT connect to the server (hence expect_ok),
        // but the server will reject the early data because it discarded necessary state
        // to decrypt it when restarting.
        connect_client_0rtt_expect_ok(&client, server.node_addr().initialized().await?, false)
            .await?;

        client.close().await;

        Ok(())
    }

    #[cfg_attr(target_os = "windows", ignore = "flaky")]
    #[tokio::test]
    #[traced_test]
    async fn graceful_close() -> Result {
        let client = Endpoint::builder().bind().await?;
        let server = Endpoint::builder()
            .alpns(vec![TEST_ALPN.to_vec()])
            .bind()
            .await?;
        let server_addr = server.node_addr().initialized().await?;
        let server_task = tokio::spawn(async move {
            let incoming = server.accept().await.e()?;
            let conn = incoming.await.e()?;
            let (mut send, mut recv) = conn.accept_bi().await.e()?;
            let msg = recv.read_to_end(1_000).await.e()?;
            send.write_all(&msg).await.e()?;
            send.finish().e()?;
            let close_reason = conn.closed().await;
            Ok::<_, Error>(close_reason)
        });

        let conn = client.connect(server_addr, TEST_ALPN).await?;
        let (mut send, mut recv) = conn.open_bi().await.e()?;
        send.write_all(b"Hello, world!").await.e()?;
        send.finish().e()?;
        recv.read_to_end(1_000).await.e()?;
        conn.close(42u32.into(), b"thanks, bye!");
        client.close().await;

        let close_err = server_task.await.e()??;
        let ConnectionError::ApplicationClosed(app_close) = close_err else {
            panic!("Unexpected close reason: {close_err:?}");
        };

        assert_eq!(app_close.error_code, 42u32.into());
        assert_eq!(app_close.reason.as_ref(), b"thanks, bye!");

        Ok(())
    }

    #[cfg(feature = "metrics")]
    #[tokio::test]
    #[traced_test]
    async fn metrics_smoke() -> Result {
        use iroh_metrics::{MetricsSource, Registry};

        let secret_key = SecretKey::from_bytes(&[0u8; 32]);
        let client = Endpoint::builder()
            .secret_key(secret_key)
            .relay_mode(RelayMode::Disabled)
            .bind()
            .await?;
        let secret_key = SecretKey::from_bytes(&[1u8; 32]);
        let server = Endpoint::builder()
            .secret_key(secret_key)
            .relay_mode(RelayMode::Disabled)
            .alpns(vec![TEST_ALPN.to_vec()])
            .bind()
            .await?;
        let server_addr = server.node_addr().initialized().await?;
        let server_task = tokio::task::spawn(async move {
            let conn = server.accept().await.e()?.accept().e()?.await.e()?;
            let mut uni = conn.accept_uni().await.e()?;
            uni.read_to_end(10).await.e()?;
            drop(conn);
            Ok::<_, Error>(server)
        });
        let conn = client.connect(server_addr, TEST_ALPN).await?;
        let mut uni = conn.open_uni().await.e()?;
        uni.write_all(b"helloworld").await.e()?;
        uni.finish().e()?;
        conn.closed().await;
        drop(conn);
        let server = server_task.await.e()??;

        let m = client.metrics();
        assert_eq!(m.magicsock.num_direct_conns_added.get(), 1);
        assert_eq!(m.magicsock.connection_became_direct.get(), 1);
        assert_eq!(m.magicsock.connection_handshake_success.get(), 1);
        assert_eq!(m.magicsock.nodes_contacted_directly.get(), 1);
        assert!(m.magicsock.recv_datagrams.get() > 0);

        let m = server.metrics();
        assert_eq!(m.magicsock.num_direct_conns_added.get(), 1);
        assert_eq!(m.magicsock.connection_became_direct.get(), 1);
        assert_eq!(m.magicsock.nodes_contacted_directly.get(), 1);
        assert_eq!(m.magicsock.connection_handshake_success.get(), 1);
        assert!(m.magicsock.recv_datagrams.get() > 0);

        // test openmetrics encoding with labeled subregistries per endpoint
        fn register_endpoint(registry: &mut Registry, endpoint: &Endpoint) {
            let id = endpoint.node_id().fmt_short();
            let sub_registry = registry.sub_registry_with_label("id", id);
            sub_registry.register_all(endpoint.metrics());
        }
        let mut registry = Registry::default();
        register_endpoint(&mut registry, &client);
        register_endpoint(&mut registry, &server);
        let s = registry.encode_openmetrics_to_string()?;
        assert!(s.contains(r#"magicsock_nodes_contacted_directly_total{id="3b6a27bcce"} 1"#));
        assert!(s.contains(r#"magicsock_nodes_contacted_directly_total{id="8a88e3dd74"} 1"#));
        Ok(())
    }

    /// Configures the accept side to take `accept_alpns` ALPNs, then connects to it with `primary_connect_alpn`
    /// with `secondary_connect_alpns` set, and finally returns the negotiated ALPN.
    async fn alpn_connection_test(
        accept_alpns: Vec<Vec<u8>>,
        primary_connect_alpn: &[u8],
        secondary_connect_alpns: Vec<Vec<u8>>,
    ) -> Result<Option<Vec<u8>>> {
        let client = Endpoint::builder()
            .relay_mode(RelayMode::Disabled)
            .bind()
            .await?;
        let server = Endpoint::builder()
            .relay_mode(RelayMode::Disabled)
            .alpns(accept_alpns)
            .bind()
            .await?;
        let server_addr = server.node_addr().initialized().await?;
        let server_task = tokio::spawn({
            let server = server.clone();
            async move {
                let incoming = server.accept().await.e()?;
                let conn = incoming.await.e()?;
                conn.close(0u32.into(), b"bye!");
                Ok::<_, n0_snafu::Error>(conn.alpn())
            }
        });

        let conn = client
            .connect_with_opts(
                server_addr,
                primary_connect_alpn,
                ConnectOptions::new().with_additional_alpns(secondary_connect_alpns),
            )
            .await?;
        let conn = conn.await.e()?;
        let client_alpn = conn.alpn();
        conn.closed().await;
        client.close().await;
        server.close().await;

        let server_alpn = server_task.await.e()??;

        assert_eq!(client_alpn, server_alpn);

        Ok(server_alpn)
    }

    #[tokio::test]
    #[traced_test]
    async fn connect_multiple_alpn_negotiated() -> Result {
        const ALPN_ONE: &[u8] = b"alpn/1";
        const ALPN_TWO: &[u8] = b"alpn/2";

        assert_eq!(
            alpn_connection_test(
                // Prefer version 2 over version 1 on the accept side
                vec![ALPN_TWO.to_vec(), ALPN_ONE.to_vec()],
                ALPN_TWO,
                vec![ALPN_ONE.to_vec()],
            )
            .await?,
            Some(ALPN_TWO.to_vec()),
            "accept side prefers version 2 over 1"
        );

        assert_eq!(
            alpn_connection_test(
                // Only support the old version
                vec![ALPN_ONE.to_vec()],
                ALPN_TWO,
                vec![ALPN_ONE.to_vec()],
            )
            .await?,
            Some(ALPN_ONE.to_vec()),
            "accept side only supports the old version"
        );

        assert_eq!(
            alpn_connection_test(
                vec![ALPN_TWO.to_vec(), ALPN_ONE.to_vec()],
                ALPN_ONE,
                vec![ALPN_TWO.to_vec()],
            )
            .await?,
            Some(ALPN_TWO.to_vec()),
            "connect side ALPN order doesn't matter"
        );

        assert_eq!(
            alpn_connection_test(vec![ALPN_TWO.to_vec(), ALPN_ONE.to_vec()], ALPN_ONE, vec![],)
                .await?,
            Some(ALPN_ONE.to_vec()),
            "connect side only supports the old version"
        );

        Ok(())
    }

    #[tokio::test]
    #[traced_test]
    async fn watch_net_report() -> Result {
        let endpoint = Endpoint::builder()
            .relay_mode(RelayMode::Staging)
            .bind()
            .await?;

        // can get a first report
        endpoint.net_report().initialized().await?;

        Ok(())
    }
}<|MERGE_RESOLUTION|>--- conflicted
+++ resolved
@@ -37,13 +37,9 @@
 use crate::{discovery::dns::DnsDiscovery, dns::DnsResolver};
 use crate::{
     discovery::{
-<<<<<<< HEAD
-        pkarr::PkarrPublisher, ConcurrentDiscovery, Discovery, DiscoveryItem, DiscoverySubscribers,
-        DiscoveryTask, DynIntoDiscovery, IntoDiscovery, Lagged, UserData,
-=======
         pkarr::PkarrPublisher, ConcurrentDiscovery, Discovery, DiscoveryError, DiscoveryItem,
-        DiscoverySubscribers, DiscoveryTask, Lagged, UserData,
->>>>>>> 136b8550
+        DiscoverySubscribers, DiscoveryTask, DynIntoDiscovery, IntoDiscovery, IntoDiscoveryError,
+        Lagged, UserData,
     },
     magicsock::{self, Handle, NodeIdMappedAddr, OwnAddressSnafu},
     metrics::EndpointMetrics,
@@ -223,12 +219,8 @@
         let discovery = self
             .discovery
             .into_iter()
-            .map(|builder| {
-                builder
-                    .into_discovery(&endpoint)
-                    .context("Failed to init discovery service")
-            })
-            .collect::<Result<Vec<_>>>()?;
+            .map(|builder| builder.into_discovery(&endpoint))
+            .collect::<Result<Vec<_>, IntoDiscoveryError>>()?;
         let discovery: Option<Box<dyn Discovery>> = match discovery.len() {
             0 => None,
             1 => Some(discovery.into_iter().next().expect("checked length")),
@@ -630,6 +622,10 @@
     #[snafu(transparent)]
     MagicSpawn {
         source: magicsock::CreateHandleError,
+    },
+    #[snafu(transparent)]
+    Discovery {
+        source: crate::discovery::IntoDiscoveryError,
     },
 }
 
