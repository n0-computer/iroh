//! The [`Endpoint`] allows establishing connections to other iroh nodes.
//!
//! The [`Endpoint`] is the main API interface to manage a local iroh node.  It allows
//! connecting to and accepting connections from other nodes.  See the [module docs] for
//! more details on how iroh connections work.
//!
//! The main items in this module are:
//!
//! - [`Endpoint`] to establish iroh connections with other nodes.
//! - [`Builder`] to create an [`Endpoint`].
//!
//! [module docs]: crate

use std::{
    any::Any,
    collections::BTreeSet,
    future::{Future, IntoFuture},
    net::{IpAddr, SocketAddr, SocketAddrV4, SocketAddrV6},
    pin::Pin,
    sync::Arc,
    task::Poll,
};

use anyhow::{bail, Context, Result};
use data_encoding::BASE32_DNSSEC;
use ed25519_dalek::{pkcs8::DecodePublicKey, VerifyingKey};
use iroh_base::{NodeAddr, NodeId, RelayUrl, SecretKey};
use iroh_relay::RelayMap;
use n0_future::{time::Duration, Stream};
use pin_project::pin_project;
use tracing::{debug, instrument, trace, warn};
use url::Url;

#[cfg(wasm_browser)]
use crate::discovery::pkarr::PkarrResolver;
#[cfg(not(wasm_browser))]
use crate::{discovery::dns::DnsDiscovery, dns::DnsResolver};
use crate::{
    discovery::{
        pkarr::PkarrPublisher, ConcurrentDiscovery, Discovery, DiscoveryItem, DiscoverySubscribers,
        DiscoveryTask, Lagged, UserData,
    },
    magicsock::{self, Handle, NodeIdMappedAddr},
    metrics::EndpointMetrics,
    tls,
<<<<<<< HEAD
    watcher::{self, Watcher},
=======
    watchable::Watcher,
    RelayProtocol,
>>>>>>> a62a2bd2
};

mod rtt_actor;

// Missing still: SendDatagram and ConnectionClose::frame_type's Type.
pub use quinn::{
    AcceptBi, AcceptUni, AckFrequencyConfig, ApplicationClose, Chunk, ClosedStream,
    ConnectionClose, ConnectionError, ConnectionStats, MtuDiscoveryConfig, OpenBi, OpenUni,
    ReadDatagram, ReadError, ReadExactError, ReadToEndError, RecvStream, ResetError, RetryError,
    SendDatagramError, SendStream, ServerConfig, StoppedError, StreamId, TransportConfig, VarInt,
    WeakConnectionHandle, WriteError,
};
pub use quinn_proto::{
    congestion::{Controller, ControllerFactory},
    crypto::{
        AeadKey, CryptoError, ExportKeyingMaterialError, HandshakeTokenKey,
        ServerConfig as CryptoServerConfig, UnsupportedVersion,
    },
    FrameStats, PathStats, TransportError, TransportErrorCode, UdpStats, Written,
};

use self::rtt_actor::RttMessage;
pub use super::magicsock::{
    ConnectionType, ControlMsg, DirectAddr, DirectAddrInfo, DirectAddrType, RemoteInfo, Source,
};

/// The delay to fall back to discovery when direct addresses fail.
///
/// When a connection is attempted with a [`NodeAddr`] containing direct addresses the
/// [`Endpoint`] assumes one of those addresses probably works.  If after this delay there
/// is still no connection the configured [`Discovery`] will be used however.
const DISCOVERY_WAIT_PERIOD: Duration = Duration::from_millis(500);

/// Maximum amount of TLS tickets we will cache (by default) for 0-RTT connection
/// establishment.
///
/// 8 tickets per remote endpoint, 32 different endpoints would max out the required storage:
/// ~200 bytes per session + certificates (which are ~387 bytes)
/// So 8 * 32 * (200 + 387) = 150.272 bytes, assuming pointers to certificates
/// are never aliased pointers (they're Arc'ed).
/// I think 150KB is an acceptable default upper limit for such a cache.
const MAX_TLS_TICKETS: usize = 8 * 32;

type DiscoveryBuilder = Box<dyn FnOnce(&SecretKey) -> Option<Box<dyn Discovery>> + Send + Sync>;

<<<<<<< HEAD
/// A type alias for the return value of [`Endpoint::node_addr`].
///
/// This type implements [`Watcher`] with `Value` being an optional [`NodeAddr`].
///
/// We return a named type instead of `impl Watcher<Value = NodeAddr>`, as this allows
/// you to e.g. store the watcher in a struct.
pub type NodeAddrWatcher = watcher::Map<
    (
        watcher::Direct<Option<BTreeSet<DirectAddr>>>,
        watcher::Direct<Option<RelayUrl>>,
    ),
    Option<NodeAddr>,
>;
=======
/// Defines the mode of path selection for all traffic flowing through
/// the endpoint.
#[cfg(any(test, feature = "test-utils"))]
#[derive(Debug, Default, Copy, Clone, PartialEq, Eq)]
pub enum PathSelection {
    /// Uses all available paths
    #[default]
    All,
    /// Forces all traffic to go exclusively through relays
    RelayOnly,
}
>>>>>>> a62a2bd2

/// Builder for [`Endpoint`].
///
/// By default the endpoint will generate a new random [`SecretKey`], which will result in a
/// new [`NodeId`].
///
/// To create the [`Endpoint`] call [`Builder::bind`].
#[derive(derive_more::Debug)]
pub struct Builder {
    secret_key: Option<SecretKey>,
    relay_mode: RelayMode,
    relay_protocol: iroh_relay::http::Protocol,
    alpn_protocols: Vec<Vec<u8>>,
    transport_config: quinn::TransportConfig,
    keylog: bool,
    #[debug(skip)]
    discovery: Vec<DiscoveryBuilder>,
    discovery_user_data: Option<UserData>,
    proxy_url: Option<Url>,
    /// List of known nodes. See [`Builder::known_nodes`].
    node_map: Option<Vec<NodeAddr>>,
    #[cfg(not(wasm_browser))]
    dns_resolver: Option<DnsResolver>,
    #[cfg(any(test, feature = "test-utils"))]
    insecure_skip_relay_cert_verify: bool,
    addr_v4: Option<SocketAddrV4>,
    addr_v6: Option<SocketAddrV6>,
    #[cfg(any(test, feature = "test-utils"))]
    path_selection: PathSelection,
    tls_auth: tls::Authentication,
}

impl Default for Builder {
    fn default() -> Self {
        let mut transport_config = quinn::TransportConfig::default();
        transport_config.keep_alive_interval(Some(Duration::from_secs(1)));
        Self {
            secret_key: Default::default(),
            relay_mode: default_relay_mode(),
            relay_protocol: iroh_relay::http::Protocol::default(),
            alpn_protocols: Default::default(),
            transport_config,
            keylog: Default::default(),
            discovery: Default::default(),
            discovery_user_data: Default::default(),
            proxy_url: None,
            node_map: None,
            #[cfg(not(wasm_browser))]
            dns_resolver: None,
            #[cfg(any(test, feature = "test-utils"))]
            insecure_skip_relay_cert_verify: false,
            addr_v4: None,
            addr_v6: None,
            #[cfg(any(test, feature = "test-utils"))]
            path_selection: PathSelection::default(),
            tls_auth: tls::Authentication::RawPublicKey,
        }
    }
}

impl Builder {
    // The ordering of public methods is reflected directly in the documentation.  This is
    // roughly ordered by what is most commonly needed by users.

    // # The final constructor that everyone needs.

    /// Binds the magic endpoint.
    pub async fn bind(self) -> Result<Endpoint> {
        let relay_map = self.relay_mode.relay_map();
        let secret_key = self
            .secret_key
            .unwrap_or_else(|| SecretKey::generate(rand::rngs::OsRng));
        let static_config = StaticConfig {
            transport_config: Arc::new(self.transport_config),
            tls_auth: self.tls_auth,
            keylog: self.keylog,
            secret_key: secret_key.clone(),
        };
        #[cfg(not(wasm_browser))]
        let dns_resolver = self.dns_resolver.unwrap_or_default();
        let discovery = self
            .discovery
            .into_iter()
            .filter_map(|f| f(&secret_key))
            .collect::<Vec<_>>();
        let discovery: Option<Box<dyn Discovery>> = match discovery.len() {
            0 => None,
            1 => Some(discovery.into_iter().next().expect("checked length")),
            _ => Some(Box::new(ConcurrentDiscovery::from_services(discovery))),
        };
        let server_config = static_config.create_server_config(self.alpn_protocols)?;

        let metrics = EndpointMetrics::default();

        let msock_opts = magicsock::Options {
            addr_v4: self.addr_v4,
            addr_v6: self.addr_v6,
            secret_key,
            relay_map,
            relay_protocol: self.relay_protocol,
            node_map: self.node_map,
            discovery,
            discovery_user_data: self.discovery_user_data,
            proxy_url: self.proxy_url,
            #[cfg(not(wasm_browser))]
            dns_resolver,
            server_config,
            #[cfg(any(test, feature = "test-utils"))]
            insecure_skip_relay_cert_verify: self.insecure_skip_relay_cert_verify,
            #[cfg(any(test, feature = "test-utils"))]
            path_selection: self.path_selection,
            metrics,
        };
        Endpoint::bind(static_config, msock_opts).await
    }

    // # The very common methods everyone basically needs.

    /// Sets the IPv4 bind address.
    ///
    /// Setting the port to `0` will use a random port.
    /// If the port specified is already in use, it will fallback to choosing a random port.
    ///
    /// By default will use `0.0.0.0:0` to bind to.
    pub fn bind_addr_v4(mut self, addr: SocketAddrV4) -> Self {
        self.addr_v4.replace(addr);
        self
    }

    /// Sets the IPv6 bind address.
    ///
    /// Setting the port to `0` will use a random port.
    /// If the port specified is already in use, it will fallback to choosing a random port.
    ///
    /// By default will use `[::]:0` to bind to.
    pub fn bind_addr_v6(mut self, addr: SocketAddrV6) -> Self {
        self.addr_v6.replace(addr);
        self
    }

    /// Sets a secret key to authenticate with other peers.
    ///
    /// This secret key's public key will be the [`PublicKey`] of this endpoint and thus
    /// also its [`NodeId`]
    ///
    /// If not set, a new secret key will be generated.
    ///
    /// [`PublicKey`]: iroh_base::PublicKey
    pub fn secret_key(mut self, secret_key: SecretKey) -> Self {
        self.secret_key = Some(secret_key);
        self
    }

    /// Sets the [ALPN] protocols that this endpoint will accept on incoming connections.
    ///
    /// Not setting this will still allow creating connections, but to accept incoming
    /// connections at least one [ALPN] must be set.
    ///
    /// [ALPN]: https://en.wikipedia.org/wiki/Application-Layer_Protocol_Negotiation
    pub fn alpns(mut self, alpn_protocols: Vec<Vec<u8>>) -> Self {
        self.alpn_protocols = alpn_protocols;
        self
    }

    // # Methods for common customisation items.

    /// Sets the relay servers to assist in establishing connectivity.
    ///
    /// Relay servers are used to establish initial connection with another iroh node.
    /// They also perform various functions related to hole punching, see the [crate docs]
    /// for more details.
    ///
    /// By default the [number 0] relay servers are used, see [`RelayMode::Default`].
    ///
    /// When using [RelayMode::Custom], the provided `relay_map` must contain at least one
    /// configured relay node.  If an invalid RelayMap is provided [`bind`]
    /// will result in an error.
    ///
    /// [`bind`]: Builder::bind
    /// [crate docs]: crate
    /// [number 0]: https://n0.computer
    pub fn relay_mode(mut self, relay_mode: RelayMode) -> Self {
        self.relay_mode = relay_mode;
        self
    }

    /// Sets the protocol to use for relay connections.
    ///
    /// Options are either [`RelayProtocol::Websocket`] or [`RelayProtocol::Relay`].
    ///
    /// `Websocket` is considered unstable between iroh versions at the moment.
    /// The protocol can change in compatibility-breaking ways before iroh 1.0.
    ///
    /// Default is set to `Relay` at the moment, until we've stabilized the websocket protocol.
    pub fn relay_conn_protocol(mut self, protocol: RelayProtocol) -> Self {
        self.relay_protocol = protocol;
        self
    }

    /// Removes all discovery services from the builder.
    pub fn clear_discovery(mut self) -> Self {
        self.discovery.clear();
        self
    }

    /// Optionally sets a discovery mechanism for this endpoint.
    ///
    /// If you want to combine multiple discovery services, you can use
    /// [`Builder::add_discovery`] instead. This will internally create a
    /// [`crate::discovery::ConcurrentDiscovery`].
    ///
    /// If no discovery service is set, connecting to a node without providing its
    /// direct addresses or relay URLs will fail.
    ///
    /// See the documentation of the [`Discovery`] trait for details.
    pub fn discovery(mut self, discovery: Box<dyn Discovery>) -> Self {
        self.discovery.clear();
        self.discovery.push(Box::new(move |_| Some(discovery)));
        self
    }

    /// Adds a discovery mechanism for this endpoint.
    ///
    /// The function `discovery`
    /// will be called on endpoint creation with the configured secret key of
    /// the endpoint. Discovery services that need to publish information need
    /// to use this secret key to sign the information.
    ///
    /// If you add multiple discovery services, they will be combined using a
    /// [`crate::discovery::ConcurrentDiscovery`].
    ///
    /// If no discovery service is set, connecting to a node without providing its
    /// direct addresses or relay URLs will fail.
    ///
    /// To clear all discovery services, use [`Builder::clear_discovery`].
    ///
    /// See the documentation of the [`Discovery`] trait for details.
    pub fn add_discovery<F, D>(mut self, discovery: F) -> Self
    where
        F: FnOnce(&SecretKey) -> Option<D> + Send + Sync + 'static,
        D: Discovery + 'static,
    {
        let discovery: DiscoveryBuilder =
            Box::new(move |secret_key| discovery(secret_key).map(|x| Box::new(x) as _));
        self.discovery.push(discovery);
        self
    }

    /// Configures the endpoint to use the default n0 DNS discovery service.
    ///
    /// The default discovery service publishes to and resolves from the
    /// n0.computer dns server `iroh.link`.
    ///
    /// This is equivalent to adding both a [`crate::discovery::pkarr::PkarrPublisher`]
    /// and a [`crate::discovery::dns::DnsDiscovery`], both configured to use the
    /// n0.computer dns server.
    ///
    /// This will by default use [`N0_DNS_PKARR_RELAY_PROD`].
    /// When in tests, or when the `test-utils` feature is enabled, this will use the
    /// [`N0_DNS_PKARR_RELAY_STAGING`].
    ///
    /// [`N0_DNS_PKARR_RELAY_PROD`]: crate::discovery::pkarr::N0_DNS_PKARR_RELAY_PROD
    /// [`N0_DNS_PKARR_RELAY_STAGING`]: crate::discovery::pkarr::N0_DNS_PKARR_RELAY_STAGING
    pub fn discovery_n0(mut self) -> Self {
        self.discovery.push(Box::new(|secret_key| {
            Some(Box::new(PkarrPublisher::n0_dns(secret_key.clone())))
        }));
        // Resolve using HTTPS requests to our DNS server's /pkarr path in browsers
        #[cfg(wasm_browser)]
        {
            self.discovery
                .push(Box::new(|_| Some(Box::new(PkarrResolver::n0_dns()))));
        }
        // Resolve using DNS queries outside browsers.
        #[cfg(not(wasm_browser))]
        {
            self.discovery
                .push(Box::new(|_| Some(Box::new(DnsDiscovery::n0_dns()))));
        }
        self
    }

    /// Use libp2p based self signed certificates for TLS.
    ///
    /// For details see the libp2p spec at <https://github.com/libp2p/specs/blob/master/tls/tls.md>
    ///
    /// This is the only mechanism available in `iroh@0.33.0` and earlier.
    pub fn tls_x509(mut self) -> Self {
        self.tls_auth = tls::Authentication::X509;
        self
    }

    /// Use TLS Raw Public Keys
    ///
    /// This is the default, but is not compatible with older versions of iroh.
    pub fn tls_raw_public_keys(mut self) -> Self {
        self.tls_auth = tls::Authentication::RawPublicKey;
        self
    }

    #[cfg(feature = "discovery-pkarr-dht")]
    /// Configures the endpoint to also use the mainline DHT with default settings.
    ///
    /// This is equivalent to adding a [`crate::discovery::pkarr::dht::DhtDiscovery`]
    /// with default settings. Note that DhtDiscovery has various more advanced
    /// configuration options. If you need any of those, you should manually
    /// create a DhtDiscovery and add it with [`Builder::add_discovery`].
    pub fn discovery_dht(mut self) -> Self {
        use crate::discovery::pkarr::dht::DhtDiscovery;
        self.discovery.push(Box::new(|secret_key| {
            match DhtDiscovery::builder()
                .secret_key(secret_key.clone())
                .build()
            {
                Ok(discovery) => Some(Box::new(discovery)),
                Err(err) => {
                    tracing::error!("failed to build discovery: {:?}", err);
                    None
                }
            }
        }));
        self
    }

    #[cfg(feature = "discovery-local-network")]
    /// Configures the endpoint to also use local network discovery.
    ///
    /// This is equivalent to adding a [`crate::discovery::mdns::MdnsDiscovery`]
    /// with default settings. Note that MdnsDiscovery has various more advanced
    /// configuration options. If you need any of those, you should manually
    /// create a MdnsDiscovery and add it with [`Builder::add_discovery`].
    pub fn discovery_local_network(mut self) -> Self {
        use crate::discovery::mdns::MdnsDiscovery;
        self.discovery.push(Box::new(|secret_key| {
            MdnsDiscovery::new(secret_key.public())
                .map(|x| Box::new(x) as _)
                .ok()
        }));
        self
    }

    /// Sets the initial user-defined data to be published in discovery services for this node.
    ///
    /// When using discovery services, this string of [`UserData`] will be published together
    /// with the node's addresses and relay URL. When other nodes discover this node,
    /// they retrieve the [`UserData`] in addition to the addressing info.
    ///
    /// Iroh itself does not interpret the user-defined data in any way, it is purely left
    /// for applications to parse and use.
    pub fn user_data_for_discovery(mut self, user_data: UserData) -> Self {
        self.discovery_user_data = Some(user_data);
        self
    }

    /// Optionally set a list of known nodes.
    pub fn known_nodes(mut self, nodes: Vec<NodeAddr>) -> Self {
        self.node_map = Some(nodes);
        self
    }

    // # Methods for more specialist customisation.

    /// Sets a custom [`quinn::TransportConfig`] for this endpoint.
    ///
    /// The transport config contains parameters governing the QUIC state machine.
    ///
    /// If unset, the default config is used. Default values should be suitable for most
    /// internet applications. Applications protocols which forbid remotely-initiated
    /// streams should set `max_concurrent_bidi_streams` and `max_concurrent_uni_streams` to
    /// zero.
    ///
    /// Please be aware that changing some settings may have adverse effects on establishing
    /// and maintaining direct connections.
    pub fn transport_config(mut self, transport_config: quinn::TransportConfig) -> Self {
        self.transport_config = transport_config;
        self
    }

    /// Optionally sets a custom DNS resolver to use for this endpoint.
    ///
    /// The DNS resolver is used to resolve relay hostnames, and node addresses if
    /// [`crate::discovery::dns::DnsDiscovery`] is configured.
    ///
    /// By default, a new DNS resolver is created which is configured to use the
    /// host system's DNS configuration. You can pass a custom instance of [`DnsResolver`]
    /// here to use a differently configured DNS resolver for this endpoint, or to share
    /// a [`DnsResolver`] between multiple endpoints.
    #[cfg(not(wasm_browser))]
    pub fn dns_resolver(mut self, dns_resolver: DnsResolver) -> Self {
        self.dns_resolver = Some(dns_resolver);
        self
    }

    /// Sets an explicit proxy url to proxy all HTTP(S) traffic through.
    pub fn proxy_url(mut self, url: Url) -> Self {
        self.proxy_url.replace(url);
        self
    }

    /// Sets the proxy url from the environment, in this order:
    ///
    /// - `HTTP_PROXY`
    /// - `http_proxy`
    /// - `HTTPS_PROXY`
    /// - `https_proxy`
    pub fn proxy_from_env(mut self) -> Self {
        self.proxy_url = proxy_url_from_env();
        self
    }

    /// Enables saving the TLS pre-master key for connections.
    ///
    /// This key should normally remain secret but can be useful to debug networking issues
    /// by decrypting captured traffic.
    ///
    /// If *keylog* is `true` then setting the `SSLKEYLOGFILE` environment variable to a
    /// filename will result in this file being used to log the TLS pre-master keys.
    pub fn keylog(mut self, keylog: bool) -> Self {
        self.keylog = keylog;
        self
    }

    /// Skip verification of SSL certificates from relay servers
    ///
    /// May only be used in tests.
    #[cfg(any(test, feature = "test-utils"))]
    pub fn insecure_skip_relay_cert_verify(mut self, skip_verify: bool) -> Self {
        self.insecure_skip_relay_cert_verify = skip_verify;
        self
    }

    /// This implies we only use the relay to communicate
    /// and do not attempt to do any hole punching.
    #[cfg(any(test, feature = "test-utils"))]
    pub fn path_selection(mut self, path_selection: PathSelection) -> Self {
        self.path_selection = path_selection;
        self
    }
}

/// Configuration for a [`quinn::Endpoint`] that cannot be changed at runtime.
#[derive(Debug)]
struct StaticConfig {
    tls_auth: tls::Authentication,
    secret_key: SecretKey,
    transport_config: Arc<quinn::TransportConfig>,
    keylog: bool,
}

impl StaticConfig {
    /// Create a [`quinn::ServerConfig`] with the specified ALPN protocols.
    fn create_server_config(&self, alpn_protocols: Vec<Vec<u8>>) -> Result<ServerConfig> {
        let quic_server_config =
            self.tls_auth
                .make_server_config(&self.secret_key, alpn_protocols, self.keylog)?;
        let mut server_config = ServerConfig::with_crypto(Arc::new(quic_server_config));
        server_config.transport_config(self.transport_config.clone());

        Ok(server_config)
    }
}

/// Controls an iroh node, establishing connections with other nodes.
///
/// This is the main API interface to create connections to, and accept connections from
/// other iroh nodes.  The connections are peer-to-peer and encrypted, a Relay server is
/// used to make the connections reliable.  See the [crate docs] for a more detailed
/// overview of iroh.
///
/// It is recommended to only create a single instance per application.  This ensures all
/// the connections made share the same peer-to-peer connections to other iroh nodes,
/// while still remaining independent connections.  This will result in more optimal network
/// behaviour.
///
/// The endpoint is created using the [`Builder`], which can be created using
/// [`Endpoint::builder`].
///
/// Once an endpoint exists, new connections are typically created using the
/// [`Endpoint::connect`] and [`Endpoint::accept`] methods.  Once established, the
/// [`Connection`] gives access to most [QUIC] features.  Individual streams to send data to
/// the peer are created using the [`Connection::open_bi`], [`Connection::accept_bi`],
/// [`Connection::open_uni`] and [`Connection::open_bi`] functions.
///
/// Note that due to the light-weight properties of streams a stream will only be accepted
/// once the initiating peer has sent some data on it.
///
/// [QUIC]: https://quicwg.org
#[derive(Clone, Debug)]
pub struct Endpoint {
    /// Handle to the magicsocket/actor
    msock: Handle,
    /// Handle to the actor that resets the quinn RTT estimator
    rtt_actor: Arc<rtt_actor::RttHandle>,
    /// Configuration structs for quinn, holds the transport config, certificate setup, secret key etc.
    static_config: Arc<StaticConfig>,
    /// Cache for TLS session keys we receive.
    session_store: Arc<dyn rustls::client::ClientSessionStore>,
}

impl Endpoint {
    // The ordering of public methods is reflected directly in the documentation.  This is
    // roughly ordered by what is most commonly needed by users, but grouped in similar
    // items.

    // # Methods relating to construction.

    /// Returns the builder for an [`Endpoint`], with a production configuration.
    pub fn builder() -> Builder {
        Builder::default()
    }

    /// Creates a quinn endpoint backed by a magicsock.
    ///
    /// This is for internal use, the public interface is the [`Builder`] obtained from
    /// [Self::builder]. See the methods on the builder for documentation of the parameters.
    #[instrument("ep", skip_all, fields(me = %static_config.secret_key.public().fmt_short()))]
    async fn bind(static_config: StaticConfig, msock_opts: magicsock::Options) -> Result<Self> {
        let msock = magicsock::MagicSock::spawn(msock_opts).await?;
        trace!("created magicsock");
        debug!(version = env!("CARGO_PKG_VERSION"), "iroh Endpoint created");

        let ep = Self {
            msock: msock.clone(),
            rtt_actor: Arc::new(rtt_actor::RttHandle::new(msock.metrics.magicsock.clone())),
            static_config: Arc::new(static_config),
            session_store: Arc::new(rustls::client::ClientSessionMemoryCache::new(
                MAX_TLS_TICKETS,
            )),
        };
        Ok(ep)
    }

    /// Sets the list of accepted ALPN protocols.
    ///
    /// This will only affect new incoming connections.
    /// Note that this *overrides* the current list of ALPNs.
    pub fn set_alpns(&self, alpns: Vec<Vec<u8>>) -> Result<()> {
        let server_config = self.static_config.create_server_config(alpns)?;
        self.msock.endpoint().set_server_config(Some(server_config));
        Ok(())
    }

    // # Methods for establishing connectivity.

    /// Connects to a remote [`Endpoint`].
    ///
    /// A value that can be converted into a [`NodeAddr`] is required. This can be either a
    /// [`NodeAddr`], a [`NodeId`] or a [`iroh_base::ticket::NodeTicket`].
    ///
    /// The [`NodeAddr`] must contain the [`NodeId`] to dial and may also contain a [`RelayUrl`]
    /// and direct addresses. If direct addresses are provided, they will be used to try and
    /// establish a direct connection without involving a relay server.
    ///
    /// If neither a [`RelayUrl`] or direct addresses are configured in the [`NodeAddr`] it
    /// may still be possible a connection can be established.  This depends on other calls
    /// to [`Endpoint::add_node_addr`] which may provide contact information, or via the
    /// [`Discovery`] service configured using [`Builder::discovery`].  The discovery
    /// service will also be used if the remote node is not reachable on the provided direct
    /// addresses and there is no [`RelayUrl`].
    ///
    /// If addresses or relay servers are neither provided nor can be discovered, the
    /// connection attempt will fail with an error.
    ///
    /// The `alpn`, or application-level protocol identifier, is also required. The remote
    /// endpoint must support this `alpn`, otherwise the connection attempt will fail with
    /// an error.
    pub async fn connect(&self, node_addr: impl Into<NodeAddr>, alpn: &[u8]) -> Result<Connection> {
        let node_addr = node_addr.into();
        let remote = node_addr.node_id;
        let connecting = self
            .connect_with_opts(node_addr, alpn, Default::default())
            .await?;
        let conn = connecting
            .await
            .context("failed connecting to remote endpoint")?;
        debug!(
            me = %self.node_id().fmt_short(),
            remote = %remote.fmt_short(),
            alpn = %String::from_utf8_lossy(alpn),
            "Connection established."
        );
        Ok(conn)
    }

    /// Starts a connection attempt with a remote [`Endpoint`].
    ///
    /// Like [`Endpoint::connect`] (see also its docs for general details), but allows for a more
    /// advanced connection setup with more customization in two aspects:
    /// 1. The returned future resolves to a [`Connecting`], which can be further processed into
    ///    a [`Connection`] by awaiting, or alternatively allows connecting with 0RTT via
    ///    [`Connecting::into_0rtt`].
    ///    **Note:** Please read the documentation for `into_0rtt` carefully to assess
    ///    security concerns.
    /// 2. The [`TransportConfig`] for the connection can be modified via the provided
    ///    [`ConnectOptions`].
    ///    **Note:** Please be aware that changing transport config settings may have adverse effects on
    ///    establishing and maintaining direct connections.  Carefully test settings you use and
    ///    consider this currently as still rather experimental.
    #[instrument(name = "connect", skip_all, fields(
        me = self.node_id().fmt_short(),
        remote = tracing::field::Empty,
        alpn = String::from_utf8_lossy(alpn).to_string(),
    ))]
    pub async fn connect_with_opts(
        &self,
        node_addr: impl Into<NodeAddr>,
        alpn: &[u8],
        options: ConnectOptions,
    ) -> Result<Connecting> {
        let node_addr: NodeAddr = node_addr.into();
        tracing::Span::current().record("remote", node_addr.node_id.fmt_short());

        // Connecting to ourselves is not supported.
        if node_addr.node_id == self.node_id() {
            bail!(
                "Connecting to ourself is not supported ({} is the node id of this node)",
                node_addr.node_id.fmt_short()
            );
        }

        if !node_addr.is_empty() {
            self.add_node_addr(node_addr.clone())?;
        }
        let node_id = node_addr.node_id;
        let direct_addresses = node_addr.direct_addresses.clone();
        let relay_url = node_addr.relay_url.clone();

        // Get the mapped IPv6 address from the magic socket. Quinn will connect to this
        // address.  Start discovery for this node if it's enabled and we have no valid or
        // verified address information for this node.  Dropping the discovery cancels any
        // still running task.
        let (mapped_addr, _discovery_drop_guard) = self
            .get_mapping_addr_and_maybe_start_discovery(node_addr)
            .await
            .with_context(|| {
                format!(
                    "No addressing information for NodeId({}), unable to connect",
                    node_id.fmt_short()
                )
            })?;

        let transport_config = options
            .transport_config
            .unwrap_or(self.static_config.transport_config.clone());

        // Start connecting via quinn. This will time out after 10 seconds if no reachable
        // address is available.

        debug!(
            ?mapped_addr,
            ?direct_addresses,
            ?relay_url,
            "Attempting connection..."
        );
        let client_config = {
            let mut alpn_protocols = vec![alpn.to_vec()];
            alpn_protocols.extend(options.additional_alpns);
            let quic_client_config = self.static_config.tls_auth.make_client_config(
                &self.static_config.secret_key,
                node_id,
                alpn_protocols,
                Some(self.session_store.clone()),
                self.static_config.keylog,
            )?;
            let mut client_config = quinn::ClientConfig::new(Arc::new(quic_client_config));
            client_config.transport_config(transport_config);
            client_config
        };

        // We used to use a constant "localhost" for this - however, that would put all of
        // the TLS session tickets we receive into the same bucket in the TLS session ticket cache.
        // So we choose something that'd dependent on the NodeId.
        // We cannot use hex to encode the NodeId, as that'd encode to 64 characters, but we only
        // have 63 maximum per DNS subdomain. Base32 is the next best alternative.
        // We use the `.invalid` TLD, as that's specified (in RFC 2606) to never actually resolve
        // "for real", unlike `.localhost` which is allowed to resolve to `127.0.0.1`.
        // We also add "iroh" as a subdomain, although those 5 bytes might not be necessary.
        // We *could* decide to remove that indicator in the future likely without breakage.
        let server_name = &format!("{}.iroh.invalid", BASE32_DNSSEC.encode(node_id.as_bytes()));
        let connect = self.msock.endpoint().connect_with(
            client_config,
            mapped_addr.private_socket_addr(),
            server_name,
        )?;

        Ok(Connecting {
            inner: connect,
            ep: self.clone(),
            remote_node_id: Some(node_id),
            _discovery_drop_guard,
        })
    }

    /// Accepts an incoming connection on the endpoint.
    ///
    /// Only connections with the ALPNs configured in [`Builder::alpns`] will be accepted.
    /// If multiple ALPNs have been configured the ALPN can be inspected before accepting
    /// the connection using [`Connecting::alpn`].
    ///
    /// The returned future will yield `None` if the endpoint is closed by calling
    /// [`Endpoint::close`].
    pub fn accept(&self) -> Accept<'_> {
        Accept {
            inner: self.msock.endpoint().accept(),
            ep: self.clone(),
        }
    }

    // # Methods for manipulating the internal state about other nodes.

    /// Informs this [`Endpoint`] about addresses of the iroh node.
    ///
    /// This updates the local state for the remote node.  If the provided [`NodeAddr`]
    /// contains a [`RelayUrl`] this will be used as the new relay server for this node.  If
    /// it contains any new IP endpoints they will also be stored and tried when next
    /// connecting to this node. Any address that matches this node's direct addresses will be
    /// silently ignored.
    ///
    /// See also [`Endpoint::add_node_addr_with_source`].
    ///
    /// # Using node discovery instead
    ///
    /// It is strongly advised to use node discovery using the [`StaticProvider`] instead.
    /// This provides more flexibility and future proofing.
    ///
    /// # Errors
    ///
    /// Will return an error if we attempt to add our own [`NodeId`] to the node map or
    /// if the direct addresses are a subset of ours.
    ///
    /// [`StaticProvider`]: crate::discovery::static_provider::StaticProvider
    pub fn add_node_addr(&self, node_addr: NodeAddr) -> Result<()> {
        self.add_node_addr_inner(node_addr, magicsock::Source::App)
    }

    /// Informs this [`Endpoint`] about addresses of the iroh node, noting the source.
    ///
    /// This updates the local state for the remote node.  If the provided [`NodeAddr`] contains a
    /// [`RelayUrl`] this will be used as the new relay server for this node.  If it contains any
    /// new IP endpoints they will also be stored and tried when next connecting to this node. Any
    /// address that matches this node's direct addresses will be silently ignored. The *source* is
    /// used for logging exclusively and will not be stored.
    ///
    /// # Using node discovery instead
    ///
    /// It is strongly advised to use node discovery using the [`StaticProvider`] instead.
    /// This provides more flexibility and future proofing.
    ///
    /// # Errors
    ///
    /// Will return an error if we attempt to add our own [`NodeId`] to the node map or
    /// if the direct addresses are a subset of ours.
    ///
    /// [`StaticProvider`]: crate::discovery::static_provider::StaticProvider
    pub fn add_node_addr_with_source(
        &self,
        node_addr: NodeAddr,
        source: &'static str,
    ) -> Result<()> {
        self.add_node_addr_inner(
            node_addr,
            magicsock::Source::NamedApp {
                name: source.into(),
            },
        )
    }

    fn add_node_addr_inner(&self, node_addr: NodeAddr, source: magicsock::Source) -> Result<()> {
        // Connecting to ourselves is not supported.
        if node_addr.node_id == self.node_id() {
            bail!(
                "Adding our own address is not supported ({} is the node id of this node)",
                node_addr.node_id.fmt_short()
            );
        }
        self.msock.add_node_addr(node_addr, source)
    }

    // # Getter methods for properties of this Endpoint itself.

    /// Returns the secret_key of this endpoint.
    pub fn secret_key(&self) -> &SecretKey {
        &self.static_config.secret_key
    }

    /// Returns the node id of this endpoint.
    ///
    /// This ID is the unique addressing information of this node and other peers must know
    /// it to be able to connect to this node.
    pub fn node_id(&self) -> NodeId {
        self.static_config.secret_key.public()
    }

    /// Returns a [`Watcher`] for the current [`NodeAddr`] for this endpoint.
    ///
<<<<<<< HEAD
    /// The observed [`NodeAddr`] will have the current [`RelayUrl`] and direct addresses
    /// as they would be returned by [`Endpoint::home_relay`] and [`Endpoint::direct_addresses`].
    ///
    /// Use [`Watcher::initialized`] to wait for a [`NodeAddr`] that is ready to be connected to:
    ///
    /// ```no_run
    /// # async fn wrapper() -> testresult::TestResult {
    /// use iroh::{watcher::Watcher, Endpoint};
    ///
    /// let endpoint = Endpoint::builder()
    ///     .alpns(vec![b"my-alpn".to_vec()])
    ///     .bind()
    ///     .await?;
    /// let node_addr = endpoint.node_addr().initialized().await?;
    /// # let _ = node_addr;
    /// # Ok(())
    /// # }
    /// ```
    pub fn node_addr(&self) -> NodeAddrWatcher {
        let watch_addrs = self.direct_addresses();
        let watch_relay = self.home_relay();
        let node_id = self.node_id();

        watch_addrs
            .or(watch_relay)
            .map(move |(addrs, relay)| match (addrs, relay) {
                (Some(addrs), relay) => Some(NodeAddr::from_parts(
                    node_id,
                    relay,
                    addrs.into_iter().map(|x| x.addr),
                )),
                (None, Some(relay)) => Some(NodeAddr::from_parts(
                    node_id,
                    Some(relay),
                    std::iter::empty(),
                )),
                (None, None) => None,
            })
            .expect("watchable is alive - cannot be disconnected yet")
=======
    /// The returned [`NodeAddr`] will have the current [`RelayUrl`] and direct addresses
    /// as they would be returned by [`Endpoint::home_relay`] and
    /// [`Endpoint::direct_addresses`].
    ///
    /// In browsers, because direct addresses are unavailable, this will only wait for
    /// the home relay to be available before returning.
    pub async fn node_addr(&self) -> Result<NodeAddr> {
        #[cfg(not(wasm_browser))]
        {
            // Outside browsers, we preserve the "old" behavior of waiting for direct
            // addresses and then adding the relay URL (should we have it)
            let addrs = self.direct_addresses().initialized().await?;
            let relay = self.home_relay().get()?;
            Ok(NodeAddr::from_parts(
                self.node_id(),
                relay,
                addrs.into_iter().map(|x| x.addr),
            ))
        }
        #[cfg(wasm_browser)]
        {
            // In browsers, there will never be any direct addresses, so we wait
            // for the home relay instead. This make the `NodeAddr` have *some* way
            // of connecting to us.
            let relay = self.home_relay().initialized().await?;
            Ok(NodeAddr::new(self.node_id()).with_relay_url(relay))
        }
>>>>>>> a62a2bd2
    }

    /// Returns a [`Watcher`] for the [`RelayUrl`] of the Relay server used as home relay.
    ///
    /// Every endpoint has a home Relay server which it chooses as the server with the
    /// lowest latency out of the configured servers provided by [`Builder::relay_mode`].
    /// This is the server other iroh nodes can use to reliably establish a connection
    /// to this node.
    ///
    /// The watcher stores `None` if we are not connected to any Relay server.
    ///
    /// Note that this will store `None` right after the [`Endpoint`] is created since it takes
    /// some time to connect to find and connect to the home relay server.
    ///
    /// # Examples
    ///
    /// To wait for a home relay connection to be established, use [`Watcher::initialized`]:
    /// ```no_run
    /// use futures_lite::StreamExt;
    /// use iroh::{watcher::Watcher, Endpoint};
    ///
    /// # let rt = tokio::runtime::Builder::new_current_thread().enable_all().build().unwrap();
    /// # rt.block_on(async move {
    /// let mep = Endpoint::builder().bind().await.unwrap();
    /// let _relay_url = mep.home_relay().initialized().await.unwrap();
    /// # });
    /// ```
    pub fn home_relay(&self) -> watcher::Direct<Option<RelayUrl>> {
        self.msock.home_relay()
    }

    /// Returns a [`Watcher`] for the direct addresses of this [`Endpoint`].
    ///
    /// The direct addresses of the [`Endpoint`] are those that could be used by other
    /// iroh nodes to establish direct connectivity, depending on the network
    /// situation. The yielded lists of direct addresses contain both the locally-bound
    /// addresses and the [`Endpoint`]'s publicly reachable addresses discovered through
    /// mechanisms such as [STUN] and port mapping.  Hence usually only a subset of these
    /// will be applicable to a certain remote iroh node.
    ///
    /// The [`Endpoint`] continuously monitors the direct addresses for changes as its own
    /// location in the network might change.  Whenever changes are detected this stream
    /// will yield a new list of direct addresses.
    ///
    /// When issuing the first call to this method the first direct address discovery might
    /// still be underway, in this case the [`Watcher`] might not be initialized with [`Some`]
    /// value yet.  Once the first set of local direct addresses are discovered the [`Watcher`]
    /// will always return [`Some`] set of direct addresses immediately, which are the most
    /// recently discovered direct addresses.
    ///
    /// # Examples
    ///
    /// To get the first set of direct addresses use [`Watcher::initialized`]:
    /// ```no_run
    /// use futures_lite::StreamExt;
    /// use iroh::{watcher::Watcher, Endpoint};
    ///
    /// # let rt = tokio::runtime::Builder::new_current_thread().enable_all().build().unwrap();
    /// # rt.block_on(async move {
    /// let mep = Endpoint::builder().bind().await.unwrap();
    /// let _addrs = mep.direct_addresses().initialized().await.unwrap();
    /// # });
    /// ```
    ///
    /// [STUN]: https://en.wikipedia.org/wiki/STUN
    pub fn direct_addresses(&self) -> watcher::Direct<Option<BTreeSet<DirectAddr>>> {
        self.msock.direct_addresses()
    }

    /// Returns the local socket addresses on which the underlying sockets are bound.
    ///
    /// The [`Endpoint`] always binds on an IPv4 address and also tries to bind on an IPv6
    /// address if available.
    #[cfg(not(wasm_browser))]
    pub fn bound_sockets(&self) -> (SocketAddr, Option<SocketAddr>) {
        self.msock.local_addr()
    }

    // # Getter methods for information about other nodes.

    /// Returns information about the remote node identified by a [`NodeId`].
    ///
    /// The [`Endpoint`] keeps some information about remote iroh nodes, which it uses to find
    /// the best path to a node. Having information on a remote node, however, does not mean we have
    /// ever connected to it to or even whether a connection is even possible. The information about a
    /// remote node will change over time, as the [`Endpoint`] learns more about the node. Future
    /// calls may return different information. Furthermore, node information may even be
    /// completely evicted as it becomes stale.
    ///
    /// See also [`Endpoint::remote_info_iter`] which returns information on all nodes known
    /// by this [`Endpoint`].
    pub fn remote_info(&self, node_id: NodeId) -> Option<RemoteInfo> {
        self.msock.remote_info(node_id)
    }

    /// Returns information about all the remote nodes this [`Endpoint`] knows about.
    ///
    /// This returns the same information as [`Endpoint::remote_info`] for each node known to this
    /// [`Endpoint`].
    ///
    /// The [`Endpoint`] keeps some information about remote iroh nodes, which it uses to find
    /// the best path to a node. This returns all the nodes it knows about, regardless of whether a
    /// connection was ever made or is even possible.
    ///
    /// See also [`Endpoint::remote_info`] to only retrieve information about a single node.
    pub fn remote_info_iter(&self) -> impl Iterator<Item = RemoteInfo> {
        self.msock.list_remote_infos().into_iter()
    }

    /// Returns a stream of all remote nodes discovered through the endpoint's discovery services.
    ///
    /// Whenever a node is discovered via the endpoint's discovery service, the corresponding
    /// [`DiscoveryItem`] is yielded from this stream. This includes nodes discovered actively
    /// through [`Discovery::resolve`], which is invoked automatically when calling
    /// [`Endpoint::connect`] for a [`NodeId`] unknown to the endpoint. It also includes
    /// nodes that the endpoint discovers passively from discovery services that implement
    /// [`Discovery::subscribe`], which e.g. [`MdnsDiscovery`] does.
    ///
    /// The stream does not yield information about nodes that are added manually to the endpoint's
    /// addressbook by calling [`Endpoint::add_node_addr`] or by supplying a full [`NodeAddr`] to
    /// [`Endpoint::connect`]. It also does not yield information about nodes that we only
    /// know about because they connected to us. When using the [`StaticProvider`] discovery,
    /// discovery info is only emitted once connecting to a node added to the static provider, not
    /// at the time of adding it to the static provider.
    ///
    /// The stream should be processed in a loop. If the stream is not processed fast enough,
    /// [`Lagged`] may be yielded, indicating that items were missed.
    ///
    /// See also [`Endpoint::remote_info_iter`], which returns an iterator over all remotes
    /// the endpoint knows about at a specific point in time.
    ///
    /// [`MdnsDiscovery`]: crate::discovery::mdns::MdnsDiscovery
    /// [`StaticProvider`]: crate::discovery::static_provider::StaticProvider
    pub fn discovery_stream(&self) -> impl Stream<Item = Result<DiscoveryItem, Lagged>> {
        self.msock.discovery_subscribers().subscribe()
    }

    // # Methods for less common getters.
    //
    // Partially they return things passed into the builder.

    /// Returns a [`Watcher`] that reports the current connection type and any changes for
    /// given remote node.
    ///
    /// This watcher allows observing a stream of [`ConnectionType`] items by calling
    /// [`Watcher::stream()`]. If the underlying connection to a remote node changes, it will
    /// yield a new item.  These connection changes are when the connection switches between
    /// using the Relay server and a direct connection.
    ///
    /// Note that this does not guarantee each connection change is yielded in the stream.
    /// If the connection type changes several times before this stream is polled, only the
    /// last recorded state is returned.  This can be observed e.g. right at the start of a
    /// connection when the switch from a relayed to a direct connection can be so fast that
    /// the relayed state is never exposed.
    ///
    /// If there is currently a connection with the remote node, then using [`Watcher::get`]
    /// will immediately return either [`ConnectionType::Relay`], [`ConnectionType::Direct`]
    /// or [`ConnectionType::Mixed`].
    ///
    /// It is possible for the connection type to be [`ConnectionType::None`] if you've
    /// recently connected to this node id but previous methods of reaching the node have
    /// become inaccessible.
    ///
    /// # Errors
    ///
    /// Will error if we do not have any address information for the given `node_id`.
    pub fn conn_type(&self, node_id: NodeId) -> Result<watcher::Direct<ConnectionType>> {
        self.msock.conn_type(node_id)
    }

    /// Returns the DNS resolver used in this [`Endpoint`].
    ///
    /// See [`Builder::dns_resolver`].
    #[cfg(not(wasm_browser))]
    pub fn dns_resolver(&self) -> &DnsResolver {
        self.msock.dns_resolver()
    }

    /// Returns the discovery mechanism, if configured.
    ///
    /// See [`Builder::discovery`].
    pub fn discovery(&self) -> Option<&dyn Discovery> {
        self.msock.discovery()
    }

    /// Returns metrics collected for this endpoint.
    ///
    /// The endpoint internally collects various metrics about its operation.
    /// The returned [`EndpointMetrics`] struct contains all of these metrics.
    ///
    /// You can access individual metrics directly by using the public fields:
    /// ```rust
    /// # use std::collections::BTreeMap;
    /// # use iroh::endpoint::Endpoint;
    /// # async fn wrapper() -> testresult::TestResult {
    /// let endpoint = Endpoint::builder().bind().await?;
    /// assert_eq!(endpoint.metrics().magicsock.recv_datagrams.get(), 0);
    /// # Ok(())
    /// # }
    /// ```
    ///
    /// [`EndpointMetrics`] implements [`MetricsGroupSet`], and each field
    /// implements [`MetricsGroup`]. These traits provide methods to iterate over
    /// the groups in the set, and over the individual metrics in each group, without having
    /// to access each field manually. With these methods, it is straightforward to collect
    /// all metrics into a map or push their values to a metrics collector.
    ///
    /// For example, the following snippet collects all metrics into a map:
    /// ```rust
    /// # use std::collections::BTreeMap;
    /// # use iroh_metrics::{Metric, MetricsGroup, MetricValue, MetricsGroupSet};
    /// # use iroh::endpoint::Endpoint;
    /// # async fn wrapper() -> testresult::TestResult {
    /// let endpoint = Endpoint::builder().bind().await?;
    /// let metrics: BTreeMap<String, MetricValue> = endpoint
    ///     .metrics()
    ///     .iter()
    ///     .map(|(group, metric)| {
    ///         let name = [group, metric.name()].join(":");
    ///         (name, metric.value())
    ///     })
    ///     .collect();
    ///
    /// assert_eq!(metrics["magicsock:recv_datagrams"], MetricValue::Counter(0));
    /// # Ok(())
    /// # }
    /// ```
    ///
    /// The metrics can also be encoded into the OpenMetrics text format, as used by Prometheus.
    /// To do so, use the [`iroh_metrics::Registry`], add the endpoint metrics to the
    /// registry with [`Registry::register_all`], and encode the metrics to a string with
    /// [`encode_openmetrics_to_string`]:
    /// ```rust
    /// # use iroh_metrics::{Registry, MetricsSource};
    /// # use iroh::endpoint::Endpoint;
    /// # async fn wrapper() -> testresult::TestResult {
    /// let endpoint = Endpoint::builder().bind().await?;
    /// let mut registry = Registry::default();
    /// registry.register_all(endpoint.metrics());
    /// let s = registry.encode_openmetrics_to_string()?;
    /// assert!(s.contains(r#"TYPE magicsock_recv_datagrams counter"#));
    /// assert!(s.contains(r#"magicsock_recv_datagrams_total 0"#));
    /// # Ok(())
    /// # }
    /// ```
    ///
    /// Through a registry, you can also add labels or prefixes to metrics with
    /// [`Registry::sub_registry_with_label`] or [`Registry::sub_registry_with_prefix`].
    /// Furthermore, [`iroh_metrics::service`] provides functions to easily start services
    /// to serve the metrics with a HTTP server, dump them to a file, or push them
    /// to a Prometheus gateway.
    ///
    /// For example, the following snippet launches an HTTP server that serves the metrics in the
    /// OpenMetrics text format:
    /// ```no_run
    /// # use std::{sync::{Arc, RwLock}, time::Duration};
    /// # use iroh_metrics::{Registry, MetricsSource};
    /// # use iroh::endpoint::Endpoint;
    /// # async fn wrapper() -> testresult::TestResult {
    /// // Create a registry, wrapped in a read-write lock so that we can register and serve
    /// // the metrics independently.
    /// let registry = Arc::new(RwLock::new(Registry::default()));
    /// // Spawn a task to serve the metrics on an OpenMetrics HTTP endpoint.
    /// let metrics_task = tokio::task::spawn({
    ///     let registry = registry.clone();
    ///     async move {
    ///         let addr = "0.0.0.0:9100".parse().unwrap();
    ///         iroh_metrics::service::start_metrics_server(addr, registry).await
    ///     }
    /// });
    ///
    /// // Spawn an endpoint and add the metrics to the registry.
    /// let endpoint = Endpoint::builder().bind().await?;
    /// registry.write().unwrap().register_all(endpoint.metrics());
    ///
    /// // Wait for the metrics server to bind, then fetch the metrics via HTTP.
    /// tokio::time::sleep(Duration::from_millis(500));
    /// let res = reqwest::get("http://localhost:9100/metrics")
    ///     .await?
    ///     .text()
    ///     .await?;
    ///
    /// assert!(res.contains(r#"TYPE magicsock_recv_datagrams counter"#));
    /// assert!(res.contains(r#"magicsock_recv_datagrams_total 0"#));
    /// # metrics_task.abort();
    /// # Ok(())
    /// # }
    /// ```
    ///
    /// [`Registry`]: iroh_metrics::Registry
    /// [`Registry::register_all`]: iroh_metrics::Registry::register_all
    /// [`Registry::sub_registry_with_label`]: iroh_metrics::Registry::sub_registry_with_label
    /// [`Registry::sub_registry_with_prefix`]: iroh_metrics::Registry::sub_registry_with_prefix
    /// [`encode_openmetrics_to_string`]: iroh_metrics::MetricsSource::encode_openmetrics_to_string
    /// [`MetricsGroup`]: iroh_metrics::MetricsGroup
    /// [`MetricsGroupSet`]: iroh_metrics::MetricsGroupSet
    #[cfg(feature = "metrics")]
    pub fn metrics(&self) -> &EndpointMetrics {
        &self.msock.metrics
    }

    // # Methods for less common state updates.

    /// Notifies the system of potential network changes.
    ///
    /// On many systems iroh is able to detect network changes by itself, however
    /// some systems like android do not expose this functionality to native code.
    /// Android does however provide this functionality to Java code.  This
    /// function allows for notifying iroh of any potential network changes like
    /// this.
    ///
    /// Even when the network did not change, or iroh was already able to detect
    /// the network change itself, there is no harm in calling this function.
    pub async fn network_change(&self) {
        self.msock.network_change().await;
    }

    // # Methods to update internal state.

    /// Sets the initial user-defined data to be published in discovery services for this node.
    ///
    /// If the user-defined data passed to this function is different to the previous one,
    /// the endpoint will republish its node info to the configured discovery services.
    ///
    /// See also [`Builder::user_data_for_discovery`] for setting an initial value when
    /// building the endpoint.
    pub fn set_user_data_for_discovery(&self, user_data: Option<UserData>) {
        self.msock.set_user_data_for_discovery(user_data);
    }

    // # Methods for terminating the endpoint.

    /// Closes the QUIC endpoint and the magic socket.
    ///
    /// This will close any remaining open [`Connection`]s with an error code
    /// of `0` and an empty reason.  Though it is best practice to close those
    /// explicitly before with a custom error code and reason.
    ///
    /// It will then make a best effort to wait for all close notifications to be
    /// acknowledged by the peers, re-transmitting them if needed. This ensures the
    /// peers are aware of the closed connections instead of having to wait for a timeout
    /// on the connection. Once all connections are closed or timed out, the future
    /// finishes.
    ///
    /// The maximum time-out that this future will wait for depends on QUIC transport
    /// configurations of non-drained connections at the time of calling, and their current
    /// estimates of round trip time. With default parameters and a conservative estimate
    /// of round trip time, this call's future should take 3 seconds to resolve in cases of
    /// bad connectivity or failed connections. In the usual case, this call's future should
    /// return much more quickly.
    ///
    /// It is highly recommended you *do* wait for this close call to finish, if possible.
    /// Not doing so will make connections that were still open while closing the endpoint
    /// time out on the remote end. Thus remote ends will assume connections to have failed
    /// even if all application data was transmitted successfully.
    ///
    /// Note: Someone used to closing TCP sockets might wonder why it is necessary to wait
    /// for timeouts when closing QUIC endpoints, while they don't have to do this for TCP
    /// sockets. This is due to QUIC and its acknowledgments being implemented in user-land,
    /// while TCP sockets usually get closed and drained by the operating system in the
    /// kernel during the "Time-Wait" period of the TCP socket.
    ///
    /// Be aware however that the underlying UDP sockets are only closed once all clones of
    /// the the respective [`Endpoint`] are dropped.
    pub async fn close(&self) {
        if self.is_closed() {
            return;
        }

        tracing::debug!("Connections closed");
        self.msock.close().await;
    }

    /// Check if this endpoint is still alive, or already closed.
    pub fn is_closed(&self) -> bool {
        self.msock.is_closed()
    }

    // # Remaining private methods

    /// Return the quic mapped address for this `node_id` and possibly start discovery
    /// services if discovery is enabled on this magic endpoint.
    ///
    /// This will launch discovery in all cases except if:
    /// 1) we do not have discovery enabled
    /// 2) we have discovery enabled, but already have at least one verified, unexpired
    ///    addresses for this `node_id`
    ///
    /// # Errors
    ///
    /// This method may fail if we have no way of dialing the node. This can occur if
    /// we were given no dialing information in the [`NodeAddr`] and no discovery
    /// services were configured or if discovery failed to fetch any dialing information.
    async fn get_mapping_addr_and_maybe_start_discovery(
        &self,
        node_addr: NodeAddr,
    ) -> Result<(NodeIdMappedAddr, Option<DiscoveryTask>)> {
        let node_id = node_addr.node_id;

        // Only return a mapped addr if we have some way of dialing this node, in other
        // words, we have either a relay URL or at least one direct address.
        let addr = if self.msock.has_send_address(node_id) {
            self.msock.get_mapping_addr(node_id)
        } else {
            None
        };
        match addr {
            Some(addr) => {
                // We have some way of dialing this node, but that doesn't actually mean
                // we can actually connect to any of these addresses.
                // Therefore, we will invoke the discovery service if we haven't received from the
                // endpoint on any of the existing paths recently.
                // If the user provided addresses in this connect call, we will add a delay
                // followed by a recheck before starting the discovery, to give the magicsocket a
                // chance to test the newly provided addresses.
                let delay = (!node_addr.is_empty()).then_some(DISCOVERY_WAIT_PERIOD);
                let discovery = DiscoveryTask::maybe_start_after_delay(self, node_id, delay)
                    .ok()
                    .flatten();
                Ok((addr, discovery))
            }

            None => {
                // We have no known addresses or relay URLs for this node.
                // So, we start a discovery task and wait for the first result to arrive, and
                // only then continue, because otherwise we wouldn't have any
                // path to the remote endpoint.
                let mut discovery = DiscoveryTask::start(self.clone(), node_id)
                    .context("Discovery service required due to missing addressing information")?;
                discovery
                    .first_arrived()
                    .await
                    .context("Discovery service failed")?;
                if let Some(addr) = self.msock.get_mapping_addr(node_id) {
                    Ok((addr, Some(discovery)))
                } else {
                    bail!("Discovery did not find addressing information");
                }
            }
        }
    }

    /// Returns a reference to the subscribers channel for discovery events.
    pub(crate) fn discovery_subscribers(&self) -> &DiscoverySubscribers {
        self.msock.discovery_subscribers()
    }

    #[cfg(test)]
    pub(crate) fn magic_sock(&self) -> Handle {
        self.msock.clone()
    }
    #[cfg(test)]
    pub(crate) fn endpoint(&self) -> &quinn::Endpoint {
        self.msock.endpoint()
    }
}

/// Options for the [`Endpoint::connect_with_opts`] function.
#[derive(Default, Debug, Clone)]
pub struct ConnectOptions {
    transport_config: Option<Arc<TransportConfig>>,
    additional_alpns: Vec<Vec<u8>>,
}

impl ConnectOptions {
    /// Initializes new connection options.
    ///
    /// By default, the connection will use the same options
    /// as [`Endpoint::connect`], e.g. a default [`TransportConfig`].
    pub fn new() -> Self {
        Self::default()
    }

    /// Sets the QUIC transport config options for this connection.
    pub fn with_transport_config(mut self, transport_config: Arc<TransportConfig>) -> Self {
        self.transport_config = Some(transport_config);
        self
    }

    /// Sets [ALPN] identifiers that should be signaled as supported on connection, *in
    /// addition* to the main [ALPN] identifier used in [`Endpoint::connect_with_opts`].
    ///
    /// This allows connecting to servers that may only support older versions of your
    /// protocol. In this case, you would add the older [ALPN] identifiers with this
    /// function.
    ///
    /// You'll know the final negotiated [ALPN] identifier once your connection was
    /// established using [`Connection::alpn`], or even slightly earlier in the
    /// handshake by using [`Connecting::alpn`].
    /// The negotiated [ALPN] identifier may be any of the [ALPN] identifiers in this
    /// list or the main [ALPN] used in [`Endpoint::connect_with_opts`].
    ///
    /// The [ALPN] identifier order on the connect side doesn't matter, since it's the
    /// accept side that determines the protocol.
    ///
    /// For setting the supported [ALPN] identifiers on the accept side, see the endpoint
    /// builder's [`Builder::alpns`] function.
    ///
    /// [ALPN]: https://en.wikipedia.org/wiki/Application-Layer_Protocol_Negotiation
    pub fn with_additional_alpns(mut self, alpns: Vec<Vec<u8>>) -> Self {
        self.additional_alpns = alpns;
        self
    }
}

/// Future produced by [`Endpoint::accept`].
#[derive(derive_more::Debug)]
#[pin_project]
pub struct Accept<'a> {
    #[pin]
    #[debug("quinn::Accept")]
    inner: quinn::Accept<'a>,
    ep: Endpoint,
}

impl Future for Accept<'_> {
    type Output = Option<Incoming>;

    fn poll(self: Pin<&mut Self>, cx: &mut std::task::Context<'_>) -> Poll<Self::Output> {
        let this = self.project();
        match this.inner.poll(cx) {
            Poll::Pending => Poll::Pending,
            Poll::Ready(None) => Poll::Ready(None),
            Poll::Ready(Some(inner)) => Poll::Ready(Some(Incoming {
                inner,
                ep: this.ep.clone(),
            })),
        }
    }
}

/// An incoming connection for which the server has not yet begun its parts of the
/// handshake.
#[derive(Debug)]
pub struct Incoming {
    inner: quinn::Incoming,
    ep: Endpoint,
}

impl Incoming {
    /// Attempts to accept this incoming connection (an error may still occur).
    ///
    /// Errors occurring here are likely not caused by the application or remote.  The QUIC
    /// connection listens on a normal UDP socket and any reachable network endpoint can
    /// send datagrams to it, solicited or not.  Even if the first few bytes look like a
    /// QUIC packet, it might not even be a QUIC packet that is being received.
    ///
    /// Thus it is common to simply log the errors here and accept them as something which
    /// can happen.
    pub fn accept(self) -> Result<Connecting, ConnectionError> {
        self.inner.accept().map(|conn| Connecting {
            inner: conn,
            ep: self.ep,
            remote_node_id: None,
            _discovery_drop_guard: None,
        })
    }

    /// Accepts this incoming connection using a custom configuration.
    ///
    /// See [`accept()`] for more details.
    ///
    /// [`accept()`]: Incoming::accept
    pub fn accept_with(
        self,
        server_config: Arc<ServerConfig>,
    ) -> Result<Connecting, ConnectionError> {
        self.inner
            .accept_with(server_config)
            .map(|conn| Connecting {
                inner: conn,
                ep: self.ep,
                remote_node_id: None,
                _discovery_drop_guard: None,
            })
    }

    /// Rejects this incoming connection attempt.
    pub fn refuse(self) {
        self.inner.refuse()
    }

    /// Responds with a retry packet.
    ///
    /// This requires the client to retry with address validation.
    ///
    /// Errors if `remote_address_validated()` is true.
    pub fn retry(self) -> Result<(), RetryError> {
        self.inner.retry()
    }

    /// Ignores this incoming connection attempt, not sending any packet in response.
    pub fn ignore(self) {
        self.inner.ignore()
    }

    /// Returns the local IP address which was used when the peer established the
    /// connection.
    pub fn local_ip(&self) -> Option<IpAddr> {
        self.inner.local_ip()
    }

    /// Returns the peer's UDP address.
    pub fn remote_address(&self) -> SocketAddr {
        self.inner.remote_address()
    }

    /// Whether the socket address that is initiating this connection has been validated.
    ///
    /// This means that the sender of the initial packet has proved that they can receive
    /// traffic sent to `self.remote_address()`.
    pub fn remote_address_validated(&self) -> bool {
        self.inner.remote_address_validated()
    }
}

impl IntoFuture for Incoming {
    type Output = Result<Connection, ConnectionError>;
    type IntoFuture = IncomingFuture;

    fn into_future(self) -> Self::IntoFuture {
        IncomingFuture {
            inner: self.inner.into_future(),
            ep: self.ep,
        }
    }
}

/// Adaptor to let [`Incoming`] be `await`ed like a [`Connecting`].
#[derive(Debug)]
#[pin_project]
pub struct IncomingFuture {
    #[pin]
    inner: quinn::IncomingFuture,
    ep: Endpoint,
}

impl Future for IncomingFuture {
    type Output = Result<Connection, ConnectionError>;

    fn poll(self: Pin<&mut Self>, cx: &mut std::task::Context<'_>) -> Poll<Self::Output> {
        let this = self.project();
        match this.inner.poll(cx) {
            Poll::Pending => Poll::Pending,
            Poll::Ready(Err(err)) => Poll::Ready(Err(err)),
            Poll::Ready(Ok(inner)) => {
                let conn = Connection {
                    inner,
                    tls_auth: this.ep.static_config.tls_auth,
                };
                try_send_rtt_msg(&conn, this.ep, None);
                Poll::Ready(Ok(conn))
            }
        }
    }
}

/// In-progress connection attempt future
#[derive(derive_more::Debug)]
#[pin_project]
pub struct Connecting {
    #[pin]
    inner: quinn::Connecting,
    ep: Endpoint,
    remote_node_id: Option<NodeId>,
    /// We run discovery as long as we haven't established a connection yet.
    #[debug("Option<DiscoveryTask>")]
    _discovery_drop_guard: Option<DiscoveryTask>,
}

impl Connecting {
    /// Converts this [`Connecting`] into a 0-RTT or 0.5-RTT connection at the cost of weakened
    /// security.
    ///
    /// Returns `Ok` immediately if the local endpoint is able to attempt sending 0/0.5-RTT data.
    /// If so, the returned [`Connection`] can be used to send application data without waiting for
    /// the rest of the handshake to complete, at the cost of weakened cryptographic security
    /// guarantees. The returned [`ZeroRttAccepted`] future resolves when the handshake does
    /// complete, at which point subsequently opened streams and written data will have full
    /// cryptographic protection.
    ///
    /// Once the [`ZeroRttAccepted`] future completed, a full handshake has been carried through
    /// and any data sent and any streams opened on the [`Connection`] will operate with the same
    /// security as on normal 1-RTT connections.
    ///
    /// ## Outgoing
    ///
    /// For outgoing connections, the initial attempt to convert to a [`Connection`] which sends
    /// 0-RTT data will attempt to resume a previous TLS session. However, **the remote endpoint
    /// may not actually _accept_ the 0-RTT data**--yet still accept the connection attempt in
    /// general. This possibility is conveyed through the [`ZeroRttAccepted`] future--when the
    /// handshake completes, it resolves to true if the 0-RTT data was accepted and false if it was
    /// rejected. If it was rejected, the existence of streams opened and other application data
    /// sent prior to the handshake completing will not be conveyed to the remote application, and
    /// local operations on them will return `ZeroRttRejected` errors.
    ///
    /// A server may reject 0-RTT data at its discretion, but accepting 0-RTT data requires the
    /// relevant resumption state to be stored in the server, which servers may limit or lose for
    /// various reasons including not persisting resumption state across server restarts.
    ///
    /// ## Incoming
    ///
    /// For incoming connections, conversion to 0.5-RTT will always fully succeed. `into_0rtt` will
    /// always return `Ok` and the [`ZeroRttAccepted`] will always resolve to true.
    ///
    /// ## Security
    ///
    /// On outgoing connections, this enables transmission of 0-RTT data, which is vulnerable to
    /// replay attacks, and should therefore never invoke non-idempotent operations.
    ///
    /// On incoming connections, this enables transmission of 0.5-RTT data, which may be sent
    /// before TLS client authentication has occurred, and should therefore not be used to send
    /// data for which client authentication is being used.
    ///
    /// You can use [`RecvStream::is_0rtt`] to check whether a stream has been opened in 0-RTT
    /// and thus whether parts of the stream are operating under this reduced security level.
    pub fn into_0rtt(self) -> Result<(Connection, ZeroRttAccepted), Self> {
        match self.inner.into_0rtt() {
            Ok((inner, zrtt_accepted)) => {
                let conn = Connection {
                    inner,
                    tls_auth: self.ep.static_config.tls_auth,
                };
                let zrtt_accepted = ZeroRttAccepted {
                    inner: zrtt_accepted,
                    _discovery_drop_guard: self._discovery_drop_guard,
                };
                // This call is why `self.remote_node_id` was introduced.
                // When we `Connecting::into_0rtt`, then we don't yet have `handshake_data`
                // in our `Connection`, thus `try_send_rtt_msg` won't be able to pick up
                // `Connection::remote_node_id`.
                // Instead, we provide `self.remote_node_id` here - we know it in advance,
                // after all.
                try_send_rtt_msg(&conn, &self.ep, self.remote_node_id);
                Ok((conn, zrtt_accepted))
            }
            Err(inner) => Err(Self {
                inner,
                ep: self.ep,
                remote_node_id: self.remote_node_id,
                _discovery_drop_guard: self._discovery_drop_guard,
            }),
        }
    }

    /// Parameters negotiated during the handshake
    pub async fn handshake_data(&mut self) -> Result<Box<dyn Any>, ConnectionError> {
        self.inner.handshake_data().await
    }

    /// Extracts the ALPN protocol from the peer's handshake data.
    // Note, we could totally provide this method to be on a Connection as well.  But we'd
    // need to wrap Connection too.
    pub async fn alpn(&mut self) -> Result<Vec<u8>> {
        let data = self.handshake_data().await?;
        match data.downcast::<quinn::crypto::rustls::HandshakeData>() {
            Ok(data) => match data.protocol {
                Some(protocol) => Ok(protocol),
                None => bail!("no ALPN protocol available"),
            },
            Err(_) => bail!("unknown handshake type"),
        }
    }
}

impl Future for Connecting {
    type Output = Result<Connection, ConnectionError>;

    fn poll(self: Pin<&mut Self>, cx: &mut std::task::Context<'_>) -> Poll<Self::Output> {
        let this = self.project();
        match this.inner.poll(cx) {
            Poll::Pending => Poll::Pending,
            Poll::Ready(Err(err)) => Poll::Ready(Err(err)),
            Poll::Ready(Ok(inner)) => {
                let conn = Connection {
                    inner,
                    tls_auth: this.ep.static_config.tls_auth,
                };
                try_send_rtt_msg(&conn, this.ep, *this.remote_node_id);
                Poll::Ready(Ok(conn))
            }
        }
    }
}

/// Future that completes when a connection is fully established.
///
/// For clients, the resulting value indicates if 0-RTT was accepted. For servers, the resulting
/// value is meaningless.
#[derive(derive_more::Debug)]
#[debug("ZeroRttAccepted")]
pub struct ZeroRttAccepted {
    inner: quinn::ZeroRttAccepted,
    /// When we call `Connecting::into_0rtt`, we don't want to stop discovery, so we transfer the task
    /// to this future.
    /// When `quinn::ZeroRttAccepted` resolves, we've successfully received data from the remote.
    /// Thus, that's the right time to drop discovery to preserve the behaviour similar to
    /// `Connecting` -> `Connection` without 0-RTT.
    /// Should we eventually decide to keep the discovery task alive for the duration of the whole
    /// `Connection`, then this task should be transferred to the `Connection` instead of here.
    _discovery_drop_guard: Option<DiscoveryTask>,
}

impl Future for ZeroRttAccepted {
    type Output = bool;
    fn poll(mut self: Pin<&mut Self>, cx: &mut std::task::Context<'_>) -> Poll<Self::Output> {
        Pin::new(&mut self.inner).poll(cx)
    }
}

/// A QUIC connection.
///
/// If all references to a connection (including every clone of the Connection handle,
/// streams of incoming streams, and the various stream types) have been dropped, then the
/// connection will be automatically closed with an error_code of 0 and an empty reason. You
/// can also close the connection explicitly by calling [`Connection::close`].
///
/// Closing the connection immediately abandons efforts to deliver data to the peer. Upon
/// receiving CONNECTION_CLOSE the peer may drop any stream data not yet delivered to the
/// application. [`Connection::close`] describes in more detail how to gracefully close a
/// connection without losing application data.
///
/// May be cloned to obtain another handle to the same connection.
#[derive(Debug, Clone)]
pub struct Connection {
    inner: quinn::Connection,
    tls_auth: tls::Authentication,
}

impl Connection {
    /// Initiates a new outgoing unidirectional stream.
    ///
    /// Streams are cheap and instantaneous to open unless blocked by flow control. As a
    /// consequence, the peer won’t be notified that a stream has been opened until the
    /// stream is actually used.
    #[inline]
    pub fn open_uni(&self) -> OpenUni<'_> {
        self.inner.open_uni()
    }

    /// Initiates a new outgoing bidirectional stream.
    ///
    /// Streams are cheap and instantaneous to open unless blocked by flow control. As a
    /// consequence, the peer won't be notified that a stream has been opened until the
    /// stream is actually used. Calling [`open_bi`] then waiting on the [`RecvStream`]
    /// without writing anything to [`SendStream`] will never succeed.
    ///
    /// [`open_bi`]: Connection::open_bi
    #[inline]
    pub fn open_bi(&self) -> OpenBi<'_> {
        self.inner.open_bi()
    }

    /// Accepts the next incoming uni-directional stream.
    #[inline]
    pub fn accept_uni(&self) -> AcceptUni<'_> {
        self.inner.accept_uni()
    }

    /// Accept the next incoming bidirectional stream.
    ///
    /// **Important Note**: The peer that calls [`open_bi`] must write to its [`SendStream`]
    /// before the peer `Connection` is able to accept the stream using
    /// `accept_bi()`. Calling [`open_bi`] then waiting on the [`RecvStream`] without
    /// writing anything to the connected [`SendStream`] will never succeed.
    ///
    /// [`open_bi`]: Connection::open_bi
    #[inline]
    pub fn accept_bi(&self) -> AcceptBi<'_> {
        self.inner.accept_bi()
    }

    /// Receives an application datagram.
    #[inline]
    pub fn read_datagram(&self) -> ReadDatagram<'_> {
        self.inner.read_datagram()
    }

    /// Wait for the connection to be closed for any reason.
    ///
    /// Despite the return type's name, closed connections are often not an error condition
    /// at the application layer. Cases that might be routine include
    /// [`ConnectionError::LocallyClosed`] and [`ConnectionError::ApplicationClosed`].
    #[inline]
    pub async fn closed(&self) -> ConnectionError {
        self.inner.closed().await
    }

    /// If the connection is closed, the reason why.
    ///
    /// Returns `None` if the connection is still open.
    #[inline]
    pub fn close_reason(&self) -> Option<ConnectionError> {
        self.inner.close_reason()
    }

    /// Closes the connection immediately.
    ///
    /// Pending operations will fail immediately with [`ConnectionError::LocallyClosed`]. No
    /// more data is sent to the peer and the peer may drop buffered data upon receiving the
    /// CONNECTION_CLOSE frame.
    ///
    /// `error_code` and `reason` are not interpreted, and are provided directly to the
    /// peer.
    ///
    /// `reason` will be truncated to fit in a single packet with overhead; to improve odds
    /// that it is preserved in full, it should be kept under 1KiB.
    ///
    /// # Gracefully closing a connection
    ///
    /// Only the peer last receiving application data can be certain that all data is
    /// delivered. The only reliable action it can then take is to close the connection,
    /// potentially with a custom error code. The delivery of the final CONNECTION_CLOSE
    /// frame is very likely if both endpoints stay online long enough, calling
    /// [`Endpoint::close`] will wait to provide sufficient time. Otherwise, the remote peer
    /// will time out the connection, provided that the idle timeout is not disabled.
    ///
    /// The sending side can not guarantee all stream data is delivered to the remote
    /// application. It only knows the data is delivered to the QUIC stack of the remote
    /// endpoint. Once the local side sends a CONNECTION_CLOSE frame in response to calling
    /// [`close`] the remote endpoint may drop any data it received but is as yet
    /// undelivered to the application, including data that was acknowledged as received to
    /// the local endpoint.
    ///
    /// [`close`]: Connection::close
    #[inline]
    pub fn close(&self, error_code: VarInt, reason: &[u8]) {
        self.inner.close(error_code, reason)
    }

    /// Transmits `data` as an unreliable, unordered application datagram.
    ///
    /// Application datagrams are a low-level primitive. They may be lost or delivered out
    /// of order, and `data` must both fit inside a single QUIC packet and be smaller than
    /// the maximum dictated by the peer.
    #[inline]
    pub fn send_datagram(&self, data: bytes::Bytes) -> Result<(), SendDatagramError> {
        self.inner.send_datagram(data)
    }

    // TODO: It seems `SendDatagram` is not yet exposed by quinn.  This has been fixed
    //       upstream and will be in the next release.
    // /// Transmits `data` as an unreliable, unordered application datagram
    // ///
    // /// Unlike [`send_datagram()`], this method will wait for buffer space during congestion
    // /// conditions, which effectively prioritizes old datagrams over new datagrams.
    // ///
    // /// See [`send_datagram()`] for details.
    // ///
    // /// [`send_datagram()`]: Connection::send_datagram
    // #[inline]
    // pub fn send_datagram_wait(&self, data: bytes::Bytes) -> SendDatagram<'_> {
    //     self.inner.send_datagram_wait(data)
    // }

    /// Computes the maximum size of datagrams that may be passed to [`send_datagram`].
    ///
    /// Returns `None` if datagrams are unsupported by the peer or disabled locally.
    ///
    /// This may change over the lifetime of a connection according to variation in the path
    /// MTU estimate. The peer can also enforce an arbitrarily small fixed limit, but if the
    /// peer's limit is large this is guaranteed to be a little over a kilobyte at minimum.
    ///
    /// Not necessarily the maximum size of received datagrams.
    ///
    /// [`send_datagram`]: Self::send_datagram
    #[inline]
    pub fn max_datagram_size(&self) -> Option<usize> {
        self.inner.max_datagram_size()
    }

    /// Bytes available in the outgoing datagram buffer.
    ///
    /// When greater than zero, calling [`send_datagram`] with a
    /// datagram of at most this size is guaranteed not to cause older datagrams to be
    /// dropped.
    ///
    /// [`send_datagram`]: Self::send_datagram
    #[inline]
    pub fn datagram_send_buffer_space(&self) -> usize {
        self.inner.datagram_send_buffer_space()
    }

    /// Current best estimate of this connection's latency (round-trip-time).
    #[inline]
    pub fn rtt(&self) -> Duration {
        self.inner.rtt()
    }

    /// Returns connection statistics.
    #[inline]
    pub fn stats(&self) -> ConnectionStats {
        self.inner.stats()
    }

    /// Current state of the congestion control algorithm, for debugging purposes.
    #[inline]
    pub fn congestion_state(&self) -> Box<dyn quinn_proto::congestion::Controller> {
        self.inner.congestion_state()
    }

    /// Parameters negotiated during the handshake.
    ///
    /// Guaranteed to return `Some` on fully established connections or after
    /// [`Connecting::handshake_data()`] succeeds. See that method's documentations for
    /// details on the returned value.
    ///
    /// [`Connection::handshake_data()`]: crate::Connecting::handshake_data
    #[inline]
    pub fn handshake_data(&self) -> Option<Box<dyn Any>> {
        self.inner.handshake_data()
    }

    /// Extracts the ALPN protocol from the peer's handshake data.
    pub fn alpn(&self) -> Option<Vec<u8>> {
        let data = self.handshake_data()?;
        match data.downcast::<quinn::crypto::rustls::HandshakeData>() {
            Ok(data) => data.protocol,
            Err(_) => None,
        }
    }

    /// Cryptographic identity of the peer.
    ///
    /// The dynamic type returned is determined by the configured [`Session`]. For the
    /// default `rustls` session, the return value can be [`downcast`] to a
    /// <code>Vec<[rustls::pki_types::CertificateDer]></code>
    ///
    /// [`Session`]: quinn_proto::crypto::Session
    /// [`downcast`]: Box::downcast
    #[inline]
    pub fn peer_identity(&self) -> Option<Box<dyn Any>> {
        self.inner.peer_identity()
    }

    /// Returns the [`NodeId`] from the peer's TLS certificate.
    ///
    /// The [`PublicKey`] of a node is also known as a [`NodeId`].  This [`PublicKey`] is
    /// included in the TLS certificate presented during the handshake when connecting.
    /// This function allows you to get the [`NodeId`] of the remote node of this
    /// connection.
    ///
    /// [`PublicKey`]: iroh_base::PublicKey
    // TODO: Would be nice if this could be infallible.
    pub fn remote_node_id(&self) -> Result<NodeId> {
        let data = self.peer_identity();
        match data {
            None => bail!("no peer certificate found"),
            Some(data) => match data.downcast::<Vec<rustls::pki_types::CertificateDer>>() {
                Ok(certs) => {
                    if certs.len() != 1 {
                        bail!(
                            "expected a single peer certificate, but {} found",
                            certs.len()
                        );
                    }

                    match self.tls_auth {
                        tls::Authentication::X509 => {
                            let cert = tls::certificate::parse(&certs[0])?;
                            Ok(cert.peer_id())
                        }
                        tls::Authentication::RawPublicKey => {
                            let peer_id = VerifyingKey::from_public_key_der(&certs[0])?.into();
                            Ok(peer_id)
                        }
                    }
                }
                Err(_) => bail!("invalid peer certificate"),
            },
        }
    }

    /// A stable identifier for this connection.
    ///
    /// Peer addresses and connection IDs can change, but this value will remain fixed for
    /// the lifetime of the connection.
    #[inline]
    pub fn stable_id(&self) -> usize {
        self.inner.stable_id()
    }

    /// Derives keying material from this connection's TLS session secrets.
    ///
    /// When both peers call this method with the same `label` and `context`
    /// arguments and `output` buffers of equal length, they will get the
    /// same sequence of bytes in `output`. These bytes are cryptographically
    /// strong and pseudorandom, and are suitable for use as keying material.
    ///
    /// See [RFC5705](https://tools.ietf.org/html/rfc5705) for more information.
    #[inline]
    pub fn export_keying_material(
        &self,
        output: &mut [u8],
        label: &[u8],
        context: &[u8],
    ) -> Result<(), quinn_proto::crypto::ExportKeyingMaterialError> {
        self.inner.export_keying_material(output, label, context)
    }

    /// Modifies the number of unidirectional streams that may be concurrently opened.
    ///
    /// No streams may be opened by the peer unless fewer than `count` are already
    /// open. Large `count`s increase both minimum and worst-case memory consumption.
    #[inline]
    pub fn set_max_concurrent_uni_streams(&self, count: VarInt) {
        self.inner.set_max_concurrent_uni_streams(count)
    }

    /// See [`quinn_proto::TransportConfig::receive_window`].
    #[inline]
    pub fn set_receive_window(&self, receive_window: VarInt) {
        self.inner.set_receive_window(receive_window)
    }

    /// Modifies the number of bidirectional streams that may be concurrently opened.
    ///
    /// No streams may be opened by the peer unless fewer than `count` are already
    /// open. Large `count`s increase both minimum and worst-case memory consumption.
    #[inline]
    pub fn set_max_concurrent_bi_streams(&self, count: VarInt) {
        self.inner.set_max_concurrent_bi_streams(count)
    }
}

/// Try send a message to the rtt-actor.
///
/// If we can't notify the actor that will impact performance a little, but we can still
/// function.
fn try_send_rtt_msg(conn: &Connection, magic_ep: &Endpoint, remote_node_id: Option<NodeId>) {
    // If we can't notify the rtt-actor that's not great but not critical.
    let Some(node_id) = remote_node_id.or_else(|| conn.remote_node_id().ok()) else {
        warn!(?conn, "failed to get remote node id");
        return;
    };
    let Ok(conn_type_changes) = magic_ep.conn_type(node_id) else {
        warn!(?conn, "failed to create conn_type stream");
        return;
    };
    let rtt_msg = RttMessage::NewConnection {
        connection: conn.inner.weak_handle(),
        conn_type_changes: conn_type_changes.stream(),
        node_id,
    };
    if let Err(err) = magic_ep.rtt_actor.msg_tx.try_send(rtt_msg) {
        warn!(?conn, "rtt-actor not reachable: {err:#}");
    }
}

/// Read a proxy url from the environment, in this order
///
/// - `HTTP_PROXY`
/// - `http_proxy`
/// - `HTTPS_PROXY`
/// - `https_proxy`
fn proxy_url_from_env() -> Option<Url> {
    if let Some(url) = std::env::var("HTTP_PROXY")
        .ok()
        .and_then(|s| s.parse::<Url>().ok())
    {
        if is_cgi() {
            warn!("HTTP_PROXY environment variable ignored in CGI");
        } else {
            return Some(url);
        }
    }
    if let Some(url) = std::env::var("http_proxy")
        .ok()
        .and_then(|s| s.parse::<Url>().ok())
    {
        return Some(url);
    }
    if let Some(url) = std::env::var("HTTPS_PROXY")
        .ok()
        .and_then(|s| s.parse::<Url>().ok())
    {
        return Some(url);
    }
    if let Some(url) = std::env::var("https_proxy")
        .ok()
        .and_then(|s| s.parse::<Url>().ok())
    {
        return Some(url);
    }

    None
}

/// Configuration of the relay servers for an [`Endpoint`].
#[derive(Debug, Clone, PartialEq, Eq)]
pub enum RelayMode {
    /// Disable relay servers completely.
    Disabled,
    /// Use the default relay map, with production relay servers from n0.
    ///
    /// See [`crate::defaults::prod`] for the severs used.
    Default,
    /// Use the staging relay servers from n0.
    Staging,
    /// Use a custom relay map.
    Custom(RelayMap),
}

impl RelayMode {
    /// Returns the relay map for this mode.
    pub fn relay_map(&self) -> RelayMap {
        match self {
            RelayMode::Disabled => RelayMap::empty(),
            RelayMode::Default => crate::defaults::prod::default_relay_map(),
            RelayMode::Staging => crate::defaults::staging::default_relay_map(),
            RelayMode::Custom(relay_map) => relay_map.clone(),
        }
    }
}

/// Environment variable to force the use of staging relays.
pub const ENV_FORCE_STAGING_RELAYS: &str = "IROH_FORCE_STAGING_RELAYS";

/// Returns `true` if the use of staging relays is forced.
pub fn force_staging_infra() -> bool {
    matches!(std::env::var(ENV_FORCE_STAGING_RELAYS), Ok(value) if !value.is_empty())
}

/// Returns the default relay mode.
///
/// If the `IROH_FORCE_STAGING_RELAYS` environment variable is non empty, it will return `RelayMode::Staging`.
/// Otherwise, it will return `RelayMode::Default`.
pub fn default_relay_mode() -> RelayMode {
    // Use staging in testing
    match force_staging_infra() {
        true => RelayMode::Staging,
        false => RelayMode::Default,
    }
}

/// Check if we are being executed in a CGI context.
///
/// If so, a malicious client can send the `Proxy:` header, and it will
/// be in the `HTTP_PROXY` env var. So we don't use it :)
fn is_cgi() -> bool {
    std::env::var_os("REQUEST_METHOD").is_some()
}

// TODO: These tests could still be flaky, lets fix that:
// https://github.com/n0-computer/iroh/issues/1183
#[cfg(test)]
mod tests {

    use std::time::Instant;

    use iroh_metrics::MetricsSource;
    use iroh_relay::http::Protocol;
    use n0_future::StreamExt;
    use rand::SeedableRng;
    use testresult::TestResult;
<<<<<<< HEAD
    use tokio_util::task::AbortOnDropHandle;
=======
>>>>>>> a62a2bd2
    use tracing::{error_span, info, info_span, Instrument};
    use tracing_test::traced_test;

    use super::*;
    use crate::test_utils::{run_relay_server, run_relay_server_with};

    const TEST_ALPN: &[u8] = b"n0/iroh/test";

    #[tokio::test]
    #[traced_test]
    async fn test_connect_self() {
        let ep = Endpoint::builder()
            .alpns(vec![TEST_ALPN.to_vec()])
            .bind()
            .await
            .unwrap();
        let my_addr = ep.node_addr().initialized().await.unwrap();
        let res = ep.connect(my_addr.clone(), TEST_ALPN).await;
        assert!(res.is_err());
        let err = res.err().unwrap();
        assert!(err.to_string().starts_with("Connecting to ourself"));

        let res = ep.add_node_addr(my_addr);
        assert!(res.is_err());
        let err = res.err().unwrap();
        assert!(err.to_string().starts_with("Adding our own address"));
    }

    #[tokio::test]
    #[traced_test]
    async fn endpoint_connect_close() {
        let (relay_map, relay_url, _guard) = run_relay_server().await.unwrap();
        let server_secret_key = SecretKey::generate(rand::thread_rng());
        let server_peer_id = server_secret_key.public();

        let server = {
            let relay_map = relay_map.clone();
            tokio::spawn(
                async move {
                    let ep = Endpoint::builder()
                        .secret_key(server_secret_key)
                        .alpns(vec![TEST_ALPN.to_vec()])
                        .relay_mode(RelayMode::Custom(relay_map))
                        .insecure_skip_relay_cert_verify(true)
                        .bind()
                        .await
                        .unwrap();
                    info!("accepting connection");
                    let incoming = ep.accept().await.unwrap();
                    let conn = incoming.await.unwrap();
                    let mut stream = conn.accept_uni().await.unwrap();
                    let mut buf = [0u8; 5];
                    stream.read_exact(&mut buf).await.unwrap();
                    info!("Accepted 1 stream, received {buf:?}.  Closing now.");
                    // close the connection
                    conn.close(7u8.into(), b"bye");

                    let res = conn.accept_uni().await;
                    assert_eq!(res.unwrap_err(), quinn::ConnectionError::LocallyClosed);

                    let res = stream.read_to_end(10).await;
                    assert_eq!(
                        res.unwrap_err(),
                        quinn::ReadToEndError::Read(quinn::ReadError::ConnectionLost(
                            quinn::ConnectionError::LocallyClosed
                        ))
                    );
                    info!("server test completed");
                }
                .instrument(info_span!("test-server")),
            )
        };

        let client = tokio::spawn(
            async move {
                let ep = Endpoint::builder()
                    .alpns(vec![TEST_ALPN.to_vec()])
                    .relay_mode(RelayMode::Custom(relay_map))
                    .insecure_skip_relay_cert_verify(true)
                    .bind()
                    .await
                    .unwrap();
                info!("client connecting");
                let node_addr = NodeAddr::new(server_peer_id).with_relay_url(relay_url);
                let conn = ep.connect(node_addr, TEST_ALPN).await.unwrap();
                let mut stream = conn.open_uni().await.unwrap();

                // First write is accepted by server.  We need this bit of synchronisation
                // because if the server closes after simply accepting the connection we can
                // not be sure our .open_uni() call would succeed as it may already receive
                // the error.
                stream.write_all(b"hello").await.unwrap();

                info!("waiting for closed");
                // Remote now closes the connection, we should see an error sometime soon.
                let err = conn.closed().await;
                let expected_err =
                    quinn::ConnectionError::ApplicationClosed(quinn::ApplicationClose {
                        error_code: 7u8.into(),
                        reason: b"bye".to_vec().into(),
                    });
                assert_eq!(err, expected_err);

                info!("opening new - expect it to fail");
                let res = conn.open_uni().await;
                assert_eq!(res.unwrap_err(), expected_err);
                info!("client test completed");
            }
            .instrument(info_span!("test-client")),
        );

        let (server, client) = tokio::time::timeout(
            Duration::from_secs(30),
            n0_future::future::zip(server, client),
        )
        .await
        .expect("timeout");
        server.unwrap();
        client.unwrap();
    }

    /// Test that peers are properly restored
    #[tokio::test]
    #[traced_test]
    async fn restore_peers() {
        let secret_key = SecretKey::generate(rand::thread_rng());

        /// Create an endpoint for the test.
        async fn new_endpoint(secret_key: SecretKey, nodes: Option<Vec<NodeAddr>>) -> Endpoint {
            let mut transport_config = quinn::TransportConfig::default();
            transport_config.max_idle_timeout(Some(Duration::from_secs(10).try_into().unwrap()));

            let mut builder = Endpoint::builder()
                .secret_key(secret_key.clone())
                .transport_config(transport_config);
            if let Some(nodes) = nodes {
                builder = builder.known_nodes(nodes);
            }
            builder
                .alpns(vec![TEST_ALPN.to_vec()])
                .bind()
                .await
                .unwrap()
        }

        // create the peer that will be added to the peer map
        let peer_id = SecretKey::generate(rand::thread_rng()).public();
        let direct_addr: SocketAddr =
            (std::net::IpAddr::V4(std::net::Ipv4Addr::LOCALHOST), 8758u16).into();
        let node_addr = NodeAddr::new(peer_id).with_direct_addresses([direct_addr]);

        info!("setting up first endpoint");
        // first time, create a magic endpoint without peers but a peers file and add addressing
        // information for a peer
        let endpoint = new_endpoint(secret_key.clone(), None).await;
        assert_eq!(endpoint.remote_info_iter().count(), 0);
        endpoint.add_node_addr(node_addr.clone()).unwrap();

        // Grab the current addrs
        let node_addrs: Vec<NodeAddr> = endpoint.remote_info_iter().map(Into::into).collect();
        assert_eq!(node_addrs.len(), 1);
        assert_eq!(node_addrs[0], node_addr);

        info!("closing endpoint");
        // close the endpoint and restart it
        endpoint.close().await;

        info!("restarting endpoint");
        // now restart it and check the addressing info of the peer
        let endpoint = new_endpoint(secret_key, Some(node_addrs)).await;
        let RemoteInfo { mut addrs, .. } = endpoint.remote_info(peer_id).unwrap();
        let conn_addr = addrs.pop().unwrap().addr;
        assert_eq!(conn_addr, direct_addr);
    }

    #[tokio::test]
    #[traced_test]
    async fn endpoint_relay_connect_loop() {
        let start = Instant::now();
        let n_clients = 5;
        let n_chunks_per_client = 2;
        let chunk_size = 10;
        let mut rng = rand_chacha::ChaCha8Rng::seed_from_u64(42);
        let (relay_map, relay_url, _relay_guard) = run_relay_server().await.unwrap();
        let server_secret_key = SecretKey::generate(&mut rng);
        let server_node_id = server_secret_key.public();

        // The server accepts the connections of the clients sequentially.
        let server = {
            let relay_map = relay_map.clone();
            tokio::spawn(
                async move {
                    let ep = Endpoint::builder()
                        .insecure_skip_relay_cert_verify(true)
                        .secret_key(server_secret_key)
                        .alpns(vec![TEST_ALPN.to_vec()])
                        .relay_mode(RelayMode::Custom(relay_map))
                        .bind()
                        .await
                        .unwrap();
                    let eps = ep.bound_sockets();
                    info!(me = %ep.node_id().fmt_short(), ipv4=%eps.0, ipv6=?eps.1, "server listening on");
                    for i in 0..n_clients {
                        let round_start = Instant::now();
                        info!("[server] round {i}");
                        let incoming = ep.accept().await.unwrap();
                        let conn = incoming.await.unwrap();
                        let node_id = conn.remote_node_id().unwrap();
                        info!(%i, peer = %node_id.fmt_short(), "accepted connection");
                        let (mut send, mut recv) = conn.accept_bi().await.unwrap();
                        let mut buf = vec![0u8; chunk_size];
                        for _i in 0..n_chunks_per_client {
                            recv.read_exact(&mut buf).await.unwrap();
                            send.write_all(&buf).await.unwrap();
                        }
                        send.finish().unwrap();
                        send.stopped().await.unwrap();
                        recv.read_to_end(0).await.unwrap();
                        info!(%i, peer = %node_id.fmt_short(), "finished");
                        info!("[server] round {i} done in {:?}", round_start.elapsed());
                    }
                }
                .instrument(error_span!("server")),
            )
        };

        for i in 0..n_clients {
            let round_start = Instant::now();
            info!("[client] round {}", i);
            let relay_map = relay_map.clone();
            let client_secret_key = SecretKey::generate(&mut rng);
            let relay_url = relay_url.clone();
            async {
                info!("client binding");
                let ep = Endpoint::builder()
                    .alpns(vec![TEST_ALPN.to_vec()])
                    .insecure_skip_relay_cert_verify(true)
                    .relay_mode(RelayMode::Custom(relay_map))
                    .secret_key(client_secret_key)
                    .bind()
                    .await
                    .unwrap();
                let eps = ep.bound_sockets();
                info!(me = %ep.node_id().fmt_short(), ipv4=%eps.0, ipv6=?eps.1, "client bound");
                let node_addr = NodeAddr::new(server_node_id).with_relay_url(relay_url);
                info!(to = ?node_addr, "client connecting");
                let conn = ep.connect(node_addr, TEST_ALPN).await.unwrap();
                info!("client connected");
                let (mut send, mut recv) = conn.open_bi().await.unwrap();

                for i in 0..n_chunks_per_client {
                    let mut buf = vec![i; chunk_size];
                    send.write_all(&buf).await.unwrap();
                    recv.read_exact(&mut buf).await.unwrap();
                    assert_eq!(buf, vec![i; chunk_size]);
                }
                send.finish().unwrap();
                send.stopped().await.unwrap();
                recv.read_to_end(0).await.unwrap();
                info!("client finished");
                ep.close().await;
                info!("client closed");
            }
            .instrument(error_span!("client", %i))
            .await;
            info!("[client] round {i} done in {:?}", round_start.elapsed());
        }

        server.await.unwrap();

        // We appear to have seen this being very slow at times.  So ensure we fail if this
        // test is too slow.  We're only making two connections transferring very little
        // data, this really shouldn't take long.
        if start.elapsed() > Duration::from_secs(15) {
            panic!("Test too slow, something went wrong");
        }
    }

    #[tokio::test]
    #[traced_test]
    async fn endpoint_send_relay_websockets() -> testresult::TestResult {
        let (relay_map, _relay_url, _guard) = run_relay_server().await?;
        let client = Endpoint::builder()
            .relay_conn_protocol(Protocol::Websocket)
            .relay_mode(RelayMode::Custom(relay_map.clone()))
            .bind()
            .await?;
        let server = Endpoint::builder()
            .relay_conn_protocol(Protocol::Websocket)
            .relay_mode(RelayMode::Custom(relay_map))
            .alpns(vec![TEST_ALPN.to_vec()])
            .bind()
            .await?;

        let task = tokio::spawn({
            let server = server.clone();
            async move {
                let Some(conn) = server.accept().await else {
                    bail!("Expected an incoming connection");
                };
                let conn = conn.await?;
                let (mut send, mut recv) = conn.accept_bi().await?;
                let data = recv.read_to_end(1000).await?;
                send.write_all(&data).await?;
                send.finish()?;
                conn.closed().await;

                Ok(())
            }
        });

        let addr = server.node_addr().await?;
        let conn = client.connect(addr, TEST_ALPN).await?;
        let (mut send, mut recv) = conn.open_bi().await?;
        send.write_all(b"Hello, world!").await?;
        send.finish()?;
        let data = recv.read_to_end(1000).await?;
        conn.close(0u32.into(), b"bye!");

        task.await??;

        client.close().await;
        server.close().await;

        assert_eq!(&data, b"Hello, world!");

        Ok(())
    }

    #[tokio::test]
    #[traced_test]
    async fn endpoint_bidi_send_recv_x509() {
        endpoint_bidi_send_recv(tls::Authentication::X509).await
    }

    #[tokio::test]
    #[traced_test]
    async fn endpoint_bidi_send_recv_raw_public_key() {
        endpoint_bidi_send_recv(tls::Authentication::RawPublicKey).await
    }

    async fn endpoint_bidi_send_recv(auth: tls::Authentication) {
        let ep1 = Endpoint::builder()
            .alpns(vec![TEST_ALPN.to_vec()])
            .relay_mode(RelayMode::Disabled);

        let ep1 = match auth {
            tls::Authentication::X509 => ep1.tls_x509(),
            tls::Authentication::RawPublicKey => ep1.tls_raw_public_keys(),
        };
        let ep1 = ep1.bind().await.unwrap();
        let ep2 = Endpoint::builder()
            .alpns(vec![TEST_ALPN.to_vec()])
<<<<<<< HEAD
            .relay_mode(RelayMode::Disabled)
            .bind()
            .await
            .unwrap();
        let ep1_nodeaddr = ep1.node_addr().initialized().await.unwrap();
        let ep2_nodeaddr = ep2.node_addr().initialized().await.unwrap();
=======
            .relay_mode(RelayMode::Disabled);

        let ep2 = match auth {
            tls::Authentication::X509 => ep2.tls_x509(),
            tls::Authentication::RawPublicKey => ep2.tls_raw_public_keys(),
        };
        let ep2 = ep2.bind().await.unwrap();

        let ep1_nodeaddr = ep1.node_addr().await.unwrap();
        let ep2_nodeaddr = ep2.node_addr().await.unwrap();
>>>>>>> a62a2bd2
        ep1.add_node_addr(ep2_nodeaddr.clone()).unwrap();
        ep2.add_node_addr(ep1_nodeaddr.clone()).unwrap();
        let ep1_nodeid = ep1.node_id();
        let ep2_nodeid = ep2.node_id();
        eprintln!("node id 1 {ep1_nodeid}");
        eprintln!("node id 2 {ep2_nodeid}");

        async fn connect_hello(ep: Endpoint, dst: NodeAddr) {
            let conn = ep.connect(dst, TEST_ALPN).await.unwrap();
            let (mut send, mut recv) = conn.open_bi().await.unwrap();
            info!("sending hello");
            send.write_all(b"hello").await.unwrap();
            send.finish().unwrap();
            info!("receiving world");
            let m = recv.read_to_end(100).await.unwrap();
            assert_eq!(m, b"world");
            conn.close(1u8.into(), b"done");
        }

        async fn accept_world(ep: Endpoint, src: NodeId) {
            let incoming = ep.accept().await.unwrap();
            let mut iconn = incoming.accept().unwrap();
            let alpn = iconn.alpn().await.unwrap();
            let conn = iconn.await.unwrap();
            let node_id = conn.remote_node_id().unwrap();
            assert_eq!(node_id, src);
            assert_eq!(alpn, TEST_ALPN);
            let (mut send, mut recv) = conn.accept_bi().await.unwrap();
            info!("receiving hello");
            let m = recv.read_to_end(100).await.unwrap();
            assert_eq!(m, b"hello");
            info!("sending hello");
            send.write_all(b"world").await.unwrap();
            send.finish().unwrap();
            match conn.closed().await {
                ConnectionError::ApplicationClosed(closed) => {
                    assert_eq!(closed.error_code, 1u8.into());
                }
                _ => panic!("wrong close error"),
            }
        }

        let p1_accept = tokio::spawn(accept_world(ep1.clone(), ep2_nodeid).instrument(info_span!(
            "p1_accept",
            ep1 = %ep1.node_id().fmt_short(),
            dst = %ep2_nodeid.fmt_short(),
        )));
        let p2_accept = tokio::spawn(accept_world(ep2.clone(), ep1_nodeid).instrument(info_span!(
            "p2_accept",
            ep2 = %ep2.node_id().fmt_short(),
            dst = %ep1_nodeid.fmt_short(),
        )));
        let p1_connect = tokio::spawn(connect_hello(ep1.clone(), ep2_nodeaddr).instrument(
            info_span!(
                "p1_connect",
                ep1 = %ep1.node_id().fmt_short(),
                dst = %ep2_nodeid.fmt_short(),
            ),
        ));
        let p2_connect = tokio::spawn(connect_hello(ep2.clone(), ep1_nodeaddr).instrument(
            info_span!(
                "p2_connect",
                ep2 = %ep2.node_id().fmt_short(),
                dst = %ep1_nodeid.fmt_short(),
            ),
        ));

        p1_accept.await.unwrap();
        p2_accept.await.unwrap();
        p1_connect.await.unwrap();
        p2_connect.await.unwrap();
    }

    #[tokio::test]
<<<<<<< HEAD
    async fn endpoint_conn_type_becomes_direct() -> TestResult {
        const TIMEOUT: Duration = std::time::Duration::from_secs(15);
        let _logging_guard = iroh_test::logging::setup();
        let (relay_map, _relay_url, _relay_guard) = run_relay_server().await?;
=======
    #[traced_test]
    async fn endpoint_conn_type_stream() {
        const TIMEOUT: Duration = std::time::Duration::from_secs(15);
        let (relay_map, _relay_url, _relay_guard) = run_relay_server().await.unwrap();
>>>>>>> a62a2bd2
        let mut rng = rand_chacha::ChaCha8Rng::seed_from_u64(42);
        let ep1_secret_key = SecretKey::generate(&mut rng);
        let ep2_secret_key = SecretKey::generate(&mut rng);
        let ep1 = Endpoint::builder()
            .secret_key(ep1_secret_key)
            .insecure_skip_relay_cert_verify(true)
            .alpns(vec![TEST_ALPN.to_vec()])
            .relay_mode(RelayMode::Custom(relay_map.clone()))
            .bind()
            .await?;
        let ep2 = Endpoint::builder()
            .secret_key(ep2_secret_key)
            .insecure_skip_relay_cert_verify(true)
            .alpns(vec![TEST_ALPN.to_vec()])
            .relay_mode(RelayMode::Custom(relay_map))
            .bind()
            .await?;

<<<<<<< HEAD
        async fn wait_for_conn_type_direct(ep: &Endpoint, node_id: PublicKey) -> TestResult {
=======
        async fn handle_direct_conn(ep: &Endpoint, node_id: NodeId) -> Result<()> {
>>>>>>> a62a2bd2
            let mut stream = ep.conn_type(node_id)?.stream();
            let src = ep.node_id().fmt_short();
            let dst = node_id.fmt_short();
            while let Some(conn_type) = stream.next().await {
                tracing::info!(me = %src, dst = %dst, conn_type = ?conn_type);
                if matches!(conn_type, ConnectionType::Direct(_)) {
                    return Ok(());
                }
            }
            panic!("conn_type stream ended before `ConnectionType::Direct`");
        }

<<<<<<< HEAD
        async fn accept(ep: &Endpoint) -> TestResult<Connection> {
            let incoming = ep.accept().await.expect("ep closed");
            let conn = incoming.await?;
            let node_id = get_remote_node_id(&conn)?;
=======
        async fn accept(ep: &Endpoint) -> NodeId {
            let incoming = ep.accept().await.unwrap();
            let conn = incoming.await.unwrap();
            let node_id = conn.remote_node_id().unwrap();
>>>>>>> a62a2bd2
            tracing::info!(node_id=%node_id.fmt_short(), "accepted connection");
            Ok(conn)
        }

        let ep1_nodeid = ep1.node_id();
        let ep2_nodeid = ep2.node_id();

        let ep1_nodeaddr = ep1.node_addr().initialized().await?;
        tracing::info!(
            "node id 1 {ep1_nodeid}, relay URL {:?}",
            ep1_nodeaddr.relay_url()
        );
        tracing::info!("node id 2 {ep2_nodeid}");

<<<<<<< HEAD
        let ep1_side = tokio::time::timeout(TIMEOUT, async move {
            let conn = accept(&ep1).await?;
            let mut send = conn.open_uni().await?;
            wait_for_conn_type_direct(&ep1, ep2_nodeid).await?;
            send.write_all(b"Conn is direct").await?;
            send.finish()?;
            conn.closed().await;
            TestResult::Ok(())
        });

        let ep2_side = tokio::time::timeout(TIMEOUT, async move {
            let conn = ep2.connect(ep1_nodeaddr, TEST_ALPN).await?;
            let mut recv = conn.accept_uni().await?;
            wait_for_conn_type_direct(&ep2, ep1_nodeid).await?;
            let read = recv.read_to_end(100).await?;
            assert_eq!(read, b"Conn is direct".to_vec());
            conn.close(0u32.into(), b"done");
            conn.closed().await;
            TestResult::Ok(())
        });
=======
        let ep1_side = async move {
            accept(&ep1).await;
            handle_direct_conn(&ep1, ep2_nodeid).await
        };

        let ep2_side = async move {
            ep2.connect(ep1_nodeaddr, TEST_ALPN).await.unwrap();
            handle_direct_conn(&ep2, ep1_nodeid).await
        };

        let res_ep1 = tokio::spawn(tokio::time::timeout(TIMEOUT, ep1_side));
        let res_ep2 = tokio::spawn(tokio::time::timeout(TIMEOUT, ep2_side));
>>>>>>> a62a2bd2

        let res_ep1 = AbortOnDropHandle::new(tokio::spawn(ep1_side));
        let res_ep2 = AbortOnDropHandle::new(tokio::spawn(ep2_side));

        let (r1, r2) = tokio::try_join!(res_ep1, res_ep2)?;
        r1??;
        r2??;

        Ok(())
    }

    #[tokio::test]
    #[traced_test]
    async fn test_direct_addresses_no_stun_relay() {
        let (relay_map, _, _guard) = run_relay_server_with(None, false).await.unwrap();

        let ep = Endpoint::builder()
            .alpns(vec![TEST_ALPN.to_vec()])
            .relay_mode(RelayMode::Custom(relay_map))
            .insecure_skip_relay_cert_verify(true)
            .bind()
            .await
            .unwrap();

        tokio::time::timeout(Duration::from_secs(10), ep.direct_addresses().initialized())
            .await
            .unwrap()
            .unwrap();
    }

    async fn spawn_0rtt_server(secret_key: SecretKey, log_span: tracing::Span) -> Result<Endpoint> {
        let server = Endpoint::builder()
            .secret_key(secret_key)
            .alpns(vec![TEST_ALPN.to_vec()])
            .relay_mode(RelayMode::Disabled)
            .bind()
            .await?;

        // Gets aborted via the endpoint closing causing an `Err`
        // a simple echo server
        tokio::spawn({
            let server = server.clone();
            async move {
                while let Some(incoming) = server.accept().await {
                    let connecting = incoming.accept()?;
                    let conn = match connecting.into_0rtt() {
                        Ok((conn, _)) => {
                            info!("0rtt accepted");
                            conn
                        }
                        Err(connecting) => {
                            info!("0rtt denied");
                            connecting.await?
                        }
                    };
                    let (mut send, mut recv) = conn.accept_bi().await?;
                    let data = recv.read_to_end(10_000_000).await?;
                    send.write_all(&data).await?;
                    send.finish()?;

                    // Stay alive until the other side closes the connection.
                    conn.closed().await;
                }
                anyhow::Ok(())
            }
            .instrument(log_span)
        });

        Ok(server)
    }

    async fn connect_client_0rtt_expect_err(
        client: &Endpoint,
        server_addr: NodeAddr,
    ) -> Result<()> {
        let conn = client
            .connect_with_opts(server_addr, TEST_ALPN, ConnectOptions::new())
            .await?
            .into_0rtt()
            .expect_err("expected 0rtt to fail")
            .await?;

        let (mut send, mut recv) = conn.open_bi().await?;
        send.write_all(b"hello").await?;
        send.finish()?;
        let received = recv.read_to_end(1_000).await?;
        assert_eq!(&received, b"hello");
        conn.close(0u32.into(), b"thx");
        Ok(())
    }

    async fn connect_client_0rtt_expect_ok(
        client: &Endpoint,
        server_addr: NodeAddr,
        expect_server_accepts: bool,
    ) -> Result<()> {
        let (conn, accepted_0rtt) = client
            .connect_with_opts(server_addr, TEST_ALPN, ConnectOptions::new())
            .await?
            .into_0rtt()
            .map_err(|_| "0rtt failed")
            .unwrap();

        // This is how we send data in 0-RTT:
        let (mut send, recv) = conn.open_bi().await?;
        send.write_all(b"hello").await?;
        send.finish()?;
        // When this resolves, we've gotten a response from the server about whether the 0-RTT data above was accepted:
        let accepted = accepted_0rtt.await;
        assert_eq!(accepted, expect_server_accepts);
        let mut recv = if accepted {
            recv
        } else {
            // in this case we need to re-send data by re-creating the connection.
            let (mut send, recv) = conn.open_bi().await?;
            send.write_all(b"hello").await?;
            send.finish()?;
            recv
        };
        let received = recv.read_to_end(1_000).await?;
        assert_eq!(&received, b"hello");
        conn.close(0u32.into(), b"thx");
        Ok(())
    }

    #[tokio::test]
    #[traced_test]
    async fn test_0rtt() -> TestResult {
        let client = Endpoint::builder()
            .relay_mode(RelayMode::Disabled)
            .bind()
            .await?;
        let server = spawn_0rtt_server(
            SecretKey::generate(rand::thread_rng()),
            info_span!("server"),
        )
        .await?;

        connect_client_0rtt_expect_err(&client, server.node_addr().await?).await?;
        // The second 0rtt attempt should work
        connect_client_0rtt_expect_ok(&client, server.node_addr().await?, true).await?;

        client.close().await;
        server.close().await;

        Ok(())
    }

    // We have this test, as this would've failed at some point.
    // This effectively tests that we correctly categorize the TLS session tickets we
    // receive into the respective "bucket" for the recipient.
    #[tokio::test]
    #[traced_test]
    async fn test_0rtt_non_consecutive() -> TestResult {
        let client = Endpoint::builder()
            .relay_mode(RelayMode::Disabled)
            .bind()
            .await?;
        let server = spawn_0rtt_server(
            SecretKey::generate(rand::thread_rng()),
            info_span!("server"),
        )
        .await?;

        connect_client_0rtt_expect_err(&client, server.node_addr().await?).await?;

        // connecting with another endpoint should not interfere with our
        // TLS session ticket cache for the first endpoint:
        let another = spawn_0rtt_server(
            SecretKey::generate(rand::thread_rng()),
            info_span!("another"),
        )
        .await?;
        connect_client_0rtt_expect_err(&client, another.node_addr().await?).await?;
        another.close().await;

        connect_client_0rtt_expect_ok(&client, server.node_addr().await?, true).await?;

        client.close().await;
        server.close().await;

        Ok(())
    }

    // Test whether 0-RTT is possible after a restart:
    #[tokio::test]
    #[traced_test]
    async fn test_0rtt_after_server_restart() -> TestResult {
        let client = Endpoint::builder()
            .relay_mode(RelayMode::Disabled)
            .bind()
            .await?;
        let server_key = SecretKey::generate(rand::thread_rng());
        let server = spawn_0rtt_server(server_key.clone(), info_span!("server-initial")).await?;

        connect_client_0rtt_expect_err(&client, server.node_addr().await?).await?;
        connect_client_0rtt_expect_ok(&client, server.node_addr().await?, true).await?;

        server.close().await;

        let server = spawn_0rtt_server(server_key, info_span!("server-restart")).await?;

        // we expect the client to *believe* it can 0-RTT connect to the server (hence expect_ok),
        // but the server will reject the early data because it discarded necessary state
        // to decrypt it when restarting.
        connect_client_0rtt_expect_ok(&client, server.node_addr().await?, false).await?;

        client.close().await;

        Ok(())
    }

    #[tokio::test]
    #[traced_test]
    async fn graceful_close() -> testresult::TestResult {
        let client = Endpoint::builder().bind().await?;
        let server = Endpoint::builder()
            .alpns(vec![TEST_ALPN.to_vec()])
            .bind()
            .await?;
        let server_addr = server.node_addr().await?;
        let server_task = tokio::spawn(async move {
            let incoming = server.accept().await.unwrap();
            let conn = incoming.await?;
            let (mut send, mut recv) = conn.accept_bi().await?;
            let msg = recv.read_to_end(1_000).await?;
            send.write_all(&msg).await?;
            send.finish()?;
            let close_reason = conn.closed().await;
            testresult::TestResult::Ok(close_reason)
        });

        let conn = client.connect(server_addr, TEST_ALPN).await?;
        let (mut send, mut recv) = conn.open_bi().await?;
        send.write_all(b"Hello, world!").await?;
        send.finish()?;
        recv.read_to_end(1_000).await?;
        conn.close(42u32.into(), b"thanks, bye!");
        client.close().await;

        let close_err = server_task.await??;
        let ConnectionError::ApplicationClosed(app_close) = close_err else {
            panic!("Unexpected close reason: {close_err:?}");
        };

        assert_eq!(app_close.error_code, 42u32.into());
        assert_eq!(app_close.reason.as_ref(), b"thanks, bye!");

        Ok(())
    }

    #[tokio::test]
    #[traced_test]
    async fn metrics_smoke() -> testresult::TestResult {
        use iroh_metrics::Registry;

        let secret_key = SecretKey::from_bytes(&[0u8; 32]);
        let client = Endpoint::builder()
            .secret_key(secret_key)
            .relay_mode(RelayMode::Disabled)
            .bind()
            .await?;
        let secret_key = SecretKey::from_bytes(&[1u8; 32]);
        let server = Endpoint::builder()
            .secret_key(secret_key)
            .relay_mode(RelayMode::Disabled)
            .alpns(vec![TEST_ALPN.to_vec()])
            .bind()
            .await?;
        let server_addr = server.node_addr().await?;
        let server_task = tokio::task::spawn(async move {
            let conn = server
                .accept()
                .await
                .context("expected conn")?
                .accept()?
                .await?;
            let mut uni = conn.accept_uni().await?;
            uni.read_to_end(10).await?;
            drop(conn);
            anyhow::Ok(server)
        });
        let conn = client.connect(server_addr, TEST_ALPN).await?;
        let mut uni = conn.open_uni().await?;
        uni.write_all(b"helloworld").await?;
        uni.finish()?;
        conn.closed().await;
        drop(conn);
        let server = server_task.await??;

        let m = client.metrics();
        assert_eq!(m.magicsock.num_direct_conns_added.get(), 1);
        assert_eq!(m.magicsock.connection_became_direct.get(), 1);
        assert_eq!(m.magicsock.connection_handshake_success.get(), 1);
        assert_eq!(m.magicsock.nodes_contacted_directly.get(), 1);
        assert!(m.magicsock.recv_datagrams.get() > 0);

        let m = server.metrics();
        assert_eq!(m.magicsock.num_direct_conns_added.get(), 1);
        assert_eq!(m.magicsock.connection_became_direct.get(), 1);
        assert_eq!(m.magicsock.nodes_contacted_directly.get(), 1);
        assert_eq!(m.magicsock.connection_handshake_success.get(), 1);
        assert!(m.magicsock.recv_datagrams.get() > 0);

        // test openmetrics encoding with labeled subregistries per endpoint
        fn register_endpoint(registry: &mut Registry, endpoint: &Endpoint) {
            let id = endpoint.node_id().fmt_short();
            let sub_registry = registry.sub_registry_with_label("id", id);
            sub_registry.register_all(endpoint.metrics());
        }
        let mut registry = Registry::default();
        register_endpoint(&mut registry, &client);
        register_endpoint(&mut registry, &server);
        let s = registry.encode_openmetrics_to_string()?;
        assert!(s.contains(r#"magicsock_nodes_contacted_directly_total{id="3b6a27bcce"} 1"#));
        assert!(s.contains(r#"magicsock_nodes_contacted_directly_total{id="8a88e3dd74"} 1"#));
        Ok(())
    }

    /// Configures the accept side to take `accept_alpns` ALPNs, then connects to it with `primary_connect_alpn`
    /// with `secondary_connect_alpns` set, and finally returns the negotiated ALPN.
    async fn alpn_connection_test(
        accept_alpns: Vec<Vec<u8>>,
        primary_connect_alpn: &[u8],
        secondary_connect_alpns: Vec<Vec<u8>>,
    ) -> testresult::TestResult<Option<Vec<u8>>> {
        let client = Endpoint::builder()
            .relay_mode(RelayMode::Disabled)
            .bind()
            .await?;
        let server = Endpoint::builder()
            .relay_mode(RelayMode::Disabled)
            .alpns(accept_alpns)
            .bind()
            .await?;
        let server_addr = server.node_addr().await?;
        let server_task = tokio::spawn({
            let server = server.clone();
            async move {
                let incoming = server.accept().await.unwrap();
                let conn = incoming.await?;
                conn.close(0u32.into(), b"bye!");
                testresult::TestResult::Ok(conn.alpn())
            }
        });

        let conn = client
            .connect_with_opts(
                server_addr,
                primary_connect_alpn,
                ConnectOptions::new().with_additional_alpns(secondary_connect_alpns),
            )
            .await?;
        let conn = conn.await?;
        let client_alpn = conn.alpn();
        conn.closed().await;
        client.close().await;
        server.close().await;

        let server_alpn = server_task.await??;

        assert_eq!(client_alpn, server_alpn);

        Ok(server_alpn)
    }

    #[tokio::test]
    #[traced_test]
    async fn connect_multiple_alpn_negotiated() -> testresult::TestResult {
        const ALPN_ONE: &[u8] = b"alpn/1";
        const ALPN_TWO: &[u8] = b"alpn/2";

        assert_eq!(
            alpn_connection_test(
                // Prefer version 2 over version 1 on the accept side
                vec![ALPN_TWO.to_vec(), ALPN_ONE.to_vec()],
                ALPN_TWO,
                vec![ALPN_ONE.to_vec()],
            )
            .await?,
            Some(ALPN_TWO.to_vec()),
            "accept side prefers version 2 over 1"
        );

        assert_eq!(
            alpn_connection_test(
                // Only support the old version
                vec![ALPN_ONE.to_vec()],
                ALPN_TWO,
                vec![ALPN_ONE.to_vec()],
            )
            .await?,
            Some(ALPN_ONE.to_vec()),
            "accept side only supports the old version"
        );

        assert_eq!(
            alpn_connection_test(
                vec![ALPN_TWO.to_vec(), ALPN_ONE.to_vec()],
                ALPN_ONE,
                vec![ALPN_TWO.to_vec()],
            )
            .await?,
            Some(ALPN_TWO.to_vec()),
            "connect side ALPN order doesn't matter"
        );

        assert_eq!(
            alpn_connection_test(vec![ALPN_TWO.to_vec(), ALPN_ONE.to_vec()], ALPN_ONE, vec![],)
                .await?,
            Some(ALPN_ONE.to_vec()),
            "connect side only supports the old version"
        );

        Ok(())
    }
}<|MERGE_RESOLUTION|>--- conflicted
+++ resolved
@@ -43,12 +43,8 @@
     magicsock::{self, Handle, NodeIdMappedAddr},
     metrics::EndpointMetrics,
     tls,
-<<<<<<< HEAD
     watcher::{self, Watcher},
-=======
-    watchable::Watcher,
     RelayProtocol,
->>>>>>> a62a2bd2
 };
 
 mod rtt_actor;
@@ -94,7 +90,6 @@
 
 type DiscoveryBuilder = Box<dyn FnOnce(&SecretKey) -> Option<Box<dyn Discovery>> + Send + Sync>;
 
-<<<<<<< HEAD
 /// A type alias for the return value of [`Endpoint::node_addr`].
 ///
 /// This type implements [`Watcher`] with `Value` being an optional [`NodeAddr`].
@@ -108,7 +103,7 @@
     ),
     Option<NodeAddr>,
 >;
-=======
+
 /// Defines the mode of path selection for all traffic flowing through
 /// the endpoint.
 #[cfg(any(test, feature = "test-utils"))]
@@ -120,7 +115,6 @@
     /// Forces all traffic to go exclusively through relays
     RelayOnly,
 }
->>>>>>> a62a2bd2
 
 /// Builder for [`Endpoint`].
 ///
@@ -916,7 +910,6 @@
 
     /// Returns a [`Watcher`] for the current [`NodeAddr`] for this endpoint.
     ///
-<<<<<<< HEAD
     /// The observed [`NodeAddr`] will have the current [`RelayUrl`] and direct addresses
     /// as they would be returned by [`Endpoint::home_relay`] and [`Endpoint::direct_addresses`].
     ///
@@ -935,6 +928,7 @@
     /// # Ok(())
     /// # }
     /// ```
+    #[cfg(not(wasm_browser))]
     pub fn node_addr(&self) -> NodeAddrWatcher {
         let watch_addrs = self.direct_addresses();
         let watch_relay = self.home_relay();
@@ -956,35 +950,19 @@
                 (None, None) => None,
             })
             .expect("watchable is alive - cannot be disconnected yet")
-=======
-    /// The returned [`NodeAddr`] will have the current [`RelayUrl`] and direct addresses
-    /// as they would be returned by [`Endpoint::home_relay`] and
-    /// [`Endpoint::direct_addresses`].
-    ///
-    /// In browsers, because direct addresses are unavailable, this will only wait for
-    /// the home relay to be available before returning.
-    pub async fn node_addr(&self) -> Result<NodeAddr> {
-        #[cfg(not(wasm_browser))]
-        {
-            // Outside browsers, we preserve the "old" behavior of waiting for direct
-            // addresses and then adding the relay URL (should we have it)
-            let addrs = self.direct_addresses().initialized().await?;
-            let relay = self.home_relay().get()?;
-            Ok(NodeAddr::from_parts(
-                self.node_id(),
-                relay,
-                addrs.into_iter().map(|x| x.addr),
-            ))
-        }
-        #[cfg(wasm_browser)]
-        {
-            // In browsers, there will never be any direct addresses, so we wait
-            // for the home relay instead. This make the `NodeAddr` have *some* way
-            // of connecting to us.
-            let relay = self.home_relay().initialized().await?;
-            Ok(NodeAddr::new(self.node_id()).with_relay_url(relay))
-        }
->>>>>>> a62a2bd2
+    }
+
+    /// TODO(matheus23) docs
+    #[cfg(wasm_browser)]
+    pub fn node_addr(&self) -> watcher::Map<watcher::Direct<Option<RelayUrl>>, Option<NodeAddr>> {
+        // In browsers, there will never be any direct addresses, so we wait
+        // for the home relay instead. This makes the `NodeAddr` have *some* way
+        // of connecting to us.
+        let watch_relay = self.home_relay();
+        let node_id = self.node_id();
+        watch_relay.map(move |relay| {
+            relay.map(|relay| NodeAddr::from_parts(node_id, relay, std::iter::empty()))
+        })
     }
 
     /// Returns a [`Watcher`] for the [`RelayUrl`] of the Relay server used as home relay.
@@ -2237,13 +2215,9 @@
 
     use iroh_metrics::MetricsSource;
     use iroh_relay::http::Protocol;
-    use n0_future::StreamExt;
+    use n0_future::{task::AbortOnDropHandle, StreamExt};
     use rand::SeedableRng;
     use testresult::TestResult;
-<<<<<<< HEAD
-    use tokio_util::task::AbortOnDropHandle;
-=======
->>>>>>> a62a2bd2
     use tracing::{error_span, info, info_span, Instrument};
     use tracing_test::traced_test;
 
@@ -2555,7 +2529,7 @@
             }
         });
 
-        let addr = server.node_addr().await?;
+        let addr = server.node_addr().initialized().await?;
         let conn = client.connect(addr, TEST_ALPN).await?;
         let (mut send, mut recv) = conn.open_bi().await?;
         send.write_all(b"Hello, world!").await?;
@@ -2597,14 +2571,6 @@
         let ep1 = ep1.bind().await.unwrap();
         let ep2 = Endpoint::builder()
             .alpns(vec![TEST_ALPN.to_vec()])
-<<<<<<< HEAD
-            .relay_mode(RelayMode::Disabled)
-            .bind()
-            .await
-            .unwrap();
-        let ep1_nodeaddr = ep1.node_addr().initialized().await.unwrap();
-        let ep2_nodeaddr = ep2.node_addr().initialized().await.unwrap();
-=======
             .relay_mode(RelayMode::Disabled);
 
         let ep2 = match auth {
@@ -2613,9 +2579,8 @@
         };
         let ep2 = ep2.bind().await.unwrap();
 
-        let ep1_nodeaddr = ep1.node_addr().await.unwrap();
-        let ep2_nodeaddr = ep2.node_addr().await.unwrap();
->>>>>>> a62a2bd2
+        let ep1_nodeaddr = ep1.node_addr().initialized().await.unwrap();
+        let ep2_nodeaddr = ep2.node_addr().initialized().await.unwrap();
         ep1.add_node_addr(ep2_nodeaddr.clone()).unwrap();
         ep2.add_node_addr(ep1_nodeaddr.clone()).unwrap();
         let ep1_nodeid = ep1.node_id();
@@ -2690,17 +2655,10 @@
     }
 
     #[tokio::test]
-<<<<<<< HEAD
+    #[traced_test]
     async fn endpoint_conn_type_becomes_direct() -> TestResult {
         const TIMEOUT: Duration = std::time::Duration::from_secs(15);
-        let _logging_guard = iroh_test::logging::setup();
         let (relay_map, _relay_url, _relay_guard) = run_relay_server().await?;
-=======
-    #[traced_test]
-    async fn endpoint_conn_type_stream() {
-        const TIMEOUT: Duration = std::time::Duration::from_secs(15);
-        let (relay_map, _relay_url, _relay_guard) = run_relay_server().await.unwrap();
->>>>>>> a62a2bd2
         let mut rng = rand_chacha::ChaCha8Rng::seed_from_u64(42);
         let ep1_secret_key = SecretKey::generate(&mut rng);
         let ep2_secret_key = SecretKey::generate(&mut rng);
@@ -2719,11 +2677,7 @@
             .bind()
             .await?;
 
-<<<<<<< HEAD
-        async fn wait_for_conn_type_direct(ep: &Endpoint, node_id: PublicKey) -> TestResult {
-=======
-        async fn handle_direct_conn(ep: &Endpoint, node_id: NodeId) -> Result<()> {
->>>>>>> a62a2bd2
+        async fn wait_for_conn_type_direct(ep: &Endpoint, node_id: NodeId) -> TestResult {
             let mut stream = ep.conn_type(node_id)?.stream();
             let src = ep.node_id().fmt_short();
             let dst = node_id.fmt_short();
@@ -2736,17 +2690,10 @@
             panic!("conn_type stream ended before `ConnectionType::Direct`");
         }
 
-<<<<<<< HEAD
         async fn accept(ep: &Endpoint) -> TestResult<Connection> {
             let incoming = ep.accept().await.expect("ep closed");
             let conn = incoming.await?;
-            let node_id = get_remote_node_id(&conn)?;
-=======
-        async fn accept(ep: &Endpoint) -> NodeId {
-            let incoming = ep.accept().await.unwrap();
-            let conn = incoming.await.unwrap();
-            let node_id = conn.remote_node_id().unwrap();
->>>>>>> a62a2bd2
+            let node_id = conn.remote_node_id()?;
             tracing::info!(node_id=%node_id.fmt_short(), "accepted connection");
             Ok(conn)
         }
@@ -2761,7 +2708,6 @@
         );
         tracing::info!("node id 2 {ep2_nodeid}");
 
-<<<<<<< HEAD
         let ep1_side = tokio::time::timeout(TIMEOUT, async move {
             let conn = accept(&ep1).await?;
             let mut send = conn.open_uni().await?;
@@ -2782,20 +2728,6 @@
             conn.closed().await;
             TestResult::Ok(())
         });
-=======
-        let ep1_side = async move {
-            accept(&ep1).await;
-            handle_direct_conn(&ep1, ep2_nodeid).await
-        };
-
-        let ep2_side = async move {
-            ep2.connect(ep1_nodeaddr, TEST_ALPN).await.unwrap();
-            handle_direct_conn(&ep2, ep1_nodeid).await
-        };
-
-        let res_ep1 = tokio::spawn(tokio::time::timeout(TIMEOUT, ep1_side));
-        let res_ep2 = tokio::spawn(tokio::time::timeout(TIMEOUT, ep2_side));
->>>>>>> a62a2bd2
 
         let res_ep1 = AbortOnDropHandle::new(tokio::spawn(ep1_side));
         let res_ep2 = AbortOnDropHandle::new(tokio::spawn(ep2_side));
@@ -2934,9 +2866,10 @@
         )
         .await?;
 
-        connect_client_0rtt_expect_err(&client, server.node_addr().await?).await?;
+        connect_client_0rtt_expect_err(&client, server.node_addr().initialized().await?).await?;
         // The second 0rtt attempt should work
-        connect_client_0rtt_expect_ok(&client, server.node_addr().await?, true).await?;
+        connect_client_0rtt_expect_ok(&client, server.node_addr().initialized().await?, true)
+            .await?;
 
         client.close().await;
         server.close().await;
@@ -2960,7 +2893,7 @@
         )
         .await?;
 
-        connect_client_0rtt_expect_err(&client, server.node_addr().await?).await?;
+        connect_client_0rtt_expect_err(&client, server.node_addr().initialized().await?).await?;
 
         // connecting with another endpoint should not interfere with our
         // TLS session ticket cache for the first endpoint:
@@ -2969,10 +2902,11 @@
             info_span!("another"),
         )
         .await?;
-        connect_client_0rtt_expect_err(&client, another.node_addr().await?).await?;
+        connect_client_0rtt_expect_err(&client, another.node_addr().initialized().await?).await?;
         another.close().await;
 
-        connect_client_0rtt_expect_ok(&client, server.node_addr().await?, true).await?;
+        connect_client_0rtt_expect_ok(&client, server.node_addr().initialized().await?, true)
+            .await?;
 
         client.close().await;
         server.close().await;
@@ -2991,8 +2925,9 @@
         let server_key = SecretKey::generate(rand::thread_rng());
         let server = spawn_0rtt_server(server_key.clone(), info_span!("server-initial")).await?;
 
-        connect_client_0rtt_expect_err(&client, server.node_addr().await?).await?;
-        connect_client_0rtt_expect_ok(&client, server.node_addr().await?, true).await?;
+        connect_client_0rtt_expect_err(&client, server.node_addr().initialized().await?).await?;
+        connect_client_0rtt_expect_ok(&client, server.node_addr().initialized().await?, true)
+            .await?;
 
         server.close().await;
 
@@ -3001,7 +2936,8 @@
         // we expect the client to *believe* it can 0-RTT connect to the server (hence expect_ok),
         // but the server will reject the early data because it discarded necessary state
         // to decrypt it when restarting.
-        connect_client_0rtt_expect_ok(&client, server.node_addr().await?, false).await?;
+        connect_client_0rtt_expect_ok(&client, server.node_addr().initialized().await?, false)
+            .await?;
 
         client.close().await;
 
@@ -3016,7 +2952,7 @@
             .alpns(vec![TEST_ALPN.to_vec()])
             .bind()
             .await?;
-        let server_addr = server.node_addr().await?;
+        let server_addr = server.node_addr().initialized().await?;
         let server_task = tokio::spawn(async move {
             let incoming = server.accept().await.unwrap();
             let conn = incoming.await?;
@@ -3065,7 +3001,7 @@
             .alpns(vec![TEST_ALPN.to_vec()])
             .bind()
             .await?;
-        let server_addr = server.node_addr().await?;
+        let server_addr = server.node_addr().initialized().await?;
         let server_task = tokio::task::spawn(async move {
             let conn = server
                 .accept()
@@ -3131,7 +3067,7 @@
             .alpns(accept_alpns)
             .bind()
             .await?;
-        let server_addr = server.node_addr().await?;
+        let server_addr = server.node_addr().initialized().await?;
         let server_task = tokio::spawn({
             let server = server.clone();
             async move {
