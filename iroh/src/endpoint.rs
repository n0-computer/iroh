--- conflicted
+++ resolved
@@ -43,11 +43,7 @@
     metrics::EndpointMetrics,
     net_report::Report,
     tls,
-<<<<<<< HEAD
-    watchable::{DirectWatcher, Watcher},
-=======
     watcher::{self, Watcher},
->>>>>>> 79112552
     RelayProtocol,
 };
 
@@ -83,29 +79,6 @@
 const DISCOVERY_WAIT_PERIOD: Duration = Duration::from_millis(500);
 
 type DiscoveryBuilder = Box<dyn FnOnce(&SecretKey) -> Option<Box<dyn Discovery>> + Send + Sync>;
-
-/// A type alias for the return value of [`Endpoint::node_addr`].
-///
-/// This type implements [`Watcher`] with `Value` being an optional [`NodeAddr`].
-///
-/// We return a named type instead of `impl Watcher<Value = NodeAddr>`, as this allows
-/// you to e.g. store the watcher in a struct.
-#[cfg(not(wasm_browser))]
-pub type NodeAddrWatcher = watcher::Map<
-    (
-        watcher::Direct<Option<BTreeSet<DirectAddr>>>,
-        watcher::Direct<Option<RelayUrl>>,
-    ),
-    Option<NodeAddr>,
->;
-/// A type alias for the return value of [`Endpoint::node_addr`].
-///
-/// This type implements [`Watcher`] with `Value` being an optional [`NodeAddr`].
-///
-/// We return a named type instead of `impl Watcher<Value = NodeAddr>`, as this allows
-/// you to e.g. store the watcher in a struct.
-#[cfg(wasm_browser)]
-pub type NodeAddrWatcher = watcher::Map<watcher::Direct<Option<RelayUrl>>, Option<NodeAddr>>;
 
 /// Defines the mode of path selection for all traffic flowing through
 /// the endpoint.
@@ -896,31 +869,6 @@
     /// The observed [`NodeAddr`] will have the current [`RelayUrl`] and direct addresses
     /// as they would be returned by [`Endpoint::home_relay`] and [`Endpoint::direct_addresses`].
     ///
-<<<<<<< HEAD
-    /// In browsers, because direct addresses are unavailable, this will only wait for
-    /// the home relay to be available before returning.
-    pub async fn node_addr(&self) -> Result<NodeAddr> {
-        #[cfg(not(wasm_browser))]
-        {
-            // Outside browsers, we preserve the "old" behavior of waiting for direct
-            // addresses and then adding the relay URL (should we have it)
-            let addrs = self.direct_addresses().initialized().await?;
-            let relay = self.home_relay().get()?.first().cloned();
-            Ok(NodeAddr::from_parts(
-                self.node_id(),
-                relay,
-                addrs.into_iter().map(|x| x.addr),
-            ))
-        }
-        #[cfg(wasm_browser)]
-        {
-            // In browsers, there will never be any direct addresses, so we wait
-            // for the home relay instead. This make the `NodeAddr` have *some* way
-            // of connecting to us.
-            let relay = self.home_relay().initialized().await?;
-            Ok(NodeAddr::new(self.node_id()).with_relay_url(relay))
-        }
-=======
     /// Use [`Watcher::initialized`] to wait for a [`NodeAddr`] that is ready to be connected to:
     ///
     /// ```no_run
@@ -937,25 +885,24 @@
     /// # }
     /// ```
     #[cfg(not(wasm_browser))]
-    pub fn node_addr(&self) -> NodeAddrWatcher {
+    pub fn node_addr(&self) -> impl watcher::Watcher<Value = Option<NodeAddr>> + '_ {
         let watch_addrs = self.direct_addresses();
         let watch_relay = self.home_relay();
         let node_id = self.node_id();
 
         watch_addrs
             .or(watch_relay)
-            .map(move |(addrs, relay)| match (addrs, relay) {
-                (Some(addrs), relay) => Some(NodeAddr::from_parts(
+            .map(move |(addrs, mut relays)| match addrs {
+                Some(addrs) => Some(NodeAddr::from_parts(
                     node_id,
-                    relay,
+                    relays.pop(),
                     addrs.into_iter().map(|x| x.addr),
                 )),
-                (None, Some(relay)) => Some(NodeAddr::from_parts(
+                None => Some(NodeAddr::from_parts(
                     node_id,
-                    Some(relay),
+                    relays.pop(),
                     std::iter::empty(),
                 )),
-                (None, None) => None,
             })
             .expect("watchable is alive - cannot be disconnected yet")
     }
@@ -966,18 +913,19 @@
     /// with a [`NodeAddr`] that only contains a relay URL, but no direct addresses,
     /// as there are no APIs for directly using sockets in browsers.
     #[cfg(wasm_browser)]
-    pub fn node_addr(&self) -> NodeAddrWatcher {
+    pub fn node_addr(&self) -> impl watcher::Watcher<Value = Option<NodeAddr>> + '_ {
         // In browsers, there will never be any direct addresses, so we wait
         // for the home relay instead. This makes the `NodeAddr` have *some* way
         // of connecting to us.
         let watch_relay = self.home_relay();
         let node_id = self.node_id();
         watch_relay
-            .map(move |relay| {
-                relay.map(|relay| NodeAddr::from_parts(node_id, Some(relay), std::iter::empty()))
+            .map(move |mut relays| {
+                relays
+                    .pop()
+                    .map(|relay| NodeAddr::from_parts(node_id, Some(relay), std::iter::empty()))
             })
             .expect("watchable is alive - cannot be disconnected yet")
->>>>>>> 79112552
     }
 
     /// Returns a [`Watcher`] for the [`RelayUrl`] of the Relay server used as home relay.
@@ -996,13 +944,8 @@
     ///
     /// To wait for a home relay connection to be established, use [`Watcher::initialized`]:
     /// ```no_run
-<<<<<<< HEAD
     /// use iroh::{watchable::Watcher as _, Endpoint};
     /// use n0_future::StreamExt;
-=======
-    /// use futures_lite::StreamExt;
-    /// use iroh::{watcher::Watcher, Endpoint};
->>>>>>> 79112552
     ///
     /// # let rt = tokio::runtime::Builder::new_current_thread().enable_all().build().unwrap();
     /// # rt.block_on(async move {
@@ -1010,11 +953,7 @@
     /// let _relay_url = mep.home_relay().initialized().await.unwrap();
     /// # });
     /// ```
-<<<<<<< HEAD
-    pub fn home_relay(&self) -> impl Watcher<Value = Vec<RelayUrl>> + '_ {
-=======
-    pub fn home_relay(&self) -> watcher::Direct<Option<RelayUrl>> {
->>>>>>> 79112552
+    pub fn home_relay(&self) -> impl watcher::Watcher<Value = Vec<RelayUrl>> + '_ {
         self.msock.home_relay()
     }
 
@@ -1041,13 +980,8 @@
     ///
     /// To get the first set of direct addresses use [`Watcher::initialized`]:
     /// ```no_run
-<<<<<<< HEAD
     /// use iroh::{watchable::Watcher as _, Endpoint};
     /// use n0_future::StreamExt;
-=======
-    /// use futures_lite::StreamExt;
-    /// use iroh::{watcher::Watcher, Endpoint};
->>>>>>> 79112552
     ///
     /// # let rt = tokio::runtime::Builder::new_current_thread().enable_all().build().unwrap();
     /// # rt.block_on(async move {
@@ -1057,11 +991,7 @@
     /// ```
     ///
     /// [STUN]: https://en.wikipedia.org/wiki/STUN
-<<<<<<< HEAD
-    pub fn direct_addresses(&self) -> impl Watcher<Value = Option<BTreeSet<DirectAddr>>> {
-=======
     pub fn direct_addresses(&self) -> watcher::Direct<Option<BTreeSet<DirectAddr>>> {
->>>>>>> 79112552
         self.msock.direct_addresses()
     }
 
@@ -1085,13 +1015,8 @@
     ///
     /// To get the first report use [`Watcher::initialized`]:
     /// ```no_run
-<<<<<<< HEAD
     /// use iroh::{watchable::Watcher as _, Endpoint};
     /// use n0_future::StreamExt;
-=======
-    /// use futures_lite::StreamExt;
-    /// use iroh::{watcher::Watcher, Endpoint};
->>>>>>> 79112552
     ///
     /// # let rt = tokio::runtime::Builder::new_current_thread().enable_all().build().unwrap();
     /// # rt.block_on(async move {
@@ -1100,11 +1025,7 @@
     /// # });
     /// ```
     #[doc(hidden)]
-<<<<<<< HEAD
-    pub fn net_report(&self) -> impl Watcher<Value = Option<Arc<Report>>> {
-=======
     pub fn net_report(&self) -> watcher::Direct<Option<Arc<Report>>> {
->>>>>>> 79112552
         self.msock.net_report()
     }
 
@@ -1208,11 +1129,7 @@
     /// # Errors
     ///
     /// Will error if we do not have any address information for the given `node_id`.
-<<<<<<< HEAD
-    pub fn conn_type(&self, node_id: NodeId) -> Result<DirectWatcher<ConnectionType>> {
-=======
     pub fn conn_type(&self, node_id: NodeId) -> Result<watcher::Direct<ConnectionType>> {
->>>>>>> 79112552
         self.msock.conn_type(node_id)
     }
 
@@ -2666,15 +2583,8 @@
         };
         let ep2 = ep2.bind().await.unwrap();
 
-<<<<<<< HEAD
-        let ep1_nodeaddr = ep1.node_addr().await.unwrap();
-        let ep2_nodeaddr = ep2.node_addr().await.unwrap();
-        eprintln!("node addr 1 {ep1_nodeaddr:?}");
-        eprintln!("node addr 2 {ep2_nodeaddr:?}");
-=======
         let ep1_nodeaddr = ep1.node_addr().initialized().await.unwrap();
         let ep2_nodeaddr = ep2.node_addr().initialized().await.unwrap();
->>>>>>> 79112552
         ep1.add_node_addr(ep2_nodeaddr.clone()).unwrap();
         ep2.add_node_addr(ep1_nodeaddr.clone()).unwrap();
         let ep1_nodeid = ep1.node_id();
