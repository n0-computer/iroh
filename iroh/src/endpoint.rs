--- conflicted
+++ resolved
@@ -79,33 +79,6 @@
 /// [`Endpoint`] assumes one of those addresses probably works.  If after this delay there
 /// is still no connection the configured [`Discovery`] will be used however.
 const DISCOVERY_WAIT_PERIOD: Duration = Duration::from_millis(500);
-
-<<<<<<< HEAD
-/// A type alias for the return value of [`Endpoint::node_addr`].
-///
-/// This type implements [`Watcher`] with `Value` being an optional [`NodeAddr`].
-///
-/// We return a named type instead of `impl Watcher<Value = NodeAddr>`, as this allows
-/// you to e.g. store the watcher in a struct.
-#[cfg(not(wasm_browser))]
-pub type NodeAddrWatcher = watcher::Map<
-    (
-        watcher::Direct<Option<BTreeSet<DirectAddr>>>,
-        watcher::Direct<Option<RelayUrl>>,
-    ),
-    Option<NodeAddr>,
->;
-/// A type alias for the return value of [`Endpoint::node_addr`].
-///
-/// This type implements [`Watcher`] with `Value` being an optional [`NodeAddr`].
-///
-/// We return a named type instead of `impl Watcher<Value = NodeAddr>`, as this allows
-/// you to e.g. store the watcher in a struct.
-#[cfg(wasm_browser)]
-pub type NodeAddrWatcher = watcher::Map<watcher::Direct<Option<RelayUrl>>, Option<NodeAddr>>;
-=======
-type DiscoveryBuilder = Box<dyn FnOnce(&SecretKey) -> Option<Box<dyn Discovery>> + Send + Sync>;
->>>>>>> aebbc727
 
 /// Defines the mode of path selection for all traffic flowing through
 /// the endpoint.
