--- conflicted
+++ resolved
@@ -43,14 +43,10 @@
 use crate::{
     discovery::{ConcurrentDiscovery, DiscoveryError, DynIntoDiscovery, IntoDiscovery, UserData},
     endpoint::presets::Preset,
-<<<<<<< HEAD
     magicsock::{
-        self, HEARTBEAT_INTERVAL, Handle, MAX_MULTIPATH_PATHS, PATH_MAX_IDLE_TIMEOUT,
+        self, Handle,
         RemoteStateActorStoppedError, mapped_addrs::MappedAddr, transports::UserTransportConfig,
     },
-=======
-    magicsock::{self, Handle, RemoteStateActorStoppedError, mapped_addrs::MappedAddr},
->>>>>>> 48e256c8
     metrics::EndpointMetrics,
     net_report::Report,
     tls::{self, DEFAULT_MAX_TLS_TICKETS},
