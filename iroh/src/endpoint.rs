--- conflicted
+++ resolved
@@ -35,15 +35,10 @@
 #[cfg(not(wasm_browser))]
 use crate::{discovery::dns::DnsDiscovery, dns::DnsResolver};
 use crate::{
-<<<<<<< HEAD
-    discovery::{pkarr::PkarrPublisher, ConcurrentDiscovery, Discovery, DiscoveryTask},
-=======
     discovery::{
-        dns::DnsDiscovery, pkarr::PkarrPublisher, ConcurrentDiscovery, Discovery, DiscoveryItem,
-        DiscoverySubscribers, DiscoveryTask, Lagged,
+        pkarr::PkarrPublisher, ConcurrentDiscovery, Discovery, DiscoveryItem, DiscoverySubscribers,
+        DiscoveryTask, Lagged,
     },
-    dns::DnsResolver,
->>>>>>> 695f7c15
     magicsock::{self, Handle, NodeIdMappedAddr},
     tls,
     watchable::Watcher,
