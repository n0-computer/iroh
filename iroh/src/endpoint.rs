//! The [`Endpoint`] allows establishing connections to other iroh endpoints.
//!
//! The [`Endpoint`] is the main API interface to manage a local iroh endpoint.  It allows
//! connecting to and accepting connections from other endpoints.  See the [module docs] for
//! more details on how iroh connections work.
//!
//! The main items in this module are:
//!
//! - [`Endpoint`] to establish iroh connections with other endpoints.
//! - [`Builder`] to create an [`Endpoint`].
//!
//! [module docs]: crate

use std::{
    net::{SocketAddr, SocketAddrV4, SocketAddrV6},
    sync::Arc,
};

use iroh_base::{EndpointAddr, EndpointId, RelayUrl, SecretKey, TransportAddr};
use iroh_relay::{RelayConfig, RelayMap};
use n0_error::{ensure, stack_error};
use n0_future::time::Duration;
use n0_watcher::Watcher;
use tracing::{debug, instrument, trace, warn};
use url::Url;

pub use super::magicsock::{
<<<<<<< HEAD
    DirectAddr, DirectAddrType, PathInfo,
    endpoint_map::{PathInfoList, Source},
=======
    AddEndpointAddrError, DirectAddr, DirectAddrType, PathInfo,
    remote_map::{PathInfoList, Source},
>>>>>>> d538b11a
};
#[cfg(wasm_browser)]
use crate::discovery::pkarr::PkarrResolver;
#[cfg(not(wasm_browser))]
use crate::dns::DnsResolver;
use crate::{
    discovery::{ConcurrentDiscovery, DiscoveryError, DynIntoDiscovery, IntoDiscovery, UserData},
    endpoint::presets::Preset,
    magicsock::{
        self, EndpointStateActorStoppedError, HEARTBEAT_INTERVAL, Handle, MAX_MULTIPATH_PATHS,
        PATH_MAX_IDLE_TIMEOUT, mapped_addrs::MappedAddr,
    },
    metrics::EndpointMetrics,
    net_report::Report,
    tls::{self, DEFAULT_MAX_TLS_TICKETS},
};

mod connection;
pub mod presets;

// Missing still: SendDatagram and ConnectionClose::frame_type's Type.
pub use quinn::{
    AcceptBi, AcceptUni, AckFrequencyConfig, ApplicationClose, Chunk, ClosedStream,
    ConnectionClose, ConnectionError, ConnectionStats, MtuDiscoveryConfig, OpenBi, OpenUni,
    PathStats, ReadDatagram, ReadError, ReadExactError, ReadToEndError, RecvStream, ResetError,
    RetryError, SendDatagramError, SendStream, ServerConfig, StoppedError, StreamId,
    TransportConfig as QuinnTransportConfig, VarInt, WeakConnectionHandle, WriteError,
};
pub use quinn_proto::{
    FrameStats, TransportError, TransportErrorCode, UdpStats, Written,
    congestion::{Controller, ControllerFactory},
    crypto::{
        AeadKey, CryptoError, ExportKeyingMaterialError, HandshakeTokenKey,
        ServerConfig as CryptoServerConfig, UnsupportedVersion,
    },
};

pub use self::connection::{
    Accept, Accepting, AlpnError, AuthenticationError, Connecting, ConnectingError, Connection,
    ConnectionState, HandshakeCompleted, Incoming, IncomingZeroRtt, IncomingZeroRttConnection,
    OutgoingZeroRtt, OutgoingZeroRttConnection, RemoteEndpointIdError, ZeroRttStatus,
};
pub use crate::magicsock::transports::TransportConfig;

/// Builder for [`Endpoint`].
///
/// By default the endpoint will generate a new random [`SecretKey`], which will result in a
/// new [`EndpointId`].
///
/// To create the [`Endpoint`] call [`Builder::bind`].
#[derive(Debug)]
pub struct Builder {
    secret_key: Option<SecretKey>,
    alpn_protocols: Vec<Vec<u8>>,
    transport_config: quinn::TransportConfig,
    keylog: bool,
    discovery: Vec<Box<dyn DynIntoDiscovery>>,
    discovery_user_data: Option<UserData>,
    proxy_url: Option<Url>,
    #[cfg(not(wasm_browser))]
    dns_resolver: Option<DnsResolver>,
    #[cfg(any(test, feature = "test-utils"))]
    insecure_skip_relay_cert_verify: bool,
    transports: Vec<TransportConfig>,
    max_tls_tickets: usize,
}

impl From<RelayMode> for Option<TransportConfig> {
    fn from(mode: RelayMode) -> Self {
        match mode {
            RelayMode::Disabled => None,
            RelayMode::Default => Some(TransportConfig::Relay {
                relay_map: mode.relay_map(),
            }),
            RelayMode::Staging => Some(TransportConfig::Relay {
                relay_map: mode.relay_map(),
            }),
            RelayMode::Custom(relay_map) => Some(TransportConfig::Relay { relay_map }),
        }
    }
}

impl Builder {
    // The ordering of public methods is reflected directly in the documentation.  This is
    // roughly ordered by what is most commonly needed by users.

    /// Creates a new [`Builder`] using the given [`Preset`].
    ///
    /// See [`presets`] for more.
    pub fn new<P: Preset>(preset: P) -> Self {
        Self::empty(RelayMode::Disabled).preset(preset)
    }

    /// Applies the given [`Preset`].
    pub fn preset<P: Preset>(mut self, preset: P) -> Self {
        self = preset.apply(self);
        self
    }

    /// Creates an empty builder with no discovery services.
    pub fn empty(relay_mode: RelayMode) -> Self {
        let mut transport_config = quinn::TransportConfig::default();
        transport_config.keep_alive_interval(Some(Duration::from_secs(1)));

        let mut transports = vec![
            #[cfg(not(wasm_browser))]
            TransportConfig::default_ipv4(),
            #[cfg(not(wasm_browser))]
            TransportConfig::default_ipv6(),
        ];
        if let Some(relay) = relay_mode.into() {
            transports.push(relay);
        }
        Self {
            secret_key: Default::default(),
            alpn_protocols: Default::default(),
            transport_config: quinn::TransportConfig::default(),
            keylog: Default::default(),
            discovery: Default::default(),
            discovery_user_data: Default::default(),
            proxy_url: None,
            #[cfg(not(wasm_browser))]
            dns_resolver: None,
            #[cfg(any(test, feature = "test-utils"))]
            insecure_skip_relay_cert_verify: false,
            max_tls_tickets: DEFAULT_MAX_TLS_TICKETS,
            transports,
        }
    }

    // # The final constructor that everyone needs.

    /// Binds the magic endpoint.
    pub async fn bind(mut self) -> Result<Endpoint, BindError> {
        let mut rng = rand::rng();
        let secret_key = self
            .secret_key
            .unwrap_or_else(move || SecretKey::generate(&mut rng));

        // Override some transport config settings.
        self.transport_config
            .keep_alive_interval(Some(HEARTBEAT_INTERVAL));
        self.transport_config
            .default_path_keep_alive_interval(Some(HEARTBEAT_INTERVAL));
        self.transport_config
            .default_path_max_idle_timeout(Some(PATH_MAX_IDLE_TIMEOUT));
        self.transport_config
            .max_concurrent_multipath_paths(MAX_MULTIPATH_PATHS);

        let static_config = StaticConfig {
            transport_config: Arc::new(self.transport_config),
            tls_config: tls::TlsConfig::new(secret_key.clone(), self.max_tls_tickets),
            keylog: self.keylog,
        };
        let server_config = static_config.create_server_config(self.alpn_protocols);

        #[cfg(not(wasm_browser))]
        let dns_resolver = self.dns_resolver.unwrap_or_default();

        let metrics = EndpointMetrics::default();

        let msock_opts = magicsock::Options {
            transports: self.transports,
            secret_key,
            discovery_user_data: self.discovery_user_data,
            proxy_url: self.proxy_url,
            #[cfg(not(wasm_browser))]
            dns_resolver,
            server_config,
            #[cfg(any(test, feature = "test-utils"))]
            insecure_skip_relay_cert_verify: self.insecure_skip_relay_cert_verify,
            metrics,
        };

        let msock = magicsock::MagicSock::spawn(msock_opts).await?;
        trace!("created magicsock");
        debug!(version = env!("CARGO_PKG_VERSION"), "iroh Endpoint created");

        let ep = Endpoint {
            msock,
            static_config: Arc::new(static_config),
        };

        // Add discovery mechanisms
        for create_service in self.discovery {
            let service = create_service.into_discovery(&ep)?;
            ep.discovery().add_boxed(service);
        }

        Ok(ep)
    }

    // # The very common methods everyone basically needs.

    /// Adds an IP transport, binding to the provided IPv4 address.
    ///
    /// If you want to remove the default transports, make sure to call `clear_ip` first.
    ///
    /// Setting the port to `0` will use a random port.
    /// If the port specified is already in use, it will fallback to choosing a random port.
    #[cfg(not(wasm_browser))]
    pub fn bind_addr_v4(mut self, bind_addr: SocketAddrV4) -> Self {
        self.transports.push(TransportConfig::Ip {
            bind_addr: bind_addr.into(),
        });
        self
    }

    /// Adds an IP transport, binding to the provided IPv6 address.
    ///
    /// If you want to remove the default transports, make sure to call `clear_ip` first.
    ///
    /// Setting the port to `0` will use a random port.
    /// If the port specified is already in use, it will fallback to choosing a random port.
    #[cfg(not(wasm_browser))]
    pub fn bind_addr_v6(mut self, bind_addr: SocketAddrV6) -> Self {
        self.transports.push(TransportConfig::Ip {
            bind_addr: bind_addr.into(),
        });
        self
    }

    /// Removes all IP based transports
    #[cfg(not(wasm_browser))]
    pub fn clear_ip_transports(mut self) -> Self {
        self.transports
            .retain(|t| !matches!(t, TransportConfig::Ip { .. }));
        self
    }

    /// Removes all relay based transports
    pub fn clear_relay_transports(mut self) -> Self {
        self.transports
            .retain(|t| !matches!(t, TransportConfig::Relay { .. }));
        self
    }

    /// Sets a secret key to authenticate with other peers.
    ///
    /// This secret key's public key will be the [`PublicKey`] of this endpoint and thus
    /// also its [`EndpointId`]
    ///
    /// If not set, a new secret key will be generated.
    ///
    /// [`PublicKey`]: iroh_base::PublicKey
    pub fn secret_key(mut self, secret_key: SecretKey) -> Self {
        self.secret_key = Some(secret_key);
        self
    }

    /// Sets the [ALPN] protocols that this endpoint will accept on incoming connections.
    ///
    /// Not setting this will still allow creating connections, but to accept incoming
    /// connections at least one [ALPN] must be set.
    ///
    /// [ALPN]: https://en.wikipedia.org/wiki/Application-Layer_Protocol_Negotiation
    pub fn alpns(mut self, alpn_protocols: Vec<Vec<u8>>) -> Self {
        self.alpn_protocols = alpn_protocols;
        self
    }

    // # Methods for common customisation items.

    /// Sets the relay servers to assist in establishing connectivity.
    ///
    /// Relay servers are used to establish initial connection with another iroh endpoint.
    /// They also perform various functions related to hole punching, see the [crate docs]
    /// for more details.
    ///
    /// By default the [number 0] relay servers are used, see [`RelayMode::Default`].
    ///
    /// When using [RelayMode::Custom], the provided `relay_map` must contain at least one
    /// configured relay endpoint.  If an invalid RelayMap is provided [`bind`]
    /// will result in an error.
    ///
    /// [`bind`]: Builder::bind
    /// [crate docs]: crate
    /// [number 0]: https://n0.computer
    pub fn relay_mode(mut self, relay_mode: RelayMode) -> Self {
        let transport: Option<_> = relay_mode.into();
        match transport {
            Some(transport) => {
                if let Some(og) = self
                    .transports
                    .iter_mut()
                    .find(|t| matches!(t, TransportConfig::Relay { .. }))
                {
                    *og = transport;
                } else {
                    self.transports.push(transport);
                }
            }
            None => {
                self.transports
                    .retain(|t| !matches!(t, TransportConfig::Relay { .. }));
            }
        }
        self
    }

    /// Removes all discovery services from the builder.
    ///
    /// If no discovery service is set, connecting to an endpoint without providing its
    /// direct addresses or relay URLs will fail.
    ///
    /// See the documentation of the [`crate::discovery::Discovery`] trait for details.
    pub fn clear_discovery(mut self) -> Self {
        self.discovery.clear();
        self
    }

    /// Adds a discovery mechanism for this endpoint.
    ///
    /// The function `discovery`
    /// will be called on endpoint creation with the configured secret key of
    /// the endpoint. Discovery services that need to publish information need
    /// to use this secret key to sign the information.
    ///
    /// If you add multiple discovery services, they will be combined using a
    /// [`crate::discovery::ConcurrentDiscovery`].
    ///
    /// If no discovery service is set, connecting to an endpoint without providing its
    /// direct addresses or relay URLs will fail.
    ///
    /// To clear all discovery services, use [`Builder::clear_discovery`].
    ///
    /// See the documentation of the [`crate::discovery::Discovery`] trait for details.
    pub fn discovery(mut self, discovery: impl IntoDiscovery) -> Self {
        self.discovery.push(Box::new(discovery));
        self
    }

    /// Sets the initial user-defined data to be published in discovery services for this node.
    ///
    /// When using discovery services, this string of [`UserData`] will be published together
    /// with the endpoint's addresses and relay URL. When other endpoints discover this endpoint,
    /// they retrieve the [`UserData`] in addition to the addressing info.
    ///
    /// Iroh itself does not interpret the user-defined data in any way, it is purely left
    /// for applications to parse and use.
    pub fn user_data_for_discovery(mut self, user_data: UserData) -> Self {
        self.discovery_user_data = Some(user_data);
        self
    }

    // # Methods for more specialist customisation.

    /// Sets a custom [`quinn::TransportConfig`] for this endpoint.
    ///
    /// The transport config contains parameters governing the QUIC state machine.
    ///
    /// If unset, the default config is used. Default values should be suitable for most
    /// internet applications. Applications protocols which forbid remotely-initiated
    /// streams should set `max_concurrent_bidi_streams` and `max_concurrent_uni_streams` to
    /// zero.
    ///
    /// Please be aware that changing some settings may have adverse effects on establishing
    /// and maintaining direct connections.
    pub fn transport_config(mut self, transport_config: quinn::TransportConfig) -> Self {
        self.transport_config = transport_config;
        self
    }

    /// Optionally sets a custom DNS resolver to use for this endpoint.
    ///
    /// The DNS resolver is used to resolve relay hostnames, and endpoint addresses if
    /// [`crate::discovery::dns::DnsDiscovery`] is configured.
    ///
    /// By default, a new DNS resolver is created which is configured to use the
    /// host system's DNS configuration. You can pass a custom instance of [`DnsResolver`]
    /// here to use a differently configured DNS resolver for this endpoint, or to share
    /// a [`DnsResolver`] between multiple endpoints.
    #[cfg(not(wasm_browser))]
    pub fn dns_resolver(mut self, dns_resolver: DnsResolver) -> Self {
        self.dns_resolver = Some(dns_resolver);
        self
    }

    /// Sets an explicit proxy url to proxy all HTTP(S) traffic through.
    pub fn proxy_url(mut self, url: Url) -> Self {
        self.proxy_url.replace(url);
        self
    }

    /// Sets the proxy url from the environment, in this order:
    ///
    /// - `HTTP_PROXY`
    /// - `http_proxy`
    /// - `HTTPS_PROXY`
    /// - `https_proxy`
    pub fn proxy_from_env(mut self) -> Self {
        self.proxy_url = proxy_url_from_env();
        self
    }

    /// Enables saving the TLS pre-master key for connections.
    ///
    /// This key should normally remain secret but can be useful to debug networking issues
    /// by decrypting captured traffic.
    ///
    /// If *keylog* is `true` then setting the `SSLKEYLOGFILE` environment variable to a
    /// filename will result in this file being used to log the TLS pre-master keys.
    pub fn keylog(mut self, keylog: bool) -> Self {
        self.keylog = keylog;
        self
    }

    /// Skip verification of SSL certificates from relay servers
    ///
    /// May only be used in tests.
    #[cfg(any(test, feature = "test-utils"))]
    pub fn insecure_skip_relay_cert_verify(mut self, skip_verify: bool) -> Self {
        self.insecure_skip_relay_cert_verify = skip_verify;
        self
    }

    /// Set the maximum number of TLS tickets to cache.
    ///
    /// Set this to a larger value if you want to do 0rtt connections to a large
    /// number of clients.
    ///
    /// The default is 256, taking about 150 KiB in memory.
    pub fn max_tls_tickets(mut self, n: usize) -> Self {
        self.max_tls_tickets = n;
        self
    }
}

/// Configuration for a [`quinn::Endpoint`] that cannot be changed at runtime.
#[derive(Debug)]
struct StaticConfig {
    tls_config: tls::TlsConfig,
    transport_config: Arc<quinn::TransportConfig>,
    keylog: bool,
}

impl StaticConfig {
    /// Create a [`quinn::ServerConfig`] with the specified ALPN protocols.
    fn create_server_config(&self, alpn_protocols: Vec<Vec<u8>>) -> ServerConfig {
        let quic_server_config = self
            .tls_config
            .make_server_config(alpn_protocols, self.keylog);
        let mut server_config = ServerConfig::with_crypto(Arc::new(quic_server_config));
        server_config.transport_config(self.transport_config.clone());

        server_config
    }
}

/// Controls an iroh endpoint, establishing connections with other endpoints.
///
/// This is the main API interface to create connections to, and accept connections from
/// other iroh endpoints.  The connections are peer-to-peer and encrypted, a Relay server is
/// used to make the connections reliable.  See the [crate docs] for a more detailed
/// overview of iroh.
///
/// It is recommended to only create a single instance per application.  This ensures all
/// the connections made share the same peer-to-peer connections to other iroh endpoints,
/// while still remaining independent connections.  This will result in more optimal network
/// behaviour.
///
/// The endpoint is created using the [`Builder`], which can be created using
/// [`Endpoint::builder`].
///
/// Once an endpoint exists, new connections are typically created using the
/// [`Endpoint::connect`] and [`Endpoint::accept`] methods.  Once established, the
/// [`Connection`] gives access to most [QUIC] features.  Individual streams to send data to
/// the peer are created using the [`Connection::open_bi`], [`Connection::accept_bi`],
/// [`Connection::open_uni`] and [`Connection::open_bi`] functions.
///
/// Note that due to the light-weight properties of streams a stream will only be accepted
/// once the initiating peer has sent some data on it.
///
/// [QUIC]: https://quicwg.org
#[derive(Clone, Debug)]
pub struct Endpoint {
    /// Handle to the magicsocket/actor
    pub(crate) msock: Handle,
    /// Configuration structs for quinn, holds the transport config, certificate setup, secret key etc.
    static_config: Arc<StaticConfig>,
}

#[allow(missing_docs)]
#[stack_error(derive, add_meta, from_sources)]
#[non_exhaustive]
#[allow(private_interfaces)]
pub enum ConnectWithOptsError {
    #[error("Connecting to ourself is not supported")]
    SelfConnect,
    #[error("No addressing information available")]
    NoAddress { source: DiscoveryError },
    #[error("Unable to connect to remote")]
    Quinn {
        #[error(std_err)]
        source: quinn_proto::ConnectError,
    },
    #[error("Internal consistency error")]
    InternalConsistencyError {
        /// Private source type, cannot be created publicly.
        source: EndpointStateActorStoppedError,
    },
}

#[allow(missing_docs)]
#[stack_error(derive, add_meta, from_sources)]
#[non_exhaustive]
pub enum ConnectError {
    #[error(transparent)]
    Connect { source: ConnectWithOptsError },
    #[error(transparent)]
    Connecting { source: ConnectingError },
    #[error(transparent)]
    Connection {
        #[error(std_err)]
        source: ConnectionError,
    },
}

#[allow(missing_docs)]
#[stack_error(derive, add_meta, from_sources)]
#[non_exhaustive]
pub enum BindError {
    #[error(transparent)]
    MagicSpawn {
        source: magicsock::CreateHandleError,
    },
    #[error(transparent)]
    Discovery {
        source: crate::discovery::IntoDiscoveryError,
    },
}

impl Endpoint {
    // The ordering of public methods is reflected directly in the documentation.  This is
    // roughly ordered by what is most commonly needed by users, but grouped in similar
    // items.

    // # Methods relating to construction.

    /// Returns the builder for an [`Endpoint`], with a production configuration.
    ///
    /// This uses the [`presets::N0`] as the configuration.
    pub fn builder() -> Builder {
        Builder::new(presets::N0)
    }

    /// Returns the builder for an [`Endpoint`], with an empty configuration.
    ///
    /// See [`Builder::empty`] for details.
    pub fn empty_builder(relay_mode: RelayMode) -> Builder {
        Builder::empty(relay_mode)
    }

    /// Constructs a default [`Endpoint`] and binds it immediately.
    ///
    /// Uses the [`presets::N0`] as configuration.
    pub async fn bind() -> Result<Self, BindError> {
        Self::builder().bind().await
    }

    /// Sets the list of accepted ALPN protocols.
    ///
    /// This will only affect new incoming connections.
    /// Note that this *overrides* the current list of ALPNs.
    pub fn set_alpns(&self, alpns: Vec<Vec<u8>>) {
        let server_config = self.static_config.create_server_config(alpns);
        self.msock.endpoint().set_server_config(Some(server_config));
    }

    /// Adds the provided configuration to the [`RelayMap`].
    ///
    /// Replacing and returning any existing configuration for [`RelayUrl`].
    pub async fn insert_relay(
        &self,
        relay: RelayUrl,
        config: Arc<RelayConfig>,
    ) -> Option<Arc<RelayConfig>> {
        self.msock.insert_relay(relay, config).await
    }

    /// Removes the configuration from the [`RelayMap`] for the provided [`RelayUrl`].
    ///
    /// Returns any existing configuration.
    pub async fn remove_relay(&self, relay: &RelayUrl) -> Option<Arc<RelayConfig>> {
        self.msock.remove_relay(relay).await
    }

    // # Methods for establishing connectivity.

    /// Connects to a remote [`Endpoint`].
    ///
    /// A value that can be converted into an [`EndpointAddr`] is required. This can be either an
    /// [`EndpointAddr`] or an [`EndpointId`].
    ///
    /// The [`EndpointAddr`] must contain the [`EndpointId`] to dial and may also contain a [`RelayUrl`]
    /// and direct addresses. If direct addresses are provided, they will be used to try and
    /// establish a direct connection without involving a relay server.
    ///
    /// If neither a [`RelayUrl`] or direct addresses are configured in the [`EndpointAddr`] it
    /// may still be possible a connection can be established.  This depends on which, if any,
    /// [`crate::discovery::Discovery`] services were configured using [`Builder::discovery`].  The discovery
    /// service will also be used if the remote endpoint is not reachable on the provided direct
    /// addresses and there is no [`RelayUrl`].
    ///
    /// If addresses or relay servers are neither provided nor can be discovered, the
    /// connection attempt will fail with an error.
    ///
    /// The `alpn`, or application-level protocol identifier, is also required. The remote
    /// endpoint must support this `alpn`, otherwise the connection attempt will fail with
    /// an error.
    ///
    /// [`RelayUrl`]: crate::RelayUrl
    pub async fn connect(
        &self,
        endpoint_addr: impl Into<EndpointAddr>,
        alpn: &[u8],
    ) -> Result<Connection, ConnectError> {
        let endpoint_addr = endpoint_addr.into();
        let remote = endpoint_addr.id;
        let connecting = self
            .connect_with_opts(endpoint_addr, alpn, Default::default())
            .await?;
        let conn = connecting.await?;

        debug!(
            me = %self.id().fmt_short(),
            remote = %remote.fmt_short(),
            alpn = %String::from_utf8_lossy(alpn),
            "Connection established."
        );
        Ok(conn)
    }

    /// Starts a connection attempt with a remote [`Endpoint`].
    ///
    /// Like [`Endpoint::connect`] (see also its docs for general details), but allows for a more
    /// advanced connection setup with more customization in two aspects:
    /// 1. The returned future resolves to a [`Connecting`], which can be further processed into
    ///    a [`Connection`] by awaiting, or alternatively allows connecting with 0-RTT via
    ///    [`Connecting::into_0rtt`].
    ///    **Note:** Please read the documentation for `into_0rtt` carefully to assess
    ///    security concerns.
    /// 2. The [`TransportConfig`] for the connection can be modified via the provided
    ///    [`ConnectOptions`].
    ///    **Note:** Please be aware that changing transport config settings may have adverse effects on
    ///    establishing and maintaining direct connections.  Carefully test settings you use and
    ///    consider this currently as still rather experimental.
    #[instrument(name = "connect", skip_all, fields(
        me = %self.id().fmt_short(),
        remote = tracing::field::Empty,
        alpn = String::from_utf8_lossy(alpn).to_string(),
    ))]
    pub async fn connect_with_opts(
        &self,
        endpoint_addr: impl Into<EndpointAddr>,
        alpn: &[u8],
        options: ConnectOptions,
    ) -> Result<Connecting, ConnectWithOptsError> {
        let endpoint_addr: EndpointAddr = endpoint_addr.into();
        let endpoint_id = endpoint_addr.id;

        tracing::Span::current().record("remote", tracing::field::display(endpoint_id.fmt_short()));

        // Connecting to ourselves is not supported.
        ensure!(endpoint_id != self.id(), ConnectWithOptsError::SelfConnect);

        trace!(
            dst_endpoint_id = %endpoint_id.fmt_short(),
            relay_url = ?endpoint_addr.relay_urls().next().cloned(),
            ip_addresses = ?endpoint_addr.ip_addrs().cloned().collect::<Vec<_>>(),
            "connecting",
        );

        let mapped_addr = self.msock.resolve_remote(endpoint_addr).await??;

        let transport_config = options
            .transport_config
            .unwrap_or(self.static_config.transport_config.clone());

        // Start connecting via quinn. This will time out after 10 seconds if no reachable
        // address is available.

        let client_config = {
            let mut alpn_protocols = vec![alpn.to_vec()];
            alpn_protocols.extend(options.additional_alpns);
            let quic_client_config = self
                .static_config
                .tls_config
                .make_client_config(alpn_protocols, self.static_config.keylog);
            let mut client_config = quinn::ClientConfig::new(Arc::new(quic_client_config));
            client_config.transport_config(transport_config);
            client_config
        };

        let dest_addr = mapped_addr.private_socket_addr();
        let server_name = &tls::name::encode(endpoint_id);
        let connect = self
            .msock
            .endpoint()
            .connect_with(client_config, dest_addr, server_name)?;

        Ok(Connecting::new(connect, self.clone(), endpoint_id))
    }

    /// Accepts an incoming connection on the endpoint.
    ///
    /// Only connections with the ALPNs configured in [`Builder::alpns`] will be accepted.
    /// If multiple ALPNs have been configured the ALPN can be inspected before accepting
    /// the connection using [`Connecting::alpn`].
    ///
    /// The returned future will yield `None` if the endpoint is closed by calling
    /// [`Endpoint::close`].
    pub fn accept(&self) -> Accept<'_> {
        Accept {
            inner: self.msock.endpoint().accept(),
            ep: self.clone(),
        }
    }

    // # Getter methods for properties of this Endpoint itself.

    /// Returns the secret_key of this endpoint.
    pub fn secret_key(&self) -> &SecretKey {
        &self.static_config.tls_config.secret_key
    }

    /// Returns the endpoint id of this endpoint.
    ///
    /// This ID is the unique addressing information of this endpoint and other peers must know
    /// it to be able to connect to this endpoint.
    pub fn id(&self) -> EndpointId {
        self.static_config.tls_config.secret_key.public()
    }

    /// Returns the current [`EndpointAddr`].
    /// As long as the endpoint was able to bind to a network interface, some
    /// local addresses will be available.
    ///
    /// The state of other fields depends on the state of networking and connectivity.
    /// Use the [`Endpoint::online`] method to ensure that the endpoint is considered
    /// "online" (has contacted a relay server) before calling this method, if you want
    /// to ensure that the `EndpointAddr` will contain enough information to allow this endpoint
    /// to be dialable by a remote endpoint over the internet.
    ///
    /// You can use the [`Endpoint::watch_addr`] method to get updates when the `EndpointAddr`
    /// changes.
    pub fn addr(&self) -> EndpointAddr {
        self.watch_addr().get()
    }

    /// Returns a [`Watcher`] for the current [`EndpointAddr`] for this endpoint.
    ///
    /// The observed [`EndpointAddr`] will have the current [`RelayUrl`] and direct addresses.
    ///
    /// ```no_run
    /// # async fn wrapper() -> n0_error::Result<()> {
    /// use iroh::{Endpoint, Watcher};
    ///
    /// let endpoint = Endpoint::builder()
    ///     .alpns(vec![b"my-alpn".to_vec()])
    ///     .bind()
    ///     .await?;
    /// let endpoint_addr = endpoint.watch_addr().get();
    /// # let _ = endpoint_addr;
    /// # Ok(())
    /// # }
    /// ```
    ///
    /// The [`Endpoint::online`] method can be used as a convenience method to
    /// understand if the endpoint has ever been considered "online". But after
    /// that initial call to [`Endpoint::online`], to understand if your
    /// endpoint is no longer able to be connected to by endpoints outside
    /// of the private or local network, watch for changes in it's [`EndpointAddr`].
    /// If there are no `addrs`in the [`EndpointAddr`], you may not be dialable by other endpoints
    /// on the internet.
    ///
    ///
    /// The `EndpointAddr` will change as:
    /// - network conditions change
    /// - the endpoint connects to a relay server
    /// - the endpoint changes its preferred relay server
    /// - more addresses are discovered for this endpoint
    ///
    /// [`RelayUrl`]: crate::RelayUrl
    #[cfg(not(wasm_browser))]
    pub fn watch_addr(&self) -> impl n0_watcher::Watcher<Value = EndpointAddr> + use<> {
        let watch_addrs = self.msock.ip_addrs();
        let watch_relay = self.msock.home_relay();
        let endpoint_id = self.id();

        watch_addrs.or(watch_relay).map(move |(addrs, relays)| {
            EndpointAddr::from_parts(
                endpoint_id,
                relays
                    .into_iter()
                    .map(TransportAddr::Relay)
                    .chain(addrs.into_iter().map(|x| TransportAddr::Ip(x.addr))),
            )
        })
    }

    /// Returns a [`Watcher`] for the current [`EndpointAddr`] for this endpoint.
    ///
    /// When compiled to Wasm, this function returns a watcher that initializes
    /// with an [`EndpointAddr`] that only contains a relay URL, but no direct addresses,
    /// as there are no APIs for directly using sockets in browsers.
    #[cfg(wasm_browser)]
    pub fn watch_addr(&self) -> impl n0_watcher::Watcher<Value = EndpointAddr> + use<> {
        // In browsers, there will never be any direct addresses, so we wait
        // for the home relay instead. This makes the `EndpointAddr` have *some* way
        // of connecting to us.
        let watch_relay = self.msock.home_relay();
        let endpoint_id = self.id();
        watch_relay.map(move |mut relays| {
            EndpointAddr::from_parts(endpoint_id, relays.into_iter().map(TransportAddr::Relay))
        })
    }

    /// A convenience method that waits for the endpoint to be considered "online".
    ///
    /// This currently means at least one relay server was connected,
    /// and at least one local IP address is available.
    /// Event if no relays are configured, this will still wait for a relay connection.
    ///
    /// Once this has been resolved once, this will always immediately resolve.
    ///
    /// This has no timeout, so if that is needed, you need to wrap it in a
    /// timeout. We recommend using a timeout close to
    /// [`crate::net_report::TIMEOUT`], so you can be sure that at least one
    /// [`crate::net_report::Report`] has been attempted.
    ///
    /// To understand if the endpoint has gone back "offline",
    /// you must use the [`Endpoint::watch_addr`] method, to
    /// get information on the current relay and direct address information.
    pub async fn online(&self) {
        self.msock.home_relay().initialized().await;
    }

    /// Returns a [`Watcher`] for any net-reports run from this [`Endpoint`].
    ///
    /// A `net-report` checks the network conditions of the [`Endpoint`], such as
    /// whether it is connected to the internet via Ipv4 and/or Ipv6, its NAT
    /// status, its latency to the relay servers, and its public addresses.
    ///
    /// The [`Endpoint`] continuously runs `net-reports` to monitor if network
    /// conditions have changed. This [`Watcher`] will return the latest result
    /// of the `net-report`.
    ///
    /// When issuing the first call to this method the first report might
    /// still be underway, in this case the [`Watcher`] might not be initialized
    /// with [`Some`] value yet.  Once the net-report has been successfully
    /// run, the [`Watcher`] will always return [`Some`] report immediately, which
    /// is the most recently run `net-report`.
    ///
    /// # Examples
    ///
    /// To get the first report use [`Watcher::initialized`]:
    /// ```no_run
    /// use iroh::{Endpoint, Watcher as _};
    ///
    /// # let rt = tokio::runtime::Builder::new_current_thread().enable_all().build().unwrap();
    /// # rt.block_on(async move {
    /// let ep = Endpoint::bind().await.unwrap();
    /// let _report = ep.net_report().initialized().await;
    /// # });
    /// ```
    #[doc(hidden)]
    pub fn net_report(&self) -> impl Watcher<Value = Option<Report>> + use<> {
        self.msock.net_report()
    }

    /// Returns the local socket addresses on which the underlying sockets are bound.
    ///
    /// The [`Endpoint`] always binds on an IPv4 address and also tries to bind on an IPv6
    /// address if available.
    pub fn bound_sockets(&self) -> Vec<SocketAddr> {
        self.msock
            .local_addr()
            .into_iter()
            .filter_map(|addr| addr.into_socket_addr())
            .collect()
    }

    // # Methods for less common getters.
    //
    // Partially they return things passed into the builder.

    /// Returns the currently lowest latency for this endpoint.
    ///
    /// Will return `None` if we do not have any address information for the given `endpoint_id`.
    pub async fn latency(&self, endpoint_id: EndpointId) -> Option<Duration> {
        self.msock.latency(endpoint_id).await
    }

    /// Returns the DNS resolver used in this [`Endpoint`].
    ///
    /// See [`Builder::dns_resolver`].
    #[cfg(not(wasm_browser))]
    pub fn dns_resolver(&self) -> &DnsResolver {
        self.msock.dns_resolver()
    }

    /// Returns the discovery mechanism, if configured.
    ///
    /// See [`Builder::discovery`].
    pub fn discovery(&self) -> &ConcurrentDiscovery {
        self.msock.discovery()
    }

    /// Returns metrics collected for this endpoint.
    ///
    /// The endpoint internally collects various metrics about its operation.
    /// The returned [`EndpointMetrics`] struct contains all of these metrics.
    ///
    /// You can access individual metrics directly by using the public fields:
    /// ```rust
    /// # use std::collections::BTreeMap;
    /// # use iroh::endpoint::Endpoint;
    /// # async fn wrapper() -> n0_error::Result<()> {
    /// let endpoint = Endpoint::bind().await?;
    /// assert_eq!(endpoint.metrics().magicsock.recv_datagrams.get(), 0);
    /// # Ok(())
    /// # }
    /// ```
    ///
    /// [`EndpointMetrics`] implements [`MetricsGroupSet`], and each field
    /// implements [`MetricsGroup`]. These traits provide methods to iterate over
    /// the groups in the set, and over the individual metrics in each group, without having
    /// to access each field manually. With these methods, it is straightforward to collect
    /// all metrics into a map or push their values to a metrics collector.
    ///
    /// For example, the following snippet collects all metrics into a map:
    /// ```rust
    /// # use std::collections::BTreeMap;
    /// # use iroh_metrics::{Metric, MetricsGroup, MetricValue, MetricsGroupSet};
    /// # use iroh::endpoint::Endpoint;
    /// # async fn wrapper() -> n0_error::Result<()> {
    /// let endpoint = Endpoint::bind().await?;
    /// let metrics: BTreeMap<String, MetricValue> = endpoint
    ///     .metrics()
    ///     .iter()
    ///     .map(|(group, metric)| {
    ///         let name = [group, metric.name()].join(":");
    ///         (name, metric.value())
    ///     })
    ///     .collect();
    ///
    /// assert_eq!(metrics["magicsock:recv_datagrams"], MetricValue::Counter(0));
    /// # Ok(())
    /// # }
    /// ```
    ///
    /// The metrics can also be encoded into the OpenMetrics text format, as used by Prometheus.
    /// To do so, use the [`iroh_metrics::Registry`], add the endpoint metrics to the
    /// registry with [`Registry::register_all`], and encode the metrics to a string with
    /// [`encode_openmetrics_to_string`]:
    /// ```rust
    /// # use iroh_metrics::{Registry, MetricsSource};
    /// # use iroh::endpoint::Endpoint;
    /// # async fn wrapper() -> n0_error::Result<()> {
    /// let endpoint = Endpoint::bind().await?;
    /// let mut registry = Registry::default();
    /// registry.register_all(endpoint.metrics());
    /// let s = registry.encode_openmetrics_to_string()?;
    /// assert!(s.contains(r#"TYPE magicsock_recv_datagrams counter"#));
    /// assert!(s.contains(r#"magicsock_recv_datagrams_total 0"#));
    /// # Ok(())
    /// # }
    /// ```
    ///
    /// Through a registry, you can also add labels or prefixes to metrics with
    /// [`Registry::sub_registry_with_label`] or [`Registry::sub_registry_with_prefix`].
    /// Furthermore, [`iroh_metrics::service`] provides functions to easily start services
    /// to serve the metrics with a HTTP server, dump them to a file, or push them
    /// to a Prometheus gateway.
    ///
    /// For example, the following snippet launches an HTTP server that serves the metrics in the
    /// OpenMetrics text format:
    /// ```no_run
    /// # use std::{sync::{Arc, RwLock}, time::Duration};
    /// # use iroh_metrics::{Registry, MetricsSource};
    /// # use iroh::endpoint::Endpoint;
    /// # use n0_error::{StackResultExt, StdResultExt};
    /// # async fn wrapper() -> n0_error::Result<()> {
    /// // Create a registry, wrapped in a read-write lock so that we can register and serve
    /// // the metrics independently.
    /// let registry = Arc::new(RwLock::new(Registry::default()));
    /// // Spawn a task to serve the metrics on an OpenMetrics HTTP endpoint.
    /// let metrics_task = tokio::task::spawn({
    ///     let registry = registry.clone();
    ///     async move {
    ///         let addr = "0.0.0.0:9100".parse().unwrap();
    ///         iroh_metrics::service::start_metrics_server(addr, registry).await
    ///     }
    /// });
    ///
    /// // Spawn an endpoint and add the metrics to the registry.
    /// let endpoint = Endpoint::bind().await?;
    /// registry.write().unwrap().register_all(endpoint.metrics());
    ///
    /// // Wait for the metrics server to bind, then fetch the metrics via HTTP.
    /// tokio::time::sleep(Duration::from_millis(500));
    /// let res = reqwest::get("http://localhost:9100/metrics")
    ///     .await
    ///     .std_context("get")?
    ///     .text()
    ///     .await
    ///     .std_context("text")?;
    ///
    /// assert!(res.contains(r#"TYPE magicsock_recv_datagrams counter"#));
    /// assert!(res.contains(r#"magicsock_recv_datagrams_total 0"#));
    /// # metrics_task.abort();
    /// # Ok(())
    /// # }
    /// ```
    ///
    /// [`Registry`]: iroh_metrics::Registry
    /// [`Registry::register_all`]: iroh_metrics::Registry::register_all
    /// [`Registry::sub_registry_with_label`]: iroh_metrics::Registry::sub_registry_with_label
    /// [`Registry::sub_registry_with_prefix`]: iroh_metrics::Registry::sub_registry_with_prefix
    /// [`encode_openmetrics_to_string`]: iroh_metrics::MetricsSource::encode_openmetrics_to_string
    /// [`MetricsGroup`]: iroh_metrics::MetricsGroup
    /// [`MetricsGroupSet`]: iroh_metrics::MetricsGroupSet
    #[cfg(feature = "metrics")]
    pub fn metrics(&self) -> &EndpointMetrics {
        &self.msock.metrics
    }

    // # Methods for less common state updates.

    /// Notifies the system of potential network changes.
    ///
    /// On many systems iroh is able to detect network changes by itself, however
    /// some systems like android do not expose this functionality to native code.
    /// Android does however provide this functionality to Java code.  This
    /// function allows for notifying iroh of any potential network changes like
    /// this.
    ///
    /// Even when the network did not change, or iroh was already able to detect
    /// the network change itself, there is no harm in calling this function.
    pub async fn network_change(&self) {
        self.msock.network_change().await;
    }

    // # Methods to update internal state.

    /// Sets the initial user-defined data to be published in discovery services for this endpoint.
    ///
    /// If the user-defined data passed to this function is different to the previous one,
    /// the endpoint will republish its endpoint info to the configured discovery services.
    ///
    /// See also [`Builder::user_data_for_discovery`] for setting an initial value when
    /// building the endpoint.
    pub fn set_user_data_for_discovery(&self, user_data: Option<UserData>) {
        self.msock.set_user_data_for_discovery(user_data);
    }

    // # Methods for terminating the endpoint.

    /// Closes the QUIC endpoint and the magic socket.
    ///
    /// This will close any remaining open [`Connection`]s with an error code
    /// of `0` and an empty reason.  Though it is best practice to close those
    /// explicitly before with a custom error code and reason.
    ///
    /// It will then make a best effort to wait for all close notifications to be
    /// acknowledged by the peers, re-transmitting them if needed. This ensures the
    /// peers are aware of the closed connections instead of having to wait for a timeout
    /// on the connection. Once all connections are closed or timed out, the future
    /// finishes.
    ///
    /// The maximum time-out that this future will wait for depends on QUIC transport
    /// configurations of non-drained connections at the time of calling, and their current
    /// estimates of round trip time. With default parameters and a conservative estimate
    /// of round trip time, this call's future should take 3 seconds to resolve in cases of
    /// bad connectivity or failed connections. In the usual case, this call's future should
    /// return much more quickly.
    ///
    /// It is highly recommended you *do* wait for this close call to finish, if possible.
    /// Not doing so will make connections that were still open while closing the endpoint
    /// time out on the remote end. Thus remote ends will assume connections to have failed
    /// even if all application data was transmitted successfully.
    ///
    /// Note: Someone used to closing TCP sockets might wonder why it is necessary to wait
    /// for timeouts when closing QUIC endpoints, while they don't have to do this for TCP
    /// sockets. This is due to QUIC and its acknowledgments being implemented in user-land,
    /// while TCP sockets usually get closed and drained by the operating system in the
    /// kernel during the "Time-Wait" period of the TCP socket.
    ///
    /// Be aware however that the underlying UDP sockets are only closed once all clones of
    /// the the respective [`Endpoint`] are dropped.
    pub async fn close(&self) {
        if self.is_closed() {
            return;
        }

        tracing::debug!("Connections closed");
        self.msock.close().await;
    }

    /// Check if this endpoint is still alive, or already closed.
    pub fn is_closed(&self) -> bool {
        self.msock.is_closed()
    }

    // # Remaining private methods

    #[cfg(test)]
    pub(crate) fn magic_sock(&self) -> Handle {
        self.msock.clone()
    }
    #[cfg(test)]
    pub(crate) fn endpoint(&self) -> &quinn::Endpoint {
        self.msock.endpoint()
    }
}

/// Options for the [`Endpoint::connect_with_opts`] function.
#[derive(Default, Debug, Clone)]
pub struct ConnectOptions {
    transport_config: Option<Arc<quinn::TransportConfig>>,
    additional_alpns: Vec<Vec<u8>>,
}

impl ConnectOptions {
    /// Initializes new connection options.
    ///
    /// By default, the connection will use the same options
    /// as [`Endpoint::connect`], e.g. a default [`TransportConfig`].
    pub fn new() -> Self {
        Self::default()
    }

    /// Sets the QUIC transport config options for this connection.
    pub fn with_transport_config(mut self, transport_config: Arc<quinn::TransportConfig>) -> Self {
        self.transport_config = Some(transport_config);
        self
    }

    /// Sets [ALPN] identifiers that should be signaled as supported on connection, *in
    /// addition* to the main [ALPN] identifier used in [`Endpoint::connect_with_opts`].
    ///
    /// This allows connecting to servers that may only support older versions of your
    /// protocol. In this case, you would add the older [ALPN] identifiers with this
    /// function.
    ///
    /// You'll know the final negotiated [ALPN] identifier once your connection was
    /// established using [`Connection::alpn`], or even slightly earlier in the
    /// handshake by using [`Connecting::alpn`].
    /// The negotiated [ALPN] identifier may be any of the [ALPN] identifiers in this
    /// list or the main [ALPN] used in [`Endpoint::connect_with_opts`].
    ///
    /// The [ALPN] identifier order on the connect side doesn't matter, since it's the
    /// accept side that determines the protocol.
    ///
    /// For setting the supported [ALPN] identifiers on the accept side, see the endpoint
    /// builder's [`Builder::alpns`] function.
    ///
    /// [ALPN]: https://en.wikipedia.org/wiki/Application-Layer_Protocol_Negotiation
    pub fn with_additional_alpns(mut self, alpns: Vec<Vec<u8>>) -> Self {
        self.additional_alpns = alpns;
        self
    }
}

/// Read a proxy url from the environment, in this order
///
/// - `HTTP_PROXY`
/// - `http_proxy`
/// - `HTTPS_PROXY`
/// - `https_proxy`
fn proxy_url_from_env() -> Option<Url> {
    if let Some(url) = std::env::var("HTTP_PROXY")
        .ok()
        .and_then(|s| s.parse::<Url>().ok())
    {
        if is_cgi() {
            warn!("HTTP_PROXY environment variable ignored in CGI");
        } else {
            return Some(url);
        }
    }
    if let Some(url) = std::env::var("http_proxy")
        .ok()
        .and_then(|s| s.parse::<Url>().ok())
    {
        return Some(url);
    }
    if let Some(url) = std::env::var("HTTPS_PROXY")
        .ok()
        .and_then(|s| s.parse::<Url>().ok())
    {
        return Some(url);
    }
    if let Some(url) = std::env::var("https_proxy")
        .ok()
        .and_then(|s| s.parse::<Url>().ok())
    {
        return Some(url);
    }

    None
}

/// Configuration of the relay servers for an [`Endpoint`].
#[derive(Debug, Clone, PartialEq, Eq)]
pub enum RelayMode {
    /// Disable relay servers completely.
    /// This means that neither listening nor dialing relays will be available.
    Disabled,
    /// Use the default relay map, with production relay servers from n0.
    ///
    /// See [`crate::defaults::prod`] for the severs used.
    Default,
    /// Use the staging relay servers from n0.
    Staging,
    /// Use a custom relay map.
    Custom(RelayMap),
}

impl RelayMode {
    /// Returns the relay map for this mode.
    pub fn relay_map(&self) -> RelayMap {
        match self {
            RelayMode::Disabled => RelayMap::empty(),
            RelayMode::Default => crate::defaults::prod::default_relay_map(),
            RelayMode::Staging => crate::defaults::staging::default_relay_map(),
            RelayMode::Custom(relay_map) => relay_map.clone(),
        }
    }
}

/// Environment variable to force the use of staging relays.
pub const ENV_FORCE_STAGING_RELAYS: &str = "IROH_FORCE_STAGING_RELAYS";

/// Returns `true` if the use of staging relays is forced.
pub fn force_staging_infra() -> bool {
    matches!(std::env::var(ENV_FORCE_STAGING_RELAYS), Ok(value) if !value.is_empty())
}

/// Returns the default relay mode.
///
/// If the `IROH_FORCE_STAGING_RELAYS` environment variable is non empty, it will return `RelayMode::Staging`.
/// Otherwise, it will return `RelayMode::Default`.
pub fn default_relay_mode() -> RelayMode {
    // Use staging in testing
    match force_staging_infra() {
        true => RelayMode::Staging,
        false => RelayMode::Default,
    }
}

/// Check if we are being executed in a CGI context.
///
/// If so, a malicious client can send the `Proxy:` header, and it will
/// be in the `HTTP_PROXY` env var. So we don't use it :)
fn is_cgi() -> bool {
    std::env::var_os("REQUEST_METHOD").is_some()
}

// TODO: These tests could still be flaky, lets fix that:
// https://github.com/n0-computer/iroh/issues/1183
#[cfg(test)]
mod tests {
    use std::time::{Duration, Instant};

    use iroh_base::{EndpointAddr, EndpointId, SecretKey, TransportAddr};
    use n0_error::{AnyError as Error, Result, StdResultExt};
    use n0_future::{BufferedStreamExt, StreamExt, stream, time};
    use n0_watcher::Watcher;
    use quinn::ConnectionError;
    use rand::SeedableRng;
    use tokio::sync::oneshot;
    use tracing::{Instrument, error_span, info, info_span, instrument};
    use tracing_test::traced_test;

    use super::Endpoint;
    use crate::{
        RelayMap, RelayMode,
        discovery::static_provider::StaticProvider,
        endpoint::{ConnectOptions, Connection},
        protocol::{AcceptError, ProtocolHandler, Router},
        test_utils::{run_relay_server, run_relay_server_with},
    };

    const TEST_ALPN: &[u8] = b"n0/iroh/test";

    #[tokio::test]
    #[traced_test]
    async fn test_connect_self() -> Result {
        let ep = Endpoint::empty_builder(RelayMode::Disabled)
            .alpns(vec![TEST_ALPN.to_vec()])
            .bind()
            .await
            .unwrap();
        let my_addr = ep.addr();
        let res = ep.connect(my_addr.clone(), TEST_ALPN).await;
        assert!(res.is_err());
        let err = res.err().unwrap();
        assert!(err.to_string().starts_with("Connecting to ourself"));

        Ok(())
    }

    #[tokio::test]
    #[traced_test]
    async fn endpoint_connect_close() -> Result {
        let mut rng = rand_chacha::ChaCha8Rng::seed_from_u64(0u64);
        let (relay_map, relay_url, _guard) = run_relay_server().await?;
        let server_secret_key = SecretKey::generate(&mut rng);
        let server_peer_id = server_secret_key.public();

        // Wait for the endpoint to be started to make sure it's up before clients try to connect
        let ep = Endpoint::empty_builder(RelayMode::Custom(relay_map.clone()))
            .secret_key(server_secret_key)
            .alpns(vec![TEST_ALPN.to_vec()])
            .insecure_skip_relay_cert_verify(true)
            .bind()
            .await?;
        // Wait for the endpoint to be reachable via relay
        ep.online().await;

        let server = tokio::spawn(
            async move {
                info!("accepting connection");
                let incoming = ep.accept().await.anyerr()?;
                let conn = incoming.await.anyerr()?;
                let mut stream = conn.accept_uni().await.anyerr()?;
                let mut buf = [0u8; 5];
                stream.read_exact(&mut buf).await.anyerr()?;
                info!("Accepted 1 stream, received {buf:?}.  Closing now.");
                // close the connection
                conn.close(7u8.into(), b"bye");

                let res = conn.accept_uni().await;
                assert_eq!(res.unwrap_err(), quinn::ConnectionError::LocallyClosed);

                let res = stream.read_to_end(10).await;
                assert_eq!(
                    res.unwrap_err(),
                    quinn::ReadToEndError::Read(quinn::ReadError::ConnectionLost(
                        quinn::ConnectionError::LocallyClosed
                    ))
                );
                info!("server test completed");
                Ok::<_, Error>(())
            }
            .instrument(info_span!("test-server")),
        );

        let client = tokio::spawn(
            async move {
                let ep = Endpoint::empty_builder(RelayMode::Custom(relay_map))
                    .alpns(vec![TEST_ALPN.to_vec()])
                    .insecure_skip_relay_cert_verify(true)
                    .bind()
                    .await?;
                info!("client connecting");
                let endpoint_addr = EndpointAddr::new(server_peer_id).with_relay_url(relay_url);
                let conn = ep.connect(endpoint_addr, TEST_ALPN).await?;
                let mut stream = conn.open_uni().await.anyerr()?;

                // First write is accepted by server.  We need this bit of synchronisation
                // because if the server closes after simply accepting the connection we can
                // not be sure our .open_uni() call would succeed as it may already receive
                // the error.
                stream.write_all(b"hello").await.anyerr()?;

                info!("waiting for closed");
                // Remote now closes the connection, we should see an error sometime soon.
                let err = conn.closed().await;
                let expected_err =
                    quinn::ConnectionError::ApplicationClosed(quinn::ApplicationClose {
                        error_code: 7u8.into(),
                        reason: b"bye".to_vec().into(),
                    });
                assert_eq!(err, expected_err);

                info!("opening new - expect it to fail");
                let res = conn.open_uni().await;
                assert_eq!(res.unwrap_err(), expected_err);
                info!("client test completed");
                Ok::<_, Error>(())
            }
            .instrument(info_span!("test-client")),
        );

        let (server, client) = tokio::time::timeout(
            Duration::from_secs(30),
            n0_future::future::zip(server, client),
        )
        .await
        .anyerr()?;
        server.anyerr()??;
        client.anyerr()??;
        Ok(())
    }

    #[tokio::test]
    #[traced_test]
    async fn endpoint_relay_connect_loop() -> Result {
        let test_start = Instant::now();
        let n_clients = 5;
        let n_chunks_per_client = 2;
        let chunk_size = 10;
        let mut rng = rand_chacha::ChaCha8Rng::seed_from_u64(42);
        let (relay_map, relay_url, _relay_guard) = run_relay_server().await.unwrap();
        let server_secret_key = SecretKey::generate(&mut rng);
        let server_endpoint_id = server_secret_key.public();

        // Make sure the server is bound before having clients connect to it:
        let ep = Endpoint::empty_builder(RelayMode::Custom(relay_map.clone()))
            .insecure_skip_relay_cert_verify(true)
            .secret_key(server_secret_key)
            .alpns(vec![TEST_ALPN.to_vec()])
            .bind()
            .await?;
        // Also make sure the server has a working relay connection
        ep.online().await;

        info!(time = ?test_start.elapsed(), "test setup done");

        // The server accepts the connections of the clients sequentially.
        let server = tokio::spawn(
            async move {
                let eps = ep.bound_sockets();

                info!(me = %ep.id().fmt_short(), eps = ?eps, "server listening on");
                for i in 0..n_clients {
                    let round_start = Instant::now();
                    info!("[server] round {i}");
                    let incoming = ep.accept().await.anyerr()?;
                    let conn = incoming.await.anyerr()?;
                    let endpoint_id = conn.remote_id();
                    info!(%i, peer = %endpoint_id.fmt_short(), "accepted connection");
                    let (mut send, mut recv) = conn.accept_bi().await.anyerr()?;
                    let mut buf = vec![0u8; chunk_size];
                    for _i in 0..n_chunks_per_client {
                        recv.read_exact(&mut buf).await.anyerr()?;
                        send.write_all(&buf).await.anyerr()?;
                    }
                    send.finish().anyerr()?;
                    conn.closed().await; // we're the last to send data, so we wait for the other side to close
                    info!(%i, peer = %endpoint_id.fmt_short(), "finished");
                    info!("[server] round {i} done in {:?}", round_start.elapsed());
                }
                Ok::<_, Error>(())
            }
            .instrument(error_span!("server")),
        );

        let start = Instant::now();

        for i in 0..n_clients {
            let round_start = Instant::now();
            info!("[client] round {i}");
            let client_secret_key = SecretKey::generate(&mut rng);
            async {
                info!("client binding");
                let ep = Endpoint::empty_builder(RelayMode::Custom(relay_map.clone()))
                    .alpns(vec![TEST_ALPN.to_vec()])
                    .insecure_skip_relay_cert_verify(true)
                    .secret_key(client_secret_key)
                    .bind()
                    .await?;
                let eps = ep.bound_sockets();

                info!(me = %ep.id().fmt_short(), eps=?eps, "client bound");
                let endpoint_addr =
                    EndpointAddr::new(server_endpoint_id).with_relay_url(relay_url.clone());
                info!(to = ?endpoint_addr, "client connecting");
                let conn = ep.connect(endpoint_addr, TEST_ALPN).await.anyerr()?;
                info!("client connected");
                let (mut send, mut recv) = conn.open_bi().await.anyerr()?;

                for i in 0..n_chunks_per_client {
                    let mut buf = vec![i; chunk_size];
                    send.write_all(&buf).await.anyerr()?;
                    recv.read_exact(&mut buf).await.anyerr()?;
                    assert_eq!(buf, vec![i; chunk_size]);
                }
                // we're the last to receive data, so we close
                conn.close(0u32.into(), b"bye!");
                info!("client finished");
                ep.close().await;
                info!("client closed");
                Ok::<_, Error>(())
            }
            .instrument(error_span!("client", %i))
            .await?;
            info!("[client] round {i} done in {:?}", round_start.elapsed());
        }

        server.await.anyerr()??;

        // We appear to have seen this being very slow at times.  So ensure we fail if this
        // test is too slow.  We're only making two connections transferring very little
        // data, this really shouldn't take long.
        if start.elapsed() > Duration::from_secs(15) {
            panic!("Test too slow, something went wrong");
        }

        Ok(())
    }

    #[tokio::test]
    #[traced_test]
    async fn endpoint_send_relay() -> Result {
        let (relay_map, _relay_url, _guard) = run_relay_server().await?;
        let client = Endpoint::empty_builder(RelayMode::Custom(relay_map.clone()))
            .insecure_skip_relay_cert_verify(true)
            .bind()
            .await?;
        let server = Endpoint::empty_builder(RelayMode::Custom(relay_map))
            .insecure_skip_relay_cert_verify(true)
            .alpns(vec![TEST_ALPN.to_vec()])
            .bind()
            .await?;

        let task = tokio::spawn({
            let server = server.clone();
            async move {
                let Some(conn) = server.accept().await else {
                    n0_error::bail_any!("Expected an incoming connection");
                };
                let conn = conn.await.anyerr()?;
                let (mut send, mut recv) = conn.accept_bi().await.anyerr()?;
                let data = recv.read_to_end(1000).await.anyerr()?;
                send.write_all(&data).await.anyerr()?;
                send.finish().anyerr()?;
                conn.closed().await;

                Ok::<_, Error>(())
            }
        });

        let addr = server.addr();
        let conn = client.connect(addr, TEST_ALPN).await?;
        let (mut send, mut recv) = conn.open_bi().await.anyerr()?;
        send.write_all(b"Hello, world!").await.anyerr()?;
        send.finish().anyerr()?;
        let data = recv.read_to_end(1000).await.anyerr()?;
        conn.close(0u32.into(), b"bye!");

        task.await.anyerr()??;

        client.close().await;
        server.close().await;

        assert_eq!(&data, b"Hello, world!");

        Ok(())
    }

    #[tokio::test]
    #[traced_test]
    async fn endpoint_two_direct_only() -> Result {
        // Connect two endpoints on the same network, without a relay server, without
        // discovery.
        let ep1 = {
            let span = info_span!("server");
            let _guard = span.enter();
            Endpoint::builder()
                .alpns(vec![TEST_ALPN.to_vec()])
                .relay_mode(RelayMode::Disabled)
                .bind()
                .await?
        };
        let ep2 = {
            let span = info_span!("client");
            let _guard = span.enter();
            Endpoint::builder()
                .alpns(vec![TEST_ALPN.to_vec()])
                .relay_mode(RelayMode::Disabled)
                .bind()
                .await?
        };
        let ep1_nodeaddr = ep1.addr();

        #[instrument(name = "client", skip_all)]
        async fn connect(ep: Endpoint, dst: EndpointAddr) -> Result<quinn::ConnectionError> {
            info!(me = %ep.id().fmt_short(), "client starting");
            let conn = ep.connect(dst, TEST_ALPN).await?;
            let mut send = conn.open_uni().await.anyerr()?;
            send.write_all(b"hello").await.anyerr()?;
            send.finish().anyerr()?;
            Ok(conn.closed().await)
        }

        #[instrument(name = "server", skip_all)]
        async fn accept(ep: Endpoint, src: EndpointId) -> Result {
            info!(me = %ep.id().fmt_short(), "server starting");
            let conn = ep.accept().await.anyerr()?.await.anyerr()?;
            let node_id = conn.remote_id();
            assert_eq!(node_id, src);
            let mut recv = conn.accept_uni().await.anyerr()?;
            let msg = recv.read_to_end(100).await.anyerr()?;
            assert_eq!(msg, b"hello");
            // Dropping the connection closes it just fine.
            Ok(())
        }

        let ep1_accept = tokio::spawn(accept(ep1.clone(), ep2.id()));
        let ep2_connect = tokio::spawn(connect(ep2.clone(), ep1_nodeaddr));

        ep1_accept.await.anyerr()??;
        let conn_closed = dbg!(ep2_connect.await.anyerr()??);
        assert!(matches!(
            conn_closed,
            ConnectionError::ApplicationClosed(quinn::ApplicationClose { .. })
        ));

        Ok(())
    }

    #[tokio::test]
    #[traced_test]
    async fn endpoint_two_relay_only_becomes_direct() -> Result {
        // Connect two endpoints on the same network, via a relay server, without
        // discovery.  Wait until there is a direct connection.
        let (relay_map, _relay_url, _relay_server_guard) = run_relay_server().await?;
        let (node_addr_tx, node_addr_rx) = oneshot::channel();

        #[instrument(name = "client", skip_all)]
        async fn connect(
            relay_map: RelayMap,
            node_addr_rx: oneshot::Receiver<EndpointAddr>,
        ) -> Result<quinn::ConnectionError> {
            let mut rng = rand_chacha::ChaCha8Rng::seed_from_u64(0u64);
            let secret = SecretKey::generate(&mut rng);
            let ep = Endpoint::builder()
                .secret_key(secret)
                .alpns(vec![TEST_ALPN.to_vec()])
                .insecure_skip_relay_cert_verify(true)
                .relay_mode(RelayMode::Custom(relay_map))
                .bind()
                .await?;
            info!(me = %ep.id().fmt_short(), "client starting");
            let dst = node_addr_rx.await.anyerr()?;

            info!(me = %ep.id().fmt_short(), "client connecting");
            let conn = ep.connect(dst, TEST_ALPN).await?;
            let mut send = conn.open_uni().await.anyerr()?;
            send.write_all(b"hello").await.anyerr()?;
            let mut paths = conn.paths().stream();
            info!("Waiting for direct connection");
            while let Some(infos) = paths.next().await {
                info!(?infos, "new PathInfos");
                if infos.iter().any(|info| info.is_ip()) {
                    break;
                }
            }
            info!("Have direct connection");
            send.write_all(b"close please").await.anyerr()?;
            send.finish().anyerr()?;
            Ok(conn.closed().await)
        }

        #[instrument(name = "server", skip_all)]
        async fn accept(
            relay_map: RelayMap,
            node_addr_tx: oneshot::Sender<EndpointAddr>,
        ) -> Result {
            let mut rng = rand_chacha::ChaCha8Rng::seed_from_u64(1u64);
            let secret = SecretKey::generate(&mut rng);
            let ep = Endpoint::builder()
                .secret_key(secret)
                .alpns(vec![TEST_ALPN.to_vec()])
                .insecure_skip_relay_cert_verify(true)
                .relay_mode(RelayMode::Custom(relay_map))
                .bind()
                .await?;
            ep.online().await;
            let mut node_addr = ep.addr();
            node_addr.addrs.retain(|addr| addr.is_relay());
            node_addr_tx.send(node_addr).unwrap();

            info!(me = %ep.id().fmt_short(), "server starting");
            let conn = ep.accept().await.anyerr()?.await.anyerr()?;
            // let node_id = conn.remote_node_id()?;
            // assert_eq!(node_id, src);
            let mut recv = conn.accept_uni().await.anyerr()?;
            let mut msg = [0u8; 5];
            recv.read_exact(&mut msg).await.anyerr()?;
            assert_eq!(&msg, b"hello");
            info!("received hello");
            let msg = recv.read_to_end(100).await.anyerr()?;
            assert_eq!(msg, b"close please");
            info!("received 'close please'");
            // Dropping the connection closes it just fine.
            Ok(())
        }

        let server_task = tokio::spawn(accept(relay_map.clone(), node_addr_tx));
        let client_task = tokio::spawn(connect(relay_map, node_addr_rx));

        server_task.await.anyerr()??;
        let conn_closed = dbg!(client_task.await.anyerr()??);
        assert!(matches!(
            conn_closed,
            ConnectionError::ApplicationClosed(quinn::ApplicationClose { .. })
        ));

        Ok(())
    }

    #[tokio::test]
    #[traced_test]
    async fn endpoint_two_relay_only_no_ip() -> Result {
        // Connect two endpoints on the same network, via a relay server, without
        // discovery.
        let (relay_map, _relay_url, _relay_server_guard) = run_relay_server().await?;
        let (node_addr_tx, node_addr_rx) = oneshot::channel();

        #[instrument(name = "client", skip_all)]
        async fn connect(
            relay_map: RelayMap,
            node_addr_rx: oneshot::Receiver<EndpointAddr>,
        ) -> Result<quinn::ConnectionError> {
            let mut rng = rand_chacha::ChaCha8Rng::seed_from_u64(0u64);
            let secret = SecretKey::generate(&mut rng);
            let ep = Endpoint::builder()
                .secret_key(secret)
                .alpns(vec![TEST_ALPN.to_vec()])
                .insecure_skip_relay_cert_verify(true)
                .relay_mode(RelayMode::Custom(relay_map))
                .clear_ip_transports() // disable direct
                .bind()
                .await?;
            info!(me = %ep.id().fmt_short(), "client starting");
            let dst = node_addr_rx.await.anyerr()?;

            info!(me = %ep.id().fmt_short(), "client connecting");
            let conn = ep.connect(dst, TEST_ALPN).await?;
            let mut send = conn.open_uni().await.anyerr()?;
            send.write_all(b"hello").await.anyerr()?;
            let mut paths = conn.paths().stream();
            info!("Waiting for connection");
            'outer: while let Some(infos) = paths.next().await {
                info!(?infos, "new PathInfos");
                for info in infos {
                    if info.is_ip() {
                        panic!("should not happen: {:?}", info);
                    }
                    if info.is_relay() {
                        break 'outer;
                    }
                }
            }
            info!("Have relay connection");
            send.write_all(b"close please").await.anyerr()?;
            send.finish().anyerr()?;
            Ok(conn.closed().await)
        }

        #[instrument(name = "server", skip_all)]
        async fn accept(
            relay_map: RelayMap,
            node_addr_tx: oneshot::Sender<EndpointAddr>,
        ) -> Result {
            let mut rng = rand_chacha::ChaCha8Rng::seed_from_u64(1u64);
            let secret = SecretKey::generate(&mut rng);
            let ep = Endpoint::builder()
                .secret_key(secret)
                .alpns(vec![TEST_ALPN.to_vec()])
                .insecure_skip_relay_cert_verify(true)
                .relay_mode(RelayMode::Custom(relay_map))
                .clear_ip_transports()
                .bind()
                .await?;
            ep.online().await;
            let node_addr = ep.addr();
            node_addr_tx.send(node_addr).unwrap();

            info!(me = %ep.id().fmt_short(), "server starting");
            let conn = ep.accept().await.anyerr()?.await.anyerr()?;
            // let node_id = conn.remote_node_id()?;
            // assert_eq!(node_id, src);
            let mut recv = conn.accept_uni().await.anyerr()?;
            let mut msg = [0u8; 5];
            recv.read_exact(&mut msg).await.anyerr()?;
            assert_eq!(&msg, b"hello");
            info!("received hello");
            let msg = recv.read_to_end(100).await.anyerr()?;
            assert_eq!(msg, b"close please");
            info!("received 'close please'");
            // Dropping the connection closes it just fine.
            Ok(())
        }

        let server_task = tokio::spawn(accept(relay_map.clone(), node_addr_tx));
        let client_task = tokio::spawn(connect(relay_map, node_addr_rx));

        server_task.await.anyerr()??;
        let conn_closed = dbg!(client_task.await.anyerr()??);
        assert!(matches!(
            conn_closed,
            ConnectionError::ApplicationClosed(quinn::ApplicationClose { .. })
        ));

        Ok(())
    }

    #[tokio::test]
    #[traced_test]
    async fn endpoint_two_direct_add_relay() -> Result {
        // Connect two endpoints on the same network, without relay server and without
        // discovery.  Add a relay connection later.
        let (relay_map, _relay_url, _relay_server_guard) = run_relay_server().await?;
        let (node_addr_tx, node_addr_rx) = oneshot::channel();

        #[instrument(name = "client", skip_all)]
        async fn connect(
            relay_map: RelayMap,
            node_addr_rx: oneshot::Receiver<EndpointAddr>,
        ) -> Result<()> {
            let secret = SecretKey::from([0u8; 32]);
            let ep = Endpoint::builder()
                .secret_key(secret)
                .alpns(vec![TEST_ALPN.to_vec()])
                .insecure_skip_relay_cert_verify(true)
                .relay_mode(RelayMode::Custom(relay_map))
                .bind()
                .await?;
            info!(me = %ep.id().fmt_short(), "client starting");
            let dst = node_addr_rx.await.anyerr()?;

            info!(me = %ep.id().fmt_short(), "client connecting");
            let conn = ep.connect(dst, TEST_ALPN).await?;
            info!(me = %ep.id().fmt_short(), "client connected");

            // We should be connected via IP, because it is faster than the relay server.
            // TODO: Maybe not panic if this is not true?
            let path_info = conn.paths().get();
            assert_eq!(path_info.len(), 1);
            assert!(path_info.iter().next().unwrap().is_ip());

            let mut paths = conn.paths().stream();
            time::timeout(Duration::from_secs(5), async move {
                while let Some(infos) = paths.next().await {
                    info!(?infos, "new PathInfos");
                    if infos.iter().any(|info| info.is_relay()) {
                        info!("client has a relay path");
                        break;
                    }
                }
            })
            .await
            .anyerr()?;

            // wait for the server to signal it has the relay connection
            let mut stream = conn.accept_uni().await.anyerr()?;
            stream.read_to_end(100).await.anyerr()?;

            info!("client closing");
            conn.close(0u8.into(), b"");
            ep.close().await;
            Ok(())
        }

        #[instrument(name = "server", skip_all)]
        async fn accept(
            relay_map: RelayMap,
            node_addr_tx: oneshot::Sender<EndpointAddr>,
        ) -> Result<quinn::ConnectionError> {
            let secret = SecretKey::from([1u8; 32]);
            let ep = Endpoint::builder()
                .secret_key(secret)
                .alpns(vec![TEST_ALPN.to_vec()])
                .insecure_skip_relay_cert_verify(true)
                .relay_mode(RelayMode::Custom(relay_map))
                .bind()
                .await?;
            ep.online().await;
            let node_addr = ep.addr();
            node_addr_tx.send(node_addr).unwrap();

            info!(me = %ep.id().fmt_short(), "server starting");
            let conn = ep.accept().await.anyerr()?.await.anyerr()?;
            info!(me = %ep.id().fmt_short(), "server accepted connection");

            // Wait for a relay connection to be added.  Client does all the asserting here,
            // we just want to wait so we get to see all the mechanics of the connection
            // being added on this side too.
            let mut paths = conn.paths().stream();
            time::timeout(Duration::from_secs(5), async move {
                while let Some(infos) = paths.next().await {
                    info!(?infos, "new PathInfos");
                    if infos.iter().any(|path| path.is_relay()) {
                        info!("server has a relay path");
                        break;
                    }
                }
            })
            .await
            .anyerr()?;

            let mut stream = conn.open_uni().await.anyerr()?;
            stream.write_all(b"have relay").await.anyerr()?;
            stream.finish().anyerr()?;
            info!("waiting conn.closed()");

            Ok(conn.closed().await)
        }

        let server_task = tokio::spawn(accept(relay_map.clone(), node_addr_tx));
        let client_task = tokio::spawn(connect(relay_map, node_addr_rx));

        client_task.await.anyerr()??;
        let conn_closed = dbg!(server_task.await.anyerr()??);
        assert!(matches!(
            conn_closed,
            ConnectionError::ApplicationClosed(quinn::ApplicationClose { .. })
        ));

        Ok(())
    }

    #[tokio::test]
    #[traced_test]
    async fn endpoint_relay_map_change() -> Result {
        let (relay_map, relay_url, _guard1) = run_relay_server().await?;
        let client = Endpoint::empty_builder(RelayMode::Custom(relay_map.clone()))
            .insecure_skip_relay_cert_verify(true)
            .bind()
            .await?;
        let server = Endpoint::empty_builder(RelayMode::Custom(relay_map))
            .insecure_skip_relay_cert_verify(true)
            .alpns(vec![TEST_ALPN.to_vec()])
            .bind()
            .await?;

        let task = tokio::spawn({
            let server = server.clone();
            async move {
                for i in 0..2 {
                    println!("accept: round {i}");
                    let Some(conn) = server.accept().await else {
                        n0_error::bail_any!("Expected an incoming connection");
                    };
                    let conn = conn.await.anyerr()?;
                    let (mut send, mut recv) = conn.accept_bi().await.anyerr()?;
                    let data = recv.read_to_end(1000).await.anyerr()?;
                    send.write_all(&data).await.anyerr()?;
                    send.finish().anyerr()?;
                    conn.closed().await;
                }
                Ok::<_, Error>(())
            }
        });

        server.online().await;

        let mut addr = server.addr();
        println!("round1: {:?}", addr);

        // remove direct addrs to force relay usage
        addr.addrs
            .retain(|addr| !matches!(addr, TransportAddr::Ip(_)));

        let conn = client.connect(addr, TEST_ALPN).await?;
        let (mut send, mut recv) = conn.open_bi().await.anyerr()?;
        send.write_all(b"Hello, world!").await.anyerr()?;
        send.finish().anyerr()?;
        let data = recv.read_to_end(1000).await.anyerr()?;
        conn.close(0u32.into(), b"bye!");

        assert_eq!(&data, b"Hello, world!");

        // setup a second relay server
        let (new_relay_map, new_relay_url, _guard2) = run_relay_server().await?;
        let new_endpoint = new_relay_map
            .get(&new_relay_url)
            .expect("missing endpoint")
            .clone();
        dbg!(&new_relay_map);

        let addr_watcher = server.watch_addr();

        // add new new relay
        assert!(
            server
                .insert_relay(new_relay_url.clone(), new_endpoint.clone())
                .await
                .is_none()
        );
        // remove the old relay
        assert!(server.remove_relay(&relay_url).await.is_some());

        println!("------- changed ----- ");

        let mut addr = tokio::time::timeout(Duration::from_secs(10), async move {
            let mut stream = addr_watcher.stream();
            while let Some(addr) = stream.next().await {
                if addr.relay_urls().next() != Some(&relay_url) {
                    return addr;
                }
            }
            panic!("failed to change relay");
        })
        .await
        .anyerr()?;

        println!("round2: {:?}", addr);
        assert_eq!(addr.relay_urls().next(), Some(&new_relay_url));

        // remove direct addrs to force relay usage
        addr.addrs
            .retain(|addr| !matches!(addr, TransportAddr::Ip(_)));

        let conn = client.connect(addr, TEST_ALPN).await?;
        let (mut send, mut recv) = conn.open_bi().await.anyerr()?;
        send.write_all(b"Hello, world!").await.anyerr()?;
        send.finish().anyerr()?;
        let data = recv.read_to_end(1000).await.anyerr()?;
        conn.close(0u32.into(), b"bye!");

        task.await.anyerr()??;

        client.close().await;
        server.close().await;

        assert_eq!(&data, b"Hello, world!");

        Ok(())
    }

    #[tokio::test]
    #[traced_test]
    async fn endpoint_bidi_send_recv() -> Result {
        let disco = StaticProvider::new();
        let ep1 = Endpoint::empty_builder(RelayMode::Disabled)
            .discovery(disco.clone())
            .alpns(vec![TEST_ALPN.to_vec()])
            .bind()
            .await?;

        let ep2 = Endpoint::empty_builder(RelayMode::Disabled)
            .discovery(disco.clone())
            .alpns(vec![TEST_ALPN.to_vec()])
            .bind()
            .await?;

        disco.add_endpoint_info(ep1.addr());
        disco.add_endpoint_info(ep2.addr());

        let ep1_endpointid = ep1.id();
        let ep2_endpointid = ep2.id();
        eprintln!("endpoint id 1 {ep1_endpointid}");
        eprintln!("endpoint id 2 {ep2_endpointid}");

        async fn connect_hello(ep: Endpoint, dst: EndpointId) -> Result {
            let conn = ep.connect(dst, TEST_ALPN).await?;
            let (mut send, mut recv) = conn.open_bi().await.anyerr()?;
            info!("sending hello");
            send.write_all(b"hello").await.anyerr()?;
            send.finish().anyerr()?;
            info!("receiving world");
            let m = recv.read_to_end(100).await.anyerr()?;
            assert_eq!(m, b"world");
            conn.close(1u8.into(), b"done");
            Ok(())
        }

        async fn accept_world(ep: Endpoint, src: EndpointId) -> Result {
            let incoming = ep.accept().await.anyerr()?;
            let mut iconn = incoming.accept().anyerr()?;
            let alpn = iconn.alpn().await?;
            let conn = iconn.await.anyerr()?;
            let endpoint_id = conn.remote_id();
            assert_eq!(endpoint_id, src);
            assert_eq!(alpn, TEST_ALPN);
            let (mut send, mut recv) = conn.accept_bi().await.anyerr()?;
            info!("receiving hello");
            let m = recv.read_to_end(100).await.anyerr()?;
            assert_eq!(m, b"hello");
            info!("sending hello");
            send.write_all(b"world").await.anyerr()?;
            send.finish().anyerr()?;
            match conn.closed().await {
                ConnectionError::ApplicationClosed(closed) => {
                    assert_eq!(closed.error_code, 1u8.into());
                    Ok(())
                }
                _ => panic!("wrong close error"),
            }
        }

        let p1_accept = tokio::spawn(accept_world(ep1.clone(), ep2_endpointid).instrument(
            info_span!(
                "p1_accept",
                ep1 = %ep1.id().fmt_short(),
                dst = %ep2_endpointid.fmt_short(),
            ),
        ));
        let p2_accept = tokio::spawn(accept_world(ep2.clone(), ep1_endpointid).instrument(
            info_span!(
                "p2_accept",
                ep2 = %ep2.id().fmt_short(),
                dst = %ep1_endpointid.fmt_short(),
            ),
        ));
        let p1_connect = tokio::spawn(connect_hello(ep1.clone(), ep2_endpointid).instrument(
            info_span!(
                "p1_connect",
                ep1 = %ep1.id().fmt_short(),
                dst = %ep2_endpointid.fmt_short(),
            ),
        ));
        let p2_connect = tokio::spawn(connect_hello(ep2.clone(), ep1_endpointid).instrument(
            info_span!(
                "p2_connect",
                ep2 = %ep2.id().fmt_short(),
                dst = %ep1_endpointid.fmt_short(),
            ),
        ));

        p1_accept.await.anyerr()??;
        p2_accept.await.anyerr()??;
        p1_connect.await.anyerr()??;
        p2_connect.await.anyerr()??;

        Ok(())
    }

    #[tokio::test]
    #[traced_test]
    async fn test_direct_addresses_no_qad_relay() -> Result {
        let (relay_map, _, _guard) = run_relay_server_with(false).await.unwrap();

        let ep = Endpoint::empty_builder(RelayMode::Custom(relay_map))
            .alpns(vec![TEST_ALPN.to_vec()])
            .insecure_skip_relay_cert_verify(true)
            .bind()
            .await?;

        assert!(ep.addr().ip_addrs().count() > 0);

        Ok(())
    }

    #[cfg_attr(target_os = "windows", ignore = "flaky")]
    #[tokio::test]
    #[traced_test]
    async fn graceful_close() -> Result {
        let client = Endpoint::empty_builder(RelayMode::Disabled).bind().await?;
        let server = Endpoint::empty_builder(RelayMode::Disabled)
            .alpns(vec![TEST_ALPN.to_vec()])
            .bind()
            .await?;
        let server_addr = server.addr();
        let server_task = tokio::spawn(async move {
            let incoming = server.accept().await.anyerr()?;
            let conn = incoming.await.anyerr()?;
            let (mut send, mut recv) = conn.accept_bi().await.anyerr()?;
            let msg = recv.read_to_end(1_000).await.anyerr()?;
            send.write_all(&msg).await.anyerr()?;
            send.finish().anyerr()?;
            let close_reason = conn.closed().await;
            Ok::<_, Error>(close_reason)
        });

        let conn = client.connect(server_addr, TEST_ALPN).await?;
        let (mut send, mut recv) = conn.open_bi().await.anyerr()?;
        send.write_all(b"Hello, world!").await.anyerr()?;
        send.finish().anyerr()?;
        recv.read_to_end(1_000).await.anyerr()?;
        conn.close(42u32.into(), b"thanks, bye!");
        client.close().await;

        let close_err = server_task.await.anyerr()??;
        let ConnectionError::ApplicationClosed(app_close) = close_err else {
            panic!("Unexpected close reason: {close_err:?}");
        };

        assert_eq!(app_close.error_code, 42u32.into());
        assert_eq!(app_close.reason.as_ref(), b"thanks, bye!");

        Ok(())
    }

    #[cfg(feature = "metrics")]
    #[tokio::test]
    #[traced_test]
    async fn metrics_smoke() -> Result {
        use iroh_metrics::Registry;

        let secret_key = SecretKey::from_bytes(&[0u8; 32]);
        let client = Endpoint::empty_builder(RelayMode::Disabled)
            .secret_key(secret_key)
            .bind()
            .await?;
        let secret_key = SecretKey::from_bytes(&[1u8; 32]);
        let server = Endpoint::empty_builder(RelayMode::Disabled)
            .secret_key(secret_key)
            .alpns(vec![TEST_ALPN.to_vec()])
            .bind()
            .await?;
        let server_addr = server.addr();
        let server_task = tokio::task::spawn(async move {
            let conn = server.accept().await.anyerr()?.await.anyerr()?;
            let mut uni = conn.accept_uni().await.anyerr()?;
            uni.read_to_end(10).await.anyerr()?;
            drop(conn);
            Ok::<_, Error>(server)
        });
        let conn = client.connect(server_addr, TEST_ALPN).await?;
        let mut uni = conn.open_uni().await.anyerr()?;
        uni.write_all(b"helloworld").await.anyerr()?;
        uni.finish().anyerr()?;
        conn.closed().await;
        drop(conn);
        let server = server_task.await.anyerr()??;

        let m = client.metrics();
        // assert_eq!(m.magicsock.num_direct_conns_added.get(), 1);
        // assert_eq!(m.magicsock.connection_became_direct.get(), 1);
        // assert_eq!(m.magicsock.connection_handshake_success.get(), 1);
        // assert_eq!(m.magicsock.endpoints_contacted_directly.get(), 1);
        assert!(m.magicsock.recv_datagrams.get() > 0);

        let m = server.metrics();
        // assert_eq!(m.magicsock.num_direct_conns_added.get(), 1);
        // assert_eq!(m.magicsock.connection_became_direct.get(), 1);
        // assert_eq!(m.magicsock.endpoints_contacted_directly.get(), 1);
        // assert_eq!(m.magicsock.connection_handshake_success.get(), 1);
        assert!(m.magicsock.recv_datagrams.get() > 0);

        // test openmetrics encoding with labeled subregistries per endpoint
        fn register_endpoint(registry: &mut Registry, endpoint: &Endpoint) {
            let id = endpoint.id().fmt_short();
            let sub_registry = registry.sub_registry_with_label("id", id.to_string());
            sub_registry.register_all(endpoint.metrics());
        }
        let mut registry = Registry::default();
        register_endpoint(&mut registry, &client);
        register_endpoint(&mut registry, &server);
        // let s = registry.encode_openmetrics_to_string().anyerr()?;
        // assert!(s.contains(r#"magicsock_endpoints_contacted_directly_total{id="3b6a27bcce"} 1"#));
        // assert!(s.contains(r#"magicsock_endpoints_contacted_directly_total{id="8a88e3dd74"} 1"#));
        Ok(())
    }

    /// Configures the accept side to take `accept_alpns` ALPNs, then connects to it with `primary_connect_alpn`
    /// with `secondary_connect_alpns` set, and finally returns the negotiated ALPN.
    async fn alpn_connection_test(
        accept_alpns: Vec<Vec<u8>>,
        primary_connect_alpn: &[u8],
        secondary_connect_alpns: Vec<Vec<u8>>,
    ) -> Result<Vec<u8>> {
        let client = Endpoint::empty_builder(RelayMode::Disabled).bind().await?;
        let server = Endpoint::empty_builder(RelayMode::Disabled)
            .alpns(accept_alpns)
            .bind()
            .await?;
        let server_addr = server.addr();
        let server_task = tokio::spawn({
            let server = server.clone();
            async move {
                let incoming = server.accept().await.anyerr()?;
                let conn = incoming.await.anyerr()?;
                conn.close(0u32.into(), b"bye!");
                n0_error::Ok(conn.alpn().to_vec())
            }
        });

        let conn = client
            .connect_with_opts(
                server_addr,
                primary_connect_alpn,
                ConnectOptions::new().with_additional_alpns(secondary_connect_alpns),
            )
            .await?;
        let conn = conn.await.anyerr()?;
        let client_alpn = conn.alpn();
        conn.closed().await;
        client.close().await;
        server.close().await;

        let server_alpn = server_task.await.anyerr()??;

        assert_eq!(client_alpn, server_alpn);

        Ok(server_alpn.to_vec())
    }

    #[tokio::test]
    #[traced_test]
    async fn connect_multiple_alpn_negotiated() -> Result {
        const ALPN_ONE: &[u8] = b"alpn/1";
        const ALPN_TWO: &[u8] = b"alpn/2";

        assert_eq!(
            alpn_connection_test(
                // Prefer version 2 over version 1 on the accept side
                vec![ALPN_TWO.to_vec(), ALPN_ONE.to_vec()],
                ALPN_TWO,
                vec![ALPN_ONE.to_vec()],
            )
            .await?,
            ALPN_TWO.to_vec(),
            "accept side prefers version 2 over 1"
        );

        assert_eq!(
            alpn_connection_test(
                // Only support the old version
                vec![ALPN_ONE.to_vec()],
                ALPN_TWO,
                vec![ALPN_ONE.to_vec()],
            )
            .await?,
            ALPN_ONE.to_vec(),
            "accept side only supports the old version"
        );

        assert_eq!(
            alpn_connection_test(
                vec![ALPN_TWO.to_vec(), ALPN_ONE.to_vec()],
                ALPN_ONE,
                vec![ALPN_TWO.to_vec()],
            )
            .await?,
            ALPN_TWO.to_vec(),
            "connect side ALPN order doesn't matter"
        );

        assert_eq!(
            alpn_connection_test(vec![ALPN_TWO.to_vec(), ALPN_ONE.to_vec()], ALPN_ONE, vec![],)
                .await?,
            ALPN_ONE.to_vec(),
            "connect side only supports the old version"
        );

        Ok(())
    }

    #[tokio::test]
    #[traced_test]
    async fn watch_net_report() -> Result {
        let endpoint = Endpoint::empty_builder(RelayMode::Staging).bind().await?;

        // can get a first report
        endpoint.net_report().updated().await.anyerr()?;

        Ok(())
    }

    /// Tests that initial connection establishment isn't extremely slow compared
    /// to subsequent connections.
    ///
    /// This is a time based test, but uses a very large ratio to reduce flakiness.
    /// It also does a number of connections to average out any anomalies.
    #[tokio::test]
    #[traced_test]
    async fn connect_multi_time() -> Result {
        let n = 32;

        const NOOP_ALPN: &[u8] = b"noop";

        #[derive(Debug, Clone)]
        struct Noop;

        impl ProtocolHandler for Noop {
            async fn accept(&self, connection: Connection) -> Result<(), AcceptError> {
                connection.closed().await;
                Ok(())
            }
        }

        async fn noop_server() -> Result<(Router, EndpointAddr)> {
            let endpoint = Endpoint::empty_builder(RelayMode::Disabled)
                .bind()
                .await
                .anyerr()?;
            let addr = endpoint.addr();
            let router = Router::builder(endpoint).accept(NOOP_ALPN, Noop).spawn();
            Ok((router, addr))
        }

        let routers = stream::iter(0..n)
            .map(|_| noop_server())
            .buffered_unordered(32)
            .collect::<Vec<_>>()
            .await
            .into_iter()
            .collect::<Result<Vec<_>, _>>()
            .anyerr()?;

        let addrs = routers
            .iter()
            .map(|(_, addr)| addr.clone())
            .collect::<Vec<_>>();
        let ids = addrs.iter().map(|addr| addr.id).collect::<Vec<_>>();
        let discovery = StaticProvider::from_endpoint_info(addrs);
        let endpoint = Endpoint::empty_builder(RelayMode::Disabled)
            .discovery(discovery)
            .bind()
            .await
            .anyerr()?;
        // wait for the endpoint to be initialized. This should not be needed,
        // but we don't want to measure endpoint init time but connection time
        // from a fully initialized endpoint.
        endpoint.addr();
        let t0 = Instant::now();
        for id in &ids {
            let conn = endpoint.connect(*id, NOOP_ALPN).await?;
            conn.close(0u32.into(), b"done");
        }
        let dt0 = t0.elapsed().as_secs_f64();
        let t1 = Instant::now();
        for id in &ids {
            let conn = endpoint.connect(*id, NOOP_ALPN).await?;
            conn.close(0u32.into(), b"done");
        }
        let dt1 = t1.elapsed().as_secs_f64();

        assert!(dt0 / dt1 < 20.0, "First round: {dt0}s, second round {dt1}s");
        Ok(())
    }
}<|MERGE_RESOLUTION|>--- conflicted
+++ resolved
@@ -25,13 +25,8 @@
 use url::Url;
 
 pub use super::magicsock::{
-<<<<<<< HEAD
     DirectAddr, DirectAddrType, PathInfo,
-    endpoint_map::{PathInfoList, Source},
-=======
-    AddEndpointAddrError, DirectAddr, DirectAddrType, PathInfo,
     remote_map::{PathInfoList, Source},
->>>>>>> d538b11a
 };
 #[cfg(wasm_browser)]
 use crate::discovery::pkarr::PkarrResolver;
@@ -41,8 +36,8 @@
     discovery::{ConcurrentDiscovery, DiscoveryError, DynIntoDiscovery, IntoDiscovery, UserData},
     endpoint::presets::Preset,
     magicsock::{
-        self, EndpointStateActorStoppedError, HEARTBEAT_INTERVAL, Handle, MAX_MULTIPATH_PATHS,
-        PATH_MAX_IDLE_TIMEOUT, mapped_addrs::MappedAddr,
+        self, HEARTBEAT_INTERVAL, Handle, MAX_MULTIPATH_PATHS, PATH_MAX_IDLE_TIMEOUT,
+        RemoteStateActorStoppedError, mapped_addrs::MappedAddr,
     },
     metrics::EndpointMetrics,
     net_report::Report,
@@ -531,7 +526,7 @@
     #[error("Internal consistency error")]
     InternalConsistencyError {
         /// Private source type, cannot be created publicly.
-        source: EndpointStateActorStoppedError,
+        source: RemoteStateActorStoppedError,
     },
 }
 
