--- conflicted
+++ resolved
@@ -2928,7 +2928,6 @@
         Ok(())
     }
 
-<<<<<<< HEAD
     #[tokio::test]
     #[traced_test]
     async fn metrics_smoke() -> testresult::TestResult {
@@ -2994,7 +2993,9 @@
         let s = registry.encode_openmetrics_to_string()?;
         assert!(s.contains(r#"magicsock_nodes_contacted_directly_total{id="3b6a27bcce"} 1"#));
         assert!(s.contains(r#"magicsock_nodes_contacted_directly_total{id="8a88e3dd74"} 1"#));
-=======
+        Ok(())
+    }
+
     /// Configures the accept side to take `accept_alpns` ALPNs, then connects to it with `primary_connect_alpn`
     /// with `secondary_connect_alpns` set, and finally returns the negotiated ALPN.
     async fn alpn_connection_test(
@@ -3089,7 +3090,6 @@
             Some(ALPN_ONE.to_vec()),
             "connect side only supports the old version"
         );
->>>>>>> 839bfaa3
 
         Ok(())
     }
