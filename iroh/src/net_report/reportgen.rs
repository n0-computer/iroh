--- conflicted
+++ resolved
@@ -517,23 +517,7 @@
 }
 
 #[cfg(not(wasm_browser))]
-<<<<<<< HEAD
-#[derive(Debug, Snafu)]
-#[snafu(module)]
-=======
-pub(super) fn maybe_to_mapped_addr(
-    ip_mapped_addrs: Option<&IpMappedAddresses>,
-    addr: SocketAddr,
-) -> SocketAddr {
-    if let Some(ip_mapped_addrs) = ip_mapped_addrs {
-        return ip_mapped_addrs.get_or_register(addr).private_socket_addr();
-    }
-    addr
-}
-
-#[cfg(not(wasm_browser))]
 #[stack_error(derive, add_meta)]
->>>>>>> 30c23e8d
 #[non_exhaustive]
 enum CaptivePortalError {
     #[error(transparent)]
@@ -657,18 +641,12 @@
 pub enum GetRelayAddrError {
     #[error("No valid hostname in the relay URL")]
     InvalidHostname,
-<<<<<<< HEAD
-    #[snafu(display("No suitable relay address found for {url} ({addr_type})"))]
+    #[error("No suitable relay address found for {url} ({addr_type})")]
     NoAddrFound {
         url: RelayUrl,
         addr_type: &'static str,
     },
-    #[snafu(display("DNS lookup failed"))]
-=======
-    #[error("No suitable relay address found")]
-    NoAddrFound,
     #[error("DNS lookup failed")]
->>>>>>> 30c23e8d
     DnsLookup { source: StaggeredError<DnsError> },
     #[error("Relay is not suitable")]
     UnsupportedRelay,
@@ -720,33 +698,21 @@
                         IpAddr::V4(ip) => SocketAddrV4::new(ip, port),
                         IpAddr::V6(_) => unreachable!("bad DNS lookup: {:?}", addr),
                     })
-<<<<<<< HEAD
-                    .ok_or(
-                        get_relay_addr_error::NoAddrFoundSnafu {
+                    .ok_or_else(|| {
+                        e!(GetRelayAddrError::NoAddrFound {
                             url: relay.url.clone(),
                             addr_type: "A",
-                        }
-                        .build(),
-                    ),
-                Err(err) => Err(get_relay_addr_error::DnsLookupSnafu.into_error(err)),
+                        })
+                    }),
+                Err(err) => Err(e!(GetRelayAddrError::DnsLookup, err)),
             }
         }
         Some(url::Host::Ipv4(addr)) => Ok(SocketAddrV4::new(addr, port)),
-        Some(url::Host::Ipv6(_addr)) => Err(get_relay_addr_error::NoAddrFoundSnafu {
+        Some(url::Host::Ipv6(_addr)) => Err(e!(GetRelayAddrError::NoAddrFound {
             url: relay.url.clone(),
             addr_type: "A",
-        }
-        .build()),
-        None => Err(get_relay_addr_error::InvalidHostnameSnafu.build()),
-=======
-                    .ok_or_else(|| e!(GetRelayAddrError::NoAddrFound)),
-                Err(err) => Err(e!(GetRelayAddrError::DnsLookup, err)),
-            }
-        }
-        Some(url::Host::Ipv4(addr)) => Ok(SocketAddrV4::new(addr, port)),
-        Some(url::Host::Ipv6(_addr)) => Err(e!(GetRelayAddrError::NoAddrFound)),
+        })),
         None => Err(e!(GetRelayAddrError::InvalidHostname)),
->>>>>>> 30c23e8d
     }
 }
 
@@ -772,29 +738,19 @@
                         IpAddr::V4(_) => unreachable!("bad DNS lookup: {:?}", addr),
                         IpAddr::V6(ip) => SocketAddrV6::new(ip, port, 0, 0),
                     })
-<<<<<<< HEAD
-                    .ok_or(
-                        get_relay_addr_error::NoAddrFoundSnafu {
+                    .ok_or_else(|| {
+                        e!(GetRelayAddrError::NoAddrFound {
                             url: relay.url.clone(),
                             addr_type: "AAAA",
-                        }
-                        .build(),
-                    ),
-                Err(err) => Err(get_relay_addr_error::DnsLookupSnafu.into_error(err)),
+                        })
+                    }),
+                Err(err) => Err(e!(GetRelayAddrError::DnsLookup, err)),
             }
         }
-        Some(url::Host::Ipv4(_addr)) => Err(get_relay_addr_error::NoAddrFoundSnafu {
+        Some(url::Host::Ipv4(_addr)) => Err(e!(GetRelayAddrError::NoAddrFound {
             url: relay.url.clone(),
             addr_type: "AAAA",
-        }
-        .build()),
-=======
-                    .ok_or_else(|| e!(GetRelayAddrError::NoAddrFound)),
-                Err(err) => Err(e!(GetRelayAddrError::DnsLookup, err)),
-            }
-        }
-        Some(url::Host::Ipv4(_addr)) => Err(e!(GetRelayAddrError::NoAddrFound)),
->>>>>>> 30c23e8d
+        })),
         Some(url::Host::Ipv6(addr)) => Ok(SocketAddrV6::new(addr, port, 0, 0)),
         None => Err(e!(GetRelayAddrError::InvalidHostname)),
     }
