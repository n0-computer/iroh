//! The reportgen actor is responsible for generating a single net_report report.
//!
//! It is implemented as an actor with [`Client`] as handle.
//!
//! The actor starts generating the report as soon as it is created, it does not receive any
//! messages from the client.  It follows roughly these steps:
//!
//! - Determines host IPv6 support.
//! - Creates hairpin actor.
//! - Creates portmapper future.
//! - Creates captive portal detection future.
//! - Creates Probe Set futures.
//!   - These send messages to the reportgen actor.
//! - Loops driving the futures and handling actor messages:
//!   - Disables futures as they are completed or aborted.
//!   - Stop if there are no outstanding tasks/futures, or on timeout.
//! - Sends the completed report to the net_report actor.

use std::{
    collections::BTreeSet,
    future::Future,
    net::{IpAddr, SocketAddr},
    pin::Pin,
    sync::Arc,
    task::{Context, Poll},
};

use http::StatusCode;
use iroh_base::RelayUrl;
#[cfg(not(wasm_browser))]
use iroh_relay::dns::{DnsError, DnsResolver};
use iroh_relay::{
    defaults::{DEFAULT_RELAY_QUIC_PORT, DEFAULT_STUN_PORT},
    http::RELAY_PROBE_PATH,
    protos::stun,
    RelayMap, RelayNode,
};
#[cfg(wasm_browser)]
use n0_future::future::Pending;
use n0_future::{
    task::{self, AbortOnDropHandle, JoinSet},
    time::{self, Duration, Instant},
    StreamExt as _,
};
#[cfg(not(wasm_browser))]
use netwatch::{interfaces, UdpSocket};
use rand::seq::IteratorRandom;
use snafu::{IntoError, ResultExt, Snafu};
use tokio::sync::{mpsc, oneshot};
use tracing::{debug, debug_span, error, info_span, trace, warn, Instrument, Span};
use url::Host;

#[cfg(wasm_browser)]
use crate::net_report::portmapper; // We stub the library
use crate::net_report::{self, Metrics, Report};
#[cfg(not(wasm_browser))]
use crate::net_report::{
    defaults::timeouts::DNS_TIMEOUT,
    dns::DNS_STAGGERING_MS,
    ip_mapped_addrs::IpMappedAddresses,
    ping::{PingError, Pinger},
};

#[cfg(not(wasm_browser))]
mod hairpin;
mod probes;

pub use probes::ProbeProto;
use probes::{Probe, ProbePlan};

use crate::net_report::defaults::timeouts::{
    CAPTIVE_PORTAL_DELAY, CAPTIVE_PORTAL_TIMEOUT, OVERALL_REPORT_TIMEOUT, PROBES_TIMEOUT,
};

const ENOUGH_NODES: usize = 3;

/// Holds the state for a single invocation of [`net_report::Client::get_report`].
///
/// Dropping this will cancel the actor and stop the report generation.
#[derive(Debug)]
pub(super) struct Client {
    // Addr is currently only used by child actors, so not yet exposed here.
    _drop_guard: AbortOnDropHandle<()>,
}

/// Any state that depends on sockets being available in the current environment.
///
/// Factored out so it can be disabled easily in browsers.
#[cfg(not(wasm_browser))]
#[derive(Debug, Clone)]
pub(crate) struct SocketState {
    /// The portmapper client, if there is one.
    pub(crate) port_mapper: Option<portmapper::Client>,
    /// Socket to send IPv4 STUN requests from.
    pub(crate) stun_sock4: Option<Arc<UdpSocket>>,
    /// Socket so send IPv6 STUN requests from.
    pub(crate) stun_sock6: Option<Arc<UdpSocket>>,
    /// QUIC configuration to do QUIC address Discovery
    pub(crate) quic_config: Option<QuicConfig>,
    /// The DNS resolver to use for probes that need to resolve DNS records.
    pub(crate) dns_resolver: DnsResolver,
    /// Optional [`IpMappedAddresses`] used to enable QAD in iroh
    pub(crate) ip_mapped_addrs: Option<IpMappedAddresses>,
}

impl Client {
    /// Creates a new actor generating a single report.
    ///
    /// The actor starts running immediately and only generates a single report, after which
    /// it shuts down.  Dropping this handle will abort the actor.
    pub(super) fn new(
        net_report: net_report::Addr,
        last_report: Option<Arc<Report>>,
        relay_map: RelayMap,
        protocols: BTreeSet<ProbeProto>,
        metrics: Arc<Metrics>,
        #[cfg(not(wasm_browser))] socket_state: SocketState,
        #[cfg(any(test, feature = "test-utils"))] insecure_skip_relay_cert_verify: bool,
    ) -> Self {
        let (msg_tx, msg_rx) = mpsc::channel(32);
        let addr = Addr {
            sender: msg_tx.clone(),
        };
        let mut actor = Actor {
            msg_tx,
            msg_rx,
            net_report: net_report.clone(),
            last_report,
            relay_map,
            report: Report::default(),
            outstanding_tasks: OutstandingTasks::default(),
            protocols,
            #[cfg(not(wasm_browser))]
            socket_state,
            #[cfg(not(wasm_browser))]
            hairpin_actor: hairpin::Client::new(net_report, addr),
            metrics,
            #[cfg(any(test, feature = "test-utils"))]
            insecure_skip_relay_cert_verify,
        };
        let task =
            task::spawn(async move { actor.run().await }.instrument(info_span!("reportgen.actor")));
        Self {
            _drop_guard: AbortOnDropHandle::new(task),
        }
    }
}

/// The address of the reportstate [`Actor`].
///
/// Unlike the [`Client`] struct itself this is the raw channel to send message over.
/// Keeping this alive will not keep the actor alive, which makes this handy to pass to
/// internal tasks.
#[derive(Debug, Clone)]
pub(super) struct Addr {
    sender: mpsc::Sender<Message>,
}

impl Addr {
    /// Blocking send to the actor, to be used from a non-actor future.
    async fn send(&self, msg: Message) -> Result<(), mpsc::error::SendError<Message>> {
        trace!(
            "sending {:?} to channel with cap {}",
            msg,
            self.sender.capacity()
        );
        self.sender.send(msg).await
    }
}

/// Messages to send to the reportstate [`Actor`].
#[derive(Debug)]
enum Message {
    /// Set the hairpinning availability in the report.
    HairpinResult(bool),
    /// Check whether executing a probe would still help.
    // TODO: Ideally we remove the need for this message and the logic is inverted: once we
    // get a probe result we cancel all probes that are no longer needed.  But for now it's
    // this way around to ease conversion.
    ProbeWouldHelp(Probe, Arc<RelayNode>, oneshot::Sender<bool>),
    /// Abort all remaining probes.
    AbortProbes,
}

/// The reportstate actor.
///
/// This actor starts, generates a single report and exits.
#[derive(Debug)]
struct Actor {
    /// The sender of the message channel, so we can give out [`Addr`].
    msg_tx: mpsc::Sender<Message>,
    /// The receiver of the message channel.
    msg_rx: mpsc::Receiver<Message>,
    /// The address of the net_report actor.
    net_report: super::Addr,

    // Provided state
    /// The previous report, if it exists.
    last_report: Option<Arc<Report>>,
    /// The relay configuration.
    relay_map: RelayMap,

    // Internal state.
    /// The report being built.
    report: Report,
    /// Which tasks the [`Actor`] is still waiting on.
    ///
    /// This is essentially the summary of all the work the [`Actor`] is doing.
    outstanding_tasks: OutstandingTasks,
    /// Protocols we should attempt to create probes for, if we have the correct
    /// configuration for that protocol.
    protocols: BTreeSet<ProbeProto>,

    /// Any socket-related state that doesn't exist/work in browsers
    #[cfg(not(wasm_browser))]
    socket_state: SocketState,
    /// The hairpin actor.
    #[cfg(not(wasm_browser))]
    hairpin_actor: hairpin::Client,
    metrics: Arc<Metrics>,
    #[cfg(any(test, feature = "test-utils"))]
    insecure_skip_relay_cert_verify: bool,
}

#[allow(missing_docs)]
#[derive(Debug, Snafu)]
#[non_exhaustive]
pub enum ActorRunError {
    #[snafu(display("Report generation timed out"))]
    Timeout,
    #[snafu(display("Client that requested the report is gone"))]
    ClientGone,
    #[snafu(display("Internal NetReport actor is gone"))]
    ActorGone,
    #[snafu(transparent)]
    Probes { source: ProbesError },
}

#[allow(missing_docs)]
#[derive(Debug, Snafu)]
#[non_exhaustive]
pub enum ProbesError {
    #[snafu(display("Probe failed"))]
    ProbeFailure { source: ProbeError },
    #[snafu(display("All probes failed"))]
    AllProbesFailed,
}

impl Actor {
    fn addr(&self) -> Addr {
        Addr {
            sender: self.msg_tx.clone(),
        }
    }

    async fn run(&mut self) {
        match self.run_inner().await {
            Ok(_) => debug!("reportgen actor finished"),
            Err(err) => {
                self.net_report
                    .send(net_report::Message::ReportAborted { reason: err })
                    .await
                    .ok();
            }
        }
    }

    /// Runs the main reportgen actor logic.
    ///
    /// This actor runs by:
    ///
    /// - Creates a hairpin actor.
    /// - Creates a captive portal future.
    /// - Creates ProbeSet futures in a group of futures.
    /// - Runs a main loop:
    ///   - Drives all the above futures.
    ///   - Receives actor messages (sent by those futures).
    ///   - Updates the report, cancels unneeded futures.
    /// - Sends the report to the net_report actor.
    async fn run_inner(&mut self) -> Result<(), ActorRunError> {
        #[cfg(not(wasm_browser))]
        let port_mapper = self.socket_state.port_mapper.is_some();
        #[cfg(wasm_browser)]
        let port_mapper = false;
        debug!(%port_mapper, "reportstate actor starting");

        self.report.os_has_ipv6 = super::os_has_ipv6();

        let mut port_mapping = self.prepare_portmapper_task();
        let mut captive_task = self.prepare_captive_portal_task();
        let mut probes = self.spawn_probes_task().await;

        let total_timer = time::sleep(OVERALL_REPORT_TIMEOUT);
        tokio::pin!(total_timer);
        let probe_timer = time::sleep(PROBES_TIMEOUT);
        tokio::pin!(probe_timer);

        loop {
            trace!(awaiting = ?self.outstanding_tasks, "tick; awaiting tasks");
            if self.outstanding_tasks.all_done() {
                debug!("all tasks done");
                break;
            }
            tokio::select! {
                biased;
                _ = &mut total_timer => {
                    trace!("tick: total_timer expired");
                    return Err(TimeoutSnafu.build());
                }

                _ = &mut probe_timer => {
                    warn!("tick: probes timed out");
                    // Set new timeout to not go into this branch multiple times.  We need
                    // the abort to finish all probes normally.  PROBES_TIMEOUT is
                    // sufficiently far in the future.
                    probe_timer.as_mut().reset(Instant::now() + PROBES_TIMEOUT);
                    probes.abort_all();
                    self.handle_abort_probes();
                }

                // Drive the portmapper.
                pm = &mut port_mapping, if self.outstanding_tasks.port_mapper => {
                    debug!(report=?pm, "tick: portmapper probe report");
                    self.report.portmap_probe = pm;
                    port_mapping.inner = None;
                    self.outstanding_tasks.port_mapper = false;
                }

                // Check for probes finishing.
                set_result = probes.join_next(), if self.outstanding_tasks.probes => {
                    trace!("tick: probes done: {:?}", set_result);
                    match set_result {
                        Some(Ok(Ok(report))) => self.handle_probe_report(report),
                        Some(Ok(Err(_))) => (),
                        Some(Err(e)) => {
                            warn!("probes task error: {:?}", e);
                        }
                        None => {
                            self.handle_abort_probes();
                        }
                    }
                    trace!("tick: probes handled");
                }

                // Drive the captive task.
                found = &mut captive_task, if self.outstanding_tasks.captive_task => {
                    trace!("tick: captive portal task done");
                    self.report.captive_portal = found;
                    captive_task.inner = None;
                    self.outstanding_tasks.captive_task = false;
                }

                // Handle actor messages.
                msg = self.msg_rx.recv() => {
                    trace!("tick: msg recv: {:?}", msg);
                    match msg {
                        Some(msg) => self.handle_message(msg),
                        None => {
                            return Err(ClientGoneSnafu.build());
                        }
                    }
                }
            }
        }

        if !probes.is_empty() {
            debug!(
                "aborting {} probe sets, already have enough reports",
                probes.len()
            );
            drop(probes);
        }

        debug!("Sending report to net_report actor");
        self.net_report
            .send(net_report::Message::ReportReady {
                report: Box::new(self.report.clone()),
            })
            .await
            .map_err(|_| ActorGoneSnafu.build())?;

        Ok(())
    }

    /// Handles an actor message.
    ///
    /// Returns `true` if all the probes need to be aborted.
    fn handle_message(&mut self, msg: Message) {
        trace!(?msg, "handling message");
        match msg {
            Message::HairpinResult(works) => {
                self.report.hair_pinning = Some(works);
                self.outstanding_tasks.hairpin = false;
            }
            Message::ProbeWouldHelp(probe, relay_node, response_tx) => {
                let res = self.probe_would_help(probe, relay_node);
                if response_tx.send(res).is_err() {
                    debug!("probe dropped before ProbeWouldHelp response sent");
                }
            }
            Message::AbortProbes => {
                self.handle_abort_probes();
            }
        }
    }

    fn handle_probe_report(&mut self, probe_report: ProbeReport) {
        debug!(?probe_report, "finished probe");
        update_report(&mut self.report, probe_report);

        // When we discover the first IPv4 address we want to start the hairpin actor.
        #[cfg(not(wasm_browser))]
        if let Some(ref addr) = self.report.global_v4 {
            if !self.hairpin_actor.has_started() {
                self.hairpin_actor.start_check(*addr);
                self.outstanding_tasks.hairpin = true;
            }
        }

        // Once we've heard from enough relay servers (3), start a timer to give up on the other
        // probes. The timer's duration is a function of whether this is our initial full
        // probe or an incremental one. For incremental ones, wait for the duration of the
        // slowest relay. For initial ones, double that.
        let enough_relays = std::cmp::min(self.relay_map.len(), ENOUGH_NODES);
        if self.report.relay_latency.len() == enough_relays {
            let timeout = self.report.relay_latency.max_latency();
            let timeout = match self.last_report.is_some() {
                true => timeout,
                false => timeout * 2,
            };
            let reportcheck = self.addr();
            debug!(
                reports=self.report.relay_latency.len(),
                delay=?timeout,
                "Have enough probe reports, aborting further probes soon",
            );
            task::spawn(
                async move {
                    time::sleep(timeout).await;
                    // Because we do this after a timeout it is entirely normal that the
                    // actor is no longer there by the time we send this message.
                    reportcheck
                        .send(Message::AbortProbes)
                        .await
                        .map_err(|err| trace!("Failed to abort all probes: {err:#}"))
                        .ok();
                }
                .instrument(Span::current()),
            );
        }
    }

    /// Whether running this probe would still improve our report.
    fn probe_would_help(&mut self, probe: Probe, relay_node: Arc<RelayNode>) -> bool {
        // If the probe is for a relay we don't yet know about, that would help.
        if self.report.relay_latency.get(&relay_node.url).is_none() {
            return true;
        }

        // If the probe is for IPv6 and we don't yet have an IPv6 report, that would help.
        #[cfg(not(wasm_browser))]
        if probe.proto() == ProbeProto::StunIpv6 && self.report.relay_v6_latency.is_empty() {
            return true;
        }

        // For IPv4, we need at least two IPv4 results overall to
        // determine whether we're behind a NAT that shows us as
        // different source IPs and/or ports depending on who we're
        // talking to. If we don't yet have two results yet
        // (`mapping_varies_by_dest_ip` is blank), then another IPv4 probe
        // would be good.
        #[cfg(not(wasm_browser))]
        if probe.proto() == ProbeProto::StunIpv4 && self.report.mapping_varies_by_dest_ip.is_none()
        {
            return true;
        }

        // Otherwise not interesting.
        false
    }

    /// Stops further probes.
    ///
    /// This makes sure that no further probes are run and also cancels the captive portal
    /// and portmapper tasks if there were successful probes.  Be sure to only handle this
    /// after all the required [`ProbeReport`]s have been processed.
    fn handle_abort_probes(&mut self) {
        trace!("handle abort probes");
        self.outstanding_tasks.probes = false;
        if self.report.udp {
            self.outstanding_tasks.port_mapper = false;
            self.outstanding_tasks.captive_task = false;
        }
    }

    /// Creates the future which will perform the portmapper task.
    ///
    /// The returned future will run the portmapper, if enabled, resolving to it's result.
    fn prepare_portmapper_task(
        &mut self,
    ) -> MaybeFuture<Pin<Box<impl Future<Output = Option<portmapper::ProbeOutput>>>>> {
        // In the browser, the compiler struggles to infer the type of future inside, because it's never set.
        #[cfg(wasm_browser)]
        let port_mapping: MaybeFuture<Pin<Box<Pending<Option<portmapper::ProbeOutput>>>>> =
            MaybeFuture::default();

        #[cfg(not(wasm_browser))]
        let mut port_mapping = MaybeFuture::default();

        #[cfg(not(wasm_browser))]
        if let Some(port_mapper) = self.socket_state.port_mapper.clone() {
            port_mapping.inner = Some(Box::pin(async move {
                match port_mapper.probe().await {
                    Ok(Ok(res)) => Some(res),
                    Ok(Err(err)) => {
                        debug!("skipping port mapping: {err:?}");
                        None
                    }
                    Err(recv_err) => {
                        warn!("skipping port mapping: {recv_err:?}");
                        None
                    }
                }
            }));
            self.outstanding_tasks.port_mapper = true;
        }
        port_mapping
    }

    /// Creates the future which will perform the captive portal check.
    fn prepare_captive_portal_task(
        &mut self,
    ) -> MaybeFuture<Pin<Box<impl Future<Output = Option<bool>>>>> {
        // In the browser case the compiler cannot infer the type of the future, because it's never set:
        #[cfg(wasm_browser)]
        let captive_task: MaybeFuture<Pin<Box<Pending<Option<bool>>>>> = MaybeFuture::default();

        #[cfg(not(wasm_browser))]
        let mut captive_task = MaybeFuture::default();

        // If we're doing a full probe, also check for a captive portal. We
        // delay by a bit to wait for UDP STUN to finish, to avoid the probe if
        // it's unnecessary.
        #[cfg(not(wasm_browser))]
        if self.last_report.is_none() {
            // Even if we're doing a non-incremental update, we may want to try our
            // preferred relay for captive portal detection.
            let preferred_relay = self
                .last_report
                .as_ref()
                .and_then(|l| l.preferred_relay.clone());

            let dns_resolver = self.socket_state.dns_resolver.clone();
            let dm = self.relay_map.clone();
            self.outstanding_tasks.captive_task = true;
            captive_task.inner = Some(Box::pin(async move {
                time::sleep(CAPTIVE_PORTAL_DELAY).await;
                debug!("Captive portal check started after {CAPTIVE_PORTAL_DELAY:?}");
                let captive_portal_check = time::timeout(
                    CAPTIVE_PORTAL_TIMEOUT,
                    check_captive_portal(&dns_resolver, &dm, preferred_relay)
                        .instrument(debug_span!("captive-portal")),
                );
                match captive_portal_check.await {
                    Ok(Ok(found)) => Some(found),
                    Ok(Err(err)) => {
                        match err {
                            CaptivePortalError::CreateReqwestClient { ref source }
                            | CaptivePortalError::HttpRequest { ref source } => {
                                if source.is_connect() {
                                    debug!("check_captive_portal failed: {err:#}");
                                }
                            }
                            _ => warn!("check_captive_portal error: {err:#}"),
                        }
                        None
                    }
                    Err(_) => {
                        warn!("check_captive_portal timed out");
                        None
                    }
                }
            }));
        }

        self.outstanding_tasks.captive_task = false;
        captive_task
    }

    /// Prepares the future which will run all the probes as per generated ProbePlan.
    ///
    /// Probes operate like the following:
    ///
    /// - A future is created for each probe in all probe sets.
    /// - All probes in a set are grouped in [`JoinSet`].
    /// - All those probe sets are grouped in one overall [`JoinSet`].
    ///   - This future is polled by the main actor loop to make progress.
    /// - Once a probe future is polled:
    ///   - Many probes start with a delay, they sleep during this time.
    ///   - When a probe starts it first asks the reportgen [`Actor`] if it is still useful
    ///     to run.  If not it aborts the entire probe set.
    ///   - When a probe finishes, its [`ProbeReport`] is yielded to the reportgen actor.
    /// - Probes get aborted in several ways:
    ///   - A running it can fail and abort the entire probe set if it deems the
    ///     failure permanent.  Probes in a probe set are essentially retries.
    ///   - Once there are [`ProbeReport`]s from enough nodes, all remaining probes are
    ///     aborted.  That is, the main actor loop stops polling them.
    async fn spawn_probes_task(&mut self) -> JoinSet<Result<ProbeReport, ProbesError>> {
        #[cfg(not(wasm_browser))]
        let if_state = interfaces::State::new().await;
        #[cfg(not(wasm_browser))]
        debug!(%if_state, "Local interfaces");
        let plan = match self.last_report {
            Some(ref report) => ProbePlan::with_last_report(
                &self.relay_map,
                report,
                &self.protocols,
                #[cfg(not(wasm_browser))]
                &if_state,
            ),
            None => ProbePlan::initial(
                &self.relay_map,
                &self.protocols,
                #[cfg(not(wasm_browser))]
                &if_state,
            ),
        };
        trace!(%plan, "probe plan");

        // The pinger is created here so that any sockets that might be bound for it are
        // shared between the probes that use it.  It binds sockets lazily, so we can always
        // create it.
        #[cfg(not(wasm_browser))]
        let pinger = Pinger::new();

        // A collection of futures running probe sets.
        let mut probes = JoinSet::default();
        for probe_set in plan.iter() {
            let mut set = JoinSet::default();
            for probe in probe_set {
                let reportstate = self.addr();
                let relay_node = probe.node().clone();
                let probe = probe.clone();
                let net_report = self.net_report.clone();

                #[cfg(not(wasm_browser))]
                let pinger = pinger.clone();
                #[cfg(not(wasm_browser))]
                let socket_state = self.socket_state.clone();

                let metrics = self.metrics.clone();
                set.spawn(
                    run_probe(
                        reportstate,
                        relay_node,
                        probe.clone(),
                        net_report,
                        metrics,
                        #[cfg(not(wasm_browser))]
                        pinger,
                        #[cfg(not(wasm_browser))]
                        socket_state,
                        #[cfg(any(test, feature = "test-utils"))]
                        self.insecure_skip_relay_cert_verify,
                    )
                    .instrument(debug_span!("run_probe", %probe)),
                );
            }

            // Add the probe set to all futures of probe sets.  Handle aborting a probe set
            // if needed, only normal errors means the set continues.
            probes.spawn(
                async move {
                    // Hack because ProbeSet is not it's own type yet.
                    let mut probe_proto = None;
                    while let Some(res) = set.join_next().await {
                        match res {
                            Ok(Ok(report)) => return Ok(report),
                            Ok(Err(ProbeErrorWithProbe::Error(err, probe))) => {
                                probe_proto = Some(probe.proto());
                                warn!(?probe, "probe failed: {:#}", err);
                                continue;
                            }
                            Ok(Err(ProbeErrorWithProbe::AbortSet(err, probe))) => {
                                debug!(?probe, "probe set aborted: {:#}", err);
                                set.abort_all();
                                return Err(ProbeFailureSnafu.into_error(err));
                            }
                            Err(err) => {
                                warn!("fatal probe set error, aborting: {:#}", err);
                                continue;
                            }
                        }
                    }
                    warn!(?probe_proto, "no successful probes in ProbeSet");
                    Err(AllProbesFailedSnafu.build())
                }
                .instrument(info_span!("probe")),
            );
        }
        self.outstanding_tasks.probes = true;

        probes
    }
}

/// Tasks on which the reportgen [`Actor`] is still waiting.
///
/// There is no particular progression, e.g. hairpin starts `false`, moves to `true` when a
/// check is started and then becomes `false` again once it is finished.
#[derive(Debug, Default)]
struct OutstandingTasks {
    probes: bool,
    port_mapper: bool,
    captive_task: bool,
    hairpin: bool,
}

impl OutstandingTasks {
    fn all_done(&self) -> bool {
        !(self.probes || self.port_mapper || self.captive_task || self.hairpin)
    }
}

/// The success result of [`run_probe`].
#[derive(Debug, Clone)]
struct ProbeReport {
    /// Whether we can send IPv4 UDP packets.
    ipv4_can_send: bool,
    /// Whether we can send IPv6 UDP packets.
    ipv6_can_send: bool,
    /// Whether we can send ICMPv4 packets, `None` if not checked.
    icmpv4: Option<bool>,
    /// Whether we can send ICMPv6 packets, `None` if not checked.
    icmpv6: Option<bool>,
    /// The latency to the relay node.
    latency: Option<Duration>,
    /// The probe that generated this report.
    probe: Probe,
    /// The discovered public address.
    addr: Option<SocketAddr>,
}

impl ProbeReport {
    fn new(probe: Probe) -> Self {
        ProbeReport {
            probe,
            ipv4_can_send: false,
            ipv6_can_send: false,
            icmpv4: None,
            icmpv6: None,
            latency: None,
            addr: None,
        }
    }
}

/// Errors for [`run_probe`].
///
/// The main purpose is to signal whether other probes in this probe set should still be
/// run.  Recall that a probe set is normally a set of identical probes with delays,
/// effectively creating retries, and the first successful probe of a probe set will cancel
/// the others in the set.  So this allows an unsuccessful probe to cancel the remainder of
/// the set or not.
#[derive(Debug)]
enum ProbeErrorWithProbe {
    /// Abort the current set.
    AbortSet(ProbeError, Probe),
    /// Continue the other probes in the set.
    Error(ProbeError, Probe),
}

#[allow(missing_docs)]
#[derive(Debug, Snafu)]
#[snafu(module)]
#[non_exhaustive]
pub enum ProbeError {
    #[snafu(display("Client is gone"))]
    ClientGone,
    #[snafu(display("Probe is no longer useful"))]
    NotUseful,
    #[cfg(not(wasm_browser))]
    #[snafu(display("Failed to retrieve the relay address"))]
    GetRelayAddr { source: GetRelayAddrError },
    #[snafu(display("Failed to run stun probe"))]
    Stun { source: StunError },
    #[snafu(display("Failed to run QUIC probe"))]
    Quic { source: QuicError },
    #[cfg(not(wasm_browser))]
    #[snafu(display("Failed to run ICMP probe"))]
    Icmp { source: PingError },
}

#[allow(missing_docs)]
#[derive(Debug, Snafu)]
#[snafu(module)]
#[non_exhaustive]
pub enum StunError {
    #[snafu(display("No UDP socket available"))]
    NoSocket,
    #[snafu(display("Stun channel is gone"))]
    StunChannelGone,
    #[snafu(display("Failed to send full STUN request"))]
    SendFull,
    #[snafu(display("Failed to send STUN request"))]
    Send { source: std::io::Error },
}

#[allow(missing_docs)]
#[derive(Debug, Snafu)]
#[snafu(module)]
#[non_exhaustive]
pub enum QuicError {
    #[snafu(display("No QUIC endpoint available"))]
    NoEndpoint,
    #[snafu(display("URL must have 'host' to use QUIC address discovery probes"))]
    InvalidUrl,
    #[snafu(display("Failed to create QUIC endpoint"))]
    CreateClient { source: iroh_relay::quic::Error },
    #[snafu(display("Failed to get address and latency"))]
    GetAddr { source: iroh_relay::quic::Error },
}

/// Pieces needed to do QUIC address discovery.
#[derive(derive_more::Debug, Clone)]
pub struct QuicConfig {
    /// A QUIC Endpoint
    #[debug("quinn::Endpoint")]
    pub ep: quinn::Endpoint,
    /// A client config.
    pub client_config: rustls::ClientConfig,
    /// Enable ipv4 QUIC address discovery probes
    pub ipv4: bool,
    /// Enable ipv6 QUIC address discovery probes
    pub ipv6: bool,
}

/// Executes a particular [`Probe`], including using a delayed start if needed.
///
/// If *stun_sock4* and *stun_sock6* are `None` the STUN probes are disabled.
#[allow(clippy::too_many_arguments)]
async fn run_probe(
    reportstate: Addr,
    relay_node: Arc<RelayNode>,
    probe: Probe,
    net_report: net_report::Addr,
    metrics: Arc<Metrics>,
    #[cfg(not(wasm_browser))] pinger: Pinger,
    #[cfg(not(wasm_browser))] socket_state: SocketState,
<<<<<<< HEAD
    #[cfg(any(test, feature = "test-utils"))] insecure_skip_relay_cert_verify: bool,
) -> Result<ProbeReport, ProbeError> {
=======
) -> Result<ProbeReport, ProbeErrorWithProbe> {
>>>>>>> 75eae87c
    if !probe.delay().is_zero() {
        trace!("delaying probe");
        time::sleep(probe.delay()).await;
    }
    debug!("starting probe");

    let (would_help_tx, would_help_rx) = oneshot::channel();
    if let Err(err) = reportstate
        .send(Message::ProbeWouldHelp(
            probe.clone(),
            relay_node.clone(),
            would_help_tx,
        ))
        .await
    {
        // this happens on shutdown or if the report is already finished
        debug!("Failed to check if probe would help: {err:#}");
        return Err(ProbeErrorWithProbe::AbortSet(
            probe_error::ClientGoneSnafu.build(),
            probe.clone(),
        ));
    }

    if !would_help_rx.await.map_err(|_| {
        ProbeErrorWithProbe::AbortSet(probe_error::ClientGoneSnafu.build(), probe.clone())
    })? {
        return Err(ProbeErrorWithProbe::AbortSet(
            probe_error::NotUsefulSnafu.build(),
            probe,
        ));
    }

    #[cfg(not(wasm_browser))]
    let relay_addr = get_relay_addr(&socket_state.dns_resolver, &relay_node, probe.proto())
        .await
        .map_err(|e| {
            ProbeErrorWithProbe::AbortSet(
                probe_error::GetRelayAddrSnafu.into_error(e),
                probe.clone(),
            )
        })?;

    let mut result = ProbeReport::new(probe.clone());
    match probe {
        #[cfg(not(wasm_browser))]
        Probe::StunIpv4 { .. } | Probe::StunIpv6 { .. } => {
            let maybe_sock = if matches!(probe, Probe::StunIpv4 { .. }) {
                socket_state.stun_sock4.as_ref()
            } else {
                socket_state.stun_sock6.as_ref()
            };
            match maybe_sock {
                Some(sock) => {
                    result = run_stun_probe(sock, relay_addr, net_report, probe, &metrics).await?;
                }
                None => {
                    return Err(ProbeErrorWithProbe::AbortSet(
                        probe_error::StunSnafu.into_error(stun_error::NoSocketSnafu.build()),
                        probe.clone(),
                    ));
                }
            }
        }
        #[cfg(not(wasm_browser))]
        Probe::IcmpV4 { .. } | Probe::IcmpV6 { .. } => {
            result = run_icmp_probe(probe, relay_addr, pinger).await?
        }
        Probe::Https { ref node, .. } => {
            debug!("sending probe HTTPS");
            match measure_https_latency(
                #[cfg(not(wasm_browser))]
                &socket_state.dns_resolver,
                node,
                #[cfg(any(test, feature = "test-utils"))]
                insecure_skip_relay_cert_verify,
            )
            .await
            {
                Ok((latency, ip)) => {
                    debug!(?latency, "latency");
                    result.latency = Some(latency);
                    // We set these IPv4 and IPv6 but they're not really used
                    // and we don't necessarily set them both. If UDP is blocked
                    // and both IPv4 and IPv6 are available over TCP, it's basically
                    // random which fields end up getting set here.
                    // Since they're not needed, that's fine for now.
                    match ip {
                        IpAddr::V4(_) => result.ipv4_can_send = true,
                        IpAddr::V6(_) => result.ipv6_can_send = true,
                    }
                }
                Err(err) => {
                    warn!("https latency measurement failed: {:?}", err);
                }
            }
        }

        #[cfg(not(wasm_browser))]
        Probe::QuicIpv4 { ref node, .. } | Probe::QuicIpv6 { ref node, .. } => {
            debug!("sending QUIC address discovery probe");
            let url = node.url.clone();
            match socket_state.quic_config {
                Some(quic_config) => {
                    result = run_quic_probe(
                        quic_config,
                        url,
                        relay_addr,
                        probe,
                        socket_state.ip_mapped_addrs,
                    )
                    .await?;
                }
                None => {
                    return Err(ProbeErrorWithProbe::AbortSet(
                        probe_error::QuicSnafu.into_error(quic_error::NoEndpointSnafu.build()),
                        probe.clone(),
                    ));
                }
            }
        }
    }

    trace!("probe successful");
    Ok(result)
}

/// Run a STUN IPv4 or IPv6 probe.
#[cfg(not(wasm_browser))]
async fn run_stun_probe(
    sock: &Arc<UdpSocket>,
    relay_addr: SocketAddr,
    net_report: net_report::Addr,
    probe: Probe,
    metrics: &Metrics,
) -> Result<ProbeReport, ProbeErrorWithProbe> {
    match probe.proto() {
        ProbeProto::StunIpv4 => debug_assert!(relay_addr.is_ipv4()),
        ProbeProto::StunIpv6 => debug_assert!(relay_addr.is_ipv6()),
        _ => debug_assert!(false, "wrong probe"),
    }
    let txid = stun::TransactionId::default();
    let req = stun::request(txid);

    // Setup net_report to give us back the incoming STUN response.
    let (stun_tx, stun_rx) = oneshot::channel();
    let (inflight_ready_tx, inflight_ready_rx) = oneshot::channel();
    net_report
        .send(net_report::Message::InFlightStun(
            net_report::Inflight {
                txn: txid,
                start: Instant::now(),
                s: stun_tx,
            },
            inflight_ready_tx,
        ))
        .await
        .map_err(|_| {
            ProbeErrorWithProbe::Error(probe_error::ClientGoneSnafu.build(), probe.clone())
        })?;
    inflight_ready_rx.await.map_err(|_| {
        ProbeErrorWithProbe::Error(probe_error::ClientGoneSnafu.build(), probe.clone())
    })?;

    // Send the probe.
    match sock.send_to(&req, relay_addr).await {
        Ok(n) if n == req.len() => {
            debug!(%relay_addr, %txid, "sending {} probe", probe.proto());
            let mut result = ProbeReport::new(probe.clone());

            if matches!(probe, Probe::StunIpv4 { .. }) {
                result.ipv4_can_send = true;
                metrics.stun_packets_sent_ipv4.inc();
            } else {
                result.ipv6_can_send = true;
                metrics.stun_packets_sent_ipv6.inc();
            }
            let (delay, addr) = stun_rx.await.map_err(|_| {
                ProbeErrorWithProbe::Error(
                    probe_error::StunSnafu.into_error(stun_error::StunChannelGoneSnafu.build()),
                    probe.clone(),
                )
            })?;
            result.latency = Some(delay);
            result.addr = Some(addr);
            Ok(result)
        }
        Ok(n) => {
            let err = stun_error::SendFullSnafu.build();
            error!(%relay_addr, sent_len=n, req_len=req.len(), "{err:#}");
            Err(ProbeErrorWithProbe::Error(
                probe_error::StunSnafu.into_error(err),
                probe.clone(),
            ))
        }
        Err(err) => {
            let kind = err.kind();
            let err = stun_error::SendSnafu.into_error(err);

            // It is entirely normal that we are on a dual-stack machine with no
            // routed IPv6 network.  So silence that case.
            // NetworkUnreachable and HostUnreachable are still experimental (io_error_more
            // #86442) but it is already emitted.  So hack around this.
            match format!("{kind:?}").as_str() {
                "NetworkUnreachable" | "HostUnreachable" => {
                    debug!(%relay_addr, "{err:#}");
                    Err(ProbeErrorWithProbe::AbortSet(
                        probe_error::StunSnafu.into_error(err),
                        probe.clone(),
                    ))
                }
                _ => {
                    // No need to log this, our caller does already log this.
                    Err(ProbeErrorWithProbe::Error(
                        probe_error::StunSnafu.into_error(err),
                        probe.clone(),
                    ))
                }
            }
        }
    }
}

#[cfg(not(wasm_browser))]
fn maybe_to_mapped_addr(
    ip_mapped_addrs: Option<IpMappedAddresses>,
    addr: SocketAddr,
) -> SocketAddr {
    if let Some(ip_mapped_addrs) = ip_mapped_addrs.as_ref() {
        return ip_mapped_addrs.get_or_register(addr).private_socket_addr();
    }
    addr
}

/// Run a QUIC address discovery probe.
#[cfg(not(wasm_browser))]
async fn run_quic_probe(
    quic_config: QuicConfig,
    url: RelayUrl,
    relay_addr: SocketAddr,
    probe: Probe,
    ip_mapped_addrs: Option<IpMappedAddresses>,
) -> Result<ProbeReport, ProbeErrorWithProbe> {
    match probe.proto() {
        ProbeProto::QuicIpv4 => debug_assert!(relay_addr.is_ipv4()),
        ProbeProto::QuicIpv6 => debug_assert!(relay_addr.is_ipv6()),
        _ => debug_assert!(false, "wrong probe"),
    }
    let relay_addr = maybe_to_mapped_addr(ip_mapped_addrs, relay_addr);
    let host = match url.host_str() {
        Some(host) => host,
        None => {
            return Err(ProbeErrorWithProbe::Error(
                probe_error::QuicSnafu.into_error(quic_error::InvalidUrlSnafu.build()),
                probe.clone(),
            ));
        }
    };
    let quic_client = iroh_relay::quic::QuicClient::new(quic_config.ep, quic_config.client_config)
        .map_err(|e| {
            ProbeErrorWithProbe::Error(
                probe_error::QuicSnafu.into_error(quic_error::CreateClientSnafu.into_error(e)),
                probe.clone(),
            )
        })?;
    let (addr, latency) = quic_client
        .get_addr_and_latency(relay_addr, host)
        .await
        .map_err(|e| {
            ProbeErrorWithProbe::Error(
                probe_error::QuicSnafu.into_error(quic_error::GetAddrSnafu.into_error(e)),
                probe.clone(),
            )
        })?;
    let mut result = ProbeReport::new(probe.clone());
    if matches!(probe, Probe::QuicIpv4 { .. }) {
        result.ipv4_can_send = true;
    } else {
        result.ipv6_can_send = true;
    }
    result.addr = Some(addr);
    result.latency = Some(latency);
    Ok(result)
}

#[cfg(not(wasm_browser))]
#[derive(Debug, Snafu)]
#[snafu(module)]
#[non_exhaustive]
enum CaptivePortalError {
    #[snafu(transparent)]
    DnsLookup { source: DnsError },
    #[snafu(display("Creating HTTP client failed"))]
    CreateReqwestClient { source: reqwest::Error },
    #[snafu(display("HTTP request failed"))]
    HttpRequest { source: reqwest::Error },
}

/// Reports whether or not we think the system is behind a
/// captive portal, detected by making a request to a URL that we know should
/// return a "204 No Content" response and checking if that's what we get.
///
/// The boolean return is whether we think we have a captive portal.
#[cfg(not(wasm_browser))]
async fn check_captive_portal(
    dns_resolver: &DnsResolver,
    dm: &RelayMap,
    preferred_relay: Option<RelayUrl>,
) -> Result<bool, CaptivePortalError> {
    // If we have a preferred relay node and we can use it for non-STUN requests, try that;
    // otherwise, pick a random one suitable for non-STUN requests.
    let preferred_relay = preferred_relay.and_then(|url| match dm.get_node(&url) {
        Some(node) if node.stun_only => Some(url),
        _ => None,
    });

    let url = match preferred_relay {
        Some(url) => url,
        None => {
            let urls: Vec<_> = dm
                .nodes()
                .filter(|n| !n.stun_only)
                .map(|n| n.url.clone())
                .collect();
            if urls.is_empty() {
                debug!("No suitable relay node for captive portal check");
                return Ok(false);
            }

            let i = (0..urls.len())
                .choose(&mut rand::thread_rng())
                .unwrap_or_default();
            urls[i].clone()
        }
    };

    let mut builder = reqwest::ClientBuilder::new().redirect(reqwest::redirect::Policy::none());

    if let Some(Host::Domain(domain)) = url.host() {
        // Use our own resolver rather than getaddrinfo
        //
        // Be careful, a non-zero port will override the port in the URI.
        //
        // Ideally we would try to resolve **both** IPv4 and IPv6 rather than purely race
        // them.  But our resolver doesn't support that yet.
        let addrs: Vec<_> = dns_resolver
            .lookup_ipv4_ipv6_staggered(domain, DNS_TIMEOUT, DNS_STAGGERING_MS)
            .await?
            .map(|ipaddr| SocketAddr::new(ipaddr, 0))
            .collect();
        builder = builder.resolve_to_addrs(domain, &addrs);
    }
    let client = builder
        .build()
        .context(captive_portal_error::CreateReqwestClientSnafu)?;

    // Note: the set of valid characters in a challenge and the total
    // length is limited; see is_challenge_char in bin/iroh-relay for more
    // details.

    let host_name = url.host_str().unwrap_or_default();
    let challenge = format!("ts_{}", host_name);
    let portal_url = format!("http://{}/generate_204", host_name);
    let res = client
        .request(reqwest::Method::GET, portal_url)
        .header("X-Tailscale-Challenge", &challenge)
        .send()
        .await
        .context(captive_portal_error::HttpRequestSnafu)?;

    let expected_response = format!("response {challenge}");
    let is_valid_response = res
        .headers()
        .get("X-Tailscale-Response")
        .map(|s| s.to_str().unwrap_or_default())
        == Some(&expected_response);

    debug!(
        "check_captive_portal url={} status_code={} valid_response={}",
        res.url(),
        res.status(),
        is_valid_response,
    );
    let has_captive = res.status() != 204 || !is_valid_response;

    Ok(has_captive)
}

/// Returns the proper port based on the protocol of the probe.
fn get_port(relay_node: &RelayNode, proto: &ProbeProto) -> Option<u16> {
    match proto {
        #[cfg(not(wasm_browser))]
        ProbeProto::QuicIpv4 | ProbeProto::QuicIpv6 => {
            if let Some(ref quic) = relay_node.quic {
                if quic.port == 0 {
                    Some(DEFAULT_RELAY_QUIC_PORT)
                } else {
                    Some(quic.port)
                }
            } else {
                None
            }
        }
        _ => {
            if relay_node.stun_port == 0 {
                Some(DEFAULT_STUN_PORT)
            } else {
                Some(relay_node.stun_port)
            }
        }
    }
}

#[cfg(not(wasm_browser))]
#[derive(Debug, Snafu)]
#[snafu(module)]
#[non_exhaustive]
pub enum GetRelayAddrError {
    #[snafu(display("No valid hostname in the relay URL"))]
    InvalidHostname,
    #[snafu(display("No suitable relay address found"))]
    NoAddrFound,
    #[snafu(display("DNS lookup failed"))]
    DnsLookup { source: DnsError },
    #[snafu(display("Relay node is not suitable for non-STUN probes"))]
    UnsupportedRelayNode,
    #[snafu(display("HTTPS probes are not implemented"))]
    UnsupportedHttps,
    #[snafu(display("No port available for this protocol"))]
    MissingPort,
}

/// Returns the IP address to use to communicate to this relay node.
///
/// *proto* specifies the protocol of the probe.  Depending on the protocol we may return
/// different results.  Obviously IPv4 vs IPv6 but a [`RelayNode`] may also have disabled
/// some protocols.
///
/// If the protocol is `QuicIpv4` or `QuicIpv6`, and `IpMappedAddresses` is not `None`, we
/// assume that we are running this net report with `iroh`, and need to provide mapped
/// addresses to the probe in order for it to function in the specialize iroh-quinn
/// endpoint that expects mapped addresses.
#[cfg(not(wasm_browser))]
async fn get_relay_addr(
    dns_resolver: &DnsResolver,
    relay_node: &RelayNode,
    proto: ProbeProto,
) -> Result<SocketAddr, GetRelayAddrError> {
    use snafu::OptionExt;

    if relay_node.stun_only && !matches!(proto, ProbeProto::StunIpv4 | ProbeProto::StunIpv6) {
        return Err(get_relay_addr_error::UnsupportedRelayNodeSnafu.build());
    }
    let port = get_port(relay_node, &proto).context(get_relay_addr_error::MissingPortSnafu)?;

    match proto {
        ProbeProto::StunIpv4 | ProbeProto::IcmpV4 | ProbeProto::QuicIpv4 => {
            relay_lookup_ipv4_staggered(dns_resolver, relay_node, port).await
        }

        ProbeProto::StunIpv6 | ProbeProto::IcmpV6 | ProbeProto::QuicIpv6 => {
            relay_lookup_ipv6_staggered(dns_resolver, relay_node, port).await
        }

        ProbeProto::Https => Err(get_relay_addr_error::UnsupportedHttpsSnafu.build()),
    }
}

/// Do a staggared ipv4 DNS lookup based on [`RelayNode`]
///
/// `port` is combined with the resolved [`std::net::Ipv4Addr`] to return a [`SocketAddr`]
#[cfg(not(wasm_browser))]
async fn relay_lookup_ipv4_staggered(
    dns_resolver: &DnsResolver,
    relay: &RelayNode,
    port: u16,
) -> Result<SocketAddr, GetRelayAddrError> {
    match relay.url.host() {
        Some(url::Host::Domain(hostname)) => {
            debug!(%hostname, "Performing DNS A lookup for relay addr");
            match dns_resolver
                .lookup_ipv4_staggered(hostname, DNS_TIMEOUT, DNS_STAGGERING_MS)
                .await
            {
                Ok(mut addrs) => addrs
                    .next()
                    .map(|ip| ip.to_canonical())
                    .map(|addr| SocketAddr::new(addr, port))
                    .ok_or(get_relay_addr_error::NoAddrFoundSnafu.build()),
                Err(err) => Err(get_relay_addr_error::DnsLookupSnafu.into_error(err)),
            }
        }
        Some(url::Host::Ipv4(addr)) => Ok(SocketAddr::new(addr.into(), port)),
        Some(url::Host::Ipv6(_addr)) => Err(get_relay_addr_error::NoAddrFoundSnafu.build()),
        None => Err(get_relay_addr_error::InvalidHostnameSnafu.build()),
    }
}

/// Do a staggared ipv6 DNS lookup based on [`RelayNode`]
///
/// `port` is combined with the resolved [`std::net::Ipv6Addr`] to return a [`SocketAddr`]
#[cfg(not(wasm_browser))]
async fn relay_lookup_ipv6_staggered(
    dns_resolver: &DnsResolver,
    relay: &RelayNode,
    port: u16,
) -> Result<SocketAddr, GetRelayAddrError> {
    match relay.url.host() {
        Some(url::Host::Domain(hostname)) => {
            debug!(%hostname, "Performing DNS AAAA lookup for relay addr");
            match dns_resolver
                .lookup_ipv6_staggered(hostname, DNS_TIMEOUT, DNS_STAGGERING_MS)
                .await
            {
                Ok(mut addrs) => addrs
                    .next()
                    .map(|ip| ip.to_canonical())
                    .map(|addr| SocketAddr::new(addr, port))
                    .ok_or(get_relay_addr_error::NoAddrFoundSnafu.build()),
                Err(err) => Err(get_relay_addr_error::DnsLookupSnafu.into_error(err)),
            }
        }
        Some(url::Host::Ipv4(addr)) => Ok(SocketAddr::new(addr.into(), port)),
        Some(url::Host::Ipv6(_addr)) => Err(get_relay_addr_error::NoAddrFoundSnafu.build()),
        None => Err(get_relay_addr_error::InvalidHostnameSnafu.build()),
    }
}

/// Runs an ICMP IPv4 or IPv6 probe.
///
/// The `pinger` is passed in so the ping sockets are only bound once
/// for the probe set.
#[cfg(not(wasm_browser))]
async fn run_icmp_probe(
    probe: Probe,
    relay_addr: SocketAddr,
    pinger: Pinger,
) -> Result<ProbeReport, ProbeErrorWithProbe> {
    match probe.proto() {
        ProbeProto::IcmpV4 => debug_assert!(relay_addr.is_ipv4()),
        ProbeProto::IcmpV6 => debug_assert!(relay_addr.is_ipv6()),
        _ => debug_assert!(false, "wrong probe"),
    }
    const DATA: &[u8; 15] = b"iroh icmp probe";
    debug!(dst = %relay_addr, len = DATA.len(), "ICMP Ping started");
    let latency = pinger
        .send(relay_addr.ip(), DATA)
        .await
        .map_err(|err| match err {
            PingError::CreateClientIpv4 { .. } | PingError::CreateClientIpv6 { .. } => {
                ProbeErrorWithProbe::AbortSet(probe_error::IcmpSnafu.into_error(err), probe.clone())
            }
            #[cfg(not(wasm_browser))]
            PingError::Ping { .. } => {
                ProbeErrorWithProbe::Error(probe_error::IcmpSnafu.into_error(err), probe.clone())
            }
        })?;
    debug!(dst = %relay_addr, len = DATA.len(), ?latency, "ICMP ping done");
    let mut report = ProbeReport::new(probe);
    report.latency = Some(latency);
    match relay_addr {
        SocketAddr::V4(_) => {
            report.ipv4_can_send = true;
            report.icmpv4 = Some(true);
        }
        SocketAddr::V6(_) => {
            report.ipv6_can_send = true;
            report.icmpv6 = Some(true);
        }
    }
    Ok(report)
}

#[derive(Debug, Snafu)]
#[snafu(module)]
#[non_exhaustive]
enum MeasureHttpsLatencyError {
    #[snafu(transparent)]
    InvalidUrl { source: url::ParseError },
    #[cfg(not(wasm_browser))]
    #[snafu(transparent)]
    DnsLookup { source: DnsError },
    #[cfg(not(wasm_browser))]
    #[snafu(display("Invalid certificate"))]
    InvalidCertificate { source: reqwest::Error },
    #[snafu(display("Creating HTTP client failed"))]
    CreateReqwestClient { source: reqwest::Error },
    #[snafu(display("HTTP request failed"))]
    HttpRequest { source: reqwest::Error },
    #[snafu(display("Error response from server {status}: {:?}", status.canonical_reason()))]
    InvalidResponse { status: StatusCode },
}

/// Executes an HTTPS probe.
///
/// If `certs` is provided they will be added to the trusted root certificates, allowing the
/// use of self-signed certificates for servers.  Currently this is used for testing.
#[allow(clippy::unused_async)]
async fn measure_https_latency(
    #[cfg(not(wasm_browser))] dns_resolver: &DnsResolver,
    node: &RelayNode,
<<<<<<< HEAD
    #[cfg(any(test, feature = "test-utils"))] insecure_skip_relay_cert_verify: bool,
) -> Result<(Duration, IpAddr)> {
=======
    certs: Option<Vec<rustls::pki_types::CertificateDer<'static>>>,
) -> Result<(Duration, IpAddr), MeasureHttpsLatencyError> {
>>>>>>> 75eae87c
    let url = node.url.join(RELAY_PROBE_PATH)?;

    // This should also use same connection establishment as relay client itself, which
    // needs to be more configurable so users can do more crazy things:
    // https://github.com/n0-computer/iroh/issues/2901
    let mut builder = reqwest::ClientBuilder::new();

    #[cfg(not(wasm_browser))]
    {
        builder = builder.redirect(reqwest::redirect::Policy::none());
    }

    #[cfg(not(wasm_browser))]
    if let Some(Host::Domain(domain)) = url.host() {
        // Use our own resolver rather than getaddrinfo
        //
        // Be careful, a non-zero port will override the port in the URI.
        //
        // The relay Client uses `.lookup_ipv4_ipv6` to connect, so use the same function
        // but staggered for reliability.  Ideally this tries to resolve **both** IPv4 and
        // IPv6 though.  But our resolver does not have a function for that yet.
        let addrs: Vec<_> = dns_resolver
            .lookup_ipv4_ipv6_staggered(domain, DNS_TIMEOUT, DNS_STAGGERING_MS)
            .await?
            .map(|ipaddr| SocketAddr::new(ipaddr, 0))
            .collect();
        builder = builder.resolve_to_addrs(domain, &addrs);
    }

<<<<<<< HEAD
    #[cfg(all(not(wasm_browser), any(test, feature = "test-utils")))]
    let builder = builder.danger_accept_invalid_certs(insecure_skip_relay_cert_verify);

    let client = builder.build()?;
=======
    #[cfg(not(wasm_browser))]
    if let Some(certs) = certs {
        for cert in certs {
            let cert = reqwest::Certificate::from_der(&cert)
                .context(measure_https_latency_error::InvalidCertificateSnafu)?;
            builder = builder.add_root_certificate(cert);
        }
    }
    let client = builder
        .build()
        .context(measure_https_latency_error::CreateReqwestClientSnafu)?;
>>>>>>> 75eae87c

    let start = Instant::now();
    let response = client
        .request(reqwest::Method::GET, url)
        .send()
        .await
        .context(measure_https_latency_error::HttpRequestSnafu)?;
    let latency = start.elapsed();
    if response.status().is_success() {
        // Only `None` if a different hyper HttpConnector in the request.
        #[cfg(not(wasm_browser))]
        let remote_ip = response
            .remote_addr()
            .expect("missing HttpInfo from HttpConnector")
            .ip();
        #[cfg(wasm_browser)]
        let remote_ip = IpAddr::V4(std::net::Ipv4Addr::UNSPECIFIED);

        // Drain the response body to be nice to the server, up to a limit.
        const MAX_BODY_SIZE: usize = 8 << 10; // 8 KiB
        let mut body_size = 0;
        let mut stream = response.bytes_stream();
        // ignore failing frames
        while let Some(Ok(chunk)) = stream.next().await {
            body_size += chunk.len();
            if body_size >= MAX_BODY_SIZE {
                break;
            }
        }

        Ok((latency, remote_ip))
    } else {
        Err(measure_https_latency_error::InvalidResponseSnafu {
            status: response.status(),
        }
        .build())
    }
}

/// Updates a net_report [`Report`] with a new [`ProbeReport`].
fn update_report(report: &mut Report, probe_report: ProbeReport) {
    let relay_node = probe_report.probe.node();
    if let Some(latency) = probe_report.latency {
        report
            .relay_latency
            .update_relay(relay_node.url.clone(), latency);

        #[cfg(not(wasm_browser))]
        if matches!(
            probe_report.probe.proto(),
            ProbeProto::StunIpv4
                | ProbeProto::StunIpv6
                | ProbeProto::QuicIpv4
                | ProbeProto::QuicIpv6
        ) {
            report.udp = true;

            match probe_report.addr {
                Some(SocketAddr::V4(ipp)) => {
                    report.ipv4 = true;
                    report
                        .relay_v4_latency
                        .update_relay(relay_node.url.clone(), latency);
                    if report.global_v4.is_none() {
                        report.global_v4 = Some(ipp);
                    } else if report.global_v4 != Some(ipp) {
                        report.mapping_varies_by_dest_ip = Some(true);
                    } else if report.mapping_varies_by_dest_ip.is_none() {
                        report.mapping_varies_by_dest_ip = Some(false);
                    }
                }
                Some(SocketAddr::V6(ipp)) => {
                    report.ipv6 = true;
                    report
                        .relay_v6_latency
                        .update_relay(relay_node.url.clone(), latency);
                    if report.global_v6.is_none() {
                        report.global_v6 = Some(ipp);
                    } else if report.global_v6 != Some(ipp) {
                        report.mapping_varies_by_dest_ipv6 = Some(true);
                        warn!("IPv6 Address detected by STUN varies by destination");
                    } else if report.mapping_varies_by_dest_ipv6.is_none() {
                        report.mapping_varies_by_dest_ipv6 = Some(false);
                    }
                }
                None => {
                    // If we are here we had a relay server latency reported from a STUN probe.
                    // Thus we must have a reported address.
                    debug_assert!(probe_report.addr.is_some());
                }
            }
        }
    }
    report.ipv4_can_send |= probe_report.ipv4_can_send;
    report.ipv6_can_send |= probe_report.ipv6_can_send;
    report.icmpv4 = report
        .icmpv4
        .map(|val| val || probe_report.icmpv4.unwrap_or_default())
        .or(probe_report.icmpv4);
    report.icmpv6 = report
        .icmpv6
        .map(|val| val || probe_report.icmpv6.unwrap_or_default())
        .or(probe_report.icmpv6);
}

/// Resolves to pending if the inner is `None`.
#[derive(Debug)]
pub(crate) struct MaybeFuture<T> {
    /// Future to be polled.
    pub inner: Option<T>,
}

// NOTE: explicit implementation to bypass derive unnecessary bounds
impl<T> Default for MaybeFuture<T> {
    fn default() -> Self {
        MaybeFuture { inner: None }
    }
}

impl<T: Future + Unpin> Future for MaybeFuture<T> {
    type Output = T::Output;

    fn poll(mut self: Pin<&mut Self>, cx: &mut Context<'_>) -> Poll<Self::Output> {
        match self.inner {
            Some(ref mut t) => Pin::new(t).poll(cx),
            None => Poll::Pending,
        }
    }
}

#[cfg(test)]
mod tests {
    use std::net::{Ipv4Addr, Ipv6Addr};

    use n0_snafu::{Result, ResultExt};
    use tracing_test::traced_test;

    use super::{super::test_utils, *};
    use crate::net_report::dns;

    #[tokio::test]
    #[traced_test]
    async fn test_update_report_stun_working() {
        let (_server_a, relay_a) = test_utils::relay().await;
        let (_server_b, relay_b) = test_utils::relay().await;

        let mut report = Report::default();
        let relay_a = Arc::new(relay_a);
        let relay_b = Arc::new(relay_b);

        // A STUN IPv4 probe from the the first relay server.
        let probe_report_a = ProbeReport {
            ipv4_can_send: true,
            ipv6_can_send: false,
            icmpv4: None,
            icmpv6: None,
            latency: Some(Duration::from_millis(5)),
            probe: Probe::StunIpv4 {
                delay: Duration::ZERO,
                node: relay_a.clone(),
            },
            addr: Some((Ipv4Addr::new(203, 0, 113, 1), 1234).into()),
        };
        update_report(&mut report, probe_report_a.clone());

        assert!(report.udp);
        assert_eq!(
            report.relay_latency.get(&relay_a.url).unwrap(),
            Duration::from_millis(5)
        );
        assert_eq!(
            report.relay_v4_latency.get(&relay_a.url).unwrap(),
            Duration::from_millis(5)
        );
        assert!(report.ipv4_can_send);
        assert!(!report.ipv6_can_send);

        // A second STUN IPv4 probe, same external IP detected but slower.
        let probe_report_b = ProbeReport {
            latency: Some(Duration::from_millis(8)),
            probe: Probe::StunIpv4 {
                delay: Duration::ZERO,
                node: relay_b.clone(),
            },
            ..probe_report_a
        };
        update_report(&mut report, probe_report_b);

        assert!(report.udp);
        assert_eq!(
            report.relay_latency.get(&relay_a.url).unwrap(),
            Duration::from_millis(5)
        );
        assert_eq!(
            report.relay_v4_latency.get(&relay_a.url).unwrap(),
            Duration::from_millis(5)
        );
        assert!(report.ipv4_can_send);
        assert!(!report.ipv6_can_send);

        // A STUN IPv6 probe, this one is faster.
        let probe_report_a_ipv6 = ProbeReport {
            ipv4_can_send: false,
            ipv6_can_send: true,
            icmpv4: None,
            icmpv6: None,
            latency: Some(Duration::from_millis(4)),
            probe: Probe::StunIpv6 {
                delay: Duration::ZERO,
                node: relay_a.clone(),
            },
            addr: Some((Ipv6Addr::new(2001, 0xdb8, 0, 0, 0, 0, 0, 1), 1234).into()),
        };
        update_report(&mut report, probe_report_a_ipv6);

        assert!(report.udp);
        assert_eq!(
            report.relay_latency.get(&relay_a.url).unwrap(),
            Duration::from_millis(4)
        );
        assert_eq!(
            report.relay_v6_latency.get(&relay_a.url).unwrap(),
            Duration::from_millis(4)
        );
        assert!(report.ipv4_can_send);
        assert!(report.ipv6_can_send);
    }

    #[tokio::test]
    #[traced_test]
    async fn test_update_report_icmp() {
        let (_server_a, relay_a) = test_utils::relay().await;
        let (_server_b, relay_b) = test_utils::relay().await;
        let relay_a = Arc::new(relay_a);
        let relay_b = Arc::new(relay_b);

        let mut report = Report::default();

        // An ICMPv4 probe from the EU relay server.
        let probe_report_eu = ProbeReport {
            ipv4_can_send: true,
            ipv6_can_send: false,
            icmpv4: Some(true),
            icmpv6: None,
            latency: Some(Duration::from_millis(5)),
            probe: Probe::IcmpV4 {
                delay: Duration::ZERO,
                node: relay_a.clone(),
            },
            addr: Some((Ipv4Addr::new(203, 0, 113, 1), 1234).into()),
        };
        update_report(&mut report, probe_report_eu.clone());

        assert!(!report.udp);
        assert!(report.ipv4_can_send);
        assert_eq!(report.icmpv4, Some(true));

        // A second ICMPv4 probe which did not work.
        let probe_report_na = ProbeReport {
            ipv4_can_send: false,
            ipv6_can_send: false,
            icmpv4: Some(false),
            icmpv6: None,
            latency: None,
            probe: Probe::IcmpV4 {
                delay: Duration::ZERO,
                node: relay_b.clone(),
            },
            addr: None,
        };
        update_report(&mut report, probe_report_na);

        assert_eq!(report.icmpv4, Some(true));

        // Behold, a STUN probe arrives!
        let probe_report_eu_stun = ProbeReport {
            ipv4_can_send: true,
            ipv6_can_send: false,
            icmpv4: None,
            icmpv6: None,
            latency: Some(Duration::from_millis(5)),
            probe: Probe::StunIpv4 {
                delay: Duration::ZERO,
                node: relay_a.clone(),
            },
            addr: Some((Ipv4Addr::new(203, 0, 113, 1), 1234).into()),
        };
        update_report(&mut report, probe_report_eu_stun);

        assert!(report.udp);
        assert_eq!(report.icmpv4, Some(true));
    }

    // # ICMP permissions on Linux
    //
    // ## Using capabilities: CAP_NET_RAW
    //
    // To run ICMP tests on Linux you need CAP_NET_RAW capabilities.  When running tests
    // this means you first need to build the binary, set the capabilities and finally run
    // the tests.
    //
    // Build the test binary:
    //
    //    cargo nextest run -p iroh net_report::reportgen::tests --no-run
    //
    // Find out the test binary location:
    //
    //    cargo nextest list --message-format json -p iroh net_report::reportgen::tests \
    //       | jq '."rust-suites"."iroh"."binary-path"' | tr -d \"
    //
    // Set the CAP_NET_RAW permission, note that nextest runs each test in a child process
    // so the capabilities need to be inherited:
    //
    //    sudo setcap CAP_NET_RAW=eip target/debug/deps/iroh-abc123
    //
    // Finally run the test:
    //
    //    cargo nextest run -p iroh net_report::reportgen::tests
    //
    // This allows the pinger to create a SOCK_RAW socket for IPPROTO_ICMP.
    //
    //
    // ## Using sysctl
    //
    // Now you know the hard way, you can also get this permission a little easier, but
    // slightly less secure, by allowing any process running with your group ID to create a
    // SOCK_DGRAM for IPPROTO_ICMP.
    //
    // First find out your group ID:
    //
    //    id --group
    //
    // Then allow this group to send pings.  Note that this is an inclusive range:
    //
    //    sudo sysctl net.ipv4.ping_group_range="1234 1234"
    //
    // Note that this does not survive a reboot usually, commonly you need to edit
    // /etc/sysctl.conf or /etc/sysctl.d/* to persist this across reboots.
    //
    // TODO: Not sure what about IPv6 pings using sysctl.
    #[tokio::test]
    #[traced_test]
    async fn test_icmpk_probe() {
        let pinger = Pinger::new();
        let (server, node) = test_utils::relay().await;
        let addr = server.stun_addr().expect("test relay serves stun");
        let probe = Probe::IcmpV4 {
            delay: Duration::from_secs(0),
            node: Arc::new(node),
        };

        // A single ICMP packet might get lost.  Try several and take the first.
        let (tx, mut rx) = tokio::sync::mpsc::unbounded_channel();
        let mut tasks = JoinSet::new();
        for i in 0..8 {
            let probe = probe.clone();
            let pinger = pinger.clone();
            let tx = tx.clone();
            tasks.spawn(async move {
                time::sleep(Duration::from_millis(i * 100)).await;
                let res = run_icmp_probe(probe, addr, pinger).await;
                tx.send(res).ok();
            });
        }
        let mut last_err = None;
        while let Some(res) = rx.recv().await {
            match res {
                Ok(report) => {
                    dbg!(&report);
                    assert_eq!(report.icmpv4, Some(true));
                    assert!(
                        report.latency.expect("should have a latency") > Duration::from_secs(0)
                    );
                    break;
                }
                Err(ProbeErrorWithProbe::Error(err, _probe)) => {
                    last_err = Some(err);
                }
                Err(ProbeErrorWithProbe::AbortSet(_err, _probe)) => {
                    // We don't have permission, too bad.
                    // panic!("no ping permission: {err:#}");
                    break;
                }
            }
        }
        if let Some(err) = last_err {
            panic!("Ping error: {err:#}");
        }
    }

    #[tokio::test]
<<<<<<< HEAD
    async fn test_measure_https_latency() -> TestResult {
        let (_server, relay) = test_utils::relay().await;
=======
    async fn test_measure_https_latency() -> Result {
        let (server, relay) = test_utils::relay().await;
>>>>>>> 75eae87c
        let dns_resolver = dns::tests::resolver();
        tracing::info!(relay_url = ?relay.url , "RELAY_URL");
        let (latency, ip) = measure_https_latency(&dns_resolver, &relay, true).await?;

        assert!(latency > Duration::ZERO);

        let relay_url_ip = relay
            .url
            .host_str()
            .unwrap()
            .parse::<std::net::IpAddr>()
            .e()?;
        assert_eq!(ip, relay_url_ip);
        Ok(())
    }

    #[tokio::test]
    #[traced_test]
    async fn test_quic_probe() -> Result {
        let (server, relay) = test_utils::relay().await;
        let relay = Arc::new(relay);
        let client_config = iroh_relay::client::make_dangerous_client_config();
        let ep = quinn::Endpoint::client(SocketAddr::new(Ipv4Addr::LOCALHOST.into(), 0)).e()?;
        let client_addr = ep.local_addr().e()?;
        let quic_addr_disc = QuicConfig {
            ep: ep.clone(),
            client_config,
            ipv4: true,
            ipv6: true,
        };
        let url = relay.url.clone();
        let port = server.quic_addr().unwrap().port();
        let probe = Probe::QuicIpv4 {
            delay: Duration::from_secs(0),
            node: relay,
        };
        let probe = match run_quic_probe(
            quic_addr_disc,
            url,
            (Ipv4Addr::LOCALHOST, port).into(),
            probe,
            None,
        )
        .await
        {
            Ok(probe) => probe,
            Err(e) => match e {
                ProbeErrorWithProbe::AbortSet(err, _) | ProbeErrorWithProbe::Error(err, _) => {
                    return Err(err.into());
                }
            },
        };
        assert!(probe.ipv4_can_send);
        assert_eq!(probe.addr.unwrap(), client_addr);
        ep.wait_idle().await;
        server.shutdown().await?;
        Ok(())
    }
}<|MERGE_RESOLUTION|>--- conflicted
+++ resolved
@@ -847,12 +847,8 @@
     metrics: Arc<Metrics>,
     #[cfg(not(wasm_browser))] pinger: Pinger,
     #[cfg(not(wasm_browser))] socket_state: SocketState,
-<<<<<<< HEAD
     #[cfg(any(test, feature = "test-utils"))] insecure_skip_relay_cert_verify: bool,
-) -> Result<ProbeReport, ProbeError> {
-=======
 ) -> Result<ProbeReport, ProbeErrorWithProbe> {
->>>>>>> 75eae87c
     if !probe.delay().is_zero() {
         trace!("delaying probe");
         time::sleep(probe.delay()).await;
@@ -1434,9 +1430,6 @@
     #[cfg(not(wasm_browser))]
     #[snafu(transparent)]
     DnsLookup { source: DnsError },
-    #[cfg(not(wasm_browser))]
-    #[snafu(display("Invalid certificate"))]
-    InvalidCertificate { source: reqwest::Error },
     #[snafu(display("Creating HTTP client failed"))]
     CreateReqwestClient { source: reqwest::Error },
     #[snafu(display("HTTP request failed"))]
@@ -1453,13 +1446,8 @@
 async fn measure_https_latency(
     #[cfg(not(wasm_browser))] dns_resolver: &DnsResolver,
     node: &RelayNode,
-<<<<<<< HEAD
     #[cfg(any(test, feature = "test-utils"))] insecure_skip_relay_cert_verify: bool,
-) -> Result<(Duration, IpAddr)> {
-=======
-    certs: Option<Vec<rustls::pki_types::CertificateDer<'static>>>,
 ) -> Result<(Duration, IpAddr), MeasureHttpsLatencyError> {
->>>>>>> 75eae87c
     let url = node.url.join(RELAY_PROBE_PATH)?;
 
     // This should also use same connection establishment as relay client itself, which
@@ -1489,24 +1477,12 @@
         builder = builder.resolve_to_addrs(domain, &addrs);
     }
 
-<<<<<<< HEAD
     #[cfg(all(not(wasm_browser), any(test, feature = "test-utils")))]
     let builder = builder.danger_accept_invalid_certs(insecure_skip_relay_cert_verify);
 
-    let client = builder.build()?;
-=======
-    #[cfg(not(wasm_browser))]
-    if let Some(certs) = certs {
-        for cert in certs {
-            let cert = reqwest::Certificate::from_der(&cert)
-                .context(measure_https_latency_error::InvalidCertificateSnafu)?;
-            builder = builder.add_root_certificate(cert);
-        }
-    }
     let client = builder
         .build()
         .context(measure_https_latency_error::CreateReqwestClientSnafu)?;
->>>>>>> 75eae87c
 
     let start = Instant::now();
     let response = client
@@ -1898,13 +1874,8 @@
     }
 
     #[tokio::test]
-<<<<<<< HEAD
-    async fn test_measure_https_latency() -> TestResult {
+    async fn test_measure_https_latency() -> Result {
         let (_server, relay) = test_utils::relay().await;
-=======
-    async fn test_measure_https_latency() -> Result {
-        let (server, relay) = test_utils::relay().await;
->>>>>>> 75eae87c
         let dns_resolver = dns::tests::resolver();
         tracing::info!(relay_url = ?relay.url , "RELAY_URL");
         let (latency, ip) = measure_https_latency(&dns_resolver, &relay, true).await?;
