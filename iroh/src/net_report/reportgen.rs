//! The reportgen actor is responsible for generating a single net_report report.
//!
//! It is implemented as an actor with [`Client`] as handle.
//!
//! The actor starts generating the report as soon as it is created, it does not receive any
//! messages from the client.  It follows roughly these steps:
//!
//! - Determines host IPv6 support.
//! - Creates hairpin actor.
//! - Creates portmapper future.
//! - Creates captive portal detection future.
//! - Creates Probe Set futures.
//!   - These send messages to the reportgen actor.
//! - Loops driving the futures and handling actor messages:
//!   - Disables futures as they are completed or aborted.
//!   - Stop if there are no outstanding tasks/futures, or on timeout.
//! - Sends the completed report to the net_report actor.

use std::{
    collections::BTreeSet,
    future::Future,
    net::{IpAddr, SocketAddr},
    pin::Pin,
    sync::Arc,
    task::{Context, Poll},
};

use http::StatusCode;
use iroh_base::RelayUrl;
#[cfg(not(wasm_browser))]
use iroh_relay::dns::{DnsError, DnsResolver, StaggeredError};
use iroh_relay::{
    defaults::{DEFAULT_RELAY_QUIC_PORT, DEFAULT_STUN_PORT},
    http::RELAY_PROBE_PATH,
    protos::stun,
    RelayMap, RelayNode,
};
#[cfg(wasm_browser)]
use n0_future::future::Pending;
use n0_future::{
    task::{self, AbortOnDropHandle, JoinSet},
    time::{self, Duration, Instant},
    StreamExt as _,
};
#[cfg(not(wasm_browser))]
use netwatch::{interfaces, UdpSocket};
use rand::seq::IteratorRandom;
use snafu::{IntoError, ResultExt, Snafu};
use tokio::sync::{mpsc, oneshot};
use tracing::{debug, debug_span, error, info_span, trace, warn, Instrument, Span};
use url::Host;

#[cfg(wasm_browser)]
use crate::net_report::portmapper; // We stub the library
use crate::net_report::{self, Metrics, Report};
#[cfg(not(wasm_browser))]
use crate::net_report::{
    defaults::timeouts::DNS_TIMEOUT,
    dns::DNS_STAGGERING_MS,
    ip_mapped_addrs::IpMappedAddresses,
    ping::{PingError, Pinger},
};

#[cfg(not(wasm_browser))]
mod hairpin;
mod probes;

pub use probes::ProbeProto;
use probes::{Probe, ProbePlan};

use crate::net_report::defaults::timeouts::{
    CAPTIVE_PORTAL_DELAY, CAPTIVE_PORTAL_TIMEOUT, OVERALL_REPORT_TIMEOUT, PROBES_TIMEOUT,
};

const ENOUGH_NODES: usize = 3;

/// Holds the state for a single invocation of [`net_report::Client::get_report`].
///
/// Dropping this will cancel the actor and stop the report generation.
#[derive(Debug)]
pub(super) struct Client {
    // Addr is currently only used by child actors, so not yet exposed here.
    _drop_guard: AbortOnDropHandle<()>,
}

/// Any state that depends on sockets being available in the current environment.
///
/// Factored out so it can be disabled easily in browsers.
#[cfg(not(wasm_browser))]
#[derive(Debug, Clone)]
pub(crate) struct SocketState {
    /// The portmapper client, if there is one.
    pub(crate) port_mapper: Option<portmapper::Client>,
    /// Socket to send IPv4 STUN requests from.
    pub(crate) stun_sock4: Option<Arc<UdpSocket>>,
    /// Socket so send IPv6 STUN requests from.
    pub(crate) stun_sock6: Option<Arc<UdpSocket>>,
    /// QUIC configuration to do QUIC address Discovery
    pub(crate) quic_config: Option<QuicConfig>,
    /// The DNS resolver to use for probes that need to resolve DNS records.
    pub(crate) dns_resolver: DnsResolver,
    /// Optional [`IpMappedAddresses`] used to enable QAD in iroh
    pub(crate) ip_mapped_addrs: Option<IpMappedAddresses>,
}

impl Client {
    /// Creates a new actor generating a single report.
    ///
    /// The actor starts running immediately and only generates a single report, after which
    /// it shuts down.  Dropping this handle will abort the actor.
    pub(super) fn new(
        net_report: net_report::Addr,
        last_report: Option<Arc<Report>>,
        relay_map: RelayMap,
        protocols: BTreeSet<ProbeProto>,
        metrics: Arc<Metrics>,
        #[cfg(not(wasm_browser))] socket_state: SocketState,
        #[cfg(any(test, feature = "test-utils"))] insecure_skip_relay_cert_verify: bool,
    ) -> Self {
        let (msg_tx, msg_rx) = mpsc::channel(32);
        let addr = Addr {
            sender: msg_tx.clone(),
        };
        let mut actor = Actor {
            msg_tx,
            msg_rx,
            net_report: net_report.clone(),
            last_report,
            relay_map,
            report: Report::default(),
            outstanding_tasks: OutstandingTasks::default(),
            protocols,
            #[cfg(not(wasm_browser))]
            socket_state,
            #[cfg(not(wasm_browser))]
            hairpin_actor: hairpin::Client::new(net_report, addr),
            metrics,
            #[cfg(any(test, feature = "test-utils"))]
            insecure_skip_relay_cert_verify,
        };
        let task =
            task::spawn(async move { actor.run().await }.instrument(info_span!("reportgen.actor")));
        Self {
            _drop_guard: AbortOnDropHandle::new(task),
        }
    }
}

/// The address of the reportstate [`Actor`].
///
/// Unlike the [`Client`] struct itself this is the raw channel to send message over.
/// Keeping this alive will not keep the actor alive, which makes this handy to pass to
/// internal tasks.
#[derive(Debug, Clone)]
pub(super) struct Addr {
    sender: mpsc::Sender<Message>,
}

impl Addr {
    /// Blocking send to the actor, to be used from a non-actor future.
    async fn send(&self, msg: Message) -> Result<(), mpsc::error::SendError<Message>> {
        trace!(
            "sending {:?} to channel with cap {}",
            msg,
            self.sender.capacity()
        );
        self.sender.send(msg).await
    }
}

/// Messages to send to the reportstate [`Actor`].
#[derive(Debug)]
enum Message {
    /// Set the hairpinning availability in the report.
    HairpinResult(bool),
    /// Check whether executing a probe would still help.
    // TODO: Ideally we remove the need for this message and the logic is inverted: once we
    // get a probe result we cancel all probes that are no longer needed.  But for now it's
    // this way around to ease conversion.
    ProbeWouldHelp(Probe, Arc<RelayNode>, oneshot::Sender<bool>),
    /// Abort all remaining probes.
    AbortProbes,
}

/// The reportstate actor.
///
/// This actor starts, generates a single report and exits.
#[derive(Debug)]
struct Actor {
    /// The sender of the message channel, so we can give out [`Addr`].
    msg_tx: mpsc::Sender<Message>,
    /// The receiver of the message channel.
    msg_rx: mpsc::Receiver<Message>,
    /// The address of the net_report actor.
    net_report: super::Addr,

    // Provided state
    /// The previous report, if it exists.
    last_report: Option<Arc<Report>>,
    /// The relay configuration.
    relay_map: RelayMap,

    // Internal state.
    /// The report being built.
    report: Report,
    /// Which tasks the [`Actor`] is still waiting on.
    ///
    /// This is essentially the summary of all the work the [`Actor`] is doing.
    outstanding_tasks: OutstandingTasks,
    /// Protocols we should attempt to create probes for, if we have the correct
    /// configuration for that protocol.
    protocols: BTreeSet<ProbeProto>,

    /// Any socket-related state that doesn't exist/work in browsers
    #[cfg(not(wasm_browser))]
    socket_state: SocketState,
    /// The hairpin actor.
    #[cfg(not(wasm_browser))]
    hairpin_actor: hairpin::Client,
    metrics: Arc<Metrics>,
    #[cfg(any(test, feature = "test-utils"))]
    insecure_skip_relay_cert_verify: bool,
}

#[allow(missing_docs)]
#[derive(Debug, Snafu)]
#[non_exhaustive]
pub enum ActorRunError {
    #[snafu(display("Report generation timed out"))]
    Timeout,
    #[snafu(display("Client that requested the report is gone"))]
    ClientGone,
    #[snafu(display("Internal NetReport actor is gone"))]
    ActorGone,
    #[snafu(transparent)]
    Probes { source: ProbesError },
}

#[allow(missing_docs)]
#[derive(Debug, Snafu)]
#[non_exhaustive]
pub enum ProbesError {
    #[snafu(display("Probe failed"))]
    ProbeFailure { source: ProbeError },
    #[snafu(display("All probes failed"))]
    AllProbesFailed,
}

impl Actor {
    fn addr(&self) -> Addr {
        Addr {
            sender: self.msg_tx.clone(),
        }
    }

    async fn run(&mut self) {
        match self.run_inner().await {
            Ok(_) => debug!("reportgen actor finished"),
            Err(err) => {
                self.net_report
                    .send(net_report::Message::ReportAborted { reason: err })
                    .await
                    .ok();
            }
        }
    }

    /// Runs the main reportgen actor logic.
    ///
    /// This actor runs by:
    ///
    /// - Creates a hairpin actor.
    /// - Creates a captive portal future.
    /// - Creates ProbeSet futures in a group of futures.
    /// - Runs a main loop:
    ///   - Drives all the above futures.
    ///   - Receives actor messages (sent by those futures).
    ///   - Updates the report, cancels unneeded futures.
    /// - Sends the report to the net_report actor.
    async fn run_inner(&mut self) -> Result<(), ActorRunError> {
        #[cfg(not(wasm_browser))]
        let port_mapper = self.socket_state.port_mapper.is_some();
        #[cfg(wasm_browser)]
        let port_mapper = false;
        debug!(%port_mapper, "reportstate actor starting");

        self.report.os_has_ipv6 = super::os_has_ipv6();

        let mut port_mapping = self.prepare_portmapper_task();
        let mut captive_task = self.prepare_captive_portal_task();
        let mut probes = self.spawn_probes_task().await;

        let total_timer = time::sleep(OVERALL_REPORT_TIMEOUT);
        tokio::pin!(total_timer);
        let probe_timer = time::sleep(PROBES_TIMEOUT);
        tokio::pin!(probe_timer);

        loop {
            trace!(awaiting = ?self.outstanding_tasks, "tick; awaiting tasks");
            if self.outstanding_tasks.all_done() {
                debug!("all tasks done");
                break;
            }
            tokio::select! {
                biased;
                _ = &mut total_timer => {
                    trace!("tick: total_timer expired");
                    return Err(TimeoutSnafu.build());
                }

                _ = &mut probe_timer => {
                    warn!("tick: probes timed out");
                    // Set new timeout to not go into this branch multiple times.  We need
                    // the abort to finish all probes normally.  PROBES_TIMEOUT is
                    // sufficiently far in the future.
                    probe_timer.as_mut().reset(Instant::now() + PROBES_TIMEOUT);
                    probes.abort_all();
                    self.handle_abort_probes();
                }

                // Drive the portmapper.
                pm = &mut port_mapping, if self.outstanding_tasks.port_mapper => {
                    debug!(report=?pm, "tick: portmapper probe report");
                    self.report.portmap_probe = pm;
                    port_mapping.inner = None;
                    self.outstanding_tasks.port_mapper = false;
                }

                // Check for probes finishing.
                set_result = probes.join_next(), if self.outstanding_tasks.probes => {
                    trace!("tick: probes done: {:?}", set_result);
                    match set_result {
                        Some(Ok(Ok(report))) => self.handle_probe_report(report),
                        Some(Ok(Err(_))) => (),
                        Some(Err(e)) => {
                            warn!("probes task error: {:?}", e);
                        }
                        None => {
                            self.handle_abort_probes();
                        }
                    }
                    trace!("tick: probes handled");
                }

                // Drive the captive task.
                found = &mut captive_task, if self.outstanding_tasks.captive_task => {
                    trace!("tick: captive portal task done");
                    self.report.captive_portal = found;
                    captive_task.inner = None;
                    self.outstanding_tasks.captive_task = false;
                }

                // Handle actor messages.
                msg = self.msg_rx.recv() => {
                    trace!("tick: msg recv: {:?}", msg);
                    match msg {
                        Some(msg) => self.handle_message(msg),
                        None => {
                            return Err(ClientGoneSnafu.build());
                        }
                    }
                }
            }
        }

        if !probes.is_empty() {
            debug!(
                "aborting {} probe sets, already have enough reports",
                probes.len()
            );
            drop(probes);
        }

        debug!("Sending report to net_report actor");
        self.net_report
            .send(net_report::Message::ReportReady {
                report: Box::new(self.report.clone()),
            })
            .await
            .map_err(|_| ActorGoneSnafu.build())?;

        Ok(())
    }

    /// Handles an actor message.
    ///
    /// Returns `true` if all the probes need to be aborted.
    fn handle_message(&mut self, msg: Message) {
        trace!(?msg, "handling message");
        match msg {
            Message::HairpinResult(works) => {
                self.report.hair_pinning = Some(works);
                self.outstanding_tasks.hairpin = false;
            }
            Message::ProbeWouldHelp(probe, relay_node, response_tx) => {
                let res = self.probe_would_help(probe, relay_node);
                if response_tx.send(res).is_err() {
                    debug!("probe dropped before ProbeWouldHelp response sent");
                }
            }
            Message::AbortProbes => {
                self.handle_abort_probes();
            }
        }
    }

    fn handle_probe_report(&mut self, probe_report: ProbeReport) {
        debug!(?probe_report, "finished probe");
        update_report(&mut self.report, probe_report);

        // When we discover the first IPv4 address we want to start the hairpin actor.
        #[cfg(not(wasm_browser))]
        if let Some(ref addr) = self.report.global_v4 {
            if !self.hairpin_actor.has_started() {
                self.hairpin_actor.start_check(*addr);
                self.outstanding_tasks.hairpin = true;
            }
        }

        // Once we've heard from enough relay servers (3), start a timer to give up on the other
        // probes. The timer's duration is a function of whether this is our initial full
        // probe or an incremental one. For incremental ones, wait for the duration of the
        // slowest relay. For initial ones, double that.
        let enough_relays = std::cmp::min(self.relay_map.len(), ENOUGH_NODES);
        if self.report.relay_latency.len() == enough_relays {
            let timeout = self.report.relay_latency.max_latency();
            let timeout = match self.last_report.is_some() {
                true => timeout,
                false => timeout * 2,
            };
            let reportcheck = self.addr();
            debug!(
                reports=self.report.relay_latency.len(),
                delay=?timeout,
                "Have enough probe reports, aborting further probes soon",
            );
            task::spawn(
                async move {
                    time::sleep(timeout).await;
                    // Because we do this after a timeout it is entirely normal that the
                    // actor is no longer there by the time we send this message.
                    reportcheck
                        .send(Message::AbortProbes)
                        .await
                        .map_err(|err| trace!("Failed to abort all probes: {err:#}"))
                        .ok();
                }
                .instrument(Span::current()),
            );
        }
    }

    /// Whether running this probe would still improve our report.
    fn probe_would_help(&mut self, probe: Probe, relay_node: Arc<RelayNode>) -> bool {
        // If the probe is for a relay we don't yet know about, that would help.
        if self.report.relay_latency.get(&relay_node.url).is_none() {
            return true;
        }

        // If the probe is for IPv6 and we don't yet have an IPv6 report, that would help.
        #[cfg(not(wasm_browser))]
        if probe.proto() == ProbeProto::StunIpv6 && self.report.relay_v6_latency.is_empty() {
            return true;
        }

        // For IPv4, we need at least two IPv4 results overall to
        // determine whether we're behind a NAT that shows us as
        // different source IPs and/or ports depending on who we're
        // talking to. If we don't yet have two results yet
        // (`mapping_varies_by_dest_ip` is blank), then another IPv4 probe
        // would be good.
        #[cfg(not(wasm_browser))]
        if probe.proto() == ProbeProto::StunIpv4 && self.report.mapping_varies_by_dest_ip.is_none()
        {
            return true;
        }

        // Otherwise not interesting.
        false
    }

    /// Stops further probes.
    ///
    /// This makes sure that no further probes are run and also cancels the captive portal
    /// and portmapper tasks if there were successful probes.  Be sure to only handle this
    /// after all the required [`ProbeReport`]s have been processed.
    fn handle_abort_probes(&mut self) {
        trace!("handle abort probes");
        self.outstanding_tasks.probes = false;
        if self.report.udp {
            self.outstanding_tasks.port_mapper = false;
            self.outstanding_tasks.captive_task = false;
        }
    }

    /// Creates the future which will perform the portmapper task.
    ///
    /// The returned future will run the portmapper, if enabled, resolving to it's result.
    fn prepare_portmapper_task(
        &mut self,
    ) -> MaybeFuture<Pin<Box<impl Future<Output = Option<portmapper::ProbeOutput>>>>> {
        // In the browser, the compiler struggles to infer the type of future inside, because it's never set.
        #[cfg(wasm_browser)]
        let port_mapping: MaybeFuture<Pin<Box<Pending<Option<portmapper::ProbeOutput>>>>> =
            MaybeFuture::default();

        #[cfg(not(wasm_browser))]
        let mut port_mapping = MaybeFuture::default();

        #[cfg(not(wasm_browser))]
        if let Some(port_mapper) = self.socket_state.port_mapper.clone() {
            port_mapping.inner = Some(Box::pin(async move {
                match port_mapper.probe().await {
                    Ok(Ok(res)) => Some(res),
                    Ok(Err(err)) => {
                        debug!("skipping port mapping: {err:?}");
                        None
                    }
                    Err(recv_err) => {
                        warn!("skipping port mapping: {recv_err:?}");
                        None
                    }
                }
            }));
            self.outstanding_tasks.port_mapper = true;
        }
        port_mapping
    }

    /// Creates the future which will perform the captive portal check.
    fn prepare_captive_portal_task(
        &mut self,
    ) -> MaybeFuture<Pin<Box<impl Future<Output = Option<bool>>>>> {
        // In the browser case the compiler cannot infer the type of the future, because it's never set:
        #[cfg(wasm_browser)]
        let captive_task: MaybeFuture<Pin<Box<Pending<Option<bool>>>>> = MaybeFuture::default();

        #[cfg(not(wasm_browser))]
        let mut captive_task = MaybeFuture::default();

        // If we're doing a full probe, also check for a captive portal. We
        // delay by a bit to wait for UDP STUN to finish, to avoid the probe if
        // it's unnecessary.
        #[cfg(not(wasm_browser))]
        if self.last_report.is_none() {
            // Even if we're doing a non-incremental update, we may want to try our
            // preferred relay for captive portal detection.
            let preferred_relay = self
                .last_report
                .as_ref()
                .and_then(|l| l.preferred_relay.clone());

            let dns_resolver = self.socket_state.dns_resolver.clone();
            let dm = self.relay_map.clone();
            self.outstanding_tasks.captive_task = true;
            captive_task.inner = Some(Box::pin(async move {
                time::sleep(CAPTIVE_PORTAL_DELAY).await;
                debug!("Captive portal check started after {CAPTIVE_PORTAL_DELAY:?}");
                let captive_portal_check = time::timeout(
                    CAPTIVE_PORTAL_TIMEOUT,
                    check_captive_portal(&dns_resolver, &dm, preferred_relay)
                        .instrument(debug_span!("captive-portal")),
                );
                match captive_portal_check.await {
                    Ok(Ok(found)) => Some(found),
                    Ok(Err(err)) => {
                        match err {
                            CaptivePortalError::CreateReqwestClient { ref source }
                            | CaptivePortalError::HttpRequest { ref source } => {
                                if source.is_connect() {
                                    debug!("check_captive_portal failed: {err:#}");
                                }
                            }
                            _ => warn!("check_captive_portal error: {err:#}"),
                        }
                        None
                    }
                    Err(_) => {
                        warn!("check_captive_portal timed out");
                        None
                    }
                }
            }));
        }

        self.outstanding_tasks.captive_task = false;
        captive_task
    }

    /// Prepares the future which will run all the probes as per generated ProbePlan.
    ///
    /// Probes operate like the following:
    ///
    /// - A future is created for each probe in all probe sets.
    /// - All probes in a set are grouped in [`JoinSet`].
    /// - All those probe sets are grouped in one overall [`JoinSet`].
    ///   - This future is polled by the main actor loop to make progress.
    /// - Once a probe future is polled:
    ///   - Many probes start with a delay, they sleep during this time.
    ///   - When a probe starts it first asks the reportgen [`Actor`] if it is still useful
    ///     to run.  If not it aborts the entire probe set.
    ///   - When a probe finishes, its [`ProbeReport`] is yielded to the reportgen actor.
    /// - Probes get aborted in several ways:
    ///   - A running it can fail and abort the entire probe set if it deems the
    ///     failure permanent.  Probes in a probe set are essentially retries.
    ///   - Once there are [`ProbeReport`]s from enough nodes, all remaining probes are
    ///     aborted.  That is, the main actor loop stops polling them.
    async fn spawn_probes_task(&mut self) -> JoinSet<Result<ProbeReport, ProbesError>> {
        #[cfg(not(wasm_browser))]
        let if_state = interfaces::State::new().await;
        #[cfg(not(wasm_browser))]
        debug!(%if_state, "Local interfaces");
        let plan = match self.last_report {
            Some(ref report) => ProbePlan::with_last_report(
                &self.relay_map,
                report,
                &self.protocols,
                #[cfg(not(wasm_browser))]
                &if_state,
            ),
            None => ProbePlan::initial(
                &self.relay_map,
                &self.protocols,
                #[cfg(not(wasm_browser))]
                &if_state,
            ),
        };
        trace!(%plan, "probe plan");

        // The pinger is created here so that any sockets that might be bound for it are
        // shared between the probes that use it.  It binds sockets lazily, so we can always
        // create it.
        #[cfg(not(wasm_browser))]
        let pinger = Pinger::new();

        // A collection of futures running probe sets.
        let mut probes = JoinSet::default();
        for probe_set in plan.iter() {
            let mut set = JoinSet::default();
            for probe in probe_set {
                let reportstate = self.addr();
                let relay_node = probe.node().clone();
                let probe = probe.clone();
                let net_report = self.net_report.clone();

                #[cfg(not(wasm_browser))]
                let pinger = pinger.clone();
                #[cfg(not(wasm_browser))]
                let socket_state = self.socket_state.clone();

                let metrics = self.metrics.clone();
                set.spawn(
                    run_probe(
                        reportstate,
                        relay_node,
                        probe.clone(),
                        net_report,
                        metrics,
                        #[cfg(not(wasm_browser))]
                        pinger,
                        #[cfg(not(wasm_browser))]
                        socket_state,
                        #[cfg(any(test, feature = "test-utils"))]
                        self.insecure_skip_relay_cert_verify,
                    )
                    .instrument(debug_span!("run_probe", %probe)),
                );
            }

            // Add the probe set to all futures of probe sets.  Handle aborting a probe set
            // if needed, only normal errors means the set continues.
            probes.spawn(
                async move {
                    // Hack because ProbeSet is not it's own type yet.
                    let mut probe_proto = None;
                    while let Some(res) = set.join_next().await {
                        match res {
                            Ok(Ok(report)) => return Ok(report),
                            Ok(Err(ProbeErrorWithProbe::Error(err, probe))) => {
                                probe_proto = Some(probe.proto());
                                warn!(?probe, "probe failed: {:#}", err);
                                continue;
                            }
                            Ok(Err(ProbeErrorWithProbe::AbortSet(err, probe))) => {
                                debug!(?probe, "probe set aborted: {:#}", err);
                                set.abort_all();
                                return Err(ProbeFailureSnafu.into_error(err));
                            }
                            Err(err) => {
                                warn!("fatal probe set error, aborting: {:#}", err);
                                continue;
                            }
                        }
                    }
                    warn!(?probe_proto, "no successful probes in ProbeSet");
                    Err(AllProbesFailedSnafu.build())
                }
                .instrument(info_span!("probe")),
            );
        }
        self.outstanding_tasks.probes = true;

        probes
    }
}

/// Tasks on which the reportgen [`Actor`] is still waiting.
///
/// There is no particular progression, e.g. hairpin starts `false`, moves to `true` when a
/// check is started and then becomes `false` again once it is finished.
#[derive(Debug, Default)]
struct OutstandingTasks {
    probes: bool,
    port_mapper: bool,
    captive_task: bool,
    hairpin: bool,
}

impl OutstandingTasks {
    fn all_done(&self) -> bool {
        !(self.probes || self.port_mapper || self.captive_task || self.hairpin)
    }
}

/// The success result of [`run_probe`].
#[derive(Debug, Clone)]
struct ProbeReport {
    /// Whether we can send IPv4 UDP packets.
    ipv4_can_send: bool,
    /// Whether we can send IPv6 UDP packets.
    ipv6_can_send: bool,
    /// Whether we can send ICMPv4 packets, `None` if not checked.
    icmpv4: Option<bool>,
    /// Whether we can send ICMPv6 packets, `None` if not checked.
    icmpv6: Option<bool>,
    /// The latency to the relay node.
    latency: Option<Duration>,
    /// The probe that generated this report.
    probe: Probe,
    /// The discovered public address.
    addr: Option<SocketAddr>,
}

impl ProbeReport {
    fn new(probe: Probe) -> Self {
        ProbeReport {
            probe,
            ipv4_can_send: false,
            ipv6_can_send: false,
            icmpv4: None,
            icmpv6: None,
            latency: None,
            addr: None,
        }
    }
}

/// Errors for [`run_probe`].
///
/// The main purpose is to signal whether other probes in this probe set should still be
/// run.  Recall that a probe set is normally a set of identical probes with delays,
/// effectively creating retries, and the first successful probe of a probe set will cancel
/// the others in the set.  So this allows an unsuccessful probe to cancel the remainder of
/// the set or not.
#[derive(Debug)]
enum ProbeErrorWithProbe {
    /// Abort the current set.
    AbortSet(ProbeError, Probe),
    /// Continue the other probes in the set.
    Error(ProbeError, Probe),
}

#[allow(missing_docs)]
#[derive(Debug, Snafu)]
#[snafu(module)]
#[non_exhaustive]
pub enum ProbeError {
    #[snafu(display("Client is gone"))]
    ClientGone,
    #[snafu(display("Probe is no longer useful"))]
    NotUseful,
    #[cfg(not(wasm_browser))]
    #[snafu(display("Failed to retrieve the relay address"))]
    GetRelayAddr { source: GetRelayAddrError },
    #[snafu(display("Failed to run stun probe"))]
    Stun { source: StunError },
    #[snafu(display("Failed to run QUIC probe"))]
    Quic { source: QuicError },
    #[cfg(not(wasm_browser))]
    #[snafu(display("Failed to run ICMP probe"))]
    Icmp { source: PingError },
}

#[allow(missing_docs)]
#[derive(Debug, Snafu)]
#[snafu(module)]
#[non_exhaustive]
pub enum StunError {
    #[snafu(display("No UDP socket available"))]
    NoSocket,
    #[snafu(display("Stun channel is gone"))]
    StunChannelGone,
    #[snafu(display("Failed to send full STUN request"))]
    SendFull,
    #[snafu(display("Failed to send STUN request"))]
    Send { source: std::io::Error },
}

#[allow(missing_docs)]
#[derive(Debug, Snafu)]
#[snafu(module)]
#[non_exhaustive]
pub enum QuicError {
    #[snafu(display("No QUIC endpoint available"))]
    NoEndpoint,
    #[snafu(display("URL must have 'host' to use QUIC address discovery probes"))]
    InvalidUrl,
    #[snafu(display("Failed to create QUIC endpoint"))]
    CreateClient { source: iroh_relay::quic::Error },
    #[snafu(display("Failed to get address and latency"))]
    GetAddr { source: iroh_relay::quic::Error },
}

/// Pieces needed to do QUIC address discovery.
#[derive(derive_more::Debug, Clone)]
pub struct QuicConfig {
    /// A QUIC Endpoint
    #[debug("quinn::Endpoint")]
    pub ep: quinn::Endpoint,
    /// A client config.
    pub client_config: rustls::ClientConfig,
    /// Enable ipv4 QUIC address discovery probes
    pub ipv4: bool,
    /// Enable ipv6 QUIC address discovery probes
    pub ipv6: bool,
}

/// Executes a particular [`Probe`], including using a delayed start if needed.
///
/// If *stun_sock4* and *stun_sock6* are `None` the STUN probes are disabled.
#[allow(clippy::too_many_arguments)]
async fn run_probe(
    reportstate: Addr,
    relay_node: Arc<RelayNode>,
    probe: Probe,
    net_report: net_report::Addr,
    metrics: Arc<Metrics>,
    #[cfg(not(wasm_browser))] pinger: Pinger,
    #[cfg(not(wasm_browser))] socket_state: SocketState,
    #[cfg(any(test, feature = "test-utils"))] insecure_skip_relay_cert_verify: bool,
) -> Result<ProbeReport, ProbeErrorWithProbe> {
    if !probe.delay().is_zero() {
        trace!("delaying probe");
        time::sleep(probe.delay()).await;
    }
    debug!("starting probe");

    let (would_help_tx, would_help_rx) = oneshot::channel();
    if let Err(err) = reportstate
        .send(Message::ProbeWouldHelp(
            probe.clone(),
            relay_node.clone(),
            would_help_tx,
        ))
        .await
    {
        // this happens on shutdown or if the report is already finished
        debug!("Failed to check if probe would help: {err:#}");
        return Err(ProbeErrorWithProbe::AbortSet(
            probe_error::ClientGoneSnafu.build(),
            probe.clone(),
        ));
    }

    if !would_help_rx.await.map_err(|_| {
        ProbeErrorWithProbe::AbortSet(probe_error::ClientGoneSnafu.build(), probe.clone())
    })? {
        return Err(ProbeErrorWithProbe::AbortSet(
            probe_error::NotUsefulSnafu.build(),
            probe,
        ));
    }

    #[cfg(not(wasm_browser))]
    let relay_addr = get_relay_addr(&socket_state.dns_resolver, &relay_node, probe.proto())
        .await
        .map_err(|e| {
            ProbeErrorWithProbe::AbortSet(
                probe_error::GetRelayAddrSnafu.into_error(e),
                probe.clone(),
            )
        })?;

    let mut result = ProbeReport::new(probe.clone());
    match probe {
        #[cfg(not(wasm_browser))]
        Probe::StunIpv4 { .. } | Probe::StunIpv6 { .. } => {
            let maybe_sock = if matches!(probe, Probe::StunIpv4 { .. }) {
                socket_state.stun_sock4.as_ref()
            } else {
                socket_state.stun_sock6.as_ref()
            };
            match maybe_sock {
                Some(sock) => {
                    result = run_stun_probe(sock, relay_addr, net_report, probe, &metrics).await?;
                }
                None => {
                    return Err(ProbeErrorWithProbe::AbortSet(
                        probe_error::StunSnafu.into_error(stun_error::NoSocketSnafu.build()),
                        probe.clone(),
                    ));
                }
            }
        }
        #[cfg(not(wasm_browser))]
        Probe::IcmpV4 { .. } | Probe::IcmpV6 { .. } => {
            result = run_icmp_probe(probe, relay_addr, pinger).await?
        }
        Probe::Https { ref node, .. } => {
            debug!("sending probe HTTPS");
            match measure_https_latency(
                #[cfg(not(wasm_browser))]
                &socket_state.dns_resolver,
                node,
                #[cfg(any(test, feature = "test-utils"))]
                insecure_skip_relay_cert_verify,
            )
            .await
            {
                Ok((latency, ip)) => {
                    debug!(?latency, "latency");
                    result.latency = Some(latency);
                    // We set these IPv4 and IPv6 but they're not really used
                    // and we don't necessarily set them both. If UDP is blocked
                    // and both IPv4 and IPv6 are available over TCP, it's basically
                    // random which fields end up getting set here.
                    // Since they're not needed, that's fine for now.
                    match ip {
                        IpAddr::V4(_) => result.ipv4_can_send = true,
                        IpAddr::V6(_) => result.ipv6_can_send = true,
                    }
                }
                Err(err) => {
                    warn!("https latency measurement failed: {:?}", err);
                }
            }
        }

        #[cfg(not(wasm_browser))]
        Probe::QuicIpv4 { ref node, .. } | Probe::QuicIpv6 { ref node, .. } => {
            debug!("sending QUIC address discovery probe");
            let url = node.url.clone();
            match socket_state.quic_config {
                Some(quic_config) => {
                    result = run_quic_probe(
                        quic_config,
                        url,
                        relay_addr,
                        probe,
                        socket_state.ip_mapped_addrs,
                    )
                    .await?;
                }
                None => {
                    return Err(ProbeErrorWithProbe::AbortSet(
                        probe_error::QuicSnafu.into_error(quic_error::NoEndpointSnafu.build()),
                        probe.clone(),
                    ));
                }
            }
        }
    }

    trace!("probe successful");
    Ok(result)
}

/// Run a STUN IPv4 or IPv6 probe.
#[cfg(not(wasm_browser))]
async fn run_stun_probe(
    sock: &Arc<UdpSocket>,
    relay_addr: SocketAddr,
    net_report: net_report::Addr,
    probe: Probe,
    metrics: &Metrics,
) -> Result<ProbeReport, ProbeErrorWithProbe> {
    match probe.proto() {
        ProbeProto::StunIpv4 => debug_assert!(relay_addr.is_ipv4()),
        ProbeProto::StunIpv6 => debug_assert!(relay_addr.is_ipv6()),
        _ => debug_assert!(false, "wrong probe"),
    }
    let txid = stun::TransactionId::default();
    let req = stun::request(txid);

    // Setup net_report to give us back the incoming STUN response.
    let (stun_tx, stun_rx) = oneshot::channel();
    let (inflight_ready_tx, inflight_ready_rx) = oneshot::channel();
    net_report
        .send(net_report::Message::InFlightStun(
            net_report::Inflight {
                txn: txid,
                start: Instant::now(),
                s: stun_tx,
            },
            inflight_ready_tx,
        ))
        .await
        .map_err(|_| {
            ProbeErrorWithProbe::Error(probe_error::ClientGoneSnafu.build(), probe.clone())
        })?;
    inflight_ready_rx.await.map_err(|_| {
        ProbeErrorWithProbe::Error(probe_error::ClientGoneSnafu.build(), probe.clone())
    })?;

    // Send the probe.
    match sock.send_to(&req, relay_addr).await {
        Ok(n) if n == req.len() => {
            debug!(%relay_addr, %txid, "sending {} probe", probe.proto());
            let mut result = ProbeReport::new(probe.clone());

            if matches!(probe, Probe::StunIpv4 { .. }) {
                result.ipv4_can_send = true;
                metrics.stun_packets_sent_ipv4.inc();
            } else {
                result.ipv6_can_send = true;
                metrics.stun_packets_sent_ipv6.inc();
            }
            let (delay, addr) = stun_rx.await.map_err(|_| {
                ProbeErrorWithProbe::Error(
                    probe_error::StunSnafu.into_error(stun_error::StunChannelGoneSnafu.build()),
                    probe.clone(),
                )
            })?;
            result.latency = Some(delay);
            result.addr = Some(addr);
            Ok(result)
        }
        Ok(n) => {
            let err = stun_error::SendFullSnafu.build();
            error!(%relay_addr, sent_len=n, req_len=req.len(), "{err:#}");
            Err(ProbeErrorWithProbe::Error(
                probe_error::StunSnafu.into_error(err),
                probe.clone(),
            ))
        }
        Err(err) => {
            let kind = err.kind();
            let err = stun_error::SendSnafu.into_error(err);

            // It is entirely normal that we are on a dual-stack machine with no
            // routed IPv6 network.  So silence that case.
            // NetworkUnreachable and HostUnreachable are still experimental (io_error_more
            // #86442) but it is already emitted.  So hack around this.
            match format!("{kind:?}").as_str() {
                "NetworkUnreachable" | "HostUnreachable" => {
                    debug!(%relay_addr, "{err:#}");
                    Err(ProbeErrorWithProbe::AbortSet(
                        probe_error::StunSnafu.into_error(err),
                        probe.clone(),
                    ))
                }
                _ => {
                    // No need to log this, our caller does already log this.
                    Err(ProbeErrorWithProbe::Error(
                        probe_error::StunSnafu.into_error(err),
                        probe.clone(),
                    ))
                }
            }
        }
    }
}

#[cfg(not(wasm_browser))]
fn maybe_to_mapped_addr(
    ip_mapped_addrs: Option<IpMappedAddresses>,
    addr: SocketAddr,
) -> SocketAddr {
    if let Some(ip_mapped_addrs) = ip_mapped_addrs.as_ref() {
        return ip_mapped_addrs.get_or_register(addr).private_socket_addr();
    }
    addr
}

/// Run a QUIC address discovery probe.
#[cfg(not(wasm_browser))]
async fn run_quic_probe(
    quic_config: QuicConfig,
    url: RelayUrl,
    relay_addr: SocketAddr,
    probe: Probe,
    ip_mapped_addrs: Option<IpMappedAddresses>,
) -> Result<ProbeReport, ProbeErrorWithProbe> {
    match probe.proto() {
        ProbeProto::QuicIpv4 => debug_assert!(relay_addr.is_ipv4()),
        ProbeProto::QuicIpv6 => debug_assert!(relay_addr.is_ipv6()),
        _ => debug_assert!(false, "wrong probe"),
    }
    let relay_addr = maybe_to_mapped_addr(ip_mapped_addrs, relay_addr);
    let host = match url.host_str() {
        Some(host) => host,
        None => {
            return Err(ProbeErrorWithProbe::Error(
                probe_error::QuicSnafu.into_error(quic_error::InvalidUrlSnafu.build()),
                probe.clone(),
            ));
        }
    };
    let quic_client = iroh_relay::quic::QuicClient::new(quic_config.ep, quic_config.client_config)
        .map_err(|e| {
            ProbeErrorWithProbe::Error(
                probe_error::QuicSnafu.into_error(quic_error::CreateClientSnafu.into_error(e)),
                probe.clone(),
            )
        })?;
    let (addr, latency) = quic_client
        .get_addr_and_latency(relay_addr, host)
        .await
        .map_err(|e| {
            ProbeErrorWithProbe::Error(
                probe_error::QuicSnafu.into_error(quic_error::GetAddrSnafu.into_error(e)),
                probe.clone(),
            )
        })?;
    let mut result = ProbeReport::new(probe.clone());
    if matches!(probe, Probe::QuicIpv4 { .. }) {
        result.ipv4_can_send = true;
    } else {
        result.ipv6_can_send = true;
    }
    result.addr = Some(addr);
    result.latency = Some(latency);
    Ok(result)
}

#[cfg(not(wasm_browser))]
#[derive(Debug, Snafu)]
#[snafu(module)]
#[non_exhaustive]
enum CaptivePortalError {
    #[snafu(transparent)]
    DnsLookup { source: StaggeredError<DnsError> },
    #[snafu(display("Creating HTTP client failed"))]
    CreateReqwestClient { source: reqwest::Error },
    #[snafu(display("HTTP request failed"))]
    HttpRequest { source: reqwest::Error },
}

/// Reports whether or not we think the system is behind a
/// captive portal, detected by making a request to a URL that we know should
/// return a "204 No Content" response and checking if that's what we get.
///
/// The boolean return is whether we think we have a captive portal.
#[cfg(not(wasm_browser))]
async fn check_captive_portal(
    dns_resolver: &DnsResolver,
    dm: &RelayMap,
    preferred_relay: Option<RelayUrl>,
) -> Result<bool, CaptivePortalError> {
    // If we have a preferred relay node and we can use it for non-STUN requests, try that;
    // otherwise, pick a random one suitable for non-STUN requests.
    let preferred_relay = preferred_relay.and_then(|url| match dm.get_node(&url) {
        Some(node) if node.stun_only => Some(url),
        _ => None,
    });

    let url = match preferred_relay {
        Some(url) => url,
        None => {
            let urls: Vec<_> = dm
                .nodes()
                .filter(|n| !n.stun_only)
                .map(|n| n.url.clone())
                .collect();
            if urls.is_empty() {
                debug!("No suitable relay node for captive portal check");
                return Ok(false);
            }

            let i = (0..urls.len())
                .choose(&mut rand::thread_rng())
                .unwrap_or_default();
            urls[i].clone()
        }
    };

    let mut builder = reqwest::ClientBuilder::new().redirect(reqwest::redirect::Policy::none());

    if let Some(Host::Domain(domain)) = url.host() {
        // Use our own resolver rather than getaddrinfo
        //
        // Be careful, a non-zero port will override the port in the URI.
        //
        // Ideally we would try to resolve **both** IPv4 and IPv6 rather than purely race
        // them.  But our resolver doesn't support that yet.
        let addrs: Vec<_> = dns_resolver
            .lookup_ipv4_ipv6_staggered(domain, DNS_TIMEOUT, DNS_STAGGERING_MS)
            .await?
            .map(|ipaddr| SocketAddr::new(ipaddr, 0))
            .collect();
        builder = builder.resolve_to_addrs(domain, &addrs);
    }
    let client = builder
        .build()
        .context(captive_portal_error::CreateReqwestClientSnafu)?;

    // Note: the set of valid characters in a challenge and the total
    // length is limited; see is_challenge_char in bin/iroh-relay for more
    // details.

    let host_name = url.host_str().unwrap_or_default();
    let challenge = format!("ts_{}", host_name);
    let portal_url = format!("http://{}/generate_204", host_name);
    let res = client
        .request(reqwest::Method::GET, portal_url)
        .header("X-Tailscale-Challenge", &challenge)
        .send()
        .await
        .context(captive_portal_error::HttpRequestSnafu)?;

    let expected_response = format!("response {challenge}");
    let is_valid_response = res
        .headers()
        .get("X-Tailscale-Response")
        .map(|s| s.to_str().unwrap_or_default())
        == Some(&expected_response);

    debug!(
        "check_captive_portal url={} status_code={} valid_response={}",
        res.url(),
        res.status(),
        is_valid_response,
    );
    let has_captive = res.status() != 204 || !is_valid_response;

    Ok(has_captive)
}

/// Returns the proper port based on the protocol of the probe.
fn get_port(relay_node: &RelayNode, proto: &ProbeProto) -> Option<u16> {
    match proto {
        #[cfg(not(wasm_browser))]
        ProbeProto::QuicIpv4 | ProbeProto::QuicIpv6 => {
            if let Some(ref quic) = relay_node.quic {
                if quic.port == 0 {
                    Some(DEFAULT_RELAY_QUIC_PORT)
                } else {
                    Some(quic.port)
                }
            } else {
                None
            }
        }
        _ => {
            if relay_node.stun_port == 0 {
                Some(DEFAULT_STUN_PORT)
            } else {
                Some(relay_node.stun_port)
            }
        }
    }
}

#[cfg(not(wasm_browser))]
#[derive(Debug, Snafu)]
#[snafu(module)]
#[non_exhaustive]
pub enum GetRelayAddrError {
    #[snafu(display("No valid hostname in the relay URL"))]
    InvalidHostname,
    #[snafu(display("No suitable relay address found"))]
    NoAddrFound,
    #[snafu(display("DNS lookup failed"))]
    DnsLookup { source: StaggeredError<DnsError> },
    #[snafu(display("Relay node is not suitable for non-STUN probes"))]
    UnsupportedRelayNode,
    #[snafu(display("HTTPS probes are not implemented"))]
    UnsupportedHttps,
    #[snafu(display("No port available for this protocol"))]
    MissingPort,
}

/// Returns the IP address to use to communicate to this relay node.
///
/// *proto* specifies the protocol of the probe.  Depending on the protocol we may return
/// different results.  Obviously IPv4 vs IPv6 but a [`RelayNode`] may also have disabled
/// some protocols.
///
/// If the protocol is `QuicIpv4` or `QuicIpv6`, and `IpMappedAddresses` is not `None`, we
/// assume that we are running this net report with `iroh`, and need to provide mapped
/// addresses to the probe in order for it to function in the specialize iroh-quinn
/// endpoint that expects mapped addresses.
#[cfg(not(wasm_browser))]
async fn get_relay_addr(
    dns_resolver: &DnsResolver,
    relay_node: &RelayNode,
    proto: ProbeProto,
) -> Result<SocketAddr, GetRelayAddrError> {
    use snafu::OptionExt;

    if relay_node.stun_only && !matches!(proto, ProbeProto::StunIpv4 | ProbeProto::StunIpv6) {
        return Err(get_relay_addr_error::UnsupportedRelayNodeSnafu.build());
    }
    let port = get_port(relay_node, &proto).context(get_relay_addr_error::MissingPortSnafu)?;

    match proto {
        ProbeProto::StunIpv4 | ProbeProto::IcmpV4 | ProbeProto::QuicIpv4 => {
            relay_lookup_ipv4_staggered(dns_resolver, relay_node, port).await
        }

        ProbeProto::StunIpv6 | ProbeProto::IcmpV6 | ProbeProto::QuicIpv6 => {
            relay_lookup_ipv6_staggered(dns_resolver, relay_node, port).await
        }

        ProbeProto::Https => Err(get_relay_addr_error::UnsupportedHttpsSnafu.build()),
    }
}

/// Do a staggared ipv4 DNS lookup based on [`RelayNode`]
///
/// `port` is combined with the resolved [`std::net::Ipv4Addr`] to return a [`SocketAddr`]
#[cfg(not(wasm_browser))]
async fn relay_lookup_ipv4_staggered(
    dns_resolver: &DnsResolver,
    relay: &RelayNode,
    port: u16,
) -> Result<SocketAddr, GetRelayAddrError> {
    match relay.url.host() {
        Some(url::Host::Domain(hostname)) => {
            debug!(%hostname, "Performing DNS A lookup for relay addr");
            match dns_resolver
                .lookup_ipv4_staggered(hostname, DNS_TIMEOUT, DNS_STAGGERING_MS)
                .await
            {
                Ok(mut addrs) => addrs
                    .next()
                    .map(|ip| ip.to_canonical())
                    .map(|addr| {
                        debug_assert!(addr.is_ipv4(), "bad DNS lookup: {:?}", addr);
                        SocketAddr::new(addr, port)
                    })
                    .ok_or(get_relay_addr_error::NoAddrFoundSnafu.build()),
                Err(err) => Err(get_relay_addr_error::DnsLookupSnafu.into_error(err)),
            }
        }
        Some(url::Host::Ipv4(addr)) => Ok(SocketAddr::new(addr.into(), port)),
        Some(url::Host::Ipv6(_addr)) => Err(get_relay_addr_error::NoAddrFoundSnafu.build()),
        None => Err(get_relay_addr_error::InvalidHostnameSnafu.build()),
    }
}

/// Do a staggared ipv6 DNS lookup based on [`RelayNode`]
///
/// `port` is combined with the resolved [`std::net::Ipv6Addr`] to return a [`SocketAddr`]
#[cfg(not(wasm_browser))]
async fn relay_lookup_ipv6_staggered(
    dns_resolver: &DnsResolver,
    relay: &RelayNode,
    port: u16,
) -> Result<SocketAddr, GetRelayAddrError> {
    match relay.url.host() {
        Some(url::Host::Domain(hostname)) => {
            debug!(%hostname, "Performing DNS AAAA lookup for relay addr");
            match dns_resolver
                .lookup_ipv6_staggered(hostname, DNS_TIMEOUT, DNS_STAGGERING_MS)
                .await
            {
                Ok(mut addrs) => addrs
                    .next()
                    .map(|addr| {
                        debug_assert!(addr.is_ipv6(), "bad DNS lookup: {:?}", addr);
                        SocketAddr::new(addr, port)
                    })
                    .ok_or(get_relay_addr_error::NoAddrFoundSnafu.build()),
                Err(err) => Err(get_relay_addr_error::DnsLookupSnafu.into_error(err)),
            }
        }
        Some(url::Host::Ipv4(_addr)) => Err(get_relay_addr_error::NoAddrFoundSnafu.build()),
        Some(url::Host::Ipv6(addr)) => Ok(SocketAddr::new(addr.into(), port)),
        None => Err(get_relay_addr_error::InvalidHostnameSnafu.build()),
    }
}

/// Runs an ICMP IPv4 or IPv6 probe.
///
/// The `pinger` is passed in so the ping sockets are only bound once
/// for the probe set.
#[cfg(not(wasm_browser))]
async fn run_icmp_probe(
    probe: Probe,
    relay_addr: SocketAddr,
    pinger: Pinger,
) -> Result<ProbeReport, ProbeErrorWithProbe> {
    match probe.proto() {
        ProbeProto::IcmpV4 => debug_assert!(relay_addr.is_ipv4()),
        ProbeProto::IcmpV6 => debug_assert!(relay_addr.is_ipv6()),
        _ => debug_assert!(false, "wrong probe"),
    }
    const DATA: &[u8; 15] = b"iroh icmp probe";
    debug!(dst = %relay_addr, len = DATA.len(), "ICMP Ping started");
    let latency = pinger
        .send(relay_addr.ip(), DATA)
        .await
        .map_err(|err| match err {
            PingError::CreateClientIpv4 { .. } | PingError::CreateClientIpv6 { .. } => {
                ProbeErrorWithProbe::AbortSet(probe_error::IcmpSnafu.into_error(err), probe.clone())
            }
            #[cfg(not(wasm_browser))]
            PingError::Ping { .. } => {
                ProbeErrorWithProbe::Error(probe_error::IcmpSnafu.into_error(err), probe.clone())
            }
        })?;
    debug!(dst = %relay_addr, len = DATA.len(), ?latency, "ICMP ping done");
    let mut report = ProbeReport::new(probe);
    report.latency = Some(latency);
    match relay_addr {
        SocketAddr::V4(_) => {
            report.ipv4_can_send = true;
            report.icmpv4 = Some(true);
        }
        SocketAddr::V6(_) => {
            report.ipv6_can_send = true;
            report.icmpv6 = Some(true);
        }
    }
    Ok(report)
}

#[derive(Debug, Snafu)]
#[snafu(module)]
#[non_exhaustive]
enum MeasureHttpsLatencyError {
    #[snafu(transparent)]
    InvalidUrl { source: url::ParseError },
    #[cfg(not(wasm_browser))]
    #[snafu(transparent)]
<<<<<<< HEAD
    DnsLookup { source: DnsError },
=======
    DnsLookup { source: StaggeredError<DnsError> },
    #[cfg(not(wasm_browser))]
    #[snafu(display("Invalid certificate"))]
    InvalidCertificate { source: reqwest::Error },
>>>>>>> fad99ab5
    #[snafu(display("Creating HTTP client failed"))]
    CreateReqwestClient { source: reqwest::Error },
    #[snafu(display("HTTP request failed"))]
    HttpRequest { source: reqwest::Error },
    #[snafu(display("Error response from server {status}: {:?}", status.canonical_reason()))]
    InvalidResponse { status: StatusCode },
}

/// Executes an HTTPS probe.
///
/// If `certs` is provided they will be added to the trusted root certificates, allowing the
/// use of self-signed certificates for servers.  Currently this is used for testing.
#[allow(clippy::unused_async)]
async fn measure_https_latency(
    #[cfg(not(wasm_browser))] dns_resolver: &DnsResolver,
    node: &RelayNode,
    #[cfg(any(test, feature = "test-utils"))] insecure_skip_relay_cert_verify: bool,
) -> Result<(Duration, IpAddr), MeasureHttpsLatencyError> {
    let url = node.url.join(RELAY_PROBE_PATH)?;

    // This should also use same connection establishment as relay client itself, which
    // needs to be more configurable so users can do more crazy things:
    // https://github.com/n0-computer/iroh/issues/2901
    let mut builder = reqwest::ClientBuilder::new();

    #[cfg(not(wasm_browser))]
    {
        builder = builder.redirect(reqwest::redirect::Policy::none());
    }

    #[cfg(not(wasm_browser))]
    if let Some(Host::Domain(domain)) = url.host() {
        // Use our own resolver rather than getaddrinfo
        //
        // Be careful, a non-zero port will override the port in the URI.
        //
        // The relay Client uses `.lookup_ipv4_ipv6` to connect, so use the same function
        // but staggered for reliability.  Ideally this tries to resolve **both** IPv4 and
        // IPv6 though.  But our resolver does not have a function for that yet.
        let addrs: Vec<_> = dns_resolver
            .lookup_ipv4_ipv6_staggered(domain, DNS_TIMEOUT, DNS_STAGGERING_MS)
            .await?
            .map(|ipaddr| SocketAddr::new(ipaddr, 0))
            .collect();
        builder = builder.resolve_to_addrs(domain, &addrs);
    }

    #[cfg(all(not(wasm_browser), any(test, feature = "test-utils")))]
    let builder = builder.danger_accept_invalid_certs(insecure_skip_relay_cert_verify);

    let client = builder
        .build()
        .context(measure_https_latency_error::CreateReqwestClientSnafu)?;

    let start = Instant::now();
    let response = client
        .request(reqwest::Method::GET, url)
        .send()
        .await
        .context(measure_https_latency_error::HttpRequestSnafu)?;
    let latency = start.elapsed();
    if response.status().is_success() {
        // Only `None` if a different hyper HttpConnector in the request.
        #[cfg(not(wasm_browser))]
        let remote_ip = response
            .remote_addr()
            .expect("missing HttpInfo from HttpConnector")
            .ip();
        #[cfg(wasm_browser)]
        let remote_ip = IpAddr::V4(std::net::Ipv4Addr::UNSPECIFIED);

        // Drain the response body to be nice to the server, up to a limit.
        const MAX_BODY_SIZE: usize = 8 << 10; // 8 KiB
        let mut body_size = 0;
        let mut stream = response.bytes_stream();
        // ignore failing frames
        while let Some(Ok(chunk)) = stream.next().await {
            body_size += chunk.len();
            if body_size >= MAX_BODY_SIZE {
                break;
            }
        }

        Ok((latency, remote_ip))
    } else {
        Err(measure_https_latency_error::InvalidResponseSnafu {
            status: response.status(),
        }
        .build())
    }
}

/// Updates a net_report [`Report`] with a new [`ProbeReport`].
fn update_report(report: &mut Report, probe_report: ProbeReport) {
    let relay_node = probe_report.probe.node();
    if let Some(latency) = probe_report.latency {
        report
            .relay_latency
            .update_relay(relay_node.url.clone(), latency);

        #[cfg(not(wasm_browser))]
        if matches!(
            probe_report.probe.proto(),
            ProbeProto::StunIpv4
                | ProbeProto::StunIpv6
                | ProbeProto::QuicIpv4
                | ProbeProto::QuicIpv6
        ) {
            report.udp = true;

            match probe_report.addr {
                Some(SocketAddr::V4(ipp)) => {
                    report.ipv4 = true;
                    report
                        .relay_v4_latency
                        .update_relay(relay_node.url.clone(), latency);
                    if report.global_v4.is_none() {
                        report.global_v4 = Some(ipp);
                    } else if report.global_v4 != Some(ipp) {
                        report.mapping_varies_by_dest_ip = Some(true);
                    } else if report.mapping_varies_by_dest_ip.is_none() {
                        report.mapping_varies_by_dest_ip = Some(false);
                    }
                }
                Some(SocketAddr::V6(ipp)) => {
                    report.ipv6 = true;
                    report
                        .relay_v6_latency
                        .update_relay(relay_node.url.clone(), latency);
                    if report.global_v6.is_none() {
                        report.global_v6 = Some(ipp);
                    } else if report.global_v6 != Some(ipp) {
                        report.mapping_varies_by_dest_ipv6 = Some(true);
                        warn!("IPv6 Address detected by STUN varies by destination");
                    } else if report.mapping_varies_by_dest_ipv6.is_none() {
                        report.mapping_varies_by_dest_ipv6 = Some(false);
                    }
                }
                None => {
                    // If we are here we had a relay server latency reported from a STUN probe.
                    // Thus we must have a reported address.
                    debug_assert!(probe_report.addr.is_some());
                }
            }
        }
    }
    report.ipv4_can_send |= probe_report.ipv4_can_send;
    report.ipv6_can_send |= probe_report.ipv6_can_send;
    report.icmpv4 = report
        .icmpv4
        .map(|val| val || probe_report.icmpv4.unwrap_or_default())
        .or(probe_report.icmpv4);
    report.icmpv6 = report
        .icmpv6
        .map(|val| val || probe_report.icmpv6.unwrap_or_default())
        .or(probe_report.icmpv6);
}

/// Resolves to pending if the inner is `None`.
#[derive(Debug)]
pub(crate) struct MaybeFuture<T> {
    /// Future to be polled.
    pub inner: Option<T>,
}

// NOTE: explicit implementation to bypass derive unnecessary bounds
impl<T> Default for MaybeFuture<T> {
    fn default() -> Self {
        MaybeFuture { inner: None }
    }
}

impl<T: Future + Unpin> Future for MaybeFuture<T> {
    type Output = T::Output;

    fn poll(mut self: Pin<&mut Self>, cx: &mut Context<'_>) -> Poll<Self::Output> {
        match self.inner {
            Some(ref mut t) => Pin::new(t).poll(cx),
            None => Poll::Pending,
        }
    }
}

#[cfg(test)]
mod tests {
    use std::net::{Ipv4Addr, Ipv6Addr};

    use n0_snafu::{Result, ResultExt};
    use tracing_test::traced_test;

    use super::{super::test_utils, *};
    use crate::net_report::dns;

    #[tokio::test]
    #[traced_test]
    async fn test_update_report_stun_working() {
        let (_server_a, relay_a) = test_utils::relay().await;
        let (_server_b, relay_b) = test_utils::relay().await;

        let mut report = Report::default();
        let relay_a = Arc::new(relay_a);
        let relay_b = Arc::new(relay_b);

        // A STUN IPv4 probe from the the first relay server.
        let probe_report_a = ProbeReport {
            ipv4_can_send: true,
            ipv6_can_send: false,
            icmpv4: None,
            icmpv6: None,
            latency: Some(Duration::from_millis(5)),
            probe: Probe::StunIpv4 {
                delay: Duration::ZERO,
                node: relay_a.clone(),
            },
            addr: Some((Ipv4Addr::new(203, 0, 113, 1), 1234).into()),
        };
        update_report(&mut report, probe_report_a.clone());

        assert!(report.udp);
        assert_eq!(
            report.relay_latency.get(&relay_a.url).unwrap(),
            Duration::from_millis(5)
        );
        assert_eq!(
            report.relay_v4_latency.get(&relay_a.url).unwrap(),
            Duration::from_millis(5)
        );
        assert!(report.ipv4_can_send);
        assert!(!report.ipv6_can_send);

        // A second STUN IPv4 probe, same external IP detected but slower.
        let probe_report_b = ProbeReport {
            latency: Some(Duration::from_millis(8)),
            probe: Probe::StunIpv4 {
                delay: Duration::ZERO,
                node: relay_b.clone(),
            },
            ..probe_report_a
        };
        update_report(&mut report, probe_report_b);

        assert!(report.udp);
        assert_eq!(
            report.relay_latency.get(&relay_a.url).unwrap(),
            Duration::from_millis(5)
        );
        assert_eq!(
            report.relay_v4_latency.get(&relay_a.url).unwrap(),
            Duration::from_millis(5)
        );
        assert!(report.ipv4_can_send);
        assert!(!report.ipv6_can_send);

        // A STUN IPv6 probe, this one is faster.
        let probe_report_a_ipv6 = ProbeReport {
            ipv4_can_send: false,
            ipv6_can_send: true,
            icmpv4: None,
            icmpv6: None,
            latency: Some(Duration::from_millis(4)),
            probe: Probe::StunIpv6 {
                delay: Duration::ZERO,
                node: relay_a.clone(),
            },
            addr: Some((Ipv6Addr::new(2001, 0xdb8, 0, 0, 0, 0, 0, 1), 1234).into()),
        };
        update_report(&mut report, probe_report_a_ipv6);

        assert!(report.udp);
        assert_eq!(
            report.relay_latency.get(&relay_a.url).unwrap(),
            Duration::from_millis(4)
        );
        assert_eq!(
            report.relay_v6_latency.get(&relay_a.url).unwrap(),
            Duration::from_millis(4)
        );
        assert!(report.ipv4_can_send);
        assert!(report.ipv6_can_send);
    }

    #[tokio::test]
    #[traced_test]
    async fn test_update_report_icmp() {
        let (_server_a, relay_a) = test_utils::relay().await;
        let (_server_b, relay_b) = test_utils::relay().await;
        let relay_a = Arc::new(relay_a);
        let relay_b = Arc::new(relay_b);

        let mut report = Report::default();

        // An ICMPv4 probe from the EU relay server.
        let probe_report_eu = ProbeReport {
            ipv4_can_send: true,
            ipv6_can_send: false,
            icmpv4: Some(true),
            icmpv6: None,
            latency: Some(Duration::from_millis(5)),
            probe: Probe::IcmpV4 {
                delay: Duration::ZERO,
                node: relay_a.clone(),
            },
            addr: Some((Ipv4Addr::new(203, 0, 113, 1), 1234).into()),
        };
        update_report(&mut report, probe_report_eu.clone());

        assert!(!report.udp);
        assert!(report.ipv4_can_send);
        assert_eq!(report.icmpv4, Some(true));

        // A second ICMPv4 probe which did not work.
        let probe_report_na = ProbeReport {
            ipv4_can_send: false,
            ipv6_can_send: false,
            icmpv4: Some(false),
            icmpv6: None,
            latency: None,
            probe: Probe::IcmpV4 {
                delay: Duration::ZERO,
                node: relay_b.clone(),
            },
            addr: None,
        };
        update_report(&mut report, probe_report_na);

        assert_eq!(report.icmpv4, Some(true));

        // Behold, a STUN probe arrives!
        let probe_report_eu_stun = ProbeReport {
            ipv4_can_send: true,
            ipv6_can_send: false,
            icmpv4: None,
            icmpv6: None,
            latency: Some(Duration::from_millis(5)),
            probe: Probe::StunIpv4 {
                delay: Duration::ZERO,
                node: relay_a.clone(),
            },
            addr: Some((Ipv4Addr::new(203, 0, 113, 1), 1234).into()),
        };
        update_report(&mut report, probe_report_eu_stun);

        assert!(report.udp);
        assert_eq!(report.icmpv4, Some(true));
    }

    // # ICMP permissions on Linux
    //
    // ## Using capabilities: CAP_NET_RAW
    //
    // To run ICMP tests on Linux you need CAP_NET_RAW capabilities.  When running tests
    // this means you first need to build the binary, set the capabilities and finally run
    // the tests.
    //
    // Build the test binary:
    //
    //    cargo nextest run -p iroh net_report::reportgen::tests --no-run
    //
    // Find out the test binary location:
    //
    //    cargo nextest list --message-format json -p iroh net_report::reportgen::tests \
    //       | jq '."rust-suites"."iroh"."binary-path"' | tr -d \"
    //
    // Set the CAP_NET_RAW permission, note that nextest runs each test in a child process
    // so the capabilities need to be inherited:
    //
    //    sudo setcap CAP_NET_RAW=eip target/debug/deps/iroh-abc123
    //
    // Finally run the test:
    //
    //    cargo nextest run -p iroh net_report::reportgen::tests
    //
    // This allows the pinger to create a SOCK_RAW socket for IPPROTO_ICMP.
    //
    //
    // ## Using sysctl
    //
    // Now you know the hard way, you can also get this permission a little easier, but
    // slightly less secure, by allowing any process running with your group ID to create a
    // SOCK_DGRAM for IPPROTO_ICMP.
    //
    // First find out your group ID:
    //
    //    id --group
    //
    // Then allow this group to send pings.  Note that this is an inclusive range:
    //
    //    sudo sysctl net.ipv4.ping_group_range="1234 1234"
    //
    // Note that this does not survive a reboot usually, commonly you need to edit
    // /etc/sysctl.conf or /etc/sysctl.d/* to persist this across reboots.
    //
    // TODO: Not sure what about IPv6 pings using sysctl.
    #[tokio::test]
    #[traced_test]
    async fn test_icmpk_probe() {
        let pinger = Pinger::new();
        let (server, node) = test_utils::relay().await;
        let addr = server.stun_addr().expect("test relay serves stun");
        let probe = Probe::IcmpV4 {
            delay: Duration::from_secs(0),
            node: Arc::new(node),
        };

        // A single ICMP packet might get lost.  Try several and take the first.
        let (tx, mut rx) = tokio::sync::mpsc::unbounded_channel();
        let mut tasks = JoinSet::new();
        for i in 0..8 {
            let probe = probe.clone();
            let pinger = pinger.clone();
            let tx = tx.clone();
            tasks.spawn(async move {
                time::sleep(Duration::from_millis(i * 100)).await;
                let res = run_icmp_probe(probe, addr, pinger).await;
                tx.send(res).ok();
            });
        }
        let mut last_err = None;
        while let Some(res) = rx.recv().await {
            match res {
                Ok(report) => {
                    dbg!(&report);
                    assert_eq!(report.icmpv4, Some(true));
                    assert!(
                        report.latency.expect("should have a latency") > Duration::from_secs(0)
                    );
                    break;
                }
                Err(ProbeErrorWithProbe::Error(err, _probe)) => {
                    last_err = Some(err);
                }
                Err(ProbeErrorWithProbe::AbortSet(_err, _probe)) => {
                    // We don't have permission, too bad.
                    // panic!("no ping permission: {err:#}");
                    break;
                }
            }
        }
        if let Some(err) = last_err {
            panic!("Ping error: {err:#}");
        }
    }

    #[tokio::test]
    async fn test_measure_https_latency() -> Result {
        let (_server, relay) = test_utils::relay().await;
        let dns_resolver = dns::tests::resolver();
        tracing::info!(relay_url = ?relay.url , "RELAY_URL");
        let (latency, ip) = measure_https_latency(&dns_resolver, &relay, true).await?;

        assert!(latency > Duration::ZERO);

        let relay_url_ip = relay
            .url
            .host_str()
            .unwrap()
            .parse::<std::net::IpAddr>()
            .e()?;
        assert_eq!(ip, relay_url_ip);
        Ok(())
    }

    #[tokio::test]
    #[traced_test]
    async fn test_quic_probe() -> Result {
        let (server, relay) = test_utils::relay().await;
        let relay = Arc::new(relay);
        let client_config = iroh_relay::client::make_dangerous_client_config();
        let ep = quinn::Endpoint::client(SocketAddr::new(Ipv4Addr::LOCALHOST.into(), 0)).e()?;
        let client_addr = ep.local_addr().e()?;
        let quic_addr_disc = QuicConfig {
            ep: ep.clone(),
            client_config,
            ipv4: true,
            ipv6: true,
        };
        let url = relay.url.clone();
        let port = server.quic_addr().unwrap().port();
        let probe = Probe::QuicIpv4 {
            delay: Duration::from_secs(0),
            node: relay,
        };
        let probe = match run_quic_probe(
            quic_addr_disc,
            url,
            (Ipv4Addr::LOCALHOST, port).into(),
            probe,
            None,
        )
        .await
        {
            Ok(probe) => probe,
            Err(e) => match e {
                ProbeErrorWithProbe::AbortSet(err, _) | ProbeErrorWithProbe::Error(err, _) => {
                    return Err(err.into());
                }
            },
        };
        assert!(probe.ipv4_can_send);
        assert_eq!(probe.addr.unwrap(), client_addr);
        ep.wait_idle().await;
        server.shutdown().await?;
        Ok(())
    }
}<|MERGE_RESOLUTION|>--- conflicted
+++ resolved
@@ -1434,14 +1434,7 @@
     InvalidUrl { source: url::ParseError },
     #[cfg(not(wasm_browser))]
     #[snafu(transparent)]
-<<<<<<< HEAD
-    DnsLookup { source: DnsError },
-=======
     DnsLookup { source: StaggeredError<DnsError> },
-    #[cfg(not(wasm_browser))]
-    #[snafu(display("Invalid certificate"))]
-    InvalidCertificate { source: reqwest::Error },
->>>>>>> fad99ab5
     #[snafu(display("Creating HTTP client failed"))]
     CreateReqwestClient { source: reqwest::Error },
     #[snafu(display("HTTP request failed"))]
