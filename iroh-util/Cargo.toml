--- conflicted
+++ resolved
@@ -9,12 +9,8 @@
 rust-version = "1.63"
 
 [dependencies]
-<<<<<<< HEAD
-cid = "0.8.4"
-=======
 anyhow = "1"
 cid = "0.9"
->>>>>>> 291169d3
 config = "0.13.1"
 ctrlc = "3.2.2"
 dirs-next = "2.0.0"
