[package]
name = "iroh-resolver"
authors = ["dignifiedquire <me@dignifiedquire.com>"]
description = "Implementation of path resolution for iroh"
version.workspace = true
edition.workspace = true
license.workspace = true
repository.workspace = true
rust-version.workspace = true

exclude = [
  "tests/**",
  "fixtures/**",
]

[dependencies]
<<<<<<< HEAD
anyhow.workspace = true
async-channel.workspace = true
async-stream.workspace = true
async-trait.workspace = true
bytes.workspace = true
cid.workspace = true
futures.workspace = true
iroh-metrics = { workspace = true, features = ["resolver", "gateway"] }
iroh-rpc-client.workspace = true
iroh-util.workspace = true
iroh-unixfs.workspace = true
libipld.workspace = true
serde = { workspace = true, features = ["derive"] }
tokio = { workspace = true, features = ["fs"] }
tracing.workspace = true
trust-dns-resolver.workspace = true
fnv.workspace = true
=======
anyhow = { version = "1", features = ["backtrace"] }
async-channel = "1.7.1"
async-stream = "0.3.3"
async-trait = "0.1.53"
bs58 = "0.4.0"
bytes = "1.1.0"
cid = "0.9"
futures = "0.3.21"
iroh-metrics = { version = "0.1.3", path = "../iroh-metrics", default-features = false, features = ["resolver", "gateway"] }
iroh-rpc-client = { version = "0.1.3", path = "../iroh-rpc-client", default-features = false }
iroh-util = { version = "0.1.3", path = "../iroh-util", default-features = false }
iroh-unixfs = { version = "0.1.3", path = "../iroh-unixfs" }
libipld = "0.15.0"
libp2p = "0.50"
serde = { version = "1", features = ["derive"] }
tokio = { version = "1", features = ["fs"] }
tracing = "0.1.34"
trust-dns-resolver = { version = "0.22.0", features = ["dns-over-https-rustls", "serde-config", "tokio-runtime"] }
fnv = "1.0.7"
>>>>>>> c216440f

[dev-dependencies]
iroh-car.workspace = true
iroh-rpc-types.workspace = true
iroh-store.workspace = true
proptest.workspace = true
rand.workspace = true
async-recursion.workspace = true
rand_chacha.workspace = true
tokio = { workspace = true, features = ["rt", "macros", "rt-multi-thread", "fs"] }
ruzstd.workspace = true<|MERGE_RESOLUTION|>--- conflicted
+++ resolved
@@ -14,11 +14,11 @@
 ]
 
 [dependencies]
-<<<<<<< HEAD
 anyhow.workspace = true
 async-channel.workspace = true
 async-stream.workspace = true
 async-trait.workspace = true
+bs58.workspace = true
 bytes.workspace = true
 cid.workspace = true
 futures.workspace = true
@@ -27,32 +27,12 @@
 iroh-util.workspace = true
 iroh-unixfs.workspace = true
 libipld.workspace = true
+libp2p.workspace = true
 serde = { workspace = true, features = ["derive"] }
 tokio = { workspace = true, features = ["fs"] }
 tracing.workspace = true
 trust-dns-resolver.workspace = true
 fnv.workspace = true
-=======
-anyhow = { version = "1", features = ["backtrace"] }
-async-channel = "1.7.1"
-async-stream = "0.3.3"
-async-trait = "0.1.53"
-bs58 = "0.4.0"
-bytes = "1.1.0"
-cid = "0.9"
-futures = "0.3.21"
-iroh-metrics = { version = "0.1.3", path = "../iroh-metrics", default-features = false, features = ["resolver", "gateway"] }
-iroh-rpc-client = { version = "0.1.3", path = "../iroh-rpc-client", default-features = false }
-iroh-util = { version = "0.1.3", path = "../iroh-util", default-features = false }
-iroh-unixfs = { version = "0.1.3", path = "../iroh-unixfs" }
-libipld = "0.15.0"
-libp2p = "0.50"
-serde = { version = "1", features = ["derive"] }
-tokio = { version = "1", features = ["fs"] }
-tracing = "0.1.34"
-trust-dns-resolver = { version = "0.22.0", features = ["dns-over-https-rustls", "serde-config", "tokio-runtime"] }
-fnv = "1.0.7"
->>>>>>> c216440f
 
 [dev-dependencies]
 iroh-car.workspace = true
