--- conflicted
+++ resolved
@@ -20,12 +20,6 @@
 async-trait = "0.1.53"
 bytes = "1.1.0"
 cid = "0.9"
-<<<<<<< HEAD
-config = "0.13.1"
-fastmurmur3 = "0.1.2"
-fnv = "1.0.7"
-=======
->>>>>>> bf4128be
 futures = "0.3.21"
 iroh-metrics = { version = "0.1.3", path = "../iroh-metrics", default-features = false, features = ["resolver", "gateway"] }
 iroh-rpc-client = { version = "0.1.3", path = "../iroh-rpc-client", default-features = false }
@@ -36,11 +30,7 @@
 tokio = { version = "1", features = ["fs"] }
 tracing = "0.1.34"
 trust-dns-resolver = { version = "0.22.0", features = ["dns-over-https-rustls", "serde-config", "tokio-runtime"] }
-<<<<<<< HEAD
-unsigned-varint = "0.7.1"
-=======
 fnv = "1.0.7"
->>>>>>> bf4128be
 
 [dev-dependencies]
 iroh-car = { version = "0.1.3", path = "../iroh-car" }
