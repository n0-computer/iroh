--- conflicted
+++ resolved
@@ -6,11 +6,7 @@
     derp::DerpMap,
     key::SecretKey,
     magic_endpoint::accept_conn,
-<<<<<<< HEAD
-    MagicEndpoint, NodeAddr,
-=======
     MagicEndpoint, PeerAddr,
->>>>>>> b24a31c4
 };
 use tracing::{debug, info};
 use url::Url;
@@ -101,11 +97,7 @@
             derp_region,
         } => {
             let addr =
-<<<<<<< HEAD
-                NodeAddr::from_parts(peer_id.parse()?, derp_region, addrs.unwrap_or_default());
-=======
                 PeerAddr::from_parts(peer_id.parse()?, derp_region, addrs.unwrap_or_default());
->>>>>>> b24a31c4
             let conn = endpoint.connect(addr, EXAMPLE_ALPN).await?;
             info!("connected");
 
