--- conflicted
+++ resolved
@@ -92,11 +92,7 @@
     Plain(tokio::net::TcpStream),
     /// A Tls wrapped [`tokio::net::TcpStream`]
     Tls(tokio_rustls::server::TlsStream<tokio::net::TcpStream>),
-<<<<<<< HEAD
-    /// For testing
-=======
     /// An in-memory bidirectional pipe.
->>>>>>> 3f5b778b
     #[cfg(test)]
     Test(tokio::io::DuplexStream),
 }
