//! Trait and utils for the node discovery mechanism.

use std::time::Duration;

use anyhow::{anyhow, ensure, Result};
use futures_lite::stream::{Boxed as BoxStream, StreamExt};
use iroh_base::node_addr::NodeAddr;
use tokio::{sync::oneshot, task::JoinHandle};
use tracing::{debug, error_span, warn, Instrument};

use crate::{AddrInfo, MagicEndpoint, NodeId};

pub mod dns;
pub mod pkarr_publish;

/// Node discovery for [`super::MagicEndpoint`].
///
/// The purpose of this trait is to hook up a node discovery mechanism that
/// allows finding information such as the relay URL and direct addresses
/// of a node given its [`NodeId`].
///
/// To allow for discovery, the [`super::MagicEndpoint`] will call `publish` whenever
/// discovery information changes. If a discovery mechanism requires a periodic
/// refresh, it should start its own task.
pub trait Discovery: std::fmt::Debug + Send + Sync {
    /// Publish the given [`AddrInfo`] to the discovery mechanisms.
    ///
    /// This is fire and forget, since the magicsock can not wait for successful
    /// publishing. If publishing is async, the implementation should start it's
    /// own task.
    ///
    /// This will be called from a tokio task, so it is safe to spawn new tasks.
    /// These tasks will be run on the runtime of the [`super::MagicEndpoint`].
    fn publish(&self, _info: &AddrInfo) {}

    /// Resolve the [`AddrInfo`] for the given [`NodeId`].
    ///
    /// Once the returned [`BoxStream`] is dropped, the service should stop any pending
    /// work.
    fn resolve(
        &self,
        _endpoint: MagicEndpoint,
        _node_id: NodeId,
    ) -> Option<BoxStream<Result<DiscoveryItem>>> {
        None
    }
}

/// The results returned from [`Discovery::resolve`].
#[derive(Debug, Clone)]
pub struct DiscoveryItem {
    /// A static string to identify the discovery source.
    ///
    /// Should be uniform per discovery service.
    pub provenance: &'static str,
    /// Optional timestamp when this node address info was last updated.
    ///
    /// Must be microseconds since the unix epoch.
    pub last_updated: Option<u64>,
    /// The adress info for the node being resolved.
    pub addr_info: AddrInfo,
}

/// A discovery service that combines multiple discovery sources.
///
/// The discovery services will resolve concurrently.
#[derive(Debug, Default)]
pub struct ConcurrentDiscovery {
    services: Vec<Box<dyn Discovery>>,
}

impl ConcurrentDiscovery {
    /// Create a empty [`ConcurrentDiscovery`].
    pub fn empty() -> Self {
        Self::default()
    }

    /// Create a new [`ConcurrentDiscovery`].
    pub fn from_services(services: Vec<Box<dyn Discovery>>) -> Self {
        Self { services }
    }

    /// Add a [`Discovery`] service.
    pub fn add(&mut self, service: impl Discovery + 'static) {
        self.services.push(Box::new(service));
    }
}

impl<T> From<T> for ConcurrentDiscovery
where
    T: IntoIterator<Item = Box<dyn Discovery>>,
{
    fn from(iter: T) -> Self {
        let services = iter.into_iter().collect::<Vec<_>>();
        Self { services }
    }
}

impl Discovery for ConcurrentDiscovery {
    fn publish(&self, info: &AddrInfo) {
        for service in &self.services {
            service.publish(info);
        }
    }

    fn resolve(
        &self,
        endpoint: MagicEndpoint,
        node_id: NodeId,
    ) -> Option<BoxStream<Result<DiscoveryItem>>> {
        let streams = self
            .services
            .iter()
            .filter_map(|service| service.resolve(endpoint.clone(), node_id));

        let streams = futures_buffered::Merge::from_iter(streams);
        Some(Box::pin(streams))
    }
}

/// Maximum duration since the last control or data message received from an endpoint to make us
/// start a discovery task.
const MAX_AGE: Duration = Duration::from_secs(10);

/// A wrapper around a tokio task which runs a node discovery.
pub(super) struct DiscoveryTask {
    on_first_rx: oneshot::Receiver<Result<()>>,
    task: JoinHandle<()>,
}

impl DiscoveryTask {
    /// Start a discovery task.
    pub fn start(ep: MagicEndpoint, node_id: NodeId) -> Result<Self> {
        ensure!(ep.discovery().is_some(), "No discovery services configured");
        let (on_first_tx, on_first_rx) = oneshot::channel();
        let me = ep.node_id();
        let task = tokio::task::spawn(
            async move { Self::run(ep, node_id, on_first_tx).await }.instrument(
                error_span!("discovery", me = %me.fmt_short(), node = %node_id.fmt_short()),
            ),
        );
        Ok(Self { task, on_first_rx })
    }

    /// Start a discovery task after a delay and only if no path to the node was recently active.
    ///
    /// This returns `None` if we received data or control messages from the remote endpoint
    /// recently enough. If not it returns a [`DiscoveryTask`].
    ///
    /// If `delay` is set, the [`DiscoveryTask`] will first wait for `delay` and then check again
    /// if we recently received messages from remote endpoint. If true, the task will abort.
    /// Otherwise, or if no `delay` is set, the discovery will be started.
    pub fn maybe_start_after_delay(
        ep: &MagicEndpoint,
        node_id: NodeId,
        delay: Option<Duration>,
    ) -> Result<Option<Self>> {
        // If discovery is not needed, don't even spawn a task.
        if !Self::needs_discovery(ep, node_id) {
            return Ok(None);
        }
        ensure!(ep.discovery().is_some(), "No discovery services configured");
        let (on_first_tx, on_first_rx) = oneshot::channel();
        let ep = ep.clone();
        let me = ep.node_id();
        let task = tokio::task::spawn(
            async move {
                // If delay is set, wait and recheck if discovery is needed. If not, early-exit.
                if let Some(delay) = delay {
                    tokio::time::sleep(delay).await;
                    if !Self::needs_discovery(&ep, node_id) {
                        debug!("no discovery needed, abort");
                        on_first_tx.send(Ok(())).ok();
                        return;
                    }
                }
                Self::run(ep, node_id, on_first_tx).await
            }
            .instrument(
                error_span!("discovery", me = %me.fmt_short(), node = %node_id.fmt_short()),
            ),
        );
        Ok(Some(Self { task, on_first_rx }))
    }

    /// Wait until the discovery task produced at least one result.
    pub async fn first_arrived(&mut self) -> Result<()> {
        let fut = &mut self.on_first_rx;
        fut.await??;
        Ok(())
    }

    /// Cancel the discovery task.
    pub fn cancel(&self) {
        self.task.abort();
    }

    fn create_stream(
        ep: &MagicEndpoint,
        node_id: NodeId,
    ) -> Result<BoxStream<Result<DiscoveryItem>>> {
        let discovery = ep
            .discovery()
            .ok_or_else(|| anyhow!("No discovery service configured"))?;
        let stream = discovery
            .resolve(ep.clone(), node_id)
            .ok_or_else(|| anyhow!("No discovery service can resolve node {node_id}",))?;
        Ok(stream)
    }

    fn needs_discovery(ep: &MagicEndpoint, node_id: NodeId) -> bool {
        match ep.connection_info(node_id) {
            // No connection info means no path to node -> start discovery.
            None => true,
            Some(info) => match info.last_received() {
                // No path to node -> start discovery.
                None => true,
                // If we haven't received for MAX_AGE, start discovery.
                Some(elapsed) => elapsed > MAX_AGE,
            },
        }
    }

    async fn run(ep: MagicEndpoint, node_id: NodeId, on_first_tx: oneshot::Sender<Result<()>>) {
        let mut stream = match Self::create_stream(&ep, node_id) {
            Ok(stream) => stream,
            Err(err) => {
                on_first_tx.send(Err(err)).ok();
                return;
            }
        };
        let mut on_first_tx = Some(on_first_tx);
        debug!("discovery: start");
        loop {
            let next = tokio::select! {
                _ = ep.cancelled() => break,
                next = stream.next() => next
            };
            match next {
                Some(Ok(r)) => {
                    debug!(provenance = %r.provenance, addr = ?r.addr_info, "discovery: new address found");
                    let addr = NodeAddr {
                        info: r.addr_info,
                        node_id,
                    };
                    ep.add_node_addr(addr).ok();
                    if let Some(tx) = on_first_tx.take() {
                        tx.send(Ok(())).ok();
                    }
                }
                Some(Err(err)) => {
                    warn!(?err, "discovery service produced error");
                    break;
                }
                None => break,
            }
        }
        if let Some(tx) = on_first_tx.take() {
            let err = anyhow!("Discovery produced no results for {}", node_id.fmt_short());
            tx.send(Err(err)).ok();
        }
    }
}

impl Drop for DiscoveryTask {
    fn drop(&mut self) {
        self.task.abort();
    }
}

#[cfg(test)]
mod tests {
    use std::{
        collections::{BTreeSet, HashMap},
        net::SocketAddr,
        sync::Arc,
        time::SystemTime,
    };

<<<<<<< HEAD
=======
    use futures::stream;
>>>>>>> 2dfd0aef
    use parking_lot::Mutex;
    use rand::Rng;

    use crate::{key::SecretKey, relay::RelayMode};

    use super::*;

    #[derive(Debug, Clone, Default)]
    struct TestDiscoveryShared {
        nodes: Arc<Mutex<HashMap<NodeId, (AddrInfo, u64)>>>,
    }
    impl TestDiscoveryShared {
        pub fn create_discovery(&self, node_id: NodeId) -> TestDiscovery {
            TestDiscovery {
                node_id,
                shared: self.clone(),
                publish: true,
                resolve_wrong: false,
                delay: Duration::from_millis(200),
            }
        }

        pub fn create_lying_discovery(&self, node_id: NodeId) -> TestDiscovery {
            TestDiscovery {
                node_id,
                shared: self.clone(),
                publish: false,
                resolve_wrong: true,
                delay: Duration::from_millis(100),
            }
        }
    }
    #[derive(Debug)]
    struct TestDiscovery {
        node_id: NodeId,
        shared: TestDiscoveryShared,
        publish: bool,
        resolve_wrong: bool,
        delay: Duration,
    }

    impl Discovery for TestDiscovery {
        fn publish(&self, info: &AddrInfo) {
            if !self.publish {
                return;
            }
            let now = system_time_now();
            self.shared
                .nodes
                .lock()
                .insert(self.node_id, (info.clone(), now));
        }

        fn resolve(
            &self,
            endpoint: MagicEndpoint,
            node_id: NodeId,
        ) -> Option<BoxStream<Result<DiscoveryItem>>> {
            let addr_info = match self.resolve_wrong {
                false => self.shared.nodes.lock().get(&node_id).cloned(),
                true => {
                    let ts = system_time_now() - 100_000;
                    let port: u16 = rand::thread_rng().gen_range(10_000..20_000);
                    // "240.0.0.0/4" is reserved and unreachable
                    let addr: SocketAddr = format!("240.0.0.1:{port}").parse().unwrap();
                    let addr_info = AddrInfo {
                        relay_url: None,
                        direct_addresses: BTreeSet::from([addr]),
                    };
                    Some((addr_info, ts))
                }
            };
            let stream = match addr_info {
                Some((addr_info, ts)) => {
                    let item = DiscoveryItem {
                        provenance: "test-disco",
                        last_updated: Some(ts),
                        addr_info,
                    };
                    let delay = self.delay;
                    let fut = async move {
                        tokio::time::sleep(delay).await;
                        tracing::debug!(
                            "resolve on {}: {} = {item:?}",
                            endpoint.node_id().fmt_short(),
                            node_id.fmt_short()
                        );
                        Ok(item)
                    };
                    futures_lite::stream::once_future(fut).boxed()
                }
                None => futures_lite::stream::empty().boxed(),
            };
            Some(stream)
        }
    }

    #[derive(Debug)]
    struct EmptyDiscovery;
    impl Discovery for EmptyDiscovery {
        fn publish(&self, _info: &AddrInfo) {}

        fn resolve(
            &self,
            _endpoint: MagicEndpoint,
            _node_id: NodeId,
        ) -> Option<BoxStream<Result<DiscoveryItem>>> {
            Some(futures_lite::stream::empty().boxed())
        }
    }

    const TEST_ALPN: &[u8] = b"n0/iroh/test";

    /// This is a smoke test for our discovery mechanism.
    #[tokio::test]
    async fn magic_endpoint_discovery_simple_shared() -> anyhow::Result<()> {
        let _guard = iroh_test::logging::setup();
        let disco_shared = TestDiscoveryShared::default();
        let ep1 = {
            let secret = SecretKey::generate();
            let disco = disco_shared.create_discovery(secret.public());
            new_endpoint(secret, disco).await
        };
        let ep2 = {
            let secret = SecretKey::generate();
            let disco = disco_shared.create_discovery(secret.public());
            new_endpoint(secret, disco).await
        };
        let ep1_addr = NodeAddr::new(ep1.node_id());
        // wait for out address to be updated and thus published at least once
        ep1.my_addr().await?;
        let _conn = ep2.connect(ep1_addr, TEST_ALPN).await?;
        Ok(())
    }

    /// This test adds an empty discovery which provides no addresses.
    #[tokio::test]
    async fn magic_endpoint_discovery_combined_with_empty() -> anyhow::Result<()> {
        let _guard = iroh_test::logging::setup();
        let disco_shared = TestDiscoveryShared::default();
        let ep1 = {
            let secret = SecretKey::generate();
            let disco = disco_shared.create_discovery(secret.public());
            new_endpoint(secret, disco).await
        };
        let ep2 = {
            let secret = SecretKey::generate();
            let disco1 = EmptyDiscovery;
            let disco2 = disco_shared.create_discovery(secret.public());
            let mut disco = ConcurrentDiscovery::empty();
            disco.add(disco1);
            disco.add(disco2);
            new_endpoint(secret, disco).await
        };
        let ep1_addr = NodeAddr::new(ep1.node_id());
        // wait for out address to be updated and thus published at least once
        ep1.my_addr().await?;
        let _conn = ep2.connect(ep1_addr, TEST_ALPN).await?;
        Ok(())
    }

    /// This test adds a "lying" discovery which provides a wrong address.
    /// This is to make sure that as long as one of the discoveries returns a working address, we
    /// will connect successfully.
    #[tokio::test]
    async fn magic_endpoint_discovery_combined_with_empty_and_wrong() -> anyhow::Result<()> {
        let _guard = iroh_test::logging::setup();
        let disco_shared = TestDiscoveryShared::default();
        let ep1 = {
            let secret = SecretKey::generate();
            let disco = disco_shared.create_discovery(secret.public());
            new_endpoint(secret, disco).await
        };
        let ep2 = {
            let secret = SecretKey::generate();
            let disco1 = EmptyDiscovery;
            let disco2 = disco_shared.create_lying_discovery(secret.public());
            let disco3 = disco_shared.create_discovery(secret.public());
            let mut disco = ConcurrentDiscovery::empty();
            disco.add(disco1);
            disco.add(disco2);
            disco.add(disco3);
            new_endpoint(secret, disco).await
        };
        let ep1_addr = NodeAddr::new(ep1.node_id());
        // wait for out address to be updated and thus published at least once
        ep1.my_addr().await?;
        let _conn = ep2.connect(ep1_addr, TEST_ALPN).await?;
        Ok(())
    }

    /// This test only has the "lying" discovery. It is here to make sure that this actually fails.
    #[tokio::test]
    async fn magic_endpoint_discovery_combined_wrong_only() -> anyhow::Result<()> {
        let _guard = iroh_test::logging::setup();
        let disco_shared = TestDiscoveryShared::default();
        let ep1 = {
            let secret = SecretKey::generate();
            let disco = disco_shared.create_discovery(secret.public());
            new_endpoint(secret, disco).await
        };
        let ep2 = {
            let secret = SecretKey::generate();
            let disco1 = disco_shared.create_lying_discovery(secret.public());
            let disco = ConcurrentDiscovery::from_services(vec![Box::new(disco1)]);
            new_endpoint(secret, disco).await
        };
        let ep1_addr = NodeAddr::new(ep1.node_id());
        // wait for out address to be updated and thus published at least once
        ep1.my_addr().await?;
        let res = ep2.connect(ep1_addr, TEST_ALPN).await;
        assert!(res.is_err());
        Ok(())
    }

    /// This test first adds a wrong address manually (e.g. from an outdated&node_id ticket).
    /// Connect should still succeed because the discovery service will be invoked (after a delay).
    #[tokio::test]
    async fn magic_endpoint_discovery_with_wrong_existing_addr() -> anyhow::Result<()> {
        let _guard = iroh_test::logging::setup();
        let disco_shared = TestDiscoveryShared::default();
        let ep1 = {
            let secret = SecretKey::generate();
            let disco = disco_shared.create_discovery(secret.public());
            new_endpoint(secret, disco).await
        };
        let ep2 = {
            let secret = SecretKey::generate();
            let disco = disco_shared.create_discovery(secret.public());
            new_endpoint(secret, disco).await
        };
        // wait for out address to be updated and thus published at least once
        ep1.my_addr().await?;
        let ep1_wrong_addr = NodeAddr {
            node_id: ep1.node_id(),
            info: AddrInfo {
                relay_url: None,
                direct_addresses: BTreeSet::from(["240.0.0.1:1000".parse().unwrap()]),
            },
        };
        let _conn = ep2.connect(ep1_wrong_addr, TEST_ALPN).await?;
        Ok(())
    }

    async fn new_endpoint(secret: SecretKey, disco: impl Discovery + 'static) -> MagicEndpoint {
        MagicEndpoint::builder()
            .secret_key(secret)
            .discovery(Box::new(disco))
            .relay_mode(RelayMode::Disabled)
            .alpns(vec![TEST_ALPN.to_vec()])
            .bind(0)
            .await
            .unwrap()
    }

    fn system_time_now() -> u64 {
        SystemTime::now()
            .duration_since(SystemTime::UNIX_EPOCH)
            .expect("time drift")
            .as_micros() as u64
    }
}

/// This module contains end-to-end tests for DNS node discovery.
///
/// The tests run a minimal test DNS server to resolve against, and a minimal pkarr relay to
/// publish to. The DNS and pkarr servers share their state.
#[cfg(test)]
mod test_dns_pkarr {
    use std::net::SocketAddr;
    use std::time::Duration;

    use anyhow::Result;
    use iroh_base::key::SecretKey;
    use tokio::task::JoinHandle;
    use tokio_util::sync::CancellationToken;
    use url::Url;

    use crate::{
        discovery::{dns::DnsDiscovery, pkarr_publish::PkarrPublisher, ConcurrentDiscovery},
        dns::node_info::{lookup_by_id, NodeInfo},
        relay::{RelayMap, RelayMode},
        test_utils::{
            dns_server::{create_dns_resolver, run_dns_server},
            run_relay_server,
        },
        AddrInfo, MagicEndpoint, NodeAddr,
    };

    use self::{pkarr_relay::run_pkarr_relay, state::State};

    #[tokio::test]
    async fn dns_resolve() -> Result<()> {
        let _logging_guard = iroh_test::logging::setup();

        let cancel = CancellationToken::new();
        let origin = "testdns.example".to_string();
        let state = State::new(origin.clone());
        let (nameserver, dns_task) = run_dns_server(state.clone(), cancel.clone()).await?;

        let secret_key = SecretKey::generate();
        let node_info = NodeInfo::new(
            secret_key.public(),
            Some("https://relay.example".parse().unwrap()),
        );
        let signed_packet = node_info.to_pkarr_signed_packet(&secret_key, 30)?;
        state.upsert(signed_packet)?;

        let resolver = create_dns_resolver(nameserver)?;
        let resolved = lookup_by_id(&resolver, &node_info.node_id, &origin).await?;

        assert_eq!(resolved, node_info.into());

        cancel.cancel();
        dns_task.await??;
        Ok(())
    }

    #[tokio::test]
    async fn pkarr_publish_dns_resolve() -> Result<()> {
        let _logging_guard = iroh_test::logging::setup();

        let origin = "testdns.example".to_string();
        let cancel = CancellationToken::new();
        let timeout = Duration::from_secs(2);

        let (nameserver, pkarr_url, state, task) =
            run_dns_and_pkarr_servers(origin.clone(), cancel.clone()).await?;

        let secret_key = SecretKey::generate();
        let node_id = secret_key.public();

        let addr_info = AddrInfo {
            relay_url: Some("https://relay.example".parse().unwrap()),
            ..Default::default()
        };

        let resolver = create_dns_resolver(nameserver)?;
        let publisher = PkarrPublisher::new(secret_key, pkarr_url);
        // does not block, update happens in background task
        publisher.update_addr_info(&addr_info);
        // wait until our shared state received the update from pkarr publishing
        state.on_node(&node_id, timeout).await?;
        let resolved = lookup_by_id(&resolver, &node_id, &origin).await?;

        let expected = NodeAddr {
            info: addr_info,
            node_id,
        };

        assert_eq!(resolved, expected);

        cancel.cancel();
        task.await??;
        Ok(())
    }

    const TEST_ALPN: &[u8] = b"TEST";

    #[tokio::test]
    async fn pkarr_publish_dns_discover() -> Result<()> {
        let _logging_guard = iroh_test::logging::setup();

        let origin = "testdns.example".to_string();
        let cancel = CancellationToken::new();
        let timeout = Duration::from_secs(2);

        let (nameserver, pkarr_url, state, task) =
            run_dns_and_pkarr_servers(&origin, cancel.clone()).await?;
        let (relay_map, _relay_url, _relay_guard) = run_relay_server().await?;

        let ep1 = ep_with_discovery(relay_map.clone(), nameserver, &origin, &pkarr_url).await?;
        let ep2 = ep_with_discovery(relay_map, nameserver, &origin, &pkarr_url).await?;

        // wait until our shared state received the update from pkarr publishing
        state.on_node(&ep1.node_id(), timeout).await?;

        // we connect only by node id!
        let res = ep2.connect(ep1.node_id().into(), TEST_ALPN).await;
        assert!(res.is_ok(), "connection established");
        cancel.cancel();
        task.await??;
        Ok(())
    }

    async fn ep_with_discovery(
        relay_map: RelayMap,
        nameserver: SocketAddr,
        node_origin: &str,
        pkarr_relay: &Url,
    ) -> Result<MagicEndpoint> {
        let secret_key = SecretKey::generate();
        let resolver = create_dns_resolver(nameserver)?;
        let discovery = ConcurrentDiscovery::from_services(vec![
            Box::new(DnsDiscovery::new(node_origin.to_string())),
            Box::new(PkarrPublisher::new(secret_key.clone(), pkarr_relay.clone())),
        ]);
        let ep = MagicEndpoint::builder()
            .relay_mode(RelayMode::Custom(relay_map))
            .insecure_skip_relay_cert_verify(true)
            .secret_key(secret_key)
            .dns_resolver(resolver)
            .alpns(vec![TEST_ALPN.to_vec()])
            .discovery(Box::new(discovery))
            .bind(0)
            .await?;
        Ok(ep)
    }

    async fn run_dns_and_pkarr_servers(
        origin: impl ToString,
        cancel: CancellationToken,
    ) -> Result<(SocketAddr, Url, State, JoinHandle<Result<()>>)> {
        let state = State::new(origin.to_string());
        let (nameserver, dns_task) = run_dns_server(state.clone(), cancel.clone()).await?;
        let (pkarr_url, pkarr_task) = run_pkarr_relay(state.clone(), cancel.clone()).await?;
        let join_handle = tokio::task::spawn(async move {
            dns_task.await??;
            pkarr_task.await??;
            Ok(())
        });
        Ok((nameserver, pkarr_url, state, join_handle))
    }

    mod state {
        use anyhow::{bail, Result};
        use parking_lot::{Mutex, MutexGuard};
        use pkarr::SignedPacket;
        use std::{
            collections::{hash_map, HashMap},
            future::Future,
            ops::Deref,
            sync::Arc,
            time::Duration,
        };

        use crate::dns::node_info::{node_id_from_hickory_name, NodeInfo};
        use crate::test_utils::dns_server::QueryHandler;
        use crate::NodeId;

        #[derive(Debug, Clone)]
        pub struct State {
            packets: Arc<Mutex<HashMap<NodeId, SignedPacket>>>,
            origin: String,
            notify: Arc<tokio::sync::Notify>,
        }

        impl State {
            pub fn new(origin: String) -> Self {
                Self {
                    packets: Default::default(),
                    origin,
                    notify: Arc::new(tokio::sync::Notify::new()),
                }
            }

            pub fn on_update(&self) -> tokio::sync::futures::Notified<'_> {
                self.notify.notified()
            }

            pub async fn on_node(&self, node: &NodeId, timeout: Duration) -> Result<()> {
                let timeout = tokio::time::sleep(timeout);
                tokio::pin!(timeout);
                while self.get(node).is_none() {
                    tokio::select! {
                        _ = &mut timeout => bail!("timeout"),
                        _ = self.on_update() => {}
                    }
                }
                Ok(())
            }

            pub fn upsert(&self, signed_packet: SignedPacket) -> anyhow::Result<bool> {
                let node_id = NodeId::from_bytes(&signed_packet.public_key().to_bytes())?;
                let mut map = self.packets.lock();
                let updated = match map.entry(node_id) {
                    hash_map::Entry::Vacant(e) => {
                        e.insert(signed_packet);
                        true
                    }
                    hash_map::Entry::Occupied(mut e) => {
                        if signed_packet.more_recent_than(e.get()) {
                            e.insert(signed_packet);
                            true
                        } else {
                            false
                        }
                    }
                };
                if updated {
                    self.notify.notify_waiters();
                }
                Ok(updated)
            }

            /// Returns a mutex guard, do not hold over await points
            pub fn get(&self, node_id: &NodeId) -> Option<impl Deref<Target = SignedPacket> + '_> {
                let map = self.packets.lock();
                if map.contains_key(node_id) {
                    let guard = MutexGuard::map(map, |state| state.get_mut(node_id).unwrap());
                    Some(guard)
                } else {
                    None
                }
            }

            pub fn resolve_dns(
                &self,
                query: &hickory_proto::op::Message,
                reply: &mut hickory_proto::op::Message,
                ttl: u32,
            ) -> Result<()> {
                for query in query.queries() {
                    let Some(node_id) = node_id_from_hickory_name(query.name()) else {
                        continue;
                    };
                    let packet = self.get(&node_id);
                    let Some(packet) = packet.as_ref() else {
                        continue;
                    };
                    let node_info = NodeInfo::from_pkarr_signed_packet(packet)?;
                    for record in node_info.to_hickory_records(&self.origin, ttl)? {
                        reply.add_answer(record);
                    }
                }
                Ok(())
            }
        }

        impl QueryHandler for State {
            fn resolve(
                &self,
                query: &hickory_proto::op::Message,
                reply: &mut hickory_proto::op::Message,
            ) -> impl Future<Output = Result<()>> + Send {
                const TTL: u32 = 30;
                let res = self.resolve_dns(query, reply, TTL);
                futures::future::ready(res)
            }
        }
    }

    mod pkarr_relay {
        use std::net::{Ipv4Addr, SocketAddr};

        use anyhow::Result;
        use axum::{
            extract::{Path, State},
            response::IntoResponse,
            routing::put,
            Router,
        };
        use bytes::Bytes;
        use tokio::task::JoinHandle;
        use tokio_util::sync::CancellationToken;
        use tracing::warn;
        use url::Url;

        use super::State as AppState;

        pub async fn run_pkarr_relay(
            state: AppState,
            cancel: CancellationToken,
        ) -> Result<(Url, JoinHandle<Result<()>>)> {
            let bind_addr = SocketAddr::from((Ipv4Addr::LOCALHOST, 0));
            let app = Router::new()
                .route("/pkarr/:key", put(pkarr_put))
                .with_state(state);
            let listener = tokio::net::TcpListener::bind(bind_addr).await?;
            let bound_addr = listener.local_addr()?;
            let url: Url = format!("http://{bound_addr}/pkarr")
                .parse()
                .expect("valid url");
            let join_handle = tokio::task::spawn(async move {
                let serve = axum::serve(listener, app);
                let serve = serve.with_graceful_shutdown(cancel.cancelled_owned());
                serve.await?;
                Ok(())
            });
            Ok((url, join_handle))
        }

        async fn pkarr_put(
            State(state): State<AppState>,
            Path(key): Path<String>,
            body: Bytes,
        ) -> Result<impl IntoResponse, AppError> {
            let key = pkarr::PublicKey::try_from(key.as_str())?;
            let signed_packet = pkarr::SignedPacket::from_relay_response(key, body)?;
            let _updated = state.upsert(signed_packet)?;
            Ok(http::StatusCode::NO_CONTENT)
        }

        #[derive(Debug)]
        struct AppError(anyhow::Error);
        impl<T: Into<anyhow::Error>> From<T> for AppError {
            fn from(value: T) -> Self {
                Self(value.into())
            }
        }
        impl IntoResponse for AppError {
            fn into_response(self) -> axum::response::Response {
                warn!(err = ?self, "request failed");
                (http::StatusCode::INTERNAL_SERVER_ERROR, self.0.to_string()).into_response()
            }
        }
    }
}<|MERGE_RESOLUTION|>--- conflicted
+++ resolved
@@ -277,10 +277,6 @@
         time::SystemTime,
     };
 
-<<<<<<< HEAD
-=======
-    use futures::stream;
->>>>>>> 2dfd0aef
     use parking_lot::Mutex;
     use rand::Rng;
 
