--- conflicted
+++ resolved
@@ -18,16 +18,10 @@
 
 pub fn default_derp_region() -> DerpRegion {
     // The default derper run by number0.
-    let host_name = format!("https://{DEFAULT_DERP_HOSTNAME}").parse().unwrap();
-
     let default_n0_derp = DerpNode {
         name: "default-1".into(),
         region_id: 1,
-<<<<<<< HEAD
-        host_name,
-=======
-        url: "https://derp.iroh.network".parse().unwrap(),
->>>>>>> fbeec147
+        url: format!("https://{DEFAULT_DERP_HOSTNAME}").parse().unwrap(),
         stun_only: false,
         stun_port: DEFAULT_DERP_STUN_PORT,
         ipv4: UseIpv4::Some(DEFAULT_DERP_IPV4),
