--- conflicted
+++ resolved
@@ -3,19 +3,15 @@
 
 use crate::hp::derp::{DerpMap, DerpNode, DerpRegion, UseIpv4, UseIpv6};
 
-<<<<<<< HEAD
-/// Hostname of the default Derp.
-pub const DEFAULT_DERP_HOSTNAME: &str = "derp.iroh.network.";
-=======
 /// Hostname of the default NA Derp.
-pub const NA_DERP_HOSTNAME: &str = "derp.iroh.network";
+pub const NA_DERP_HOSTNAME: &str = "derp.iroh.network.";
 /// IPv4 of the default NA Derp.
 pub const NA_DERP_IPV4: std::net::Ipv4Addr = std::net::Ipv4Addr::new(35, 175, 99, 113);
 /// NA region id
 pub const NA_REGION_ID: u16 = 1;
 
 /// Hostname of the default EU Derp.
-pub const EU_DERP_HOSTNAME: &str = "eu1.derp.iroh.network";
+pub const EU_DERP_HOSTNAME: &str = "eu1.derp.iroh.network.";
 /// IPv4 of the default EU Derp.
 pub const EU_DERP_IPV4: std::net::Ipv4Addr = std::net::Ipv4Addr::new(52, 30, 229, 248);
 /// EU region id
@@ -24,7 +20,6 @@
 /// test region id
 pub const TEST_REGION_ID: u16 = 65535;
 
->>>>>>> 659a54aa
 /// STUN port as defined by [RFC 8489](<https://www.rfc-editor.org/rfc/rfc8489#section-18.6>)
 pub const DEFAULT_DERP_STUN_PORT: u16 = 3478;
 
