--- conflicted
+++ resolved
@@ -1601,11 +1601,7 @@
     async fn handle_actor_message(&mut self, msg: ActorMessage) -> bool {
         match msg {
             ActorMessage::TrackedEndpoints(s) => {
-<<<<<<< HEAD
-                let eps: Vec<_> = self.peer_map.endpoint_infos(Instant::now());
-=======
-                let eps: Vec<_> = self.inner.peer_map.endpoint_infos();
->>>>>>> d6657bd5
+                let eps: Vec<_> = self.inner.peer_map.endpoint_infos(Instant::now());
                 let _ = s.send(eps);
             }
             ActorMessage::TrackedEndpoint(node_key, s) => {
