--- conflicted
+++ resolved
@@ -50,11 +50,7 @@
     disco,
     dns::DNS_RESOLVER,
     key::{PublicKey, SecretKey, SharedSecret},
-<<<<<<< HEAD
-    magic_endpoint::AddrInfo,
-=======
     magic_endpoint::PeerAddr,
->>>>>>> 2927ceee
     net::{ip::LocalAddresses, netmon},
     netcheck, portmapper, stun,
     util::AbortingJoinHandle,
@@ -605,18 +601,13 @@
 
     #[instrument(skip_all, fields(self.name = %self.inner.name))]
     /// Add addresses for a node to the magic socket's addresbook.
-<<<<<<< HEAD
-    pub async fn add_known_addr(&self, peer: PublicKey, info: AddrInfo) -> Result<()> {
-        let (tx, rx) = sync::oneshot::channel();
-=======
     pub async fn add_peer_addr(&self, addr: PeerAddr) -> Result<()> {
         let (s, r) = sync::oneshot::channel();
->>>>>>> 2927ceee
         self.inner
             .actor_sender
-            .send(ActorMessage::AddKnownAddr { peer, info, tx })
+            .send(ActorMessage::AddKnownAddr(addr, s))
             .await?;
-        rx.await?;
+        r.await?;
         Ok(())
     }
 
@@ -900,18 +891,7 @@
         dst_key: PublicKey,
         msg: disco::CallMeMaybe,
     },
-<<<<<<< HEAD
-    AddKnownAddr {
-        /// Peer for which the connection info will be added.
-        peer: PublicKey,
-        /// Addressing information for the peer.
-        info: AddrInfo,
-        /// Channel to inform when the operation has finished.
-        tx: sync::oneshot::Sender<()>,
-    },
-=======
     AddKnownAddr(PeerAddr, sync::oneshot::Sender<()>),
->>>>>>> 2927ceee
     ReceiveDerp(DerpReadResult),
     EndpointPingExpired(usize, stun::TransactionId),
 }
@@ -1178,9 +1158,9 @@
                 let msg = disco::Message::CallMeMaybe(msg);
                 let _res = self.send_disco_message(dst, dst_key, msg).await;
             }
-            ActorMessage::AddKnownAddr { peer, info, tx } => {
-                self.add_known_addr(peer, info);
-                tx.send(()).unwrap();
+            ActorMessage::AddKnownAddr(addr, s) => {
+                self.add_known_addr(addr);
+                s.send(()).unwrap();
             }
             ActorMessage::ReceiveDerp(read_result) => {
                 let passthroughs = self.process_derp_read_result(read_result).await;
@@ -2307,34 +2287,9 @@
     }
 
     #[instrument(skip_all)]
-<<<<<<< HEAD
     fn add_known_addr(&mut self, peer: PublicKey, info: AddrInfo) {
         self.peer_map
             .add_known_addr(peer, info, self.inner.actor_sender.clone())
-=======
-    fn add_known_addr(&mut self, n: PeerAddr) {
-        let PeerAddr { peer_id, info } = n;
-        if self.peer_map.endpoint_for_node_key(&peer_id).is_none() {
-            info!(
-                peer = ?n.peer_id,
-                "inserting peer's endpoint in PeerMap"
-            );
-            self.peer_map.insert_endpoint(EndpointOptions {
-                msock_sender: self.inner.actor_sender.clone(),
-                public_key: peer_id,
-                derp_region: info.derp_region,
-            });
-        }
-
-        if let Some(ep) = self.peer_map.endpoint_for_node_key_mut(&peer_id) {
-            ep.update_from_node_addr(&info);
-            let id = ep.id;
-            for endpoint in &info.direct_addresses {
-                self.peer_map
-                    .set_endpoint_for_ip_port(&SendAddr::Udp(*endpoint), id);
-            }
-        }
->>>>>>> 2927ceee
     }
 
     /// Returns the current IPv4 listener's port number.
@@ -2842,14 +2797,6 @@
                 if i == my_idx {
                     continue;
                 }
-<<<<<<< HEAD
-                let peer = me.public();
-                let info = AddrInfo {
-                    derp_region: Some(1),
-                    endpoints: new_eps.iter().map(|ep| ep.addr).collect(),
-                };
-                let _ = m.endpoint.magic_sock().add_known_addr(peer, info).await;
-=======
                 let addr = PeerAddr {
                     peer_id: me.public(),
                     info: crate::AddrInfo {
@@ -2858,7 +2805,6 @@
                     },
                 };
                 let _ = m.endpoint.magic_sock().add_peer_addr(addr).await;
->>>>>>> 2927ceee
             }
         }
 
