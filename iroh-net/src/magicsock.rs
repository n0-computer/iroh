--- conflicted
+++ resolved
@@ -1216,12 +1216,7 @@
             net_checker: net_checker.clone(),
             disco_secrets: DiscoSecrets::default(),
             node_map,
-<<<<<<< HEAD
-            derp_actor_sender: derp_actor_sender.clone(),
-=======
             relay_actor_sender: relay_actor_sender.clone(),
-            udp_state,
->>>>>>> bd57656a
             send_buffer: Default::default(),
             udp_disco_sender,
             discovery,
