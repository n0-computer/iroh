--- conflicted
+++ resolved
@@ -2254,11 +2254,7 @@
             let port = conn.port();
             trace!("IPv6 rebind {} {:?}", port, cur_port_fate);
             // If we were not able to bind ipv6 at program start, dont retry
-<<<<<<< HEAD
-            if let Err(err) = conn.rebind(port, IpFamily::V6, cur_port_fate).await {
-=======
-            if let Err(err) = conn.rebind(port, Network::Ipv6, cur_port_fate) {
->>>>>>> 7068f33c
+            if let Err(err) = conn.rebind(port, IpFamily::V6, cur_port_fate) {
                 info!("rebind ignoring IPv6 bind failure: {:?}", err);
             } else {
                 ipv6_addr = conn.local_addr().ok();
@@ -2267,12 +2263,7 @@
 
         let port = self.local_port_v4();
         self.pconn4
-<<<<<<< HEAD
             .rebind(port, IpFamily::V4, cur_port_fate)
-            .await
-=======
-            .rebind(port, Network::Ipv4, cur_port_fate)
->>>>>>> 7068f33c
             .context("rebind IPv4 failed")?;
 
         // reread, as it might have changed
@@ -2367,20 +2358,12 @@
 }
 
 /// Initial connection setup.
-<<<<<<< HEAD
-async fn bind(port: u16) -> Result<(RebindingUdpConn, Option<RebindingUdpConn>)> {
-    let pconn4 = RebindingUdpConn::bind(port, IpFamily::V4)
-        .await
-        .context("bind IPv4 failed")?;
+fn bind(port: u16) -> Result<(RebindingUdpConn, Option<RebindingUdpConn>)> {
+    let pconn4 = RebindingUdpConn::bind(port, IpFamily::V4).context("bind IPv4 failed")?;
     let ip4_port = pconn4.local_addr()?.port();
     let ip6_port = ip4_port + 1;
 
-    let pconn6 = match RebindingUdpConn::bind(ip6_port, IpFamily::V6).await {
-=======
-fn bind(port: u16) -> Result<(RebindingUdpConn, Option<RebindingUdpConn>)> {
-    let ip6_port = if port != 0 { port + 1 } else { 0 };
-    let pconn6 = match RebindingUdpConn::bind(ip6_port, Network::Ipv6) {
->>>>>>> 7068f33c
+    let pconn6 = match RebindingUdpConn::bind(ip6_port, IpFamily::V6) {
         Ok(conn) => Some(conn),
         Err(err) => {
             info!("bind ignoring IPv6 bind failure: {:?}", err);
@@ -2388,11 +2371,6 @@
         }
     };
 
-<<<<<<< HEAD
-=======
-    let pconn4 = RebindingUdpConn::bind(port, Network::Ipv4).context("rebind IPv4 failed")?;
-
->>>>>>> 7068f33c
     Ok((pconn4, pconn6))
 }
 
