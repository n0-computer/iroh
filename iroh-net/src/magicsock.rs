--- conflicted
+++ resolved
@@ -368,7 +368,6 @@
 
     /// Add addresses for a node to the magic socket's addresbook.
     #[instrument(skip_all, fields(me = %self.me))]
-<<<<<<< HEAD
     pub fn add_node_addr(&self, mut addr: NodeAddr, source: node_map::Source) -> Result<()> {
         let my_addresses = self.endpoints.get().last_endpoints;
         let mut pruned = 0;
@@ -391,7 +390,7 @@
     /// Updates our direct addresses.
     ///
     /// On a successful update, our address is published to discovery.
-    pub(super) fn update_endpoints(&self, eps: Vec<config::Endpoint>) {
+    pub(super) fn update_endpoints(&self, eps: Vec<DirectAddr>) {
         let updated = self.endpoints.update(DiscoveredEndpoints::new(eps)).is_ok();
         if updated {
             let eps = self.endpoints.read();
@@ -400,10 +399,6 @@
                 .on_direct_addr_discovered(eps.iter().map(|ep| ep.addr));
             self.publish_my_addr();
         }
-=======
-    pub(crate) fn add_node_addr(&self, addr: NodeAddr) {
-        self.node_map.add_node_addr(addr);
->>>>>>> d37a4a4f
     }
 
     /// Get a reference to the DNS resolver used in this [`MagicSock`].
