--- conflicted
+++ resolved
@@ -488,40 +488,9 @@
             len = %transmit.contents.len(),
             "sending",
         );
-<<<<<<< HEAD
         let mut transmit = transmit.clone();
-        match self
-            .node_map
-            .get_send_addrs(dest, self.ipv6_reported.load(Ordering::Relaxed))
-        {
+        match self.node_map.get_send_addrs(dest) {
             Some((node_id, udp_addr, relay_url, msgs)) => {
-=======
-
-        let dest = transmits[0].destination;
-        for transmit in transmits.iter() {
-            if transmit.destination != dest {
-                break;
-            }
-            n += 1;
-        }
-
-        // Copy the transmits into an owned buffer, because we will have to modify the send
-        // addresses to translate from the quic mapped address to the actual UDP address.
-        // To avoid allocating on each call to `poll_send`, we use a fixed buffer.
-        let mut transmits = {
-            let mut buf = self.send_buffer.lock();
-            buf.clear();
-            buf.reserve(n);
-            buf.extend_from_slice(&transmits[..n]);
-            buf
-        };
-
-        let dest = QuicMappedAddr(dest);
-
-        let mut transmits_sent = 0;
-        match self.node_map.get_send_addrs(dest) {
-            Some((public_key, udp_addr, relay_url, mut msgs)) => {
->>>>>>> c1c3539c
                 let mut pings_sent = false;
                 // If we have pings to send, we *have* to send them out first.
                 if !msgs.is_empty() {
