//! based on tailscale/tailcfg/derpmap.go

use std::{
    collections::HashMap,
    fmt,
    net::{IpAddr, Ipv4Addr, Ipv6Addr},
};

use serde::{Deserialize, Serialize};
use url::Url;

use crate::defaults::DEFAULT_DERP_STUN_PORT;

/// Configuration of all the Derp servers that can be used.
#[derive(Debug, Default, Clone, PartialEq, Eq)]
pub struct DerpMap {
    /// A map of the different region IDs to the [`DerpRegion`] information
    pub regions: HashMap<u16, DerpRegion>,
}

impl DerpMap {
    /// Returns the sorted region IDs.
    pub fn region_ids(&self) -> Vec<u16> {
        let mut ids: Vec<_> = self.regions.keys().copied().collect();
        ids.sort();
        ids
    }

    /// Creates a new [`DerpMap`] with a single Derp server configured.
    ///
    /// Allows to set a custom STUN port and different IP addresses for IPv4 and IPv6.
    /// If IP addresses are provided, no DNS lookup will be performed.
    pub fn default_from_node(
        url: Url,
        stun_port: u16,
        derp_ipv4: UseIpv4,
        derp_ipv6: UseIpv6,
    ) -> Self {
        let mut dm = DerpMap {
            regions: HashMap::new(),
        };

        dm.regions.insert(
            1,
            DerpRegion {
                region_id: 1,
                nodes: vec![DerpNode {
                    name: "default-1".into(),
                    region_id: 1,
                    url,
                    stun_only: !derp_ipv4.is_enabled() && !derp_ipv6.is_enabled(),
                    stun_port,
                    ipv4: derp_ipv4,
                    ipv6: derp_ipv6,
                    stun_test_ip: None,
                }],
                avoid: false,
                region_code: "default".into(),
            },
        );

        dm
    }

    /// Returns the [`DerpNode`] by name.
    pub fn find_by_name(&self, node_name: &str) -> Option<&DerpNode> {
        self.regions
            .values()
            .flat_map(|r| r.nodes.iter())
            .find(|n| n.name == node_name)
    }
}

impl From<Url> for DerpMap {
    /// Creates a new [`DerpMap`] with a Derp server configured from a single URL.
    ///
    /// This will use the default STUN port and IP addresses resolved from the URL's host name via DNS.
    fn from(url: Url) -> Self {
        Self::default_from_node(
            url,
            DEFAULT_DERP_STUN_PORT,
            UseIpv4::TryDns,
            UseIpv6::TryDns,
        )
    }
}

impl fmt::Display for DerpMap {
    fn fmt(&self, f: &mut fmt::Formatter<'_>) -> fmt::Result {
        fmt::Debug::fmt(&self, f)
    }
}

/// A geographic region running DERP relay node(s).
#[derive(Debug, Clone, PartialEq, Eq, Serialize, Deserialize, PartialOrd, Ord)]
pub struct DerpRegion {
    /// A unique integer for a geographic region
    pub region_id: u16,
    /// A list of [`DerpNode`]s in this region
    pub nodes: Vec<DerpNode>,
    /// Whether or not to avoid this region
    pub avoid: bool,
    /// The region-specific string identifier
    pub region_code: String,
}

impl DerpRegion {
    /// Whether this region has a full DERP node configured.
    ///
    /// It is possible for a region to only have STUN servers configured and no full blown
    /// DERP server.  In this case this will return false.
    pub fn has_derp_node(&self) -> bool {
        for node in self.nodes.iter() {
            if !node.stun_only {
                return true;
            }
        }
        false
    }
}

/// Information on a specific derp server.
///
/// Includes the region in which it can be found, as well as how to dial the server.
<<<<<<< HEAD
#[derive(Debug, Clone, PartialEq, Eq, Serialize, Deserialize, PartialOrd, Ord)]
=======
#[derive(Clone, PartialEq, Eq, Serialize, Deserialize, derive_more::Debug)]
>>>>>>> 84c6f778
pub struct DerpNode {
    /// The name of this derp server.
    ///
    /// This name MUST be unique among all configured DERP servers.
    pub name: String,
    /// The numeric region ID
    pub region_id: u16,
    /// The [`Url`] where this derp server can be dialed
    #[debug("{}", url)]
    pub url: Url,
    /// Whether this derp server should only be used for STUN requests
    pub stun_only: bool,
    /// The stun port of the derp server
    pub stun_port: u16,
    /// Optional stun-specific IP address
    pub stun_test_ip: Option<IpAddr>,
    /// Whether to dial this server on IPv4.
    pub ipv4: UseIpv4,
    /// Whether to dial this server on IPv6.
    pub ipv6: UseIpv6,
}

impl fmt::Display for DerpNode {
    fn fmt(&self, f: &mut fmt::Formatter) -> fmt::Result {
        write!(f, "{}", self.name)
    }
}

/// Whether we should use IPv4 when communicating with this derp server
#[derive(Debug, Copy, Clone, PartialEq, Eq, Serialize, Deserialize, PartialOrd, Ord)]
pub enum UseIpv4 {
    /// Indicates we do not have an IPv4 address, but the server may still
    /// be able to communicate over IPv4 by resolving the hostname over DNS
    TryDns,
    /// Do not attempt to contact the derp server using IPv4
    Disabled,
    /// The IPv4 address of the derp server
    Some(Ipv4Addr),
}

impl UseIpv4 {
    /// Is this enabled?
    pub fn is_enabled(&self) -> bool {
        !matches!(self, &UseIpv4::Disabled)
    }
}

/// Whether we should use IPv6 when communicating with this derp server
#[derive(Debug, Copy, Clone, PartialEq, Eq, Serialize, Deserialize, PartialOrd, Ord)]
pub enum UseIpv6 {
    /// Indicates we do not have an IPv6 address, but the server may still
    /// be able to communicate over IPv6 by resolving the hostname over DNS
    TryDns,
    /// Do not attempt to contact the derp server using IPv6
    Disabled,
    /// The IPv6 address of the derp server
    Some(Ipv6Addr),
}

impl UseIpv6 {
    /// Is this enabled?
    pub fn is_enabled(&self) -> bool {
        !matches!(self, &UseIpv6::Disabled)
    }
}<|MERGE_RESOLUTION|>--- conflicted
+++ resolved
@@ -122,11 +122,7 @@
 /// Information on a specific derp server.
 ///
 /// Includes the region in which it can be found, as well as how to dial the server.
-<<<<<<< HEAD
-#[derive(Debug, Clone, PartialEq, Eq, Serialize, Deserialize, PartialOrd, Ord)]
-=======
-#[derive(Clone, PartialEq, Eq, Serialize, Deserialize, derive_more::Debug)]
->>>>>>> 84c6f778
+#[derive(derive_more::Debug, Clone, PartialEq, Eq, Serialize, Deserialize, PartialOrd, Ord)]
 pub struct DerpNode {
     /// The name of this derp server.
     ///
