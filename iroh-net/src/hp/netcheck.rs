//! Checks the network conditions from the current host.
//!
//! Based on <https://github.com/tailscale/tailscale/blob/main/net/netcheck/netcheck.go>

<<<<<<< HEAD
use std::collections::HashMap;
use std::fmt::{self, Debug};
use std::net::{IpAddr, Ipv4Addr, Ipv6Addr, SocketAddr};
use std::pin::Pin;
use std::sync::Arc;
use std::task::{Context, Poll};
=======
use std::{
    collections::HashMap,
    fmt::{self, Debug},
    net::{IpAddr, Ipv4Addr, Ipv6Addr, SocketAddr},
    pin::Pin,
    sync::Arc,
};
>>>>>>> a0df6825

use anyhow::{anyhow, bail, Context as _, Result};
use bytes::Bytes;
<<<<<<< HEAD
use futures::Future;
=======
use futures::{
    stream::{FuturesUnordered, StreamExt},
    FutureExt,
};
>>>>>>> a0df6825
use iroh_metrics::{inc, netcheck::NetcheckMetrics};
use rand::seq::IteratorRandom;
use tokio::net::UdpSocket;
use tokio::sync::{self, mpsc, oneshot};
use tokio::task::AbortHandle;
use tokio::time::{Duration, Instant};
use tokio_util::sync::CancellationToken;
use tracing::{debug, debug_span, error, info, instrument, trace, warn, Instrument};

use crate::{
    net::{interfaces, ip::to_canonical},
    util::MaybeFuture,
};

use self::probe::{Probe, ProbePlan, ProbeProto};

use super::derp::{DerpMap, DerpNode, DerpRegion, UseIpv4, UseIpv6};
use super::dns::DNS_RESOLVER;
use super::ping::Pinger;
use super::portmapper;
use super::stun;

mod probe;
mod reportstate;

/// Fake DNS TLD used in tests for an invalid hostname.
const DOT_INVALID: &str = ".invalid";

// The various default timeouts for things.

/// The maximum amount of time netcheck will spend gathering a single report.
const OVERALL_PROBE_TIMEOUT: Duration = Duration::from_secs(5);

/// The maximum amount of time netcheck will spend probing with STUN packets without getting a
/// reply before switching to HTTP probing, on the assumption that outbound UDP is blocked.
const STUN_PROBE_TIMEOUT: Duration = Duration::from_secs(3);

/// The maximum amount of time netcheck will spend probing with ICMP packets.
const ICMP_PROBE_TIMEOUT: Duration = Duration::from_secs(1);

const FULL_REPORT_INTERVAL: Duration = Duration::from_secs(5 * 60);

const ENOUGH_REGIONS: usize = 3;

// Chosen semi-arbitrarily
const CAPTIVE_PORTAL_DELAY: Duration = Duration::from_millis(200);

/// Timeout for captive portal checks, must be lower than OVERALL_PROBE_TIMEOUT
const CAPTIVE_PORTAL_TIMEOUT: Duration = Duration::from_secs(2);

#[derive(Default, Debug, PartialEq, Eq, Clone)]
pub struct Report {
    /// A UDP STUN round trip completed.
    pub udp: bool,
    /// An IPv6 STUN round trip completed.
    pub ipv6: bool,
    /// An IPv4 STUN round trip completed.
    pub ipv4: bool,
    /// An IPv6 packet was able to be sent
    pub ipv6_can_send: bool,
    /// an IPv4 packet was able to be sent
    pub ipv4_can_send: bool,
    /// could bind a socket to ::1
    pub os_has_ipv6: bool,
    /// an ICMPv4 round trip completed
    pub icmpv4: bool,
    /// Whether STUN results depend which STUN server you're talking to (on IPv4).
    pub mapping_varies_by_dest_ip: Option<bool>,
    /// Whether the router supports communicating between two local devices through the NATted
    /// public IP address (on IPv4).
    pub hair_pinning: Option<bool>,
    /// Probe indicating the presence of port mapping protocols on the LAN.
    pub portmap_probe: Option<portmapper::ProbeOutput>,
    /// or 0 for unknown
    pub preferred_derp: u16,
    /// keyed by DERP Region ID
    pub region_latency: HashMap<u16, Duration>,
    /// keyed by DERP Region ID
    pub region_v4_latency: HashMap<u16, Duration>,
    /// keyed by DERP Region ID
    pub region_v6_latency: HashMap<u16, Duration>,
    /// ip:port of global IPv4
    pub global_v4: Option<SocketAddr>,
    /// `[ip]:port` of global IPv6
    pub global_v6: Option<SocketAddr>,
    /// CaptivePortal is set when we think there's a captive portal that is
    /// intercepting HTTP traffic.
    pub captive_portal: Option<bool>,
}

impl fmt::Display for Report {
    fn fmt(&self, f: &mut fmt::Formatter<'_>) -> fmt::Result {
        fmt::Debug::fmt(&self, f)
    }
}

/// Client to run netchecks.
///
/// Creating this creates a netcheck actor which runs in the background.  Most of the time
/// it is idle unless [`Client::get_report`] is called, which is the main interface.
///
/// The [`Client`] struct can be cloned and results multiple handles to the running actor.
/// If all [`Client`]s are dropped the actor stops running.
///
/// While running the netcheck actor expects to be passed all received stun packets using
/// [`Client::receive_stun_packet`], the [`crate::hp::magicsock::Conn`] using this
/// client needs to be wired up to do so.
#[derive(Debug, Clone)]
pub struct Client {
    /// Channel to send message to the [`Actor`].
    ///
    /// If all senders are dropped, in other words all clones of this struct are dropped,
    /// the actor will terminate.
    addr: ActorAddr,
    /// Ensures the actor is terminated when the client is dropped.
    _drop_guard: Arc<ClientDropGuard>,
}

#[derive(Debug)]
struct ClientDropGuard {
    task: AbortHandle,
}

impl Drop for ClientDropGuard {
    fn drop(&mut self) {
        debug!("netcheck actor finished");
        self.task.abort();
    }
}

#[derive(Debug)]
struct Reports {
    /// Do a full region scan, even if last is `Some`.
    next_full: bool,
    /// Some previous reports.
    prev: HashMap<Instant, Arc<Report>>,
    /// Most recent report.
    last: Option<Arc<Report>>,
    /// Time of last full (non-incremental) report.
    last_full: Instant,
}

impl Default for Reports {
    fn default() -> Self {
        Self {
            next_full: Default::default(),
            prev: Default::default(),
            last: Default::default(),
            last_full: Instant::now(),
        }
    }
}

impl Client {
    /// Creates a new netcheck client.
    ///
    /// This starts a connected actor in the background.  Once the client is dropped it will
    /// stop running.
    pub async fn new(port_mapper: Option<portmapper::Client>) -> Result<Self> {
        let mut actor = Actor::new(port_mapper)?;
        let addr = actor.addr();
        let task = tokio::spawn(async move { actor.run().await });
        let drop_guard = ClientDropGuard {
            task: task.abort_handle(),
        };
        Ok(Client {
            addr,
            _drop_guard: Arc::new(drop_guard),
        })
    }

    /// Pass a received STUN packet to the netchecker.
    ///
    /// Normally the UDP sockets to send STUN messages from are passed in so that STUN
    /// packets are sent from the sockets that carry the real traffic.  However because
    /// these sockets carry real traffic they will also receive non-STUN traffic, thus the
    /// netcheck actor does not read from the sockets directly.  If you receive a STUN
    /// packet on the socket you should pass it to this method.
    ///
    /// It is safe to call this even when the netcheck actor does not currently have any
    /// in-flight STUN probes.  The actor will simply ignore any stray STUN packets.
    ///
    /// There is an implicit queue here which may drop packets if the actor does not keep up
    /// consuming them.
    pub fn receive_stun_packet(&self, payload: Bytes, src: SocketAddr) {
        if let Err(mpsc::error::TrySendError::Full(_)) =
            self.addr.try_send(ActorMessage::StunPacket {
                payload,
                from_addr: src,
            })
        {
            inc!(NetcheckMetrics::StunPacketsDropped);
            warn!("dropping stun packet from {}", src);
        }
    }

    /// Runs a netcheck, returning the report.
    ///
    /// It may not be called concurrently with itself, `&mut self` takes care of that.
    ///
    /// The *stun_conn4* and *stun_conn6* endpoints are bound UDP sockets to use to send out
    /// STUN packets.  This function **will not read from the sockets**, as they may be
    /// receiving other traffic as well, normally they are the sockets carrying the real
    /// traffic.  Thus all stun packets received on those sockets should be passed to
    /// [`Client::get_msg_sender`] in order for this function to receive the stun
    /// responses and function correctly.
    ///
    /// If these are not passed in this will bind sockets for STUN itself, though results
    /// may not be as reliable.
    pub async fn get_report(
        &mut self,
        dm: DerpMap,
        stun_conn4: Option<Arc<UdpSocket>>,
        stun_conn6: Option<Arc<UdpSocket>>,
    ) -> Result<Arc<Report>> {
        // TODO: consider if DerpMap should be made to easily clone?  It seems expensive
        // right now.
        let (tx, rx) = oneshot::channel();
        self.addr
            .send(ActorMessage::RunCheck {
                derp_map: dm.clone(),
                stun_sock_v4: stun_conn4,
                stun_sock_v6: stun_conn6,
                response_tx: tx,
            })
            .await?;
        match rx.await {
            Ok(res) => res,
            Err(_) => Err(anyhow!("channel closed, actor awol")),
        }
    }
}

async fn measure_https_latency(_reg: &DerpRegion) -> Result<(Duration, IpAddr)> {
    anyhow::bail!("not implemented");
    // TODO:
    // - needs derphttp::Client
    // - measurement hooks to measure server processing time

    // metricHTTPSend.Add(1)
    // let ctx, cancel := context.WithTimeout(httpstat.WithHTTPStat(ctx, &result), overallProbeTimeout);
    // let dc := derphttp.NewNetcheckClient(c.logf);
    // let tlsConn, tcpConn, node := dc.DialRegionTLS(ctx, reg)?;
    // if ta, ok := tlsConn.RemoteAddr().(*net.TCPAddr);
    // req, err := http.NewRequestWithContext(ctx, "GET", "https://"+node.HostName+"/derp/latency-check", nil);
    // resp, err := hc.Do(req);

    // // DERPs should give us a nominal status code, so anything else is probably
    // // an access denied by a MITM proxy (or at the very least a signal not to
    // // trust this latency check).
    // if resp.StatusCode > 299 {
    //     return 0, ip, fmt.Errorf("unexpected status code: %d (%s)", resp.StatusCode, resp.Status)
    // }
    // _, err = io.Copy(io.Discard, io.LimitReader(resp.Body, 8<<10));
    // result.End(c.timeNow())

    // // TODO: decide best timing heuristic here.
    // // Maybe the server should return the tcpinfo_rtt?
    // return result.ServerProcessing, ip, nil
}

/// Reports whether or not we think the system is behind a
/// captive portal, detected by making a request to a URL that we know should
/// return a "204 No Content" response and checking if that's what we get.
///
/// The boolean return is whether we think we have a captive portal.
async fn check_captive_portal(dm: &DerpMap, preferred_derp: Option<u16>) -> Result<bool> {
    // If we have a preferred DERP region with more than one node, try
    // that; otherwise, pick a random one not marked as "Avoid".
    let preferred_derp = if preferred_derp.is_none()
        || dm.regions.get(&preferred_derp.unwrap()).is_none()
        || (preferred_derp.is_some()
            && dm
                .regions
                .get(&preferred_derp.unwrap())
                .unwrap()
                .nodes
                .is_empty())
    {
        let mut rids = Vec::with_capacity(dm.regions.len());
        for (id, reg) in dm.regions.iter() {
            if reg.avoid || reg.nodes.is_empty() {
                continue;
            }
            rids.push(id);
        }

        if rids.is_empty() {
            return Ok(false);
        }

        let i = (0..rids.len())
            .choose(&mut rand::thread_rng())
            .unwrap_or_default();
        *rids[i]
    } else {
        preferred_derp.unwrap()
    };

    // Has a node, as we filtered out regions without nodes above.
    let node = &dm.regions.get(&preferred_derp).unwrap().nodes[0];

    if node
        .host_name
        .host_str()
        .map(|s| s.ends_with(&DOT_INVALID))
        .unwrap_or_default()
    {
        // Don't try to connect to invalid hostnames. This occurred in tests:
        // https://github.com/tailscale/tailscale/issues/6207
        // TODO(bradfitz,andrew-d): how to actually handle this nicely?
        return Ok(false);
    }

    let client = reqwest::ClientBuilder::new()
        .redirect(reqwest::redirect::Policy::none())
        .build()?;

    // Note: the set of valid characters in a challenge and the total
    // length is limited; see is_challenge_char in bin/derper for more
    // details.

    let host_name = node.host_name.host_str().unwrap_or_default();
    let challenge = format!("ts_{}", host_name);
    let portal_url = format!("http://{}/generate_204", host_name);
    let res = client
        .request(reqwest::Method::GET, portal_url)
        .header("X-Tailscale-Challenge", &challenge)
        .send()
        .await?;

    let expected_response = format!("response {challenge}");
    let is_valid_response = res
        .headers()
        .get("X-Tailscale-Response")
        .map(|s| s.to_str().unwrap_or_default())
        == Some(&expected_response);

    info!(
        "check_captive_portal url={} status_code={} valid_response={}",
        res.url(),
        res.status(),
        is_valid_response,
    );
    let has_captive = res.status() != 204 || !is_valid_response;

    Ok(has_captive)
}

async fn measure_icmp_latency(reg: &DerpRegion, p: &Pinger) -> Result<Duration> {
    if reg.nodes.is_empty() {
        anyhow::bail!(
            "no nodes for region {} ({})",
            reg.region_id,
            reg.region_code
        );
    }

    // Try pinging the first node in the region
    let node = &reg.nodes[0];

    // Get the IPAddr by asking for the UDP address that we would use for
    // STUN and then using that IP.
    let node_addr = get_node_addr(node, ProbeProto::Ipv4)
        .await
        .with_context(|| format!("no address for node {}", node.name))?;

    debug!(
        "ICMP ping start to {} with payload len {} - derp {} {}",
        node_addr,
        node.name.as_bytes().len(),
        node.name,
        reg.region_id
    );
    // Use the unique node.name field as the packet data to reduce the
    // likelihood that we get a mismatched echo response.
    let d = p.send(node_addr.ip(), node.name.as_bytes()).await?;
    debug!(
        "ICMP ping done {} with latency {}ms - derp {} {}",
        node_addr,
        d.as_millis(),
        node.name,
        reg.region_id
    );
    Ok(d)
}

/// Returns the IP address to use to communicate to this derp node.
///
/// *proto* specifies the protocol we want to use to talk to the node.
async fn get_node_addr(n: &DerpNode, proto: ProbeProto) -> Result<SocketAddr> {
    let mut port = n.stun_port;
    if port == 0 {
        port = 3478;
    }
    if let Some(ip) = n.stun_test_ip {
        if proto == ProbeProto::Ipv4 && ip.is_ipv6() {
            bail!("STUN test IP set has mismatching protocol");
        }
        if proto == ProbeProto::Ipv6 && ip.is_ipv4() {
            bail!("STUN test IP set has mismatching protocol");
        }
        return Ok(SocketAddr::new(ip, port));
    }

    match proto {
        ProbeProto::Ipv4 => {
            if let UseIpv4::Some(ip) = n.ipv4 {
                return Ok(SocketAddr::new(IpAddr::V4(ip), port));
            }
        }
        ProbeProto::Ipv6 => {
            if let UseIpv6::Some(ip) = n.ipv6 {
                return Ok(SocketAddr::new(IpAddr::V6(ip), port));
            }
        }
        _ => {
            // TODO: original code returns None here, but that seems wrong?
        }
    }

    match n.host_name.host() {
        Some(url::Host::Domain(hostname)) => {
            async move {
                debug!(?proto, %hostname, "Performing DNS lookup for derp addr");

                if let Ok(addrs) = DNS_RESOLVER.lookup_ip(hostname).await {
                    for addr in addrs {
                        if addr.is_ipv4() && proto == ProbeProto::Ipv4 {
                            let addr = to_canonical(addr);
                            return Ok(SocketAddr::new(addr, port));
                        }
                        if addr.is_ipv6() && proto == ProbeProto::Ipv6 {
                            return Ok(SocketAddr::new(addr, port));
                        }
                        if proto == ProbeProto::Https {
                            // For now just return the first one
                            return Ok(SocketAddr::new(addr, port));
                        }
                    }
                }
                Err(anyhow!("no suitable addr found for derp config"))
            }
            .instrument(debug_span!("dns"))
            .await
        }
        Some(url::Host::Ipv4(ip)) => Ok(SocketAddr::new(IpAddr::V4(ip), port)),
        Some(url::Host::Ipv6(ip)) => Ok(SocketAddr::new(IpAddr::V6(ip), port)),
        None => Err(anyhow!("no valid hostname available")),
    }
}

<<<<<<< HEAD
=======
/// Holds the state for a single invocation of `Client::get_report`.
#[derive(Debug)]
struct ReportState {
    hair_txn_id: stun::TransactionId,
    got_hair_stun: oneshot::Receiver<(Duration, SocketAddr)>,
    /// How long to wait for the hairpin message to arrive, if sent.
    hair_timeout: Option<Pin<Box<time::Sleep>>>,
    pc4: Option<Arc<UdpSocket>>,
    pc6: Option<Arc<UdpSocket>>,
    pc4_hair: Arc<UdpSocket>,
    /// Doing a lite, follow-up netcheck
    incremental: bool,
    stop_probe: Arc<sync::Notify>,
    /// The report which will be returned.
    report: Arc<RwLock<Report>>,
    got_ep4: Option<SocketAddr>,
    timers: JoinSet<()>,
    plan: ProbePlan,
    last: Option<Arc<Report>>,
}

>>>>>>> a0df6825
#[derive(Debug)]
pub(crate) struct Inflight {
    /// The STUN transaction ID.
    txn: stun::TransactionId,
    /// The time the STUN probe was sent.
    start: Instant,
    /// Response to send STUN results: latency of STUN response and the discovered address.
    s: sync::oneshot::Sender<(Duration, SocketAddr)>,
}

<<<<<<< HEAD
/// Errors for [`run_probe`].
///
/// The main purpose is to signal whether other probes in this probe set should still be
/// run.  Recall that a probe set is normally a set of identical probes with delays,
/// effectively creating retries, and the first successful probe of a probe set will cancel
/// the others in the set.  So this allows an unsuccessful probe to cancel the remainder of
/// the set or not.
=======
impl ReportState {
    #[instrument(name = "report_state", skip_all)]
    async fn run(
        mut self,
        actor_addr: ActorAddr,
        dm: DerpMap,
        port_mapper: Option<portmapper::Client>,
        skip_external_network: bool,
    ) -> Result<(Report, DerpMap)> {
        debug!(port_mapper = %port_mapper.is_some(), %skip_external_network, "running report");
        self.report.write().await.os_has_ipv6 = os_has_ipv6().await;

        let mut portmap_probe = MaybeFuture::default();
        if !skip_external_network {
            if let Some(port_mapper) = port_mapper {
                portmap_probe.inner = Some(Box::pin(async move {
                    match port_mapper.probe().await {
                        Ok(Ok(res)) => Some(res),
                        Ok(Err(err)) => {
                            warn!("skipping port mapping: {err:?}");
                            None
                        }
                        Err(recv_err) => {
                            warn!("skipping port mapping: {recv_err}");
                            None
                        }
                    }
                }));
            }
        }

        self.prepare_hairpin().await;

        // Even if we're doing a non-incremental update, we may want to try our
        // preferred DERP region for captive portal detection. Save that, if we have it.
        let preferred_derp = self.last.as_ref().map(|l| l.preferred_derp);

        // If we're doing a full probe, also check for a captive portal. We
        // delay by a bit to wait for UDP STUN to finish, to avoid the probe if
        // it's unnecessary.
        let mut captive_task = if !self.incremental {
            let dm = dm.clone();
            MaybeFuture {
                inner: Some(Box::pin(async move {
                    // wait
                    time::sleep(CAPTIVE_PORTAL_DELAY).await;
                    let captive_portal_check = tokio::time::timeout(
                        CAPTIVE_PORTAL_TIMEOUT,
                        check_captive_portal(&dm, preferred_derp),
                    );
                    match captive_portal_check.await {
                        Ok(Ok(found)) => Some(found),
                        Ok(Err(err)) => {
                            info!("check_captive_portal error: {:?}", err);
                            None
                        }
                        Err(_) => {
                            info!("check_captive_portal timed out");
                            None
                        }
                    }
                })),
            }
        } else {
            MaybeFuture::default()
        };

        let pinger = if self.plan.has_https_probes() {
            match Pinger::new().await {
                Ok(pinger) => Some(pinger),
                Err(err) => {
                    debug!("failed to create pinger: {err:#}");
                    None
                }
            }
        } else {
            None
        };

        let mut probes = FuturesUnordered::default();
        for probe_set in self.plan.values() {
            let mut set = FuturesUnordered::default();
            for probe in probe_set {
                let probe = probe.clone();
                let node = named_node(&dm, probe.node());
                ensure!(node.is_some(), "missing named node {}", probe.node());
                let node = node.unwrap().clone();
                let actor_addr = actor_addr.clone();
                let pc4 = self.pc4.clone();
                let pc6 = self.pc6.clone();
                let report = self.report.clone();
                let pinger = pinger.clone();

                set.push(Box::pin(async move {
                    run_probe(report, pc4, pc6, node, probe, actor_addr, pinger).await
                }));
            }

            probes.push(Box::pin(async move {
                while let Some(res) = set.next().await {
                    match res {
                        Ok(res) => {
                            trace!(probe = ?res.probe, "probe successfull");
                            return Ok(res);
                        }
                        Err(ProbeError::Transient(err, probe)) => {
                            debug!(?probe, "probe failed: {:#}", err);
                            continue;
                        }
                        Err(ProbeError::Fatal(err, probe)) => {
                            debug!(?probe, "probe error fatal: {:#}", err);
                            return Err(err);
                        }
                    }
                }
                bail!("no successfull probes");
            }));
        }

        let stun_timer = time::sleep(STUN_PROBE_TIMEOUT);
        tokio::pin!(stun_timer);
        let probes_aborted = self.stop_probe.clone();

        loop {
            tokio::select! {
                _ = &mut stun_timer => {
                    debug!("STUN timer expired");
                    break;
                },
                pm = &mut portmap_probe => {
                    let mut report = self.report.write().await;
                    report.portmap_probe = pm;
                    portmap_probe.inner = None;
                }
                probe_report = probes.next() => {
                    match probe_report {
                        Some(Ok(probe_report)) => {
                            debug!("finished probe: {:?}", probe_report);
                            match probe_report.probe {
                                Probe::Https { region, .. } => {
                                    if let Some(delay) = probe_report.delay {
                                        let mut report = self.report.write().await;
                                        let l = report.region_latency.entry(region.region_id).or_insert(delay);
                                        if *l >= delay {
                                            *l = delay;
                                        }
                                    }
                                }
                                Probe::Ipv4 { node, .. } | Probe::Ipv6 { node, .. } => {
                                    if let Some(delay) = probe_report.delay {
                                        let node = named_node(&dm, &node).expect("missing node");
                                        self.add_node_latency(node, probe_report.addr, delay).await;
                                    }
                                }
                            }
                            let mut report = self.report.write().await;
                            report.ipv4_can_send = probe_report.ipv4_can_send;
                            report.ipv6_can_send = probe_report.ipv6_can_send;
                            report.icmpv4 = probe_report.icmpv4;
                        }
                        Some(Err(err)) => {
                            warn!("probe error: {:?}", err);
                        }
                        None => {
                            // All of our probes finished, so if we have >0 responses, we
                            // stop our captive portal check.
                            if self.any_udp().await {
                                captive_task.inner = None;
                            }
                            break;
                        }
                    }
                }
                found = &mut captive_task => {
                    let mut report = self.report.write().await;
                    report.captive_portal = found;
                    captive_task.inner = None;
                }
                _ = probes_aborted.notified() => {
                    // Saw enough regions.
                    debug!("saw enough regions; not waiting for rest");
                    // We can stop the captive portal check since we know that we
                    // got a bunch of STUN responses.
                    captive_task.inner = None;
                    break;
                }
            }
        }

        // abort the rest of the probes
        debug!("aborting {} probes, already done", probes.len());
        drop(probes);

        if let Some(hair_pin) = self.wait_hair_check().await {
            self.report.write().await.hair_pinning = Some(hair_pin);
        }

        if portmap_probe.inner.is_some() {
            let probe_result = portmap_probe.await;
            let mut report = self.report.write().await;
            report.portmap_probe = probe_result;
            debug!("port_map done");
        }

        self.stop_timers();

        // Wait for captive portal check before finishing the report.
        if captive_task.inner.is_some() {
            let mut report = self.report.write().await;
            report.captive_portal = captive_task.await;
        }

        let ReportState { report, .. } = self;
        let report = RwLock::into_inner(Arc::try_unwrap(report).expect("should be the last one"));

        Ok((report, dm))
    }

    async fn prepare_hairpin(&self) {
        // At least the Apple Airport Extreme doesn't allow hairpin
        // sends from a private socket until it's seen traffic from
        // that src IP:port to something else out on the internet.
        //
        // See https://github.com/tailscale/tailscale/issues/188#issuecomment-600728643
        //
        // And it seems that even sending to a likely-filtered RFC 5737
        // documentation-only IPv4 range is enough to set up the mapping.
        // So do that for now. In the future we might want to classify networks
        // that do and don't require this separately. But for now help it.
        let documentation_ip: SocketAddr = "203.0.113.1:12345".parse().unwrap();

        if let Err(err) = self
            .pc4_hair
            .send_to(
                b"tailscale netcheck; see https://github.com/tailscale/tailscale/issues/188",
                documentation_ip,
            )
            .await
        {
            warn!("unable to send hairpin prep: {:?}", err);
        }
    }

    async fn any_udp(&self) -> bool {
        self.report.read().await.udp
    }

    fn sent_hair_check(&self) -> bool {
        self.hair_timeout.is_some()
    }

    async fn start_hair_check(&mut self, dst: SocketAddr) {
        if self.sent_hair_check() || self.incremental {
            return;
        }
        match self
            .pc4_hair
            .send_to(&stun::request(self.hair_txn_id), dst)
            .await
        {
            Ok(_) => {
                debug!("sent haircheck to {}", dst);
                self.hair_timeout = Some(Box::pin(time::sleep(HAIRPIN_CHECK_TIMEOUT)));
            }
            Err(err) => {
                debug!("failed to send haircheck to {}: {:?}", dst, err);
            }
        }
    }

    async fn wait_hair_check(&mut self) -> Option<bool> {
        let last = self.last.as_deref();
        if self.incremental {
            if let Some(last) = last {
                return last.hair_pinning;
            }
            return None;
        }
        match self.hair_timeout {
            Some(ref mut hair_timeout) => {
                tokio::select! {
                    biased;
                    _ = &mut self.got_hair_stun => {
                        debug!("hair_check received");
                        Some(true)
                    }
                    _ = hair_timeout => {
                        debug!("hair_check timeout");
                        Some(false)
                    }
                }
            }
            None => None,
        }
    }

    fn stop_timers(&mut self) {
        self.timers.abort_all();
    }

    /// Updates `self` to note that node's latency is `d`. If `ipp`
    /// is non-zero (for all but HTTPS replies), it's recorded as our UDP IP:port.
    async fn add_node_latency(&mut self, node: &DerpNode, ipp: Option<SocketAddr>, d: Duration) {
        debug!(node = %node.name, latency = ?d, "add node latency");
        let mut report = self.report.write().await;
        report.udp = true;
        update_latency(&mut report.region_latency, node.region_id, d);

        // Once we've heard from enough regions (3), start a timer to
        // give up on the other ones. The timer's duration is a
        // function of whether this is our initial full probe or an
        // incremental one. For incremental ones, wait for the
        // duration of the slowest region. For initial ones, double that.
        if report.region_latency.len() == ENOUGH_REGIONS {
            let mut timeout = max_duration_value(&report.region_latency);
            if !self.incremental {
                timeout *= 2;
            }

            let stop_probe = self.stop_probe.clone();
            self.timers.spawn(async move {
                time::sleep(timeout).await;
                stop_probe.notify_waiters();
            });
        }

        if let Some(ipp) = ipp {
            if ipp.is_ipv6() {
                update_latency(&mut report.region_v6_latency, node.region_id, d);
                report.ipv6 = true;
                report.global_v6 = Some(ipp);
            // TODO: track MappingVariesByDestIP for IPv6
            // too? Would be sad if so, but who knows.
            } else if ipp.is_ipv4() {
                update_latency(&mut report.region_v4_latency, node.region_id, d);
                report.ipv4 = true;
                if self.got_ep4.is_none() {
                    self.got_ep4 = Some(ipp);
                    report.global_v4 = Some(ipp);
                    drop(report);
                    self.start_hair_check(ipp).await;
                } else if self.got_ep4 != Some(ipp) {
                    report.mapping_varies_by_dest_ip = Some(true);
                } else if report.mapping_varies_by_dest_ip.is_none() {
                    report.mapping_varies_by_dest_ip = Some(false);
                }
            }
        }
    }
}

>>>>>>> a0df6825
#[derive(Debug)]
enum ProbeError {
    /// Abort the current set.
    AbortSet(anyhow::Error, Probe),
    /// Continue the other probes in the set.
    Error(anyhow::Error, Probe),
}

// /// Executes a particular [`Probe`], including using a delayed start if needed.
// ///
// /// If *pc4* and *pc6* are `None` the STUN probes are disabled.
// #[allow(clippy::too_many_arguments)]
// #[instrument(level = "debug", skip_all, fields(probe = ?probe))]
// async fn run_probe(
//     report: Arc<RwLock<Report>>,
//     pc4: Option<Arc<UdpSocket>>,
//     pc6: Option<Arc<UdpSocket>>,
//     node: DerpNode,
//     probe: Probe,
//     actor_addr: ActorAddr,
//     pinger: Option<Pinger>,
// ) -> Result<ProbeReport, ProbeError> {
//     if !probe.delay().is_zero() {
//         debug!("delaying probe");
//         time::sleep(probe.delay()).await;
//     }

//     if !probe_would_help(&*report.read().await, &probe, &node) {
//         return Err(ProbeError::AbortSet(anyhow!("probe would not help"), probe));
//     }

//     let addr = get_node_addr(&node, probe.proto())
//         .await
//         .context("no derp node addr")
//         .map_err(|e| ProbeError::Error(e, probe.clone()))?;
//     let txid = stun::TransactionId::default();
//     let req = stun::request(txid);
//     let sent = Instant::now(); // after DNS lookup above

//     let (stun_tx, stun_rx) = oneshot::channel();
//     let (msg_response_tx, msg_response_rx) = oneshot::channel();
//     actor_addr
//         .send(ActorMessage::InFlightStun(
//             Inflight {
//                 txn: txid,
//                 start: sent,
//                 s: stun_tx,
//             },
//             msg_response_tx,
//         ))
//         .await
//         .map_err(|e| ProbeError::Error(e.into(), probe.clone()))?;
//     msg_response_rx
//         .await
//         .map_err(|e| ProbeError::Error(e.into(), probe.clone()))?;
//     let mut result = ProbeReport::new(probe.clone());

//     match probe {
//         Probe::Ipv4 { .. } => {
//             if let Some(ref pc4) = pc4 {
//                 let n = pc4.send_to(&req, addr).await;
//                 inc!(NetcheckMetrics::StunPacketsSentIpv4);
//                 debug!(%addr, send_res=?n, %txid, "sending probe IPV4");
//                 // TODO:  || neterror.TreatAsLostUDP(err)
//                 if n.is_ok() && n.unwrap() == req.len() {
//                     result.ipv4_can_send = true;

//                     let (delay, addr) = stun_rx
//                         .await
//                         .map_err(|e| ProbeError::Error(e.into(), probe))?;
//                     result.delay = Some(delay);
//                     result.addr = Some(addr);
//                 }
//             }
//         }
//         Probe::Ipv6 { .. } => {
//             if let Some(ref pc6) = pc6 {
//                 let n = pc6.send_to(&req, addr).await;
//                 inc!(NetcheckMetrics::StunPacketsSentIpv6);
//                 debug!(%addr, snd_res=?n, %txid, "sending probe IPV6");
//                 // TODO:  || neterror.TreatAsLostUDP(err)
//                 if n.is_ok() && n.unwrap() == req.len() {
//                     result.ipv6_can_send = true;

//                     let (delay, addr) = stun_rx
//                         .await
//                         .map_err(|e| ProbeError::Error(e.into(), probe))?;
//                     result.delay = Some(delay);
//                     result.addr = Some(addr);
//                 }
//             }
//         }
//         Probe::Https { region, .. } => {
//             debug!(icmp=%pinger.is_some(), "sending probe HTTPS");

//             let res = if let Some(ref pinger) = pinger {
//                 tokio::join!(
//                     time::timeout(
//                         ICMP_PROBE_TIMEOUT,
//                         measure_icmp_latency(&region, pinger).map(Some)
//                     ),
//                     measure_https_latency(&region)
//                 )
//             } else {
//                 (Ok(None), measure_https_latency(&region).await)
//             };
//             if let Ok(Some(icmp_res)) = res.0 {
//                 match icmp_res {
//                     Ok(d) => {
//                         result.delay = Some(d);
//                         result.ipv4_can_send = true;
//                         result.icmpv4 = true;
//                     }
//                     Err(err) => {
//                         warn!("icmp latency measurement failed: {:?}", err);
//                     }
//                 }
//             }
//             match res.1 {
//                 Ok((d, ip)) => {
//                     result.delay = Some(d);
//                     // We set these IPv4 and IPv6 but they're not really used
//                     // and we don't necessarily set them both. If UDP is blocked
//                     // and both IPv4 and IPv6 are available over TCP, it's basically
//                     // random which fields end up getting set here.
//                     // Since they're not needed, that's fine for now.
//                     if ip.is_ipv4() {
//                         result.ipv4_can_send = true
//                     }
//                     if ip.is_ipv6() {
//                         result.ipv6_can_send = true
//                     }
//                 }
//                 Err(err) => {
//                     warn!("https latency measurement failed: {:?}", err);
//                 }
//             }
//         }
//     }

//     Ok(result)
// }

// fn probe_would_help(report: &Report, probe: &Probe, node: &DerpNode) -> bool {
//     // If the probe is for a region we don't yet know about, that would help.
//     if !report.region_latency.contains_key(&node.region_id) {
//         return true;
//     }

//     // If the probe is for IPv6 and we don't yet have an IPv6 report, that would help.
//     if probe.proto() == ProbeProto::Ipv6 && report.region_v6_latency.is_empty() {
//         return true;
//     }

//     // For IPv4, we need at least two IPv4 results overall to
//     // determine whether we're behind a NAT that shows us as
//     // different source IPs and/or ports depending on who we're
//     // talking to. If we don't yet have two results yet
//     // (`mapping_varies_by_dest_ip` is blank), then another IPv4 probe
//     // would be good.
//     if probe.proto() == ProbeProto::Ipv4 && report.mapping_varies_by_dest_ip.is_none() {
//         return true;
//     }

//     // Otherwise not interesting.
//     false
// }

fn update_latency(m: &mut HashMap<u16, Duration>, region_id: u16, d: Duration) {
    let prev = m.entry(region_id).or_insert(d);
    if d < *prev {
        *prev = d;
    }
}

fn named_node<'a>(dm: &'a DerpMap, node_name: &str) -> Option<&'a DerpNode> {
    for r in dm.regions.values() {
        for n in &r.nodes {
            if n.name == node_name {
                return Some(n);
            }
        }
    }
    None
}

fn max_duration_value(m: &HashMap<u16, Duration>) -> Duration {
    m.values().max().cloned().unwrap_or_default()
}

// TODO: move to reportcheck.rs probably
#[derive(Debug)]
struct ProbeReport {
    /// Whether we can send IPv4 UDP packets.
    ipv4_can_send: bool,
    /// Whether we can send IPv6 UDP packets.
    ipv6_can_send: bool,
    /// Whether we can send ICMP packets.
    icmpv4: bool,
    /// The latency to the derp node.
    delay: Option<Duration>,
    /// The probe that generated this report.
    probe: Probe,
    /// The discovered public address.
    addr: Option<SocketAddr>,
}
impl ProbeReport {
    fn new(probe: Probe) -> Self {
        ProbeReport {
            probe,
            ipv4_can_send: false,
            ipv6_can_send: false,
            icmpv4: false,
            delay: None,
            addr: None,
        }
    }
}

/// Messages to send to the [`Actor`].
#[derive(Debug)]
pub(crate) enum ActorMessage {
    /// Run a netcheck.
    ///
    /// Only one netcheck can be run at a time, trying to run multiple concurrently will
    /// fail.
    RunCheck {
        /// The derp configuration.
        derp_map: DerpMap,
        /// Socket to send IPv4 STUN probes from.
        ///
        /// Responses are never read from this socket, they must be passed in via the
        /// [`ActorMessage::StunPacket`] message since the socket is also used to receive
        /// other packets from in the magicsocket (`Conn`).
        ///
        /// If not provided this will attempt to bind a suitable socket itself.
        stun_sock_v4: Option<Arc<UdpSocket>>,
        /// Socket to send IPv6 STUN probes from.
        ///
        /// Like `stun_sock_v4` but for IPv6.
        stun_sock_v6: Option<Arc<UdpSocket>>,
        /// Channel to receive the response.
        response_tx: oneshot::Sender<Result<Arc<Report>>>,
    },
    /// A report produced by [`ReportState`].
    ReportReady {
        report: Box<Report>,
        derp_map: DerpMap,
    },
    /// [`ReportState`] failed to produce a report.
    ReportAborted,
    /// An incoming STUN packet to parse.
    StunPacket {
        /// The raw UDP payload.
        payload: Bytes,
        /// The address this was claimed to be received from.
        from_addr: SocketAddr,
    },
    /// A probe wants to register an in-flight STUN request.
    ///
    /// The sender is signalled once the STUN packet is registered with the actor and will
    /// correctly accept the STUN response.
    InFlightStun(Inflight, oneshot::Sender<()>),
}

/// Sender to the [`Actor`].
///
/// Unlike [`Client`] this is the raw channel to send messages over.  Keeping this alive
/// will not keep the actor alive, which makes this handy to pass to internal tasks.
#[derive(Debug, Clone)]
struct ActorAddr {
    sender: mpsc::Sender<ActorMessage>,
}

impl ActorAddr {
    async fn send(&self, msg: ActorMessage) -> Result<(), mpsc::error::SendError<ActorMessage>> {
        self.sender.send(msg).await.map_err(|err| {
            error!("netcheck actor lost");
            err
        })
    }

    fn try_send(&self, msg: ActorMessage) -> Result<(), mpsc::error::TrySendError<ActorMessage>> {
        self.sender.try_send(msg).map_err(|err| {
            match &err {
                mpsc::error::TrySendError::Full(_) => {
                    // TODO: metrics, though the only place that uses this already does its
                    // own metrics.
                    warn!("netcheck actor inbox full");
                }
                mpsc::error::TrySendError::Closed(_) => error!("netcheck actor lost"),
            }
            err
        })
    }
}

/// The netcheck actor.
///
/// This actor runs for the entire duration there's a [`Client`] connected.
#[derive(Debug)]
struct Actor {
    // Actor plumbing.
    /// Actor messages channel.
    ///
    /// If there are no more senders the actor stops.
    receiver: mpsc::Receiver<ActorMessage>,
    /// The sender side of the messages channel.
    ///
    /// This allows creating new [`ActorAddr`]s from the actor.
    sender: mpsc::Sender<ActorMessage>,
    /// A collection of previously generated reports.
    ///
    /// Sometimes it is useful to look at past reports to decide what to do.
    reports: Reports,

    // Actor configuration.
    /// Whether the client should try to reach things other than localhost.
    ///
    /// This is set to true in tests to avoid probing the local LAN's router, etc.
    skip_external_network: bool,
    /// The port mapper client, if those are requested.
    ///
    /// The port mapper is responsible for talking to routers via UPnP and the like to try
    /// and open ports.
    port_mapper: Option<portmapper::Client>,

    // Actor state.
    /// Information about the currently in-flight STUN requests.
    ///
    /// This is used to complete the STUN probe when receiving STUN packets.
    in_flight_stun_requests: HashMap<stun::TransactionId, Inflight>,
    // /// The response channel if there is a check running.
    // ///
    // /// There can only ever be one check running at a time.  If it is running the response
    // /// channel is stored here.
    // current_check_run: Option<oneshot::Sender<Result<Arc<Report>>>>,
    /// The ReportState actor currently generating a report.
    ///
    /// The [`tokio_util::sync::DropGuard`] is to ensure the local STUN listener is shut
    /// down if it was started.  The finished report is sent on the channel.
    current_report_run: Option<(
        reportstate::ReportState,
        tokio_util::sync::DropGuard,
        oneshot::Sender<Result<Arc<Report>>>,
    )>,
}

impl Actor {
    /// Creates a new actor.
    ///
    /// This does not start the actor, see [`Actor::main`] for this.  You should not
    /// normally create this directly but rather create a [`Client`].
    fn new(port_mapper: Option<portmapper::Client>) -> Result<Self> {
        // TODO: consider an instrumented flume channel so we have metrics.
        let (sender, receiver) = mpsc::channel(32);
        Ok(Self {
            receiver,
            sender,
            reports: Default::default(),
            skip_external_network: false,
            port_mapper,
            in_flight_stun_requests: Default::default(),
            current_report_run: None,
        })
    }

    /// Returns the channel to send messages to the actor.
    fn addr(&self) -> ActorAddr {
        ActorAddr {
            sender: self.sender.clone(),
        }
    }

    /// Run the actor.
    ///
    /// It will now run and handle messages.  Once the connected [`Client`] (including all
    /// its clones) is dropped this will terminate.
    #[instrument(name = "netcheck.actor", skip_all)]
    async fn run(&mut self) {
        debug!("netcheck actor starting");
        while let Some(msg) = self.receiver.recv().await {
            trace!(?msg, "handling message");
            match msg {
                ActorMessage::RunCheck {
                    derp_map,
                    stun_sock_v4,
                    stun_sock_v6,
                    response_tx,
                } => {
                    self.handle_run_check(derp_map, stun_sock_v4, stun_sock_v6, response_tx)
                        .await;
                }
                ActorMessage::ReportReady { report, derp_map } => {
                    self.handle_report_ready(report, derp_map);
                }
                ActorMessage::ReportAborted => {
                    self.handle_report_aborted();
                }
                ActorMessage::StunPacket { payload, from_addr } => {
                    self.handle_stun_packet(&payload, from_addr);
                }
                ActorMessage::InFlightStun(inflight, response_tx) => {
                    self.handle_in_flight_stun(inflight, response_tx);
                }
            }
        }
    }

    /// Starts a check run as requested by the [`ActorMessage::RunCheck`] message.
    ///
    /// If *stun_sock_v4* or *stun_sock_v6* are not provided this will bind the sockets
    /// itself.  This is not ideal since really you want to send STUN probes from the
    /// sockets you will be using.
    async fn handle_run_check(
        &mut self,
        derp_map: DerpMap,
        stun_sock_v4: Option<Arc<UdpSocket>>,
        stun_sock_v6: Option<Arc<UdpSocket>>,
        response_tx: oneshot::Sender<Result<Arc<Report>>>,
    ) {
        if self.current_report_run.is_some() {
            warn!("ignoring RunCheck request; ReportState actor already running");
            return;
        }

        let now = Instant::now();

        let cancel_token = CancellationToken::new();
        let stun_sock_v4 = match stun_sock_v4 {
            Some(sock) => Some(sock),
            None => {
                bind_local_stun_socket(
                    SocketAddr::from((Ipv4Addr::UNSPECIFIED, 0)),
                    self.addr(),
                    cancel_token.clone(),
                )
                .await
            }
        };
        let stun_sock_v6 = match stun_sock_v6 {
            Some(sock) => Some(sock),
            None => {
                bind_local_stun_socket(
                    SocketAddr::from((Ipv6Addr::UNSPECIFIED, 0)),
                    self.addr(),
                    cancel_token.clone(),
                )
                .await
            }
        };
        let mut do_full = self.reports.next_full
            || now.duration_since(self.reports.last_full) > FULL_REPORT_INTERVAL;

        // If the last report had a captive portal and reported no UDP access,
        // it's possible that we didn't get a useful netcheck due to the
        // captive portal blocking us. If so, make this report a full (non-incremental) one.
        if !do_full {
            if let Some(ref last) = self.reports.last {
                do_full = !last.udp && last.captive_portal.unwrap_or_default();
            }
        }
        if do_full {
            self.reports.last = None; // causes ProbePlan::new below to do a full (initial) plan
            self.reports.next_full = false;
            self.reports.last_full = now;
            inc!(NetcheckMetrics::ReportsFull);
        }
        inc!(NetcheckMetrics::Reports);

        // TODO: not sure we're allowed to await in this function...  We can make the
        // probeplan inside the ReportState actor though.
        let if_state = interfaces::State::new().await;
        let last = self.reports.last.clone();
<<<<<<< HEAD
        let plan = ProbePlan::new(&derp_map, &if_state, last.as_deref());

        let actor = reportstate::ReportState::new(
            self.addr(),
            last.clone(),
=======
        let plan = ProbePlan::new(dm, &if_state, last.as_deref());

        Ok(ReportState {
            incremental: last.is_some(),
            pc4,
            pc6,
            pc4_hair: Arc::new(pc4_hair),
            hair_timeout: None,
            stop_probe: Arc::new(sync::Notify::new()),
            report: Default::default(),
            got_ep4: None,
            timers: Default::default(),
            hair_txn_id: hair_id,
            got_hair_stun: hair_rx,
>>>>>>> a0df6825
            plan,
            self.port_mapper.clone(),
            self.skip_external_network,
            last.is_some(), // TODO: doesn't need to be passed
            derp_map,
            stun_sock_v4,
            stun_sock_v6,
        );

        self.current_report_run = Some((actor, cancel_token.drop_guard(), response_tx));
    }

    fn handle_report_ready(&mut self, report: Box<Report>, derp_map: DerpMap) {
        let report = self.finish_and_store_report(*report, &derp_map);
        self.in_flight_stun_requests.clear();
        if let Some((_actor, _guard, report_tx)) = self.current_report_run.take() {
            report_tx.send(Ok(report)).ok();
        }
    }

    fn handle_report_aborted(&mut self) {
        self.in_flight_stun_requests.clear();
        if let Some((_actor, _guard, report_tx)) = self.current_report_run.take() {
            report_tx.send(Err(anyhow!("report aborted"))).ok();
        }
    }

    /// Handles [`ActorMesage::StunPacket`].
    ///
    /// If there are currently no in-flight stun requests registerd this is dropped,
    /// otherwise forwarded to the probe.
    fn handle_stun_packet(&mut self, pkt: &[u8], src: SocketAddr) {
        trace!(%src, "received STUN packet");
        if self.in_flight_stun_requests.is_empty() {
            return;
        }

        match &src {
            SocketAddr::V4(_) => inc!(NetcheckMetrics::StunPacketsRecvIpv4),
            SocketAddr::V6(_) => inc!(NetcheckMetrics::StunPacketsRecvIpv6),
        }

        match stun::parse_response(pkt) {
            Ok((txn, addr_port)) => match self.in_flight_stun_requests.remove(&txn) {
                Some(inf) => {
                    debug!(%src, %txn, "received known STUN packet");
                    let elapsed = inf.start.elapsed();
                    inf.s.send((elapsed, addr_port)).ok();
                }
                None => {
                    debug!(%src, %txn, "received unexpected STUN message response");
                }
            },
            Err(err) => {
                match stun::parse_binding_request(pkt) {
                    Ok(txn) => {
                        // Is this our hairpin request?
                        match self.in_flight_stun_requests.remove(&txn) {
                            Some(inf) => {
                                debug!(%src, %txn, "received our hairpin STUN request");
                                let elapsed = inf.start.elapsed();
                                inf.s.send((elapsed, src)).ok();
                            }
                            None => {
                                debug!(%src, %txn, "unknown STUN request");
                            }
                        }
                    }
                    Err(_) => {
                        debug!(%src, "received invalid STUN response: {err:#}");
                    }
                }
            }
        }
    }

    /// Handles [`ActorMessage::InFlightStun`].
    ///
    /// The in-flight request is added to [`Actor::in_flight_stun_requests`] so that
    /// [`Actor::handle_stun_packet`] can forward packets correctly.
    ///
    /// *response_tx* is to signal the actor message has been handled.
    fn handle_in_flight_stun(&mut self, inflight: Inflight, response_tx: oneshot::Sender<()>) {
        self.in_flight_stun_requests.insert(inflight.txn, inflight);
        response_tx.send(()).ok();
    }

    fn finish_and_store_report(&mut self, report: Report, dm: &DerpMap) -> Arc<Report> {
        let report = self.add_report_history_and_set_preferred_derp(report);
        self.log_concise_report(&report, dm);

        report
    }

    /// Adds `r` to the set of recent Reports and mutates `r.preferred_derp` to contain the best recent one.
    /// `r` is stored ref counted and a reference is returned.
    fn add_report_history_and_set_preferred_derp(&mut self, mut r: Report) -> Arc<Report> {
        let mut prev_derp = 0;
        if let Some(ref last) = self.reports.last {
            prev_derp = last.preferred_derp;
        }
        let now = Instant::now();
        const MAX_AGE: Duration = Duration::from_secs(5 * 60);

        // region ID => its best recent latency in last MAX_AGE
        let mut best_recent = HashMap::new();

        // chain the current report as we are still mutating it
        let prevs_iter = self
            .reports
            .prev
            .iter()
            .map(|(a, b)| -> (&Instant, &Report) { (a, b) })
            .chain(std::iter::once((&now, &r)));

        let mut to_remove = Vec::new();
        for (t, pr) in prevs_iter {
            if now.duration_since(*t) > MAX_AGE {
                to_remove.push(*t);
                continue;
            }
            for (region_id, d) in &pr.region_latency {
                let bd = best_recent.entry(*region_id).or_insert(*d);
                if d < bd {
                    *bd = *d;
                }
            }
        }

        for t in to_remove {
            self.reports.prev.remove(&t);
        }

        // Then, pick which currently-alive DERP server from the
        // current report has the best latency over the past MAX_AGE.
        let mut best_any = Duration::default();
        let mut old_region_cur_latency = Duration::default();
        {
            for (region_id, d) in &r.region_latency {
                if *region_id == prev_derp {
                    old_region_cur_latency = *d;
                }
                let best = *best_recent.get(region_id).unwrap();
                if r.preferred_derp == 0 || best < best_any {
                    best_any = best;
                    r.preferred_derp = *region_id;
                }
            }

            // If we're changing our preferred DERP but the old one's still
            // accessible and the new one's not much better, just stick with
            // where we are.
            if prev_derp != 0
                && r.preferred_derp != prev_derp
                && !old_region_cur_latency.is_zero()
                && best_any > old_region_cur_latency / 3 * 2
            {
                r.preferred_derp = prev_derp;
            }
        }

        let r = Arc::new(r);
        self.reports.prev.insert(now, r.clone());
        self.reports.last = Some(r.clone());

        r
    }

    fn log_concise_report(&self, r: &Report, dm: &DerpMap) {
        let mut log = "report: ".to_string();
        log += &format!("udp={}", r.udp);
        if !r.ipv4 {
            log += &format!(" v4={}", r.ipv4)
        }
        if !r.udp {
            log += &format!(" icmpv4={}", r.icmpv4)
        }

        log += &format!(" v6={}", r.ipv6);
        if !r.ipv6 {
            log += &format!(" v6os={}", r.os_has_ipv6);
        }
        log += &format!(" mapvarydest={:?}", r.mapping_varies_by_dest_ip);
        log += &format!(" hair={:?}", r.hair_pinning);
        if let Some(probe) = &r.portmap_probe {
            log += &format!(" {}", probe);
        } else {
            log += " portmap=?";
        }
        if let Some(ipp) = r.global_v4 {
            log += &format!(" v4a={ipp}");
        }
        if let Some(ipp) = r.global_v6 {
            log += &format!(" v6a={ipp}");
        }
        if let Some(c) = r.captive_portal {
            log += &format!(" captiveportal={c}");
        }
        log += &format!(" derp={}", r.preferred_derp);
        if r.preferred_derp != 0 {
            log += " derpdist=";
            let mut need_comma = false;
            for rid in &dm.region_ids() {
                if let Some(d) = r.region_v4_latency.get(rid) {
                    if need_comma {
                        log += ",";
                    }
                    log += &format!("{}v4:{}", rid, d.as_millis());
                    need_comma = true;
                }
                if let Some(d) = r.region_v6_latency.get(rid) {
                    if need_comma {
                        log += ",";
                    }
                    log += &format!("{}v6:{}", rid, d.as_millis());
                    need_comma = true;
                }
            }
        }

        info!("{}", log);
    }
}

/// Attempts to bind a local socket to send STUN packets from.
///
/// If successfull this returns the bound socket and will forward STUN responses to the
/// provided *actor_addr*.  The *cancel_token* serves to stop the packet forwarding when the
/// socket is no longer needed.
async fn bind_local_stun_socket(
    addr: SocketAddr,
    actor_addr: ActorAddr,
    cancel_token: CancellationToken,
) -> Option<Arc<UdpSocket>> {
    let sock = match UdpSocket::bind(addr).await {
        Ok(sock) => Arc::new(sock),
        Err(err) => {
            debug!("failed to bind STUN socket at 0.0.0.0:0: {}", err);
            return None;
        }
    };
    let span = debug_span!(
        "stun_udp_listener",
        local_addr = sock
            .local_addr()
            .map(|a| a.to_string())
            .unwrap_or(String::from("-")),
    );
    {
        let sock = sock.clone();
        tokio::spawn(
            async move {
                debug!("udp stun socket listener started");
                // TODO: Can we do better for buffers here?  Probably doesn't matter much.
                let mut buf = vec![0u8; 64 << 10];
                loop {
                    tokio::select! {
                        biased;
                        _ = cancel_token.cancelled() => break,
                        res = recv_stun_once(&sock, &mut buf, &actor_addr) => {
                            if let Err(err) = res {
                                warn!(%err, "stun recv failed");
                                break;
                            }
                        }
                    }
                }
                debug!("udp stun socket listener stopped");
            }
            .instrument(span),
        );
    }
    Some(sock)
}

/// Receive STUN response from a UDP socket, pass it to the actor.
async fn recv_stun_once(sock: &UdpSocket, buf: &mut [u8], actor_addr: &ActorAddr) -> Result<()> {
    let (count, mut from_addr) = sock
        .recv_from(buf)
        .await
        .context("Error reading from stun socket")?;
    let payload = &buf[..count];
    from_addr.set_ip(to_canonical(from_addr.ip()));
    let msg = ActorMessage::StunPacket {
        payload: Bytes::from(payload.to_vec()),
        from_addr,
    };
    actor_addr.send(msg).await.context("actor stopped")
}

/// Test if IPv6 works at all, or if it's been hard disabled at the OS level.
pub(crate) async fn os_has_ipv6() -> bool {
    // TODO: use socket2 to specify binding to ipv6
    let udp = UdpSocket::bind("[::1]:0").await;
    udp.is_ok()
}

#[cfg(test)]
mod tests {
    use std::net::Ipv4Addr;

    use bytes::BytesMut;
    use tokio::time;

    use crate::test_utils::setup_logging;

    use super::*;

    #[tokio::test]
    async fn test_basic() -> Result<()> {
        let _guard = setup_logging();
        let (stun_addr, stun_stats, done) = stun::test::serve("0.0.0.0".parse().unwrap()).await?;

        let mut client = Client::new(None).await?;
        let dm = stun::test::derp_map_of([stun_addr].into_iter());
        dbg!(&dm);

        // Note that the ProbePlan will change with each iteration.
        for i in 0..5 {
            println!("--round {}", i);
            let r = client.get_report(dm.clone(), None, None).await?;

            assert!(r.udp, "want UDP");
            assert_eq!(
                r.region_latency.len(),
                1,
                "expected 1 key in DERPLatency; got {}",
                r.region_latency.len()
            );
            assert!(
                r.region_latency.get(&1).is_some(),
                "expected key 1 in DERPLatency; got {:?}",
                r.region_latency
            );
            assert!(r.global_v4.is_some(), "expected globalV4 set");
            assert_eq!(
                r.preferred_derp, 1,
                "preferred_derp = {}; want 1",
                r.preferred_derp
            );
        }

        done.send(()).unwrap();
        assert!(
            stun_stats.total().await >= 5,
            "expected at least 5 stun, got {}",
            stun_stats.total().await,
        );

        Ok(())
    }

    #[tokio::test]
    async fn test_iroh_computer_stun() -> Result<()> {
        let _guard = setup_logging();

        let mut client = Client::new(None)
            .await
            .context("failed to create netcheck client")?;

        let stun_servers = vec![("https://derp.iroh.network.", 3478, 0)];

        let mut dm = DerpMap::default();
        dm.regions.insert(
            1,
            DerpRegion {
                region_id: 1,
                nodes: stun_servers
                    .into_iter()
                    .enumerate()
                    .map(|(i, (host_name, stun_port, derp_port))| DerpNode {
                        name: format!("default-{}", i),
                        region_id: 1,
                        host_name: host_name.parse().unwrap(),
                        stun_only: true,
                        stun_port,
                        ipv4: UseIpv4::None,
                        ipv6: UseIpv6::None,
                        derp_port,
                        stun_test_ip: None,
                    })
                    .collect(),
                avoid: false,
                region_code: "default".into(),
            },
        );
        dbg!(&dm);

        let r = client
            .get_report(dm, None, None)
            .await
            .context("failed to get netcheck report")?;

        dbg!(&r);
        if r.udp {
            assert_eq!(
                r.region_latency.len(),
                1,
                "expected 1 key in DERPLatency; got {}",
                r.region_latency.len()
            );
            assert!(
                r.region_latency.get(&1).is_some(),
                "expected key 1 in DERPLatency; got {:?}",
                r.region_latency
            );
            assert!(r.global_v4.is_some(), "expected globalV4 set");
            assert_eq!(
                r.preferred_derp, 1,
                "preferred_derp = {}; want 1",
                r.preferred_derp
            );
        } else {
            eprintln!("missing UDP, probe not returned by network");
        }

        Ok(())
    }

    #[tokio::test]
    async fn test_udp_tokio() -> Result<()> {
        let local_addr = "127.0.0.1";
        let bind_addr = "0.0.0.0";

        let server = UdpSocket::bind(format!("{bind_addr}:0")).await?;
        let addr = server.local_addr()?;

        let server_task = tokio::task::spawn(async move {
            let mut buf = vec![0u8; 32];
            println!("server recv");
            let (n, addr) = server.recv_from(&mut buf).await.unwrap();
            println!("server send");
            server.send_to(&buf[..n], addr).await.unwrap();
        });

        let client = UdpSocket::bind(format!("{bind_addr}:0")).await?;
        let data = b"foobar";
        println!("client: send");
        let server_addr = format!("{local_addr}:{}", addr.port());
        client.send_to(data, server_addr).await?;
        let mut buf = vec![0u8; 32];
        println!("client recv");
        let (n, addr_r) = client.recv_from(&mut buf).await?;
        assert_eq!(&buf[..n], data);
        assert_eq!(addr_r.port(), addr.port());

        server_task.await?;

        Ok(())
    }

    #[tokio::test]
    async fn test_udp_blocked() -> Result<()> {
        let blackhole = tokio::net::UdpSocket::bind("127.0.0.1:0").await?;
        let stun_addr = blackhole.local_addr()?;
        let mut dm = stun::test::derp_map_of([stun_addr].into_iter());
        dm.regions.get_mut(&1).unwrap().nodes[0].stun_only = true;

        let mut client = Client::new(None).await?;

        let r = client.get_report(dm, None, None).await?;
        let mut r: Report = (*r).clone();
        r.portmap_probe = None;

        let want = Report {
            // The ip_v4_can_send flag gets set differently across platforms.
            // On Windows this test detects false, while on Linux detects true.
            // That's not relevant to this test, so just accept what we're given.
            ipv4_can_send: r.ipv4_can_send,
            // OS IPv6 test is irrelevant here, accept whatever the current machine has.
            os_has_ipv6: r.os_has_ipv6,
            // Captive portal test is irrelevant; accept what the current report has.
            captive_portal: r.captive_portal,
            ..Default::default()
        };

        assert_eq!(r, want);

        Ok(())
    }

    #[tokio::test(flavor = "current_thread", start_paused = true)]
    async fn test_add_report_history_set_preferred_derp() -> Result<()> {
        // report returns a *Report from (DERP host, Duration)+ pairs.
        fn report(a: impl IntoIterator<Item = (&'static str, u64)>) -> Option<Arc<Report>> {
            let mut report = Report::default();
            for (s, d) in a {
                assert!(s.starts_with('d'), "invalid derp server key");
                let region_id: u16 = s[1..].parse().unwrap();
                report
                    .region_latency
                    .insert(region_id, Duration::from_secs(d));
            }

            Some(Arc::new(report))
        }
        struct Step {
            /// Delay in seconds
            after: u64,
            r: Option<Arc<Report>>,
        }
        struct Test {
            name: &'static str,
            steps: Vec<Step>,
            /// want PreferredDERP on final step
            want_derp: u16,
            // wanted len(c.prev)
            want_prev_len: usize,
        }

        let tests = [
            Test {
                name: "first_reading",
                steps: vec![Step {
                    after: 0,
                    r: report([("d1", 2), ("d2", 3)]),
                }],
                want_prev_len: 1,
                want_derp: 1,
            },
            Test {
                name: "with_two",
                steps: vec![
                    Step {
                        after: 0,
                        r: report([("d1", 2), ("d2", 3)]),
                    },
                    Step {
                        after: 1,
                        r: report([("d1", 4), ("d2", 3)]),
                    },
                ],
                want_prev_len: 2,
                want_derp: 1, // t0's d1 of 2 is still best
            },
            Test {
                name: "but_now_d1_gone",
                steps: vec![
                    Step {
                        after: 0,
                        r: report([("d1", 2), ("d2", 3)]),
                    },
                    Step {
                        after: 1,
                        r: report([("d1", 4), ("d2", 3)]),
                    },
                    Step {
                        after: 2,
                        r: report([("d2", 3)]),
                    },
                ],
                want_prev_len: 3,
                want_derp: 2, // only option
            },
            Test {
                name: "d1_is_back",
                steps: vec![
                    Step {
                        after: 0,
                        r: report([("d1", 2), ("d2", 3)]),
                    },
                    Step {
                        after: 1,
                        r: report([("d1", 4), ("d2", 3)]),
                    },
                    Step {
                        after: 2,
                        r: report([("d2", 3)]),
                    },
                    Step {
                        after: 3,
                        r: report([("d1", 4), ("d2", 3)]),
                    }, // same as 2 seconds ago
                ],
                want_prev_len: 4,
                want_derp: 1, // t0's d1 of 2 is still best
            },
            Test {
                name: "things_clean_up",
                steps: vec![
                    Step {
                        after: 0,
                        r: report([("d1", 1), ("d2", 2)]),
                    },
                    Step {
                        after: 1,
                        r: report([("d1", 1), ("d2", 2)]),
                    },
                    Step {
                        after: 2,
                        r: report([("d1", 1), ("d2", 2)]),
                    },
                    Step {
                        after: 3,
                        r: report([("d1", 1), ("d2", 2)]),
                    },
                    Step {
                        after: 10 * 60,
                        r: report([("d3", 3)]),
                    },
                ],
                want_prev_len: 1, // t=[0123]s all gone. (too old, older than 10 min)
                want_derp: 3,     // only option
            },
            Test {
                name: "preferred_derp_hysteresis_no_switch",
                steps: vec![
                    Step {
                        after: 0,
                        r: report([("d1", 4), ("d2", 5)]),
                    },
                    Step {
                        after: 1,
                        r: report([("d1", 4), ("d2", 3)]),
                    },
                ],
                want_prev_len: 2,
                want_derp: 1, // 2 didn't get fast enough
            },
            Test {
                name: "preferred_derp_hysteresis_do_switch",
                steps: vec![
                    Step {
                        after: 0,
                        r: report([("d1", 4), ("d2", 5)]),
                    },
                    Step {
                        after: 1,
                        r: report([("d1", 4), ("d2", 1)]),
                    },
                ],
                want_prev_len: 2,
                want_derp: 2, // 2 got fast enough
            },
        ];
        for mut tt in tests {
            println!("test: {}", tt.name);
            let mut actor = Actor::new(None).unwrap();
            for s in &mut tt.steps {
                // trigger the timer
                time::advance(Duration::from_secs(s.after)).await;
                let r = Arc::try_unwrap(s.r.take().unwrap()).unwrap();
                s.r = Some(actor.add_report_history_and_set_preferred_derp(r));
            }
            let last_report = tt.steps.last().unwrap().r.clone().unwrap();
            let got = actor.reports.prev.len();
            let want = tt.want_prev_len;
            assert_eq!(got, want, "prev length");
            let got = last_report.preferred_derp;
            let want = tt.want_derp;
            assert_eq!(got, want, "preferred_derp");
        }

        Ok(())
    }

    #[tokio::test]
    async fn test_hairpin() -> Result<()> {
        // Hairpinning is initiated after we discover our own IPv4 socket address (IP +
        // port) via STUN, so the test needs to have a STUN server and perform STUN over
        // IPv4 first.  Hairpinning detection works by sending a STUN *request* to **our own
        // public socket address** (IP + port).  If the router supports hairpinning the STUN
        // request is returned back to us and received on our public address.  This doesn't
        // need to be a STUN request, but STUN already has a unique transaction ID which we
        // can easily use to identify the packet.

        // Setup STUN server and create derpmap.
        let (stun_addr, _stun_stats, _done) = stun::test::serve_v4().await?;
        let dm = stun::test::derp_map_of([stun_addr].into_iter());
        dbg!(&dm);

        let mut client = Client::new(None).await?;

        // Set up an external socket to send STUN requests from, this will be discovered as
        // our public socket address by STUN.  We send back any packets received on this
        // socket to the netcheck client using Client::receive_stun_packet.  Once we sent
        // the hairpin STUN request (from a different randomly bound socket) we are sending
        // it to this socket, which is forwarnding it back to our netcheck client, because
        // this dumb implementation just forwards anything even if it would be garbage.
        // Thus hairpinning detection will declare hairpinning to work.
        let sock = UdpSocket::bind(SocketAddr::from((Ipv4Addr::LOCALHOST, 0))).await?;
        let sock = Arc::new(sock);
        info!(addr=?sock.local_addr().unwrap(), "Using local addr");
        let task = {
            let sock = sock.clone();
            let client = client.clone();
            tokio::spawn(async move {
                let mut buf = BytesMut::zeroed(64 << 10);
                loop {
                    let (count, src) = sock.recv_from(&mut buf).await.unwrap();
                    info!(
                        addr=?sock.local_addr().unwrap(),
                        %count,
                        "Forwarding payload to netcheck client",
                    );
                    let payload = buf.split_to(count).freeze();
                    client.receive_stun_packet(payload, src);
                }
            })
        };

        let r = client.get_report(dm, Some(sock), None).await?;
        dbg!(&r);
        assert_eq!(r.hair_pinning, Some(true));

        task.abort();
        Ok(())
    }

    // TODO: test captive task
}<|MERGE_RESOLUTION|>--- conflicted
+++ resolved
@@ -2,33 +2,16 @@
 //!
 //! Based on <https://github.com/tailscale/tailscale/blob/main/net/netcheck/netcheck.go>
 
-<<<<<<< HEAD
 use std::collections::HashMap;
 use std::fmt::{self, Debug};
 use std::net::{IpAddr, Ipv4Addr, Ipv6Addr, SocketAddr};
 use std::pin::Pin;
 use std::sync::Arc;
 use std::task::{Context, Poll};
-=======
-use std::{
-    collections::HashMap,
-    fmt::{self, Debug},
-    net::{IpAddr, Ipv4Addr, Ipv6Addr, SocketAddr},
-    pin::Pin,
-    sync::Arc,
-};
->>>>>>> a0df6825
 
 use anyhow::{anyhow, bail, Context as _, Result};
 use bytes::Bytes;
-<<<<<<< HEAD
 use futures::Future;
-=======
-use futures::{
-    stream::{FuturesUnordered, StreamExt},
-    FutureExt,
-};
->>>>>>> a0df6825
 use iroh_metrics::{inc, netcheck::NetcheckMetrics};
 use rand::seq::IteratorRandom;
 use tokio::net::UdpSocket;
@@ -481,30 +464,6 @@
     }
 }
 
-<<<<<<< HEAD
-=======
-/// Holds the state for a single invocation of `Client::get_report`.
-#[derive(Debug)]
-struct ReportState {
-    hair_txn_id: stun::TransactionId,
-    got_hair_stun: oneshot::Receiver<(Duration, SocketAddr)>,
-    /// How long to wait for the hairpin message to arrive, if sent.
-    hair_timeout: Option<Pin<Box<time::Sleep>>>,
-    pc4: Option<Arc<UdpSocket>>,
-    pc6: Option<Arc<UdpSocket>>,
-    pc4_hair: Arc<UdpSocket>,
-    /// Doing a lite, follow-up netcheck
-    incremental: bool,
-    stop_probe: Arc<sync::Notify>,
-    /// The report which will be returned.
-    report: Arc<RwLock<Report>>,
-    got_ep4: Option<SocketAddr>,
-    timers: JoinSet<()>,
-    plan: ProbePlan,
-    last: Option<Arc<Report>>,
-}
-
->>>>>>> a0df6825
 #[derive(Debug)]
 pub(crate) struct Inflight {
     /// The STUN transaction ID.
@@ -515,7 +474,6 @@
     s: sync::oneshot::Sender<(Duration, SocketAddr)>,
 }
 
-<<<<<<< HEAD
 /// Errors for [`run_probe`].
 ///
 /// The main purpose is to signal whether other probes in this probe set should still be
@@ -523,359 +481,6 @@
 /// effectively creating retries, and the first successful probe of a probe set will cancel
 /// the others in the set.  So this allows an unsuccessful probe to cancel the remainder of
 /// the set or not.
-=======
-impl ReportState {
-    #[instrument(name = "report_state", skip_all)]
-    async fn run(
-        mut self,
-        actor_addr: ActorAddr,
-        dm: DerpMap,
-        port_mapper: Option<portmapper::Client>,
-        skip_external_network: bool,
-    ) -> Result<(Report, DerpMap)> {
-        debug!(port_mapper = %port_mapper.is_some(), %skip_external_network, "running report");
-        self.report.write().await.os_has_ipv6 = os_has_ipv6().await;
-
-        let mut portmap_probe = MaybeFuture::default();
-        if !skip_external_network {
-            if let Some(port_mapper) = port_mapper {
-                portmap_probe.inner = Some(Box::pin(async move {
-                    match port_mapper.probe().await {
-                        Ok(Ok(res)) => Some(res),
-                        Ok(Err(err)) => {
-                            warn!("skipping port mapping: {err:?}");
-                            None
-                        }
-                        Err(recv_err) => {
-                            warn!("skipping port mapping: {recv_err}");
-                            None
-                        }
-                    }
-                }));
-            }
-        }
-
-        self.prepare_hairpin().await;
-
-        // Even if we're doing a non-incremental update, we may want to try our
-        // preferred DERP region for captive portal detection. Save that, if we have it.
-        let preferred_derp = self.last.as_ref().map(|l| l.preferred_derp);
-
-        // If we're doing a full probe, also check for a captive portal. We
-        // delay by a bit to wait for UDP STUN to finish, to avoid the probe if
-        // it's unnecessary.
-        let mut captive_task = if !self.incremental {
-            let dm = dm.clone();
-            MaybeFuture {
-                inner: Some(Box::pin(async move {
-                    // wait
-                    time::sleep(CAPTIVE_PORTAL_DELAY).await;
-                    let captive_portal_check = tokio::time::timeout(
-                        CAPTIVE_PORTAL_TIMEOUT,
-                        check_captive_portal(&dm, preferred_derp),
-                    );
-                    match captive_portal_check.await {
-                        Ok(Ok(found)) => Some(found),
-                        Ok(Err(err)) => {
-                            info!("check_captive_portal error: {:?}", err);
-                            None
-                        }
-                        Err(_) => {
-                            info!("check_captive_portal timed out");
-                            None
-                        }
-                    }
-                })),
-            }
-        } else {
-            MaybeFuture::default()
-        };
-
-        let pinger = if self.plan.has_https_probes() {
-            match Pinger::new().await {
-                Ok(pinger) => Some(pinger),
-                Err(err) => {
-                    debug!("failed to create pinger: {err:#}");
-                    None
-                }
-            }
-        } else {
-            None
-        };
-
-        let mut probes = FuturesUnordered::default();
-        for probe_set in self.plan.values() {
-            let mut set = FuturesUnordered::default();
-            for probe in probe_set {
-                let probe = probe.clone();
-                let node = named_node(&dm, probe.node());
-                ensure!(node.is_some(), "missing named node {}", probe.node());
-                let node = node.unwrap().clone();
-                let actor_addr = actor_addr.clone();
-                let pc4 = self.pc4.clone();
-                let pc6 = self.pc6.clone();
-                let report = self.report.clone();
-                let pinger = pinger.clone();
-
-                set.push(Box::pin(async move {
-                    run_probe(report, pc4, pc6, node, probe, actor_addr, pinger).await
-                }));
-            }
-
-            probes.push(Box::pin(async move {
-                while let Some(res) = set.next().await {
-                    match res {
-                        Ok(res) => {
-                            trace!(probe = ?res.probe, "probe successfull");
-                            return Ok(res);
-                        }
-                        Err(ProbeError::Transient(err, probe)) => {
-                            debug!(?probe, "probe failed: {:#}", err);
-                            continue;
-                        }
-                        Err(ProbeError::Fatal(err, probe)) => {
-                            debug!(?probe, "probe error fatal: {:#}", err);
-                            return Err(err);
-                        }
-                    }
-                }
-                bail!("no successfull probes");
-            }));
-        }
-
-        let stun_timer = time::sleep(STUN_PROBE_TIMEOUT);
-        tokio::pin!(stun_timer);
-        let probes_aborted = self.stop_probe.clone();
-
-        loop {
-            tokio::select! {
-                _ = &mut stun_timer => {
-                    debug!("STUN timer expired");
-                    break;
-                },
-                pm = &mut portmap_probe => {
-                    let mut report = self.report.write().await;
-                    report.portmap_probe = pm;
-                    portmap_probe.inner = None;
-                }
-                probe_report = probes.next() => {
-                    match probe_report {
-                        Some(Ok(probe_report)) => {
-                            debug!("finished probe: {:?}", probe_report);
-                            match probe_report.probe {
-                                Probe::Https { region, .. } => {
-                                    if let Some(delay) = probe_report.delay {
-                                        let mut report = self.report.write().await;
-                                        let l = report.region_latency.entry(region.region_id).or_insert(delay);
-                                        if *l >= delay {
-                                            *l = delay;
-                                        }
-                                    }
-                                }
-                                Probe::Ipv4 { node, .. } | Probe::Ipv6 { node, .. } => {
-                                    if let Some(delay) = probe_report.delay {
-                                        let node = named_node(&dm, &node).expect("missing node");
-                                        self.add_node_latency(node, probe_report.addr, delay).await;
-                                    }
-                                }
-                            }
-                            let mut report = self.report.write().await;
-                            report.ipv4_can_send = probe_report.ipv4_can_send;
-                            report.ipv6_can_send = probe_report.ipv6_can_send;
-                            report.icmpv4 = probe_report.icmpv4;
-                        }
-                        Some(Err(err)) => {
-                            warn!("probe error: {:?}", err);
-                        }
-                        None => {
-                            // All of our probes finished, so if we have >0 responses, we
-                            // stop our captive portal check.
-                            if self.any_udp().await {
-                                captive_task.inner = None;
-                            }
-                            break;
-                        }
-                    }
-                }
-                found = &mut captive_task => {
-                    let mut report = self.report.write().await;
-                    report.captive_portal = found;
-                    captive_task.inner = None;
-                }
-                _ = probes_aborted.notified() => {
-                    // Saw enough regions.
-                    debug!("saw enough regions; not waiting for rest");
-                    // We can stop the captive portal check since we know that we
-                    // got a bunch of STUN responses.
-                    captive_task.inner = None;
-                    break;
-                }
-            }
-        }
-
-        // abort the rest of the probes
-        debug!("aborting {} probes, already done", probes.len());
-        drop(probes);
-
-        if let Some(hair_pin) = self.wait_hair_check().await {
-            self.report.write().await.hair_pinning = Some(hair_pin);
-        }
-
-        if portmap_probe.inner.is_some() {
-            let probe_result = portmap_probe.await;
-            let mut report = self.report.write().await;
-            report.portmap_probe = probe_result;
-            debug!("port_map done");
-        }
-
-        self.stop_timers();
-
-        // Wait for captive portal check before finishing the report.
-        if captive_task.inner.is_some() {
-            let mut report = self.report.write().await;
-            report.captive_portal = captive_task.await;
-        }
-
-        let ReportState { report, .. } = self;
-        let report = RwLock::into_inner(Arc::try_unwrap(report).expect("should be the last one"));
-
-        Ok((report, dm))
-    }
-
-    async fn prepare_hairpin(&self) {
-        // At least the Apple Airport Extreme doesn't allow hairpin
-        // sends from a private socket until it's seen traffic from
-        // that src IP:port to something else out on the internet.
-        //
-        // See https://github.com/tailscale/tailscale/issues/188#issuecomment-600728643
-        //
-        // And it seems that even sending to a likely-filtered RFC 5737
-        // documentation-only IPv4 range is enough to set up the mapping.
-        // So do that for now. In the future we might want to classify networks
-        // that do and don't require this separately. But for now help it.
-        let documentation_ip: SocketAddr = "203.0.113.1:12345".parse().unwrap();
-
-        if let Err(err) = self
-            .pc4_hair
-            .send_to(
-                b"tailscale netcheck; see https://github.com/tailscale/tailscale/issues/188",
-                documentation_ip,
-            )
-            .await
-        {
-            warn!("unable to send hairpin prep: {:?}", err);
-        }
-    }
-
-    async fn any_udp(&self) -> bool {
-        self.report.read().await.udp
-    }
-
-    fn sent_hair_check(&self) -> bool {
-        self.hair_timeout.is_some()
-    }
-
-    async fn start_hair_check(&mut self, dst: SocketAddr) {
-        if self.sent_hair_check() || self.incremental {
-            return;
-        }
-        match self
-            .pc4_hair
-            .send_to(&stun::request(self.hair_txn_id), dst)
-            .await
-        {
-            Ok(_) => {
-                debug!("sent haircheck to {}", dst);
-                self.hair_timeout = Some(Box::pin(time::sleep(HAIRPIN_CHECK_TIMEOUT)));
-            }
-            Err(err) => {
-                debug!("failed to send haircheck to {}: {:?}", dst, err);
-            }
-        }
-    }
-
-    async fn wait_hair_check(&mut self) -> Option<bool> {
-        let last = self.last.as_deref();
-        if self.incremental {
-            if let Some(last) = last {
-                return last.hair_pinning;
-            }
-            return None;
-        }
-        match self.hair_timeout {
-            Some(ref mut hair_timeout) => {
-                tokio::select! {
-                    biased;
-                    _ = &mut self.got_hair_stun => {
-                        debug!("hair_check received");
-                        Some(true)
-                    }
-                    _ = hair_timeout => {
-                        debug!("hair_check timeout");
-                        Some(false)
-                    }
-                }
-            }
-            None => None,
-        }
-    }
-
-    fn stop_timers(&mut self) {
-        self.timers.abort_all();
-    }
-
-    /// Updates `self` to note that node's latency is `d`. If `ipp`
-    /// is non-zero (for all but HTTPS replies), it's recorded as our UDP IP:port.
-    async fn add_node_latency(&mut self, node: &DerpNode, ipp: Option<SocketAddr>, d: Duration) {
-        debug!(node = %node.name, latency = ?d, "add node latency");
-        let mut report = self.report.write().await;
-        report.udp = true;
-        update_latency(&mut report.region_latency, node.region_id, d);
-
-        // Once we've heard from enough regions (3), start a timer to
-        // give up on the other ones. The timer's duration is a
-        // function of whether this is our initial full probe or an
-        // incremental one. For incremental ones, wait for the
-        // duration of the slowest region. For initial ones, double that.
-        if report.region_latency.len() == ENOUGH_REGIONS {
-            let mut timeout = max_duration_value(&report.region_latency);
-            if !self.incremental {
-                timeout *= 2;
-            }
-
-            let stop_probe = self.stop_probe.clone();
-            self.timers.spawn(async move {
-                time::sleep(timeout).await;
-                stop_probe.notify_waiters();
-            });
-        }
-
-        if let Some(ipp) = ipp {
-            if ipp.is_ipv6() {
-                update_latency(&mut report.region_v6_latency, node.region_id, d);
-                report.ipv6 = true;
-                report.global_v6 = Some(ipp);
-            // TODO: track MappingVariesByDestIP for IPv6
-            // too? Would be sad if so, but who knows.
-            } else if ipp.is_ipv4() {
-                update_latency(&mut report.region_v4_latency, node.region_id, d);
-                report.ipv4 = true;
-                if self.got_ep4.is_none() {
-                    self.got_ep4 = Some(ipp);
-                    report.global_v4 = Some(ipp);
-                    drop(report);
-                    self.start_hair_check(ipp).await;
-                } else if self.got_ep4 != Some(ipp) {
-                    report.mapping_varies_by_dest_ip = Some(true);
-                } else if report.mapping_varies_by_dest_ip.is_none() {
-                    report.mapping_varies_by_dest_ip = Some(false);
-                }
-            }
-        }
-    }
-}
-
->>>>>>> a0df6825
 #[derive(Debug)]
 enum ProbeError {
     /// Abort the current set.
@@ -1350,28 +955,11 @@
         // probeplan inside the ReportState actor though.
         let if_state = interfaces::State::new().await;
         let last = self.reports.last.clone();
-<<<<<<< HEAD
         let plan = ProbePlan::new(&derp_map, &if_state, last.as_deref());
 
         let actor = reportstate::ReportState::new(
             self.addr(),
             last.clone(),
-=======
-        let plan = ProbePlan::new(dm, &if_state, last.as_deref());
-
-        Ok(ReportState {
-            incremental: last.is_some(),
-            pc4,
-            pc6,
-            pc4_hair: Arc::new(pc4_hair),
-            hair_timeout: None,
-            stop_probe: Arc::new(sync::Notify::new()),
-            report: Default::default(),
-            got_ep4: None,
-            timers: Default::default(),
-            hair_txn_id: hair_id,
-            got_hair_stun: hair_rx,
->>>>>>> a0df6825
             plan,
             self.port_mapper.clone(),
             self.skip_external_network,
