//! Checks the network conditions from the current host.
//! Based on <https://github.com/tailscale/tailscale/blob/main/net/netcheck/netcheck.go>

use std::{
    collections::HashMap,
    fmt::{self, Debug},
    net::{IpAddr, Ipv4Addr, Ipv6Addr, SocketAddr},
    pin::Pin,
    sync::Arc,
};

use anyhow::{anyhow, bail, ensure, Context as _, Result};
use bytes::Bytes;
use futures::{
    stream::{FuturesUnordered, StreamExt},
    FutureExt,
};
use iroh_metrics::{inc, netcheck::NetcheckMetrics};
use rand::seq::IteratorRandom;
use tokio::{
    net::UdpSocket,
    sync::{self, mpsc, oneshot, RwLock},
    task::{AbortHandle, JoinSet},
    time::{self, Duration, Instant},
};
use tokio_util::sync::CancellationToken;
use tracing::{debug, debug_span, error, info, instrument, trace, warn, Instrument};

use crate::{
    defaults::DEFAULT_DERP_STUN_PORT,
    net::{interfaces, ip::to_canonical},
    util::MaybeFuture,
};

use self::probe::{Probe, ProbePlan, ProbeProto};

use super::{
    derp::{DerpMap, DerpNode, DerpRegion, UseIpv4, UseIpv6},
    dns::DNS_RESOLVER,
    ping::Pinger,
    portmapper, stun,
};

mod probe;

/// Fake DNS TLD used in tests for an invalid hostname.
const DOT_INVALID: &str = ".invalid";

// The various default timeouts for things.

/// The maximum amount of time netcheck will spend gathering a single report.
const OVERALL_PROBE_TIMEOUT: Duration = Duration::from_secs(5);

/// The maximum amount of time netcheck will spend probing with STUN packets without getting a
/// reply before switching to HTTP probing, on the assumption that outbound UDP is blocked.
const STUN_PROBE_TIMEOUT: Duration = Duration::from_secs(3);

/// The maximum amount of time netcheck will spend probing with ICMP packets.
const ICMP_PROBE_TIMEOUT: Duration = Duration::from_secs(1);

/// The amount of time we wait for a hairpinned packet to come back.
const HAIRPIN_CHECK_TIMEOUT: Duration = Duration::from_millis(100);

const FULL_REPORT_INTERVAL: Duration = Duration::from_secs(5 * 60);

const ENOUGH_REGIONS: usize = 3;

// Chosen semi-arbitrarily
const CAPTIVE_PORTAL_DELAY: Duration = Duration::from_millis(200);

/// Timeout for captive portal checks, must be lower than OVERALL_PROBE_TIMEOUT
const CAPTIVE_PORTAL_TIMEOUT: Duration = Duration::from_secs(2);

#[derive(Default, Debug, PartialEq, Eq, Clone)]
pub struct Report {
    /// A UDP STUN round trip completed.
    pub udp: bool,
    /// An IPv6 STUN round trip completed.
    pub ipv6: bool,
    /// An IPv4 STUN round trip completed.
    pub ipv4: bool,
    /// An IPv6 packet was able to be sent
    pub ipv6_can_send: bool,
    /// an IPv4 packet was able to be sent
    pub ipv4_can_send: bool,
    /// could bind a socket to ::1
    pub os_has_ipv6: bool,
    /// an ICMPv4 round trip completed
    pub icmpv4: bool,
    /// Whether STUN results depend which STUN server you're talking to (on IPv4).
    pub mapping_varies_by_dest_ip: Option<bool>,
    /// Whether the router supports communicating between two local devices through the NATted
    /// public IP address (on IPv4).
    pub hair_pinning: Option<bool>,
    /// Probe indicating the presence of port mapping protocols on the LAN.
    pub portmap_probe: Option<portmapper::ProbeOutput>,
    /// or 0 for unknown
    pub preferred_derp: u16,
    /// keyed by DERP Region ID
    pub region_latency: HashMap<u16, Duration>,
    /// keyed by DERP Region ID
    pub region_v4_latency: HashMap<u16, Duration>,
    /// keyed by DERP Region ID
    pub region_v6_latency: HashMap<u16, Duration>,
    /// ip:port of global IPv4
    pub global_v4: Option<SocketAddr>,
    /// `[ip]:port` of global IPv6
    pub global_v6: Option<SocketAddr>,
    /// CaptivePortal is set when we think there's a captive portal that is
    /// intercepting HTTP traffic.
    pub captive_portal: Option<bool>,
}

impl fmt::Display for Report {
    fn fmt(&self, f: &mut fmt::Formatter<'_>) -> fmt::Result {
        fmt::Debug::fmt(&self, f)
    }
}

/// Client to run netchecks.
///
/// Creating this creates a netcheck actor which runs in the background.  Most of the time
/// it is idle unless [`Client::get_report`] is called, which is the main interface.
///
/// The [`Client`] struct can be cloned and results multiple handles to the running actor.
/// If all [`Client`]s are dropped the actor stops running.
///
/// While running the netcheck actor expects to be passed all received stun packets using
/// [`Client::receive_stun_packet`], the [`crate::hp::magicsock::Conn`] using this
/// client needs to be wired up to do so.
#[derive(Debug, Clone)]
pub struct Client {
    /// Channel to send message to the [`Actor`].
    ///
    /// If all senders are dropped, in other words all clones of this struct are dropped,
    /// the actor will terminate.
    addr: ActorAddr,
    /// Ensures the actor is terminated when the client is dropped.
    _drop_guard: Arc<ClientDropGuard>,
}

#[derive(Debug)]
struct ClientDropGuard {
    task: AbortHandle,
}

impl Drop for ClientDropGuard {
    fn drop(&mut self) {
        debug!("netcheck actor finished");
        self.task.abort();
    }
}

#[derive(Debug)]
struct Reports {
    /// Do a full region scan, even if last is `Some`.
    next_full: bool,
    /// Some previous reports.
    prev: HashMap<Instant, Arc<Report>>,
    /// Most recent report.
    last: Option<Arc<Report>>,
    /// Time of last full (non-incremental) report.
    last_full: Instant,
}

impl Default for Reports {
    fn default() -> Self {
        Self {
            next_full: Default::default(),
            prev: Default::default(),
            last: Default::default(),
            last_full: Instant::now(),
        }
    }
}

impl Client {
    /// Creates a new netcheck client.
    ///
    /// This starts a connected actor in the background.  Once the client is dropped it will
    /// stop running.
    pub async fn new(port_mapper: Option<portmapper::Client>) -> Result<Self> {
        let mut actor = Actor::new(port_mapper)?;
        let addr = actor.addr();
        let task = tokio::spawn(async move { actor.run().await });
        let drop_guard = ClientDropGuard {
            task: task.abort_handle(),
        };
        Ok(Client {
            addr,
            _drop_guard: Arc::new(drop_guard),
        })
    }

    /// Pass a received STUN packet to the netchecker.
    ///
    /// Normally the UDP sockets to send STUN messages from are passed in so that STUN
    /// packets are sent from the sockets that carry the real traffic.  However because
    /// these sockets carry real traffic they will also receive non-STUN traffic, thus the
    /// netcheck actor does not read from the sockets directly.  If you receive a STUN
    /// packet on the socket you should pass it to this method.
    ///
    /// It is safe to call this even when the netcheck actor does not currently have any
    /// in-flight STUN probes.  The actor will simply ignore any stray STUN packets.
    ///
    /// There is an implicit queue here which may drop packets if the actor does not keep up
    /// consuming them.
    pub fn receive_stun_packet(&self, payload: Bytes, src: SocketAddr) {
        if let Err(mpsc::error::TrySendError::Full(_)) =
            self.addr.try_send(ActorMessage::StunPacket {
                payload,
                from_addr: src,
            })
        {
            inc!(NetcheckMetrics::StunPacketsDropped);
            warn!("dropping stun packet from {}", src);
        }
    }

    /// Runs a netcheck, returning the report.
    ///
    /// It may not be called concurrently with itself, `&mut self` takes care of that.
    ///
    /// The *stun_conn4* and *stun_conn6* endpoints are bound UDP sockets to use to send out
    /// STUN packets.  This function **will not read from the sockets**, as they may be
    /// receiving other traffic as well, normally they are the sockets carrying the real
    /// traffic.  Thus all stun packets received on those sockets should be passed to
    /// [`Client::get_msg_sender`] in order for this function to receive the stun
    /// responses and function correctly.
    ///
    /// If these are not passed in this will bind sockets for STUN itself, though results
    /// may not be as reliable.
    pub async fn get_report(
        &mut self,
        dm: DerpMap,
        stun_conn4: Option<Arc<UdpSocket>>,
        stun_conn6: Option<Arc<UdpSocket>>,
    ) -> Result<Arc<Report>> {
        // TODO: consider if DerpMap should be made to easily clone?  It seems expensive
        // right now.
        let (tx, rx) = oneshot::channel();
        self.addr
            .send(ActorMessage::RunCheck {
                derp_map: dm.clone(),
                stun_sock_v4: stun_conn4,
                stun_sock_v6: stun_conn6,
                response_tx: tx,
            })
            .await?;
        match rx.await {
            Ok(res) => res,
            Err(_) => Err(anyhow!("channel closed, actor awol")),
        }
    }
}

async fn measure_https_latency(_reg: &DerpRegion) -> Result<(Duration, IpAddr)> {
    anyhow::bail!("not implemented");
    // TODO:
    // - needs derphttp::Client
    // - measurement hooks to measure server processing time

    // metricHTTPSend.Add(1)
    // let ctx, cancel := context.WithTimeout(httpstat.WithHTTPStat(ctx, &result), overallProbeTimeout);
    // let dc := derphttp.NewNetcheckClient(c.logf);
    // let tlsConn, tcpConn, node := dc.DialRegionTLS(ctx, reg)?;
    // if ta, ok := tlsConn.RemoteAddr().(*net.TCPAddr);
    // req, err := http.NewRequestWithContext(ctx, "GET", "https://"+node.HostName+"/derp/latency-check", nil);
    // resp, err := hc.Do(req);

    // // DERPs should give us a nominal status code, so anything else is probably
    // // an access denied by a MITM proxy (or at the very least a signal not to
    // // trust this latency check).
    // if resp.StatusCode > 299 {
    //     return 0, ip, fmt.Errorf("unexpected status code: %d (%s)", resp.StatusCode, resp.Status)
    // }
    // _, err = io.Copy(io.Discard, io.LimitReader(resp.Body, 8<<10));
    // result.End(c.timeNow())

    // // TODO: decide best timing heuristic here.
    // // Maybe the server should return the tcpinfo_rtt?
    // return result.ServerProcessing, ip, nil
}

/// Reports whether or not we think the system is behind a
/// captive portal, detected by making a request to a URL that we know should
/// return a "204 No Content" response and checking if that's what we get.
///
/// The boolean return is whether we think we have a captive portal.
async fn check_captive_portal(dm: &DerpMap, preferred_derp: Option<u16>) -> Result<bool> {
    // If we have a preferred DERP region with more than one node, try
    // that; otherwise, pick a random one not marked as "Avoid".
    let preferred_derp = if preferred_derp.is_none()
        || dm.regions.get(&preferred_derp.unwrap()).is_none()
        || (preferred_derp.is_some()
            && dm
                .regions
                .get(&preferred_derp.unwrap())
                .unwrap()
                .nodes
                .is_empty())
    {
        let mut rids = Vec::with_capacity(dm.regions.len());
        for (id, reg) in dm.regions.iter() {
            if reg.avoid || reg.nodes.is_empty() {
                continue;
            }
            rids.push(id);
        }

        if rids.is_empty() {
            return Ok(false);
        }

        let i = (0..rids.len())
            .choose(&mut rand::thread_rng())
            .unwrap_or_default();
        *rids[i]
    } else {
        preferred_derp.unwrap()
    };

    // Has a node, as we filtered out regions without nodes above.
    let node = &dm.regions.get(&preferred_derp).unwrap().nodes[0];

    if node
        .url
        .host_str()
        .map(|s| s.ends_with(&DOT_INVALID))
        .unwrap_or_default()
    {
        // Don't try to connect to invalid hostnames. This occurred in tests:
        // https://github.com/tailscale/tailscale/issues/6207
        // TODO(bradfitz,andrew-d): how to actually handle this nicely?
        return Ok(false);
    }

    let client = reqwest::ClientBuilder::new()
        .redirect(reqwest::redirect::Policy::none())
        .build()?;

    // Note: the set of valid characters in a challenge and the total
    // length is limited; see is_challenge_char in bin/derper for more
    // details.

    let host_name = node.url.host_str().unwrap_or_default();
    let challenge = format!("ts_{}", host_name);
    let portal_url = format!("http://{}/generate_204", host_name);
    let res = client
        .request(reqwest::Method::GET, portal_url)
        .header("X-Tailscale-Challenge", &challenge)
        .send()
        .await?;

    let expected_response = format!("response {challenge}");
    let is_valid_response = res
        .headers()
        .get("X-Tailscale-Response")
        .map(|s| s.to_str().unwrap_or_default())
        == Some(&expected_response);

    info!(
        "check_captive_portal url={} status_code={} valid_response={}",
        res.url(),
        res.status(),
        is_valid_response,
    );
    let has_captive = res.status() != 204 || !is_valid_response;

    Ok(has_captive)
}

async fn measure_icmp_latency(reg: &DerpRegion, p: &Pinger) -> Result<Duration> {
    if reg.nodes.is_empty() {
        anyhow::bail!(
            "no nodes for region {} ({})",
            reg.region_id,
            reg.region_code
        );
    }

    // Try pinging the first node in the region
    let node = &reg.nodes[0];

    // Get the IPAddr by asking for the UDP address that we would use for
    // STUN and then using that IP.
    let node_addr = get_node_addr(node, ProbeProto::Ipv4)
        .await
        .with_context(|| format!("no address for node {}", node.name))?;

    debug!(
        "ICMP ping start to {} with payload len {} - derp {} {}",
        node_addr,
        node.name.as_bytes().len(),
        node.name,
        reg.region_id
    );
    // Use the unique node.name field as the packet data to reduce the
    // likelihood that we get a mismatched echo response.
    let d = p.send(node_addr.ip(), node.name.as_bytes()).await?;
    debug!(
        "ICMP ping done {} with latency {}ms - derp {} {}",
        node_addr,
        d.as_millis(),
        node.name,
        reg.region_id
    );
    Ok(d)
}

/// Returns the IP address to use to communicate to this derp node.
///
/// *proto* specifies the protocol we want to use to talk to the node.
async fn get_node_addr(n: &DerpNode, proto: ProbeProto) -> Result<SocketAddr> {
    let mut port = n.stun_port;
    if port == 0 {
        port = DEFAULT_DERP_STUN_PORT;
    }
    if let Some(ip) = n.stun_test_ip {
        if proto == ProbeProto::Ipv4 && ip.is_ipv6() {
            bail!("STUN test IP set has mismatching protocol");
        }
        if proto == ProbeProto::Ipv6 && ip.is_ipv4() {
            bail!("STUN test IP set has mismatching protocol");
        }
        return Ok(SocketAddr::new(ip, port));
    }

    match proto {
        ProbeProto::Ipv4 => {
            if let UseIpv4::Some(ip) = n.ipv4 {
                return Ok(SocketAddr::new(IpAddr::V4(ip), port));
            }
        }
        ProbeProto::Ipv6 => {
            if let UseIpv6::Some(ip) = n.ipv6 {
                return Ok(SocketAddr::new(IpAddr::V6(ip), port));
            }
        }
        _ => {
            // TODO: original code returns None here, but that seems wrong?
        }
    }

    match n.url.host() {
        Some(url::Host::Domain(hostname)) => {
            async move {
                debug!(?proto, %hostname, "Performing DNS lookup for derp addr");

                if let Ok(addrs) = DNS_RESOLVER.lookup_ip(hostname).await {
                    for addr in addrs {
                        if addr.is_ipv4() && proto == ProbeProto::Ipv4 {
                            let addr = to_canonical(addr);
                            return Ok(SocketAddr::new(addr, port));
                        }
                        if addr.is_ipv6() && proto == ProbeProto::Ipv6 {
                            return Ok(SocketAddr::new(addr, port));
                        }
                        if proto == ProbeProto::Https {
                            // For now just return the first one
                            return Ok(SocketAddr::new(addr, port));
                        }
                    }
                }
                Err(anyhow!("no suitable addr found for derp config"))
            }
            .instrument(debug_span!("dns"))
            .await
        }
        Some(url::Host::Ipv4(ip)) => Ok(SocketAddr::new(IpAddr::V4(ip), port)),
        Some(url::Host::Ipv6(ip)) => Ok(SocketAddr::new(IpAddr::V6(ip), port)),
        None => Err(anyhow!("no valid hostname available")),
    }
}

/// Holds the state for a single invocation of `Client::get_report`.
#[derive(Debug)]
struct ReportState {
    hair_txn_id: stun::TransactionId,
    got_hair_stun: oneshot::Receiver<(Duration, SocketAddr)>,
    /// How long to wait for the hairpin message to arrive, if sent.
    hair_timeout: Option<Pin<Box<time::Sleep>>>,
    pc4: Option<Arc<UdpSocket>>,
    pc6: Option<Arc<UdpSocket>>,
    pc4_hair: Arc<UdpSocket>,
    /// Doing a lite, follow-up netcheck
    incremental: bool,
    stop_probe: Arc<sync::Notify>,
    /// The report which will be returned.
    report: Arc<RwLock<Report>>,
    got_ep4: Option<SocketAddr>,
    timers: JoinSet<()>,
    plan: ProbePlan,
    last: Option<Arc<Report>>,
}

#[derive(Debug)]
pub(crate) struct Inflight {
    tx: stun::TransactionId,
    start: Instant,
    s: sync::oneshot::Sender<(Duration, SocketAddr)>,
}

impl ReportState {
    #[instrument(name = "report_state", skip_all)]
    async fn run(
        mut self,
        actor_addr: ActorAddr,
        dm: DerpMap,
        port_mapper: Option<portmapper::Client>,
        skip_external_network: bool,
    ) -> Result<(Report, DerpMap)> {
        debug!(port_mapper = %port_mapper.is_some(), %skip_external_network, "running report");
        self.report.write().await.os_has_ipv6 = os_has_ipv6().await;

        let mut portmap_probe = MaybeFuture::default();
        if !skip_external_network {
            if let Some(port_mapper) = port_mapper {
                portmap_probe.inner = Some(Box::pin(async move {
                    match port_mapper.probe().await {
                        Ok(Ok(res)) => Some(res),
                        Ok(Err(err)) => {
                            warn!("skipping port mapping: {err:?}");
                            None
                        }
                        Err(recv_err) => {
                            warn!("skipping port mapping: {recv_err}");
                            None
                        }
                    }
                }));
            }
        }

        self.prepare_hairpin().await;

        // Even if we're doing a non-incremental update, we may want to try our
        // preferred DERP region for captive portal detection. Save that, if we have it.
        let preferred_derp = self.last.as_ref().map(|l| l.preferred_derp);

        // If we're doing a full probe, also check for a captive portal. We
        // delay by a bit to wait for UDP STUN to finish, to avoid the probe if
        // it's unnecessary.
        let mut captive_task = if !self.incremental {
            let dm = dm.clone();
            MaybeFuture {
                inner: Some(Box::pin(async move {
                    // wait
                    time::sleep(CAPTIVE_PORTAL_DELAY).await;
                    let captive_portal_check = tokio::time::timeout(
                        CAPTIVE_PORTAL_TIMEOUT,
                        check_captive_portal(&dm, preferred_derp),
                    );
                    match captive_portal_check.await {
                        Ok(Ok(found)) => Some(found),
                        Ok(Err(err)) => {
                            info!("check_captive_portal error: {:?}", err);
                            None
                        }
                        Err(_) => {
                            info!("check_captive_portal timed out");
                            None
                        }
                    }
                })),
            }
        } else {
            MaybeFuture::default()
        };

        let pinger = if self.plan.has_https_probes() {
            match Pinger::new().await {
                Ok(pinger) => Some(pinger),
                Err(err) => {
                    debug!("failed to create pinger: {err:#}");
                    None
                }
            }
        } else {
            None
        };

        let mut probes = FuturesUnordered::default();
        for probe_set in self.plan.values() {
            let mut set = FuturesUnordered::default();
            for probe in probe_set {
                let probe = probe.clone();
                let node = named_node(&dm, probe.node());
                ensure!(node.is_some(), "missing named node {}", probe.node());
                let node = node.unwrap().clone();
                let actor_addr = actor_addr.clone();
                let pc4 = self.pc4.clone();
                let pc6 = self.pc6.clone();
                let report = self.report.clone();
                let pinger = pinger.clone();

                set.push(Box::pin(async move {
                    run_probe(report, pc4, pc6, node, probe, actor_addr, pinger).await
                }));
            }

            probes.push(Box::pin(async move {
                while let Some(res) = set.next().await {
                    match res {
                        Ok(res) => {
                            trace!(probe = ?res.probe, "probe successfull");
                            return Ok(res);
                        }
                        Err(ProbeError::Transient(err, probe)) => {
                            debug!(?probe, "probe failed: {:#}", err);
                            continue;
                        }
                        Err(ProbeError::Fatal(err, probe)) => {
                            debug!(?probe, "probe error fatal: {:#}", err);
                            return Err(err);
                        }
                    }
                }
                bail!("no successfull probes");
            }));
        }

        let stun_timer = time::sleep(STUN_PROBE_TIMEOUT);
        tokio::pin!(stun_timer);
        let probes_aborted = self.stop_probe.clone();

        loop {
            tokio::select! {
                _ = &mut stun_timer => {
                    debug!("STUN timer expired");
                    break;
                },
                pm = &mut portmap_probe => {
                    let mut report = self.report.write().await;
                    report.portmap_probe = pm;
                    portmap_probe.inner = None;
                }
                probe_report = probes.next() => {
                    match probe_report {
                        Some(Ok(probe_report)) => {
                            debug!("finished probe: {:?}", probe_report);
                            match probe_report.probe {
                                Probe::Https { region, .. } => {
                                    if let Some(delay) = probe_report.delay {
                                        let mut report = self.report.write().await;
                                        let l = report.region_latency.entry(region.region_id).or_insert(delay);
                                        if *l >= delay {
                                            *l = delay;
                                        }
                                    }
                                }
                                Probe::Ipv4 { node, .. } | Probe::Ipv6 { node, .. } => {
                                    if let Some(delay) = probe_report.delay {
                                        let node = named_node(&dm, &node).expect("missing node");
                                        self.add_node_latency(node, probe_report.addr, delay).await;
                                    }
                                }
                            }
                            let mut report = self.report.write().await;
                            report.ipv4_can_send = probe_report.ipv4_can_send;
                            report.ipv6_can_send = probe_report.ipv6_can_send;
                            report.icmpv4 = probe_report.icmpv4;
                        }
                        Some(Err(err)) => {
                            warn!("probe error: {:?}", err);
                        }
                        None => {
                            // All of our probes finished, so if we have >0 responses, we
                            // stop our captive portal check.
                            if self.any_udp().await {
                                captive_task.inner = None;
                            }
                            break;
                        }
                    }
                }
                found = &mut captive_task => {
                    let mut report = self.report.write().await;
                    report.captive_portal = found;
                    captive_task.inner = None;
                }
                _ = probes_aborted.notified() => {
                    // Saw enough regions.
                    debug!("saw enough regions; not waiting for rest");
                    // We can stop the captive portal check since we know that we
                    // got a bunch of STUN responses.
                    captive_task.inner = None;
                    break;
                }
            }
        }

        // abort the rest of the probes
        debug!("aborting {} probes, already done", probes.len());
        drop(probes);

        if let Some(hair_pin) = self.wait_hair_check().await {
            self.report.write().await.hair_pinning = Some(hair_pin);
        }

        if portmap_probe.inner.is_some() {
            let probe_result = portmap_probe.await;
            let mut report = self.report.write().await;
            report.portmap_probe = probe_result;
            debug!("port_map done");
        }

        self.stop_timers();

        // Wait for captive portal check before finishing the report.
        if captive_task.inner.is_some() {
            let mut report = self.report.write().await;
            report.captive_portal = captive_task.await;
        }

        let ReportState { report, .. } = self;
        let report = RwLock::into_inner(Arc::try_unwrap(report).expect("should be the last one"));

        Ok((report, dm))
    }

    async fn prepare_hairpin(&self) {
        // At least the Apple Airport Extreme doesn't allow hairpin
        // sends from a private socket until it's seen traffic from
        // that src IP:port to something else out on the internet.
        //
        // See https://github.com/tailscale/tailscale/issues/188#issuecomment-600728643
        //
        // And it seems that even sending to a likely-filtered RFC 5737
        // documentation-only IPv4 range is enough to set up the mapping.
        // So do that for now. In the future we might want to classify networks
        // that do and don't require this separately. But for now help it.
        let documentation_ip: SocketAddr = "203.0.113.1:12345".parse().unwrap();

        if let Err(err) = self
            .pc4_hair
            .send_to(
                b"tailscale netcheck; see https://github.com/tailscale/tailscale/issues/188",
                documentation_ip,
            )
            .await
        {
            warn!("unable to send hairpin prep: {:?}", err);
        }
    }

    async fn any_udp(&self) -> bool {
        self.report.read().await.udp
    }

    fn sent_hair_check(&self) -> bool {
        self.hair_timeout.is_some()
    }

    async fn start_hair_check(&mut self, dst: SocketAddr) {
        if self.sent_hair_check() || self.incremental {
            return;
        }
        match self
            .pc4_hair
            .send_to(&stun::request(self.hair_txn_id), dst)
            .await
        {
            Ok(_) => {
                debug!("sent haircheck to {}", dst);
                self.hair_timeout = Some(Box::pin(time::sleep(HAIRPIN_CHECK_TIMEOUT)));
            }
            Err(err) => {
                debug!("failed to send haircheck to {}: {:?}", dst, err);
            }
        }
    }

    async fn wait_hair_check(&mut self) -> Option<bool> {
        let last = self.last.as_deref();
        if self.incremental {
            if let Some(last) = last {
                return last.hair_pinning;
            }
            return None;
        }
        match self.hair_timeout {
            Some(ref mut hair_timeout) => {
                tokio::select! {
                    biased;
                    _ = &mut self.got_hair_stun => {
                        debug!("hair_check received");
                        Some(true)
                    }
                    _ = hair_timeout => {
                        debug!("hair_check timeout");
                        Some(false)
                    }
                }
            }
            None => None,
        }
    }

    fn stop_timers(&mut self) {
        self.timers.abort_all();
    }

    /// Updates `self` to note that node's latency is `d`. If `ipp`
    /// is non-zero (for all but HTTPS replies), it's recorded as our UDP IP:port.
    async fn add_node_latency(&mut self, node: &DerpNode, ipp: Option<SocketAddr>, d: Duration) {
        debug!(node = %node.name, latency = ?d, "add node latency");
        let mut report = self.report.write().await;
        report.udp = true;
        update_latency(&mut report.region_latency, node.region_id, d);

        // Once we've heard from enough regions (3), start a timer to
        // give up on the other ones. The timer's duration is a
        // function of whether this is our initial full probe or an
        // incremental one. For incremental ones, wait for the
        // duration of the slowest region. For initial ones, double that.
        if report.region_latency.len() == ENOUGH_REGIONS {
            let mut timeout = max_duration_value(&report.region_latency);
            if !self.incremental {
                timeout *= 2;
            }

            let stop_probe = self.stop_probe.clone();
            self.timers.spawn(async move {
                time::sleep(timeout).await;
                stop_probe.notify_waiters();
            });
        }

        if let Some(ipp) = ipp {
            if ipp.is_ipv6() {
                update_latency(&mut report.region_v6_latency, node.region_id, d);
                report.ipv6 = true;
                report.global_v6 = Some(ipp);
            // TODO: track MappingVariesByDestIP for IPv6
            // too? Would be sad if so, but who knows.
            } else if ipp.is_ipv4() {
                update_latency(&mut report.region_v4_latency, node.region_id, d);
                report.ipv4 = true;
                if self.got_ep4.is_none() {
                    self.got_ep4 = Some(ipp);
                    report.global_v4 = Some(ipp);
                    drop(report);
                    self.start_hair_check(ipp).await;
                } else if self.got_ep4 != Some(ipp) {
                    report.mapping_varies_by_dest_ip = Some(true);
                } else if report.mapping_varies_by_dest_ip.is_none() {
                    report.mapping_varies_by_dest_ip = Some(false);
                }
            }
        }
    }
}

#[derive(Debug)]
enum ProbeError {
    /// Abort the current set.
    Fatal(anyhow::Error, Probe),
    /// Continue the other probes.
    Transient(anyhow::Error, Probe),
}

/// Executes a particular [`Probe`], including using a delayed start if needed.
///
/// If *pc4* and *pc6* are `None` the STUN probes are disabled.
#[allow(clippy::too_many_arguments)]
#[instrument(level = "debug", skip_all, fields(probe = ?probe))]
async fn run_probe(
    report: Arc<RwLock<Report>>,
    pc4: Option<Arc<UdpSocket>>,
    pc6: Option<Arc<UdpSocket>>,
    node: DerpNode,
    probe: Probe,
    actor_addr: ActorAddr,
    pinger: Option<Pinger>,
) -> Result<ProbeReport, ProbeError> {
    if !probe.delay().is_zero() {
        debug!("delaying probe");
        time::sleep(*probe.delay()).await;
    }

    if !probe_would_help(&*report.read().await, &probe, &node) {
        return Err(ProbeError::Fatal(anyhow!("probe would not help"), probe));
    }

    let addr = get_node_addr(&node, probe.proto())
        .await
        .context("no derp node addr")
        .map_err(|e| ProbeError::Transient(e, probe.clone()))?;
    let txid = stun::TransactionId::default();
    let req = stun::request(txid);
    let sent = Instant::now(); // after DNS lookup above

    let (s, r) = sync::oneshot::channel();
    actor_addr
        .send(ActorMessage::InFlightStun(Inflight {
            tx: txid,
            start: sent,
            s,
        }))
        .await
        .map_err(|e| ProbeError::Transient(e.into(), probe.clone()))?;
    let mut result = ProbeReport::new(probe.clone());

    match probe {
        Probe::Ipv4 { .. } => {
            if let Some(ref pc4) = pc4 {
                let n = pc4.send_to(&req, addr).await;
                inc!(NetcheckMetrics::StunPacketsSentIpv4);
                debug!(%addr, send_res=?n, %txid, "sending probe IPV4");
                // TODO:  || neterror.TreatAsLostUDP(err)
                if n.is_ok() && n.unwrap() == req.len() {
                    result.ipv4_can_send = true;

                    let (delay, addr) = r
                        .await
                        .map_err(|e| ProbeError::Transient(e.into(), probe))?;
                    result.delay = Some(delay);
                    result.addr = Some(addr);
                }
            }
        }
        Probe::Ipv6 { .. } => {
            if let Some(ref pc6) = pc6 {
                let n = pc6.send_to(&req, addr).await;
                inc!(NetcheckMetrics::StunPacketsSentIpv6);
                debug!(%addr, snd_res=?n, %txid, "sending probe IPV6");
                // TODO:  || neterror.TreatAsLostUDP(err)
                if n.is_ok() && n.unwrap() == req.len() {
                    result.ipv6_can_send = true;

                    let (delay, addr) = r
                        .await
                        .map_err(|e| ProbeError::Transient(e.into(), probe))?;
                    result.delay = Some(delay);
                    result.addr = Some(addr);
                }
            }
        }
        Probe::Https { region, .. } => {
            debug!(icmp=%pinger.is_some(), "sending probe HTTPS");

            let res = if let Some(ref pinger) = pinger {
                tokio::join!(
                    time::timeout(
                        ICMP_PROBE_TIMEOUT,
                        measure_icmp_latency(&region, pinger).map(Some)
                    ),
                    measure_https_latency(&region)
                )
            } else {
                (Ok(None), measure_https_latency(&region).await)
            };
            if let Ok(Some(icmp_res)) = res.0 {
                match icmp_res {
                    Ok(d) => {
                        result.delay = Some(d);
                        result.ipv4_can_send = true;
                        result.icmpv4 = true;
                    }
                    Err(err) => {
                        warn!("icmp latency measurement failed: {:?}", err);
                    }
                }
            }
            match res.1 {
                Ok((d, ip)) => {
                    result.delay = Some(d);
                    // We set these IPv4 and IPv6 but they're not really used
                    // and we don't necessarily set them both. If UDP is blocked
                    // and both IPv4 and IPv6 are available over TCP, it's basically
                    // random which fields end up getting set here.
                    // Since they're not needed, that's fine for now.
                    if ip.is_ipv4() {
                        result.ipv4_can_send = true
                    }
                    if ip.is_ipv6() {
                        result.ipv6_can_send = true
                    }
                }
                Err(err) => {
                    warn!("https latency measurement failed: {:?}", err);
                }
            }
        }
    }

    Ok(result)
}

fn probe_would_help(report: &Report, probe: &Probe, node: &DerpNode) -> bool {
    // If the probe is for a region we don't yet know about, that would help.
    if !report.region_latency.contains_key(&node.region_id) {
        return true;
    }

    // If the probe is for IPv6 and we don't yet have an IPv6 report, that would help.
    if probe.proto() == ProbeProto::Ipv6 && report.region_v6_latency.is_empty() {
        return true;
    }

    // For IPv4, we need at least two IPv4 results overall to
    // determine whether we're behind a NAT that shows us as
    // different source IPs and/or ports depending on who we're
    // talking to. If we don't yet have two results yet
    // (`mapping_varies_by_dest_ip` is blank), then another IPv4 probe
    // would be good.
    if probe.proto() == ProbeProto::Ipv4 && report.mapping_varies_by_dest_ip.is_none() {
        return true;
    }

    // Otherwise not interesting.
    false
}

fn update_latency(m: &mut HashMap<u16, Duration>, region_id: u16, d: Duration) {
    let prev = m.entry(region_id).or_insert(d);
    if d < *prev {
        *prev = d;
    }
}

fn named_node<'a>(dm: &'a DerpMap, node_name: &str) -> Option<&'a DerpNode> {
    for r in dm.regions.values() {
        for n in &r.nodes {
            if n.name == node_name {
                return Some(n);
            }
        }
    }
    None
}

fn max_duration_value(m: &HashMap<u16, Duration>) -> Duration {
    m.values().max().cloned().unwrap_or_default()
}

#[derive(Debug)]
struct ProbeReport {
    ipv4_can_send: bool,
    ipv6_can_send: bool,
    icmpv4: bool,
    delay: Option<Duration>,
    probe: Probe,
    addr: Option<SocketAddr>,
}
impl ProbeReport {
    fn new(probe: Probe) -> Self {
        ProbeReport {
            probe,
            ipv4_can_send: false,
            ipv6_can_send: false,
            icmpv4: false,
            delay: None,
            addr: None,
        }
    }
}

/// Messages to send to the [`Actor`].
#[derive(Debug)]
pub(crate) enum ActorMessage {
    /// Run a netcheck.
    ///
    /// Only one netcheck can be run at a time, trying to run multiple concurrently will
    /// fail.
    RunCheck {
        /// The derp configuration.
        derp_map: DerpMap,
        /// Socket to send IPv4 STUN probes from.
        ///
        /// Responses are never read from this socket, they must be passed in via the
        /// [`ActorMessage::StunPacket`] message since the socket is also used to receive
        /// other packets from in the magicsocket (`Conn`).
        ///
        /// If not provided this will attempt to bind a suitable socket itself.
        stun_sock_v4: Option<Arc<UdpSocket>>,
        /// Socket to send IPv6 STUN probes from.
        ///
        /// Like `stun_sock_v4` but for IPv6.
        stun_sock_v6: Option<Arc<UdpSocket>>,
        /// Channel to receive the response.
        response_tx: oneshot::Sender<Result<Arc<Report>>>,
    },
    /// A report produced by [`ReportState`].
    ReportReady {
        report: Box<Report>,
        derp_map: DerpMap,
    },
    /// [`ReportState`] failed to produce a report.
    ReportAborted,
    /// An incoming STUN packet to parse.
    StunPacket {
        /// The raw UDP payload.
        payload: Bytes,
        /// The address this was claimed to be received from.
        from_addr: SocketAddr,
    },
    /// A probe wants to register an in-flight STUN request.
    InFlightStun(Inflight),
}

/// Sender to the [`Actor`].
///
/// Unlike [`Client`] this is the raw channel to send messages over.  Keeping this alive
/// will not keep the actor alive, which makes this handy to pass to internal tasks.
#[derive(Debug, Clone)]
struct ActorAddr {
    sender: mpsc::Sender<ActorMessage>,
}

impl ActorAddr {
    async fn send(&self, msg: ActorMessage) -> Result<(), mpsc::error::SendError<ActorMessage>> {
        self.sender.send(msg).await.map_err(|err| {
            error!("netcheck actor lost");
            err
        })
    }

    fn try_send(&self, msg: ActorMessage) -> Result<(), mpsc::error::TrySendError<ActorMessage>> {
        self.sender.try_send(msg).map_err(|err| {
            match &err {
                mpsc::error::TrySendError::Full(_) => {
                    // TODO: metrics, though the only place that uses this already does its
                    // own metrics.
                    warn!("netcheck actor inbox full");
                }
                mpsc::error::TrySendError::Closed(_) => error!("netcheck actor lost"),
            }
            err
        })
    }
}

/// The netcheck actor.
///
/// This actor runs for the entire duration there's a [`Client`] connected.
#[derive(Debug)]
struct Actor {
    // Actor plumbing.
    /// Actor messages channel.
    ///
    /// If there are no more senders the actor stops.
    receiver: mpsc::Receiver<ActorMessage>,
    /// The sender side of the messages channel.
    ///
    /// This allows creating new [`ActorAddr`]s from the actor.
    sender: mpsc::Sender<ActorMessage>,
    /// A collection of previously generated reports.
    ///
    /// Sometimes it is useful to look at past reports to decide what to do.
    reports: Reports,

    // Actor configuration.
    /// Whether the client should try to reach things other than localhost.
    ///
    /// This is set to true in tests to avoid probing the local LAN's router, etc.
    skip_external_network: bool,
    /// The port mapper client, if those are requested.
    ///
    /// The port mapper is responsible for talking to routers via UPnP and the like to try
    /// and open ports.
    port_mapper: Option<portmapper::Client>,

    // Actor state.
    /// Information about the currently in-flight STUN requests.
    ///
    /// This is used to complete the STUN probe when receiving STUN packets.
    in_flight_stun_requests: HashMap<stun::TransactionId, Inflight>,
    /// The response channel if there is a check running.
    ///
    /// There can only ever be one check running at a time.  If it is running the response
    /// channel is stored here.
    current_check_run: Option<oneshot::Sender<Result<Arc<Report>>>>,
}

impl Actor {
    /// Creates a new actor.
    ///
    /// This does not start the actor, see [`Actor::main`] for this.  You should not
    /// normally create this directly but rather create a [`Client`].
    fn new(port_mapper: Option<portmapper::Client>) -> Result<Self> {
        // TODO: consider an instrumented flume channel so we have metrics.
        let (sender, receiver) = mpsc::channel(32);
        Ok(Self {
            receiver,
            sender,
            reports: Default::default(),
            skip_external_network: false,
            port_mapper,
            in_flight_stun_requests: Default::default(),
            current_check_run: None,
        })
    }

    /// Returns the channel to send messages to the actor.
    fn addr(&self) -> ActorAddr {
        ActorAddr {
            sender: self.sender.clone(),
        }
    }

    /// Run the actor.
    ///
    /// It will now run and handle messages.  Once the connected [`Client`] (including all
    /// its clones) is dropped this will terminate.
    #[instrument(name = "actor", skip_all)]
    async fn run(&mut self) {
        debug!("netcheck actor starting");
        while let Some(msg) = self.receiver.recv().await {
            match msg {
                ActorMessage::RunCheck {
                    derp_map,
                    stun_sock_v4,
                    stun_sock_v6,
                    response_tx,
                } => {
                    self.handle_run_check(derp_map, stun_sock_v4, stun_sock_v6, response_tx)
                        .await;
                }
                ActorMessage::ReportReady { report, derp_map } => {
                    self.handle_report_ready(*report, derp_map);
                    self.in_flight_stun_requests.clear();
                }
                ActorMessage::ReportAborted => {
                    self.in_flight_stun_requests.clear();
                    self.current_check_run.take();
                }
                ActorMessage::StunPacket { payload, from_addr } => {
                    self.handle_stun_packet(&payload, from_addr);
                }
                ActorMessage::InFlightStun(inflight) => {
                    self.handle_in_flight_stun(inflight);
                }
            }
        }
    }

    /// Starts a check run as requested by the [`ActorMessage::RunCheck`] message.
    async fn handle_run_check(
        &mut self,
        derp_map: DerpMap,
        stun_sock_v4: Option<Arc<UdpSocket>>,
        stun_sock_v6: Option<Arc<UdpSocket>>,
        response_tx: oneshot::Sender<Result<Arc<Report>>>,
    ) {
        if self.current_check_run.is_some() {
            response_tx
                .send(Err(anyhow!("A check is already running")))
                .ok();
            return;
        }
        match self
            .start_report_run(derp_map, stun_sock_v4, stun_sock_v6)
            .await
        {
            Ok(()) => {
                self.current_check_run = Some(response_tx);
            }
            Err(err) => {
                response_tx.send(Err(err)).ok();
            }
        }
    }

    /// Spawns a task running a [`ReportState`] run.
    ///
    /// When the run is completed the task sends the result back to this actor.
    ///
    /// The `stun_sock_v4` and `stun_sock_v6` arguments are used to send stun probes from if
    /// they are bound sockets.  If not this will try and bind sockets for the probes
    /// itself.
    async fn start_report_run(
        &mut self,
        derp_map: DerpMap,
        stun_sock_v4: Option<Arc<UdpSocket>>,
        stun_sock_v6: Option<Arc<UdpSocket>>,
    ) -> Result<()> {
        let cancel_token = CancellationToken::new();
        let stun_sock_v4 = match stun_sock_v4 {
            Some(sock) => Some(sock),
            None => {
                bind_local_stun_socket(
                    SocketAddr::from((Ipv4Addr::UNSPECIFIED, 0)),
                    self.addr(),
                    cancel_token.clone(),
                )
                .await
            }
        };
        let stun_sock_v6 = match stun_sock_v6 {
            Some(sock) => Some(sock),
            None => {
                bind_local_stun_socket(
                    SocketAddr::from((Ipv6Addr::UNSPECIFIED, 0)),
                    self.addr(),
                    cancel_token.clone(),
                )
                .await
            }
        };

        let report_state = self
            .create_report_state(&derp_map, stun_sock_v4, stun_sock_v6)
            .await
            .context("failed to create ReportState")?;
        let port_mapper = self.port_mapper.clone();
        let skip_external = self.skip_external_network;
        let addr = self.addr();

        tokio::spawn(async move {
            let _guard = cancel_token.drop_guard();
            match time::timeout(
                OVERALL_PROBE_TIMEOUT,
                report_state.run(addr.clone(), derp_map, port_mapper, skip_external),
            )
            .await
            {
                Ok(Ok((report, derp_map))) => {
                    addr.send(ActorMessage::ReportReady {
                        report: Box::new(report),
                        derp_map,
                    })
                    .await
                    .unwrap_or_else(|_| error!("netcheck.report_state: netcheck actor lost"));
                }
                Err(err) => {
                    warn!("generate report timed out: {:?}", err);
                    inc!(NetcheckMetrics::ReportsError);
                    addr.send(ActorMessage::ReportAborted)
                        .await
                        .unwrap_or_else(|_| error!("netcheck.report_state: netcheck actor lost"));
                }
                Ok(Err(err)) => {
                    warn!("failed to generate report: {:?}", err);
                    inc!(NetcheckMetrics::ReportsError);
                    addr.send(ActorMessage::ReportAborted)
                        .await
                        .unwrap_or_else(|_| error!("netcheck.report_state: netcheck actor lost"));
                }
            }
        });
        Ok(())
    }

    /// Creates the initial [`ReportState`].
    ///
    /// A bit messy as it uses a bunch of state from the [`Actor`].
    ///
    /// The *pc4* and *pc6* are the sockets to send STUN packets from.  If they are `None`
    /// **STUN is disabled**.
    async fn create_report_state(
        &mut self,
        dm: &DerpMap,
        pc4: Option<Arc<UdpSocket>>,
        pc6: Option<Arc<UdpSocket>>,
    ) -> Result<ReportState> {
        let now = Instant::now();

        // Setup hairpin detection infrastructure, it sends a probe our own discovered IPv4
        // address.
        let pc4_hair = UdpSocket::bind("0.0.0.0:0")
            .await
            .context("udp4: failed to bind")?;
        let hair_id = stun::TransactionId::default();
        trace!(txn=%hair_id, "Hairpin transaction ID");
        let (hair_tx, hair_rx) = oneshot::channel();
        let inflight = Inflight {
            tx: hair_id,
            start: Instant::now(), // ignored by hairpin probe
            s: hair_tx,
        };
        self.handle_in_flight_stun(inflight);

        let if_state = interfaces::State::new().await;
        let mut do_full = self.reports.next_full
            || now.duration_since(self.reports.last_full) > FULL_REPORT_INTERVAL;

        // If the last report had a captive portal and reported no UDP access,
        // it's possible that we didn't get a useful netcheck due to the
        // captive portal blocking us. If so, make this report a full (non-incremental) one.
        if !do_full {
            if let Some(ref last) = self.reports.last {
                do_full = !last.udp && last.captive_portal.unwrap_or_default();
            }
        }
        if do_full {
            self.reports.last = None; // causes ProbePlan::new below to do a full (initial) plan
            self.reports.next_full = false;
            self.reports.last_full = now;
            inc!(NetcheckMetrics::ReportsFull);
        }
        inc!(NetcheckMetrics::Reports);

        let last = self.reports.last.clone();
        let plan = ProbePlan::new(dm, &if_state, last.as_deref());

        Ok(ReportState {
            incremental: last.is_some(),
            pc4,
            pc6,
            pc4_hair: Arc::new(pc4_hair),
            hair_timeout: None,
            stop_probe: Arc::new(sync::Notify::new()),
            report: Default::default(),
            got_ep4: None,
            timers: Default::default(),
            hair_txn_id: hair_id,
            got_hair_stun: hair_rx,
            plan,
            last,
        })
    }

    /// Handles the [`ActorMessage::ReportReady`] message.
    ///
    /// Finishes the report, sends it to the response channel.
    fn handle_report_ready(&mut self, report: Report, derp_map: DerpMap) {
        let report = self.finish_and_store_report(report, &derp_map);
        if let Some(response_tx) = self.current_check_run.take() {
            // If no one want the report anymore just drop it.
            response_tx.send(Ok(report)).ok();
        }
    }

    /// Handles [`ActorMesage::StunPacket`].
    ///
    /// If there are currently no in-flight stun requests registerd this is dropped,
    /// otherwise forwarded to the probe.
    fn handle_stun_packet(&mut self, pkt: &[u8], src: SocketAddr) {
        trace!(%src, "received STUN packet");
        if self.in_flight_stun_requests.is_empty() {
            return;
        }

        match &src {
            SocketAddr::V4(_) => inc!(NetcheckMetrics::StunPacketsRecvIpv4),
            SocketAddr::V6(_) => inc!(NetcheckMetrics::StunPacketsRecvIpv6),
        }

        match stun::parse_response(pkt) {
            Ok((txn, addr_port)) => match self.in_flight_stun_requests.remove(&txn) {
                Some(inf) => {
                    debug!(%src, %txn, "received known STUN packet");
                    let elapsed = inf.start.elapsed();
                    inf.s.send((elapsed, addr_port)).ok();
                }
                None => {
                    debug!(%src, %txn, "received unexpected STUN message response");
                }
            },
            Err(err) => {
                match stun::parse_binding_request(pkt) {
                    Ok(txn) => {
                        // Is this our hairpin request?
                        match self.in_flight_stun_requests.remove(&txn) {
                            Some(inf) => {
                                debug!(%src, %txn, "received our hairpin STUN request");
                                let elapsed = inf.start.elapsed();
                                inf.s.send((elapsed, src)).ok();
                            }
                            None => {
                                debug!(%src, %txn, "unknown STUN request");
                            }
                        }
                    }
                    Err(_) => {
                        debug!(%src, "received invalid STUN response: {err:#}");
                    }
                }
            }
        }
    }

    /// Handles [`ActorMessage::InFlightStun`].
    ///
    /// The in-flight request is added to [`Actor::in_flight_stun_requests`] so that
    /// [`Actor::handle_stun_packet`] can forward packets correctly.
    fn handle_in_flight_stun(&mut self, inflight: Inflight) {
        self.in_flight_stun_requests.insert(inflight.tx, inflight);
    }

    fn finish_and_store_report(&mut self, report: Report, dm: &DerpMap) -> Arc<Report> {
        let report = self.add_report_history_and_set_preferred_derp(report);
        self.log_concise_report(&report, dm);

        report
    }

    /// Adds `r` to the set of recent Reports and mutates `r.preferred_derp` to contain the best recent one.
    /// `r` is stored ref counted and a reference is returned.
    fn add_report_history_and_set_preferred_derp(&mut self, mut r: Report) -> Arc<Report> {
        let mut prev_derp = 0;
        if let Some(ref last) = self.reports.last {
            prev_derp = last.preferred_derp;
        }
        let now = Instant::now();
        const MAX_AGE: Duration = Duration::from_secs(5 * 60);

        // region ID => its best recent latency in last MAX_AGE
        let mut best_recent = HashMap::new();

        // chain the current report as we are still mutating it
        let prevs_iter = self
            .reports
            .prev
            .iter()
            .map(|(a, b)| -> (&Instant, &Report) { (a, b) })
            .chain(std::iter::once((&now, &r)));

        let mut to_remove = Vec::new();
        for (t, pr) in prevs_iter {
            if now.duration_since(*t) > MAX_AGE {
                to_remove.push(*t);
                continue;
            }
            for (region_id, d) in &pr.region_latency {
                let bd = best_recent.entry(*region_id).or_insert(*d);
                if d < bd {
                    *bd = *d;
                }
            }
        }

        for t in to_remove {
            self.reports.prev.remove(&t);
        }

        // Then, pick which currently-alive DERP server from the
        // current report has the best latency over the past MAX_AGE.
        let mut best_any = Duration::default();
        let mut old_region_cur_latency = Duration::default();
        {
            for (region_id, d) in &r.region_latency {
                if *region_id == prev_derp {
                    old_region_cur_latency = *d;
                }
                let best = *best_recent.get(region_id).unwrap();
                if r.preferred_derp == 0 || best < best_any {
                    best_any = best;
                    r.preferred_derp = *region_id;
                }
            }

            // If we're changing our preferred DERP but the old one's still
            // accessible and the new one's not much better, just stick with
            // where we are.
            if prev_derp != 0
                && r.preferred_derp != prev_derp
                && !old_region_cur_latency.is_zero()
                && best_any > old_region_cur_latency / 3 * 2
            {
                r.preferred_derp = prev_derp;
            }
        }

        let r = Arc::new(r);
        self.reports.prev.insert(now, r.clone());
        self.reports.last = Some(r.clone());

        r
    }

    fn log_concise_report(&self, r: &Report, dm: &DerpMap) {
        let mut log = "report: ".to_string();
        log += &format!("udp={}", r.udp);
        if !r.ipv4 {
            log += &format!(" v4={}", r.ipv4)
        }
        if !r.udp {
            log += &format!(" icmpv4={}", r.icmpv4)
        }

        log += &format!(" v6={}", r.ipv6);
        if !r.ipv6 {
            log += &format!(" v6os={}", r.os_has_ipv6);
        }
        log += &format!(" mapvarydest={:?}", r.mapping_varies_by_dest_ip);
        log += &format!(" hair={:?}", r.hair_pinning);
        if let Some(probe) = &r.portmap_probe {
            log += &format!(" {}", probe);
        } else {
            log += " portmap=?";
        }
        if let Some(ipp) = r.global_v4 {
            log += &format!(" v4a={ipp}");
        }
        if let Some(ipp) = r.global_v6 {
            log += &format!(" v6a={ipp}");
        }
        if let Some(c) = r.captive_portal {
            log += &format!(" captiveportal={c}");
        }
        log += &format!(" derp={}", r.preferred_derp);
        if r.preferred_derp != 0 {
            log += " derpdist=";
            let mut need_comma = false;
            for rid in &dm.region_ids() {
                if let Some(d) = r.region_v4_latency.get(rid) {
                    if need_comma {
                        log += ",";
                    }
                    log += &format!("{}v4:{}", rid, d.as_millis());
                    need_comma = true;
                }
                if let Some(d) = r.region_v6_latency.get(rid) {
                    if need_comma {
                        log += ",";
                    }
                    log += &format!("{}v6:{}", rid, d.as_millis());
                    need_comma = true;
                }
            }
        }

        info!("{}", log);
    }
}

/// Attempts to bind a local socket to send STUN packets from.
///
/// If successfull this returns the bound socket and will forward STUN responses to the
/// provided *actor_addr*.  The *cancel_token* serves to stop the packet forwarding when the
/// socket is no longer needed.
async fn bind_local_stun_socket(
    addr: SocketAddr,
    actor_addr: ActorAddr,
    cancel_token: CancellationToken,
) -> Option<Arc<UdpSocket>> {
    let sock = match UdpSocket::bind(addr).await {
        Ok(sock) => Arc::new(sock),
        Err(err) => {
            debug!("failed to bind STUN socket at 0.0.0.0:0: {}", err);
            return None;
        }
    };
    let span = debug_span!(
        "stun_udp_listener",
        local_addr = sock
            .local_addr()
            .map(|a| a.to_string())
            .unwrap_or(String::from("-")),
    );
    {
        let sock = sock.clone();
        tokio::spawn(
            async move {
                debug!("udp stun socket listener started");
                // TODO: Can we do better for buffers here?  Probably doesn't matter much.
                let mut buf = vec![0u8; 64 << 10];
                loop {
                    tokio::select! {
                        biased;
                        _ = cancel_token.cancelled() => break,
                        res = recv_stun_once(&sock, &mut buf, &actor_addr) => {
                            if let Err(err) = res {
                                warn!(%err, "stun recv failed");
                                break;
                            }
                        }
                    }
                }
                debug!("udp stun socket listener stopped");
            }
            .instrument(span),
        );
    }
    Some(sock)
}

/// Receive STUN response from a UDP socket, pass it to the actor.
async fn recv_stun_once(sock: &UdpSocket, buf: &mut [u8], actor_addr: &ActorAddr) -> Result<()> {
    let (count, mut from_addr) = sock
        .recv_from(buf)
        .await
        .context("Error reading from stun socket")?;
    let payload = &buf[..count];
    from_addr.set_ip(to_canonical(from_addr.ip()));
    let msg = ActorMessage::StunPacket {
        payload: Bytes::from(payload.to_vec()),
        from_addr,
    };
    actor_addr.send(msg).await.context("actor stopped")
}

/// Test if IPv6 works at all, or if it's been hard disabled at the OS level.
pub(crate) async fn os_has_ipv6() -> bool {
    // TODO: use socket2 to specify binding to ipv6
    let udp = UdpSocket::bind("[::1]:0").await;
    udp.is_ok()
}

#[cfg(test)]
mod tests {
    use super::*;
    use bytes::BytesMut;

    #[tokio::test]
    async fn test_basic() -> Result<()> {
        let (stun_addr, stun_stats, done) = stun::test::serve("0.0.0.0".parse().unwrap()).await?;

        let mut client = Client::new(None).await?;
        let dm = stun::test::derp_map_of([stun_addr].into_iter());
        dbg!(&dm);

        for i in 0..5 {
            println!("--round {}", i);
            let r = client.get_report(dm.clone(), None, None).await?;

            assert!(r.udp, "want UDP");
            assert_eq!(
                r.region_latency.len(),
                1,
                "expected 1 key in DERPLatency; got {}",
                r.region_latency.len()
            );
            assert!(
                r.region_latency.get(&1).is_some(),
                "expected key 1 in DERPLatency; got {:?}",
                r.region_latency
            );
            assert!(r.global_v4.is_some(), "expected globalV4 set");
            assert_eq!(
                r.preferred_derp, 1,
                "preferred_derp = {}; want 1",
                r.preferred_derp
            );
        }

        done.send(()).unwrap();
        assert!(
            stun_stats.total().await >= 5,
            "expected at least 5 stun, got {}",
            stun_stats.total().await,
        );

        Ok(())
    }

    #[tokio::test]
    async fn test_iroh_computer_stun() -> Result<()> {
        let mut client = Client::new(None)
            .await
            .context("failed to create netcheck client")?;

<<<<<<< HEAD
        let stun_servers = vec![("https://derp.iroh.network.", DEFAULT_DERP_STUN_PORT, 0)];
=======
        let stun_servers = vec![("https://derp.iroh.network.", 3478)];
>>>>>>> fbeec147

        let mut dm = DerpMap::default();
        dm.regions.insert(
            1,
            DerpRegion {
                region_id: 1,
                nodes: stun_servers
                    .into_iter()
                    .enumerate()
                    .map(|(i, (host_name, stun_port))| DerpNode {
                        name: format!("default-{}", i),
                        region_id: 1,
                        url: host_name.parse().unwrap(),
                        stun_only: true,
                        stun_port,
                        ipv4: UseIpv4::None,
                        ipv6: UseIpv6::None,
                        stun_test_ip: None,
                    })
                    .collect(),
                avoid: false,
                region_code: "default".into(),
            },
        );
        dbg!(&dm);

        let r = client
            .get_report(dm, None, None)
            .await
            .context("failed to get netcheck report")?;

        dbg!(&r);
        if r.udp {
            assert_eq!(
                r.region_latency.len(),
                1,
                "expected 1 key in DERPLatency; got {}",
                r.region_latency.len()
            );
            assert!(
                r.region_latency.get(&1).is_some(),
                "expected key 1 in DERPLatency; got {:?}",
                r.region_latency
            );
            assert!(r.global_v4.is_some(), "expected globalV4 set");
            assert_eq!(
                r.preferred_derp, 1,
                "preferred_derp = {}; want 1",
                r.preferred_derp
            );
        } else {
            eprintln!("missing UDP, probe not returned by network");
        }

        Ok(())
    }

    #[tokio::test]
    async fn test_udp_tokio() -> Result<()> {
        let local_addr = "127.0.0.1";
        let bind_addr = "0.0.0.0";

        let server = UdpSocket::bind(format!("{bind_addr}:0")).await?;
        let addr = server.local_addr()?;

        let server_task = tokio::task::spawn(async move {
            let mut buf = vec![0u8; 32];
            println!("server recv");
            let (n, addr) = server.recv_from(&mut buf).await.unwrap();
            println!("server send");
            server.send_to(&buf[..n], addr).await.unwrap();
        });

        let client = UdpSocket::bind(format!("{bind_addr}:0")).await?;
        let data = b"foobar";
        println!("client: send");
        let server_addr = format!("{local_addr}:{}", addr.port());
        client.send_to(data, server_addr).await?;
        let mut buf = vec![0u8; 32];
        println!("client recv");
        let (n, addr_r) = client.recv_from(&mut buf).await?;
        assert_eq!(&buf[..n], data);
        assert_eq!(addr_r.port(), addr.port());

        server_task.await?;

        Ok(())
    }

    #[tokio::test]
    async fn test_udp_blocked() -> Result<()> {
        let blackhole = tokio::net::UdpSocket::bind("127.0.0.1:0").await?;
        let stun_addr = blackhole.local_addr()?;
        let mut dm = stun::test::derp_map_of([stun_addr].into_iter());
        dm.regions.get_mut(&1).unwrap().nodes[0].stun_only = true;

        let mut client = Client::new(None).await?;

        let r = client.get_report(dm, None, None).await?;
        let mut r: Report = (*r).clone();
        r.portmap_probe = None;

        let want = Report {
            // The ip_v4_can_send flag gets set differently across platforms.
            // On Windows this test detects false, while on Linux detects true.
            // That's not relevant to this test, so just accept what we're given.
            ipv4_can_send: r.ipv4_can_send,
            // OS IPv6 test is irrelevant here, accept whatever the current machine has.
            os_has_ipv6: r.os_has_ipv6,
            // Captive portal test is irrelevant; accept what the current report has.
            captive_portal: r.captive_portal,
            ..Default::default()
        };

        assert_eq!(r, want);

        Ok(())
    }

    #[tokio::test(flavor = "current_thread", start_paused = true)]
    async fn test_add_report_history_set_preferred_derp() -> Result<()> {
        // report returns a *Report from (DERP host, Duration)+ pairs.
        fn report(a: impl IntoIterator<Item = (&'static str, u64)>) -> Option<Arc<Report>> {
            let mut report = Report::default();
            for (s, d) in a {
                assert!(s.starts_with('d'), "invalid derp server key");
                let region_id: u16 = s[1..].parse().unwrap();
                report
                    .region_latency
                    .insert(region_id, Duration::from_secs(d));
            }

            Some(Arc::new(report))
        }
        struct Step {
            /// Delay in seconds
            after: u64,
            r: Option<Arc<Report>>,
        }
        struct Test {
            name: &'static str,
            steps: Vec<Step>,
            /// want PreferredDERP on final step
            want_derp: u16,
            // wanted len(c.prev)
            want_prev_len: usize,
        }

        let tests = [
            Test {
                name: "first_reading",
                steps: vec![Step {
                    after: 0,
                    r: report([("d1", 2), ("d2", 3)]),
                }],
                want_prev_len: 1,
                want_derp: 1,
            },
            Test {
                name: "with_two",
                steps: vec![
                    Step {
                        after: 0,
                        r: report([("d1", 2), ("d2", 3)]),
                    },
                    Step {
                        after: 1,
                        r: report([("d1", 4), ("d2", 3)]),
                    },
                ],
                want_prev_len: 2,
                want_derp: 1, // t0's d1 of 2 is still best
            },
            Test {
                name: "but_now_d1_gone",
                steps: vec![
                    Step {
                        after: 0,
                        r: report([("d1", 2), ("d2", 3)]),
                    },
                    Step {
                        after: 1,
                        r: report([("d1", 4), ("d2", 3)]),
                    },
                    Step {
                        after: 2,
                        r: report([("d2", 3)]),
                    },
                ],
                want_prev_len: 3,
                want_derp: 2, // only option
            },
            Test {
                name: "d1_is_back",
                steps: vec![
                    Step {
                        after: 0,
                        r: report([("d1", 2), ("d2", 3)]),
                    },
                    Step {
                        after: 1,
                        r: report([("d1", 4), ("d2", 3)]),
                    },
                    Step {
                        after: 2,
                        r: report([("d2", 3)]),
                    },
                    Step {
                        after: 3,
                        r: report([("d1", 4), ("d2", 3)]),
                    }, // same as 2 seconds ago
                ],
                want_prev_len: 4,
                want_derp: 1, // t0's d1 of 2 is still best
            },
            Test {
                name: "things_clean_up",
                steps: vec![
                    Step {
                        after: 0,
                        r: report([("d1", 1), ("d2", 2)]),
                    },
                    Step {
                        after: 1,
                        r: report([("d1", 1), ("d2", 2)]),
                    },
                    Step {
                        after: 2,
                        r: report([("d1", 1), ("d2", 2)]),
                    },
                    Step {
                        after: 3,
                        r: report([("d1", 1), ("d2", 2)]),
                    },
                    Step {
                        after: 10 * 60,
                        r: report([("d3", 3)]),
                    },
                ],
                want_prev_len: 1, // t=[0123]s all gone. (too old, older than 10 min)
                want_derp: 3,     // only option
            },
            Test {
                name: "preferred_derp_hysteresis_no_switch",
                steps: vec![
                    Step {
                        after: 0,
                        r: report([("d1", 4), ("d2", 5)]),
                    },
                    Step {
                        after: 1,
                        r: report([("d1", 4), ("d2", 3)]),
                    },
                ],
                want_prev_len: 2,
                want_derp: 1, // 2 didn't get fast enough
            },
            Test {
                name: "preferred_derp_hysteresis_do_switch",
                steps: vec![
                    Step {
                        after: 0,
                        r: report([("d1", 4), ("d2", 5)]),
                    },
                    Step {
                        after: 1,
                        r: report([("d1", 4), ("d2", 1)]),
                    },
                ],
                want_prev_len: 2,
                want_derp: 2, // 2 got fast enough
            },
        ];
        for mut tt in tests {
            println!("test: {}", tt.name);
            let mut actor = Actor::new(None).unwrap();
            for s in &mut tt.steps {
                // trigger the timer
                time::advance(Duration::from_secs(s.after)).await;
                let r = Arc::try_unwrap(s.r.take().unwrap()).unwrap();
                s.r = Some(actor.add_report_history_and_set_preferred_derp(r));
            }
            let last_report = tt.steps.last().unwrap().r.clone().unwrap();
            let got = actor.reports.prev.len();
            let want = tt.want_prev_len;
            assert_eq!(got, want, "prev length");
            let got = last_report.preferred_derp;
            let want = tt.want_derp;
            assert_eq!(got, want, "preferred_derp");
        }

        Ok(())
    }

    #[tokio::test]
    async fn test_hairpin() -> Result<()> {
        // Hairpinning is initiated after we discover our own IPv4 socket address (IP +
        // port) via STUN, so the test needs to have a STUN server and perform STUN over
        // IPv4 first.  Hairpinning detection works by sending a STUN *request* to **our own
        // public socket address** (IP + port).  If the router supports hairpinning the STUN
        // request is returned back to us and received on our public address.  This doesn't
        // need to be a STUN request, but STUN already has a unique transaction ID which we
        // can easily use to identify the packet.

        // Setup STUN server and create derpmap.
        let (stun_addr, _stun_stats, _done) = stun::test::serve_v4().await?;
        let dm = stun::test::derp_map_of([stun_addr].into_iter());
        dbg!(&dm);

        let mut client = Client::new(None).await?;

        // Set up an external socket to send STUN requests from, this will be discovered as
        // our public socket address by STUN.  We send back any packets received on this
        // socket to the netcheck client using Client::receive_stun_packet.  Once we sent
        // the hairpin STUN request (from a different randomly bound socket) we are sending
        // it to this socket, which is forwarnding it back to our netcheck client, because
        // this dumb implementation just forwards anything even if it would be garbage.
        // Thus hairpinning detection will declare hairpinning to work.
        let sock = UdpSocket::bind(SocketAddr::from((Ipv4Addr::LOCALHOST, 0))).await?;
        let sock = Arc::new(sock);
        info!(addr=?sock.local_addr().unwrap(), "Using local addr");
        let task = {
            let sock = sock.clone();
            let client = client.clone();
            tokio::spawn(async move {
                let mut buf = BytesMut::zeroed(64 << 10);
                loop {
                    let (count, src) = sock.recv_from(&mut buf).await.unwrap();
                    info!(
                        addr=?sock.local_addr().unwrap(),
                        %count,
                        "Forwarding payload to netcheck client",
                    );
                    let payload = buf.split_to(count).freeze();
                    client.receive_stun_packet(payload, src);
                }
            })
        };

        let r = client.get_report(dm, Some(sock), None).await?;
        dbg!(&r);
        assert_eq!(r.hair_pinning, Some(true));

        task.abort();
        Ok(())
    }
}<|MERGE_RESOLUTION|>--- conflicted
+++ resolved
@@ -1743,11 +1743,7 @@
             .await
             .context("failed to create netcheck client")?;
 
-<<<<<<< HEAD
-        let stun_servers = vec![("https://derp.iroh.network.", DEFAULT_DERP_STUN_PORT, 0)];
-=======
-        let stun_servers = vec![("https://derp.iroh.network.", 3478)];
->>>>>>> fbeec147
+        let stun_servers = vec![("https://derp.iroh.network.", DEFAULT_DERP_STUN_PORT)];
 
         let mut dm = DerpMap::default();
         dm.regions.insert(
