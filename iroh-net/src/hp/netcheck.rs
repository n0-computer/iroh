--- conflicted
+++ resolved
@@ -257,163 +257,6 @@
     }
 }
 
-<<<<<<< HEAD
-=======
-async fn measure_https_latency(_reg: &DerpRegion) -> Result<(Duration, IpAddr)> {
-    anyhow::bail!("not implemented");
-    // TODO:
-    // - needs derphttp::Client
-    // - measurement hooks to measure server processing time
-
-    // metricHTTPSend.Add(1)
-    // let ctx, cancel := context.WithTimeout(httpstat.WithHTTPStat(ctx, &result), overallProbeTimeout);
-    // let dc := derphttp.NewNetcheckClient(c.logf);
-    // let tlsConn, tcpConn, node := dc.DialRegionTLS(ctx, reg)?;
-    // if ta, ok := tlsConn.RemoteAddr().(*net.TCPAddr);
-    // req, err := http.NewRequestWithContext(ctx, "GET", "https://"+node.HostName+"/derp/latency-check", nil);
-    // resp, err := hc.Do(req);
-
-    // // DERPs should give us a nominal status code, so anything else is probably
-    // // an access denied by a MITM proxy (or at the very least a signal not to
-    // // trust this latency check).
-    // if resp.StatusCode > 299 {
-    //     return 0, ip, fmt.Errorf("unexpected status code: %d (%s)", resp.StatusCode, resp.Status)
-    // }
-    // _, err = io.Copy(io.Discard, io.LimitReader(resp.Body, 8<<10));
-    // result.End(c.timeNow())
-
-    // // TODO: decide best timing heuristic here.
-    // // Maybe the server should return the tcpinfo_rtt?
-    // return result.ServerProcessing, ip, nil
-}
-
-/// Reports whether or not we think the system is behind a
-/// captive portal, detected by making a request to a URL that we know should
-/// return a "204 No Content" response and checking if that's what we get.
-///
-/// The boolean return is whether we think we have a captive portal.
-async fn check_captive_portal(dm: &DerpMap, preferred_derp: Option<u16>) -> Result<bool> {
-    // If we have a preferred DERP region with more than one node, try
-    // that; otherwise, pick a random one not marked as "Avoid".
-    let preferred_derp = if preferred_derp.is_none()
-        || dm.regions.get(&preferred_derp.unwrap()).is_none()
-        || (preferred_derp.is_some()
-            && dm
-                .regions
-                .get(&preferred_derp.unwrap())
-                .unwrap()
-                .nodes
-                .is_empty())
-    {
-        let mut rids = Vec::with_capacity(dm.regions.len());
-        for (id, reg) in dm.regions.iter() {
-            if reg.avoid || reg.nodes.is_empty() {
-                continue;
-            }
-            rids.push(id);
-        }
-
-        if rids.is_empty() {
-            return Ok(false);
-        }
-
-        let i = (0..rids.len())
-            .choose(&mut rand::thread_rng())
-            .unwrap_or_default();
-        *rids[i]
-    } else {
-        preferred_derp.unwrap()
-    };
-
-    // Has a node, as we filtered out regions without nodes above.
-    let node = &dm.regions.get(&preferred_derp).unwrap().nodes[0];
-
-    if node
-        .url
-        .host_str()
-        .map(|s| s.ends_with(&DOT_INVALID))
-        .unwrap_or_default()
-    {
-        // Don't try to connect to invalid hostnames. This occurred in tests:
-        // https://github.com/tailscale/tailscale/issues/6207
-        // TODO(bradfitz,andrew-d): how to actually handle this nicely?
-        return Ok(false);
-    }
-
-    let client = reqwest::ClientBuilder::new()
-        .redirect(reqwest::redirect::Policy::none())
-        .build()?;
-
-    // Note: the set of valid characters in a challenge and the total
-    // length is limited; see is_challenge_char in bin/derper for more
-    // details.
-
-    let host_name = node.url.host_str().unwrap_or_default();
-    let challenge = format!("ts_{}", host_name);
-    let portal_url = format!("http://{}/generate_204", host_name);
-    let res = client
-        .request(reqwest::Method::GET, portal_url)
-        .header("X-Tailscale-Challenge", &challenge)
-        .send()
-        .await?;
-
-    let expected_response = format!("response {challenge}");
-    let is_valid_response = res
-        .headers()
-        .get("X-Tailscale-Response")
-        .map(|s| s.to_str().unwrap_or_default())
-        == Some(&expected_response);
-
-    info!(
-        "check_captive_portal url={} status_code={} valid_response={}",
-        res.url(),
-        res.status(),
-        is_valid_response,
-    );
-    let has_captive = res.status() != 204 || !is_valid_response;
-
-    Ok(has_captive)
-}
-
-async fn measure_icmp_latency(reg: &DerpRegion, p: &Pinger) -> Result<Duration> {
-    if reg.nodes.is_empty() {
-        anyhow::bail!(
-            "no nodes for region {} ({})",
-            reg.region_id,
-            reg.region_code
-        );
-    }
-
-    // Try pinging the first node in the region
-    let node = &reg.nodes[0];
-
-    // Get the IPAddr by asking for the UDP address that we would use for
-    // STUN and then using that IP.
-    let node_addr = get_node_addr(node, ProbeProto::Ipv4)
-        .await
-        .with_context(|| format!("no address for node {}", node.name))?;
-
-    debug!(
-        "ICMP ping start to {} with payload len {} - derp {} {}",
-        node_addr,
-        node.name.as_bytes().len(),
-        node.name,
-        reg.region_id
-    );
-    // Use the unique node.name field as the packet data to reduce the
-    // likelihood that we get a mismatched echo response.
-    let d = p.send(node_addr.ip(), node.name.as_bytes()).await?;
-    debug!(
-        "ICMP ping done {} with latency {}ms - derp {} {}",
-        node_addr,
-        d.as_millis(),
-        node.name,
-        reg.region_id
-    );
-    Ok(d)
-}
-
->>>>>>> fbeec147
 /// Returns the IP address to use to communicate to this derp node.
 ///
 /// *proto* specifies the protocol we want to use to talk to the node.
