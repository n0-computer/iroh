//! Checks the network conditions from the current host.
//!
//! Based on <https://github.com/tailscale/tailscale/blob/main/net/netcheck/netcheck.go>

use std::collections::HashMap;
use std::fmt::{self, Debug};
use std::net::{IpAddr, Ipv4Addr, Ipv6Addr, SocketAddr};
use std::sync::Arc;

use anyhow::{anyhow, bail, Context as _, Result};
use bytes::Bytes;
<<<<<<< HEAD
use iroh_metrics::{inc, netcheck::NetcheckMetrics};
use tokio::net::UdpSocket;
use tokio::sync::{self, mpsc, oneshot};
use tokio::time::{Duration, Instant};
=======
use futures::{
    stream::{FuturesUnordered, StreamExt},
    FutureExt,
};
use iroh_metrics::{inc, netcheck::Metrics as NetcheckMetrics};
use rand::seq::IteratorRandom;
use tokio::{
    net::UdpSocket,
    sync::{self, mpsc, oneshot, RwLock},
    task::{AbortHandle, JoinSet},
    time::{self, Duration, Instant},
};
>>>>>>> 69649ba6
use tokio_util::sync::CancellationToken;
use tracing::{debug, debug_span, error, info, instrument, trace, warn, Instrument};

use crate::defaults::DEFAULT_DERP_STUN_PORT;
use crate::net::ip::to_canonical;
use crate::util::CancelOnDrop;

use self::probe::ProbeProto;

use super::derp::{DerpMap, DerpNode, UseIpv4, UseIpv6};
use super::dns::DNS_RESOLVER;
use super::portmapper;
use super::stun;

mod probe;
mod reportgen;

const FULL_REPORT_INTERVAL: Duration = Duration::from_secs(5 * 60);

/// The maximum latency of all regions, if none are found yet.
///
/// Normally the max latency of all regions is computed, but if we don't yet know any region
/// latencies we return this as default.  This is the value of the initial STUN probe
/// delays.  It is only used as time to wait for further latencies to arrive, which *should*
/// never happen unless there already is at least one latency.  Yet here we are, defining a
/// default which will never be used.
const DEFAULT_MAX_LATENCY: Duration = Duration::from_millis(100);

/// A netcheck report.
///
/// Can be obtained by calling [`Client::get_report`].
#[derive(Default, Debug, PartialEq, Eq, Clone)]
pub struct Report {
    /// A UDP STUN round trip completed.
    pub udp: bool,
    /// An IPv6 STUN round trip completed.
    pub ipv6: bool,
    /// An IPv4 STUN round trip completed.
    pub ipv4: bool,
    /// An IPv6 packet was able to be sent
    pub ipv6_can_send: bool,
    /// an IPv4 packet was able to be sent
    pub ipv4_can_send: bool,
    /// could bind a socket to ::1
    pub os_has_ipv6: bool,
    /// an ICMPv4 round trip completed
    pub icmpv4: bool,
    /// Whether STUN results depend which STUN server you're talking to (on IPv4).
    pub mapping_varies_by_dest_ip: Option<bool>,
    /// Whether the router supports communicating between two local devices through the NATted
    /// public IP address (on IPv4).
    pub hair_pinning: Option<bool>,
    /// Probe indicating the presence of port mapping protocols on the LAN.
    pub portmap_probe: Option<portmapper::ProbeOutput>,
    /// or 0 for unknown
    pub preferred_derp: u16,
    /// keyed by DERP Region ID
    pub region_latency: RegionLatencies,
    /// keyed by DERP Region ID
    pub region_v4_latency: RegionLatencies,
    /// keyed by DERP Region ID
    pub region_v6_latency: RegionLatencies,
    /// ip:port of global IPv4
    pub global_v4: Option<SocketAddr>,
    /// `[ip]:port` of global IPv6
    pub global_v6: Option<SocketAddr>,
    /// CaptivePortal is set when we think there's a captive portal that is
    /// intercepting HTTP traffic.
    pub captive_portal: Option<bool>,
}

impl fmt::Display for Report {
    fn fmt(&self, f: &mut fmt::Formatter<'_>) -> fmt::Result {
        fmt::Debug::fmt(&self, f)
    }
}

/// Latencies per DERP Region.
#[derive(Debug, Default, PartialEq, Eq, Clone)]
pub struct RegionLatencies(HashMap<u16, Duration>);

impl RegionLatencies {
    fn new() -> Self {
        Default::default()
    }

    /// Updates a region's latency, if it is faster than before.
    fn update_region(&mut self, region_id: u16, latency: Duration) {
        let val = self.0.entry(region_id).or_insert(latency);
        if latency < *val {
            *val = latency;
        }
    }

    /// Merges another [`RegionLatencies`] into this one.
    ///
    /// For each region the latency is updated using [`RegionLatencies::update_region`].
    fn merge(&mut self, other: &RegionLatencies) {
        for (region_id, latency) in other.iter() {
            self.update_region(region_id, latency);
        }
    }

    /// Returns the maximum latency for all regions.
    ///
    /// If there are not yet any latencies this will return [`DEFAULT_MAX_LATENCY`].
    fn max_latency(&self) -> Duration {
        self.0
            .values()
            .max()
            .copied()
            .unwrap_or(DEFAULT_MAX_LATENCY)
    }

    /// Returns an iterator over all the regions and their latencies.
    pub fn iter(&self) -> impl Iterator<Item = (u16, Duration)> + '_ {
        self.0.iter().map(|(k, v)| (*k, *v))
    }

    fn len(&self) -> usize {
        self.0.len()
    }

    fn is_empty(&self) -> bool {
        self.0.is_empty()
    }

    fn get(&self, index: u16) -> Option<Duration> {
        self.0.get(&index).copied()
    }
}

/// Client to run netchecks.
///
/// Creating this creates a netcheck actor which runs in the background.  Most of the time
/// it is idle unless [`Client::get_report`] is called, which is the main interface.
///
/// The [`Client`] struct can be cloned and results multiple handles to the running actor.
/// If all [`Client`]s are dropped the actor stops running.
///
/// While running the netcheck actor expects to be passed all received stun packets using
/// [`Client::receive_stun_packet`], the [`crate::hp::magicsock::Conn`] using this
/// client needs to be wired up to do so.
#[derive(Debug, Clone)]
pub struct Client {
    /// Channel to send message to the [`Actor`].
    ///
    /// If all senders are dropped, in other words all clones of this struct are dropped,
    /// the actor will terminate.
    addr: Addr,
    /// Ensures the actor is terminated when the client is dropped.
    _drop_guard: Arc<CancelOnDrop>,
}

#[derive(Debug)]
struct Reports {
    /// Do a full region scan, even if last is `Some`.
    next_full: bool,
    /// Some previous reports.
    prev: HashMap<Instant, Arc<Report>>,
    /// Most recent report.
    last: Option<Arc<Report>>,
    /// Time of last full (non-incremental) report.
    last_full: Instant,
}

impl Default for Reports {
    fn default() -> Self {
        Self {
            next_full: Default::default(),
            prev: Default::default(),
            last: Default::default(),
            last_full: Instant::now(),
        }
    }
}

impl Client {
    /// Creates a new netcheck client.
    ///
    /// This starts a connected actor in the background.  Once the client is dropped it will
    /// stop running.
    pub async fn new(port_mapper: Option<portmapper::Client>) -> Result<Self> {
        let mut actor = Actor::new(port_mapper)?;
        let addr = actor.addr();
        let task = tokio::spawn(async move { actor.run().await });
        let drop_guard = CancelOnDrop::new("netcheck actor", task.abort_handle());
        Ok(Client {
            addr,
            _drop_guard: Arc::new(drop_guard),
        })
    }

    /// Pass a received STUN packet to the netchecker.
    ///
    /// Normally the UDP sockets to send STUN messages from are passed in so that STUN
    /// packets are sent from the sockets that carry the real traffic.  However because
    /// these sockets carry real traffic they will also receive non-STUN traffic, thus the
    /// netcheck actor does not read from the sockets directly.  If you receive a STUN
    /// packet on the socket you should pass it to this method.
    ///
    /// It is safe to call this even when the netcheck actor does not currently have any
    /// in-flight STUN probes.  The actor will simply ignore any stray STUN packets.
    ///
    /// There is an implicit queue here which may drop packets if the actor does not keep up
    /// consuming them.
    pub fn receive_stun_packet(&self, payload: Bytes, src: SocketAddr) {
<<<<<<< HEAD
        if let Err(mpsc::error::TrySendError::Full(_)) = self.addr.try_send(Message::StunPacket {
            payload,
            from_addr: src,
        }) {
            inc!(NetcheckMetrics::StunPacketsDropped);
=======
        if let Err(mpsc::error::TrySendError::Full(_)) =
            self.addr.try_send(ActorMessage::StunPacket {
                payload,
                from_addr: src,
            })
        {
            inc!(NetcheckMetrics, stun_packets_dropped);
>>>>>>> 69649ba6
            warn!("dropping stun packet from {}", src);
        }
    }

    /// Runs a netcheck, returning the report.
    ///
    /// It may not be called concurrently with itself, `&mut self` takes care of that.
    ///
    /// The *stun_conn4* and *stun_conn6* endpoints are bound UDP sockets to use to send out
    /// STUN packets.  This function **will not read from the sockets**, as they may be
    /// receiving other traffic as well, normally they are the sockets carrying the real
    /// traffic. Thus all stun packets received on those sockets should be passed to
    /// [`Client::receive_stun_packet`] in order for this function to receive the stun
    /// responses and function correctly.
    ///
    /// If these are not passed in this will bind sockets for STUN itself, though results
    /// may not be as reliable.
    pub async fn get_report(
        &mut self,
        dm: DerpMap,
        stun_conn4: Option<Arc<UdpSocket>>,
        stun_conn6: Option<Arc<UdpSocket>>,
    ) -> Result<Arc<Report>> {
        // TODO: consider if DerpMap should be made to easily clone?  It seems expensive
        // right now.
        let (tx, rx) = oneshot::channel();
        self.addr
            .send(Message::RunCheck {
                derp_map: dm.clone(),
                stun_sock_v4: stun_conn4,
                stun_sock_v6: stun_conn6,
                response_tx: tx,
            })
            .await?;
        match rx.await {
            Ok(res) => res,
            Err(_) => Err(anyhow!("channel closed, actor awol")),
        }
    }
}

/// Returns the IP address to use to communicate to this derp node.
///
/// *proto* specifies the protocol we want to use to talk to the node.
async fn get_derp_addr(n: &DerpNode, proto: ProbeProto) -> Result<SocketAddr> {
    let mut port = n.stun_port;
    if port == 0 {
        port = DEFAULT_DERP_STUN_PORT;
    }
    if let Some(ip) = n.stun_test_ip {
        if proto == ProbeProto::Ipv4 && ip.is_ipv6() {
            bail!("STUN test IP set has mismatching protocol");
        }
        if proto == ProbeProto::Ipv6 && ip.is_ipv4() {
            bail!("STUN test IP set has mismatching protocol");
        }
        return Ok(SocketAddr::new(ip, port));
    }

    match proto {
        ProbeProto::Ipv4 => {
            if let UseIpv4::Some(ip) = n.ipv4 {
                return Ok(SocketAddr::new(IpAddr::V4(ip), port));
            }
        }
        ProbeProto::Ipv6 => {
            if let UseIpv6::Some(ip) = n.ipv6 {
                return Ok(SocketAddr::new(IpAddr::V6(ip), port));
            }
        }
        _ => {
            // TODO: original code returns None here, but that seems wrong?
        }
    }

    match n.url.host() {
        Some(url::Host::Domain(hostname)) => {
            async move {
                debug!(?proto, %hostname, "Performing DNS lookup for derp addr");

                if let Ok(addrs) = DNS_RESOLVER.lookup_ip(hostname).await {
                    for addr in addrs {
                        if addr.is_ipv4() && proto == ProbeProto::Ipv4 {
                            let addr = to_canonical(addr);
                            return Ok(SocketAddr::new(addr, port));
                        }
                        if addr.is_ipv6() && proto == ProbeProto::Ipv6 {
                            return Ok(SocketAddr::new(addr, port));
                        }
                        if proto == ProbeProto::Https {
                            // For now just return the first one
                            return Ok(SocketAddr::new(addr, port));
                        }
                    }
                }
                Err(anyhow!("no suitable addr found for derp config"))
            }
            .instrument(debug_span!("dns"))
            .await
        }
        Some(url::Host::Ipv4(ip)) => Ok(SocketAddr::new(IpAddr::V4(ip), port)),
        Some(url::Host::Ipv6(ip)) => Ok(SocketAddr::new(IpAddr::V6(ip), port)),
        None => Err(anyhow!("no valid hostname available")),
    }
}

#[derive(Debug)]
pub(crate) struct Inflight {
    /// The STUN transaction ID.
    txn: stun::TransactionId,
    /// The time the STUN probe was sent.
    start: Instant,
    /// Response to send STUN results: latency of STUN response and the discovered address.
    s: sync::oneshot::Sender<(Duration, SocketAddr)>,
}

<<<<<<< HEAD
=======
impl ReportState {
    #[instrument(name = "report_state", skip_all)]
    async fn run(
        mut self,
        actor_addr: ActorAddr,
        dm: DerpMap,
        port_mapper: Option<portmapper::Client>,
        skip_external_network: bool,
    ) -> Result<(Report, DerpMap)> {
        debug!(port_mapper = %port_mapper.is_some(), %skip_external_network, "running report");
        self.report.write().await.os_has_ipv6 = os_has_ipv6().await;

        let mut portmap_probe = MaybeFuture::default();
        if !skip_external_network {
            if let Some(port_mapper) = port_mapper {
                portmap_probe.inner = Some(Box::pin(async move {
                    match port_mapper.probe().await {
                        Ok(Ok(res)) => Some(res),
                        Ok(Err(err)) => {
                            warn!("skipping port mapping: {err:?}");
                            None
                        }
                        Err(recv_err) => {
                            warn!("skipping port mapping: {recv_err}");
                            None
                        }
                    }
                }));
            }
        }

        self.prepare_hairpin().await;

        // Even if we're doing a non-incremental update, we may want to try our
        // preferred DERP region for captive portal detection. Save that, if we have it.
        let preferred_derp = self.last.as_ref().map(|l| l.preferred_derp);

        // If we're doing a full probe, also check for a captive portal. We
        // delay by a bit to wait for UDP STUN to finish, to avoid the probe if
        // it's unnecessary.
        let mut captive_task = if !self.incremental {
            let dm = dm.clone();
            MaybeFuture {
                inner: Some(Box::pin(async move {
                    // wait
                    time::sleep(CAPTIVE_PORTAL_DELAY).await;
                    let captive_portal_check = tokio::time::timeout(
                        CAPTIVE_PORTAL_TIMEOUT,
                        check_captive_portal(&dm, preferred_derp),
                    );
                    match captive_portal_check.await {
                        Ok(Ok(found)) => Some(found),
                        Ok(Err(err)) => {
                            info!("check_captive_portal error: {:?}", err);
                            None
                        }
                        Err(_) => {
                            info!("check_captive_portal timed out");
                            None
                        }
                    }
                })),
            }
        } else {
            MaybeFuture::default()
        };

        let pinger = if self.plan.has_https_probes() {
            match Pinger::new().await {
                Ok(pinger) => Some(pinger),
                Err(err) => {
                    debug!("failed to create pinger: {err:#}");
                    None
                }
            }
        } else {
            None
        };

        let mut probes = FuturesUnordered::default();
        for probe_set in self.plan.values() {
            let mut set = FuturesUnordered::default();
            for probe in probe_set {
                let probe = probe.clone();
                let node = named_node(&dm, probe.node());
                ensure!(node.is_some(), "missing named node {}", probe.node());
                let node = node.unwrap().clone();
                let actor_addr = actor_addr.clone();
                let pc4 = self.pc4.clone();
                let pc6 = self.pc6.clone();
                let report = self.report.clone();
                let pinger = pinger.clone();

                set.push(Box::pin(async move {
                    run_probe(report, pc4, pc6, node, probe, actor_addr, pinger).await
                }));
            }

            probes.push(Box::pin(async move {
                while let Some(res) = set.next().await {
                    match res {
                        Ok(res) => {
                            trace!(probe = ?res.probe, "probe successfull");
                            return Ok(res);
                        }
                        Err(ProbeError::Transient(err, probe)) => {
                            debug!(?probe, "probe failed: {:#}", err);
                            continue;
                        }
                        Err(ProbeError::Fatal(err, probe)) => {
                            debug!(?probe, "probe error fatal: {:#}", err);
                            return Err(err);
                        }
                    }
                }
                bail!("no successfull probes");
            }));
        }

        let stun_timer = time::sleep(STUN_PROBE_TIMEOUT);
        tokio::pin!(stun_timer);
        let probes_aborted = self.stop_probe.clone();

        loop {
            tokio::select! {
                _ = &mut stun_timer => {
                    debug!("STUN timer expired");
                    break;
                },
                pm = &mut portmap_probe => {
                    let mut report = self.report.write().await;
                    report.portmap_probe = pm;
                    portmap_probe.inner = None;
                }
                probe_report = probes.next() => {
                    match probe_report {
                        Some(Ok(probe_report)) => {
                            debug!("finished probe: {:?}", probe_report);
                            match probe_report.probe {
                                Probe::Https { region, .. } => {
                                    if let Some(delay) = probe_report.delay {
                                        let mut report = self.report.write().await;
                                        let l = report.region_latency.entry(region.region_id).or_insert(delay);
                                        if *l >= delay {
                                            *l = delay;
                                        }
                                    }
                                }
                                Probe::Ipv4 { node, .. } | Probe::Ipv6 { node, .. } => {
                                    if let Some(delay) = probe_report.delay {
                                        let node = named_node(&dm, &node).expect("missing node");
                                        self.add_node_latency(node, probe_report.addr, delay).await;
                                    }
                                }
                            }
                            let mut report = self.report.write().await;
                            report.ipv4_can_send = probe_report.ipv4_can_send;
                            report.ipv6_can_send = probe_report.ipv6_can_send;
                            report.icmpv4 = probe_report.icmpv4;
                        }
                        Some(Err(err)) => {
                            warn!("probe error: {:?}", err);
                        }
                        None => {
                            // All of our probes finished, so if we have >0 responses, we
                            // stop our captive portal check.
                            if self.any_udp().await {
                                captive_task.inner = None;
                            }
                            break;
                        }
                    }
                }
                found = &mut captive_task => {
                    let mut report = self.report.write().await;
                    report.captive_portal = found;
                    captive_task.inner = None;
                }
                _ = probes_aborted.notified() => {
                    // Saw enough regions.
                    debug!("saw enough regions; not waiting for rest");
                    // We can stop the captive portal check since we know that we
                    // got a bunch of STUN responses.
                    captive_task.inner = None;
                    break;
                }
            }
        }

        // abort the rest of the probes
        debug!("aborting {} probes, already done", probes.len());
        drop(probes);

        if let Some(hair_pin) = self.wait_hair_check().await {
            self.report.write().await.hair_pinning = Some(hair_pin);
        }

        if portmap_probe.inner.is_some() {
            let probe_result = portmap_probe.await;
            let mut report = self.report.write().await;
            report.portmap_probe = probe_result;
            debug!("port_map done");
        }

        self.stop_timers();

        // Wait for captive portal check before finishing the report.
        if captive_task.inner.is_some() {
            let mut report = self.report.write().await;
            report.captive_portal = captive_task.await;
        }

        let ReportState { report, .. } = self;
        let report = RwLock::into_inner(Arc::try_unwrap(report).expect("should be the last one"));

        Ok((report, dm))
    }

    async fn prepare_hairpin(&self) {
        // At least the Apple Airport Extreme doesn't allow hairpin
        // sends from a private socket until it's seen traffic from
        // that src IP:port to something else out on the internet.
        //
        // See https://github.com/tailscale/tailscale/issues/188#issuecomment-600728643
        //
        // And it seems that even sending to a likely-filtered RFC 5737
        // documentation-only IPv4 range is enough to set up the mapping.
        // So do that for now. In the future we might want to classify networks
        // that do and don't require this separately. But for now help it.
        let documentation_ip: SocketAddr = "203.0.113.1:12345".parse().unwrap();

        if let Err(err) = self
            .pc4_hair
            .send_to(
                b"tailscale netcheck; see https://github.com/tailscale/tailscale/issues/188",
                documentation_ip,
            )
            .await
        {
            warn!("unable to send hairpin prep: {:?}", err);
        }
    }

    async fn any_udp(&self) -> bool {
        self.report.read().await.udp
    }

    fn sent_hair_check(&self) -> bool {
        self.hair_timeout.is_some()
    }

    async fn start_hair_check(&mut self, dst: SocketAddr) {
        if self.sent_hair_check() || self.incremental {
            return;
        }
        match self
            .pc4_hair
            .send_to(&stun::request(self.hair_txn_id), dst)
            .await
        {
            Ok(_) => {
                debug!("sent haircheck to {}", dst);
                self.hair_timeout = Some(Box::pin(time::sleep(HAIRPIN_CHECK_TIMEOUT)));
            }
            Err(err) => {
                debug!("failed to send haircheck to {}: {:?}", dst, err);
            }
        }
    }

    async fn wait_hair_check(&mut self) -> Option<bool> {
        let last = self.last.as_deref();
        if self.incremental {
            if let Some(last) = last {
                return last.hair_pinning;
            }
            return None;
        }
        match self.hair_timeout {
            Some(ref mut hair_timeout) => {
                tokio::select! {
                    biased;
                    _ = &mut self.got_hair_stun => {
                        debug!("hair_check received");
                        Some(true)
                    }
                    _ = hair_timeout => {
                        debug!("hair_check timeout");
                        Some(false)
                    }
                }
            }
            None => None,
        }
    }

    fn stop_timers(&mut self) {
        self.timers.abort_all();
    }

    /// Updates `self` to note that node's latency is `d`. If `ipp`
    /// is non-zero (for all but HTTPS replies), it's recorded as our UDP IP:port.
    async fn add_node_latency(&mut self, node: &DerpNode, ipp: Option<SocketAddr>, d: Duration) {
        debug!(node = %node.name, latency = ?d, "add node latency");
        let mut report = self.report.write().await;
        report.udp = true;
        update_latency(&mut report.region_latency, node.region_id, d);

        // Once we've heard from enough regions (3), start a timer to
        // give up on the other ones. The timer's duration is a
        // function of whether this is our initial full probe or an
        // incremental one. For incremental ones, wait for the
        // duration of the slowest region. For initial ones, double that.
        if report.region_latency.len() == ENOUGH_REGIONS {
            let mut timeout = max_duration_value(&report.region_latency);
            if !self.incremental {
                timeout *= 2;
            }

            let stop_probe = self.stop_probe.clone();
            self.timers.spawn(async move {
                time::sleep(timeout).await;
                stop_probe.notify_waiters();
            });
        }

        if let Some(ipp) = ipp {
            if ipp.is_ipv6() {
                update_latency(&mut report.region_v6_latency, node.region_id, d);
                report.ipv6 = true;
                report.global_v6 = Some(ipp);
            // TODO: track MappingVariesByDestIP for IPv6
            // too? Would be sad if so, but who knows.
            } else if ipp.is_ipv4() {
                update_latency(&mut report.region_v4_latency, node.region_id, d);
                report.ipv4 = true;
                if self.got_ep4.is_none() {
                    self.got_ep4 = Some(ipp);
                    report.global_v4 = Some(ipp);
                    drop(report);
                    self.start_hair_check(ipp).await;
                } else if self.got_ep4 != Some(ipp) {
                    report.mapping_varies_by_dest_ip = Some(true);
                } else if report.mapping_varies_by_dest_ip.is_none() {
                    report.mapping_varies_by_dest_ip = Some(false);
                }
            }
        }
    }
}

#[derive(Debug)]
enum ProbeError {
    /// Abort the current set.
    Fatal(anyhow::Error, Probe),
    /// Continue the other probes.
    Transient(anyhow::Error, Probe),
}

/// Executes a particular [`Probe`], including using a delayed start if needed.
///
/// If *pc4* and *pc6* are `None` the STUN probes are disabled.
#[allow(clippy::too_many_arguments)]
#[instrument(level = "debug", skip_all, fields(probe = ?probe))]
async fn run_probe(
    report: Arc<RwLock<Report>>,
    pc4: Option<Arc<UdpSocket>>,
    pc6: Option<Arc<UdpSocket>>,
    node: DerpNode,
    probe: Probe,
    actor_addr: ActorAddr,
    pinger: Option<Pinger>,
) -> Result<ProbeReport, ProbeError> {
    if !probe.delay().is_zero() {
        debug!("delaying probe");
        time::sleep(*probe.delay()).await;
    }

    if !probe_would_help(&*report.read().await, &probe, &node) {
        return Err(ProbeError::Fatal(anyhow!("probe would not help"), probe));
    }

    let addr = get_node_addr(&node, probe.proto())
        .await
        .context("no derp node addr")
        .map_err(|e| ProbeError::Transient(e, probe.clone()))?;
    let txid = stun::TransactionId::default();
    let req = stun::request(txid);
    let sent = Instant::now(); // after DNS lookup above

    let (s, r) = sync::oneshot::channel();
    actor_addr
        .send(ActorMessage::InFlightStun(Inflight {
            tx: txid,
            start: sent,
            s,
        }))
        .await
        .map_err(|e| ProbeError::Transient(e.into(), probe.clone()))?;
    let mut result = ProbeReport::new(probe.clone());

    match probe {
        Probe::Ipv4 { .. } => {
            if let Some(ref pc4) = pc4 {
                let n = pc4.send_to(&req, addr).await;
                inc!(NetcheckMetrics, stun_packets_sent_ipv4);
                debug!(%addr, send_res=?n, %txid, "sending probe IPV4");
                // TODO:  || neterror.TreatAsLostUDP(err)
                if n.is_ok() && n.unwrap() == req.len() {
                    result.ipv4_can_send = true;

                    let (delay, addr) = r
                        .await
                        .map_err(|e| ProbeError::Transient(e.into(), probe))?;
                    result.delay = Some(delay);
                    result.addr = Some(addr);
                }
            }
        }
        Probe::Ipv6 { .. } => {
            if let Some(ref pc6) = pc6 {
                let n = pc6.send_to(&req, addr).await;
                inc!(NetcheckMetrics, stun_packets_sent_ipv6);
                debug!(%addr, snd_res=?n, %txid, "sending probe IPV6");
                // TODO:  || neterror.TreatAsLostUDP(err)
                if n.is_ok() && n.unwrap() == req.len() {
                    result.ipv6_can_send = true;

                    let (delay, addr) = r
                        .await
                        .map_err(|e| ProbeError::Transient(e.into(), probe))?;
                    result.delay = Some(delay);
                    result.addr = Some(addr);
                }
            }
        }
        Probe::Https { region, .. } => {
            debug!(icmp=%pinger.is_some(), "sending probe HTTPS");

            let res = if let Some(ref pinger) = pinger {
                tokio::join!(
                    time::timeout(
                        ICMP_PROBE_TIMEOUT,
                        measure_icmp_latency(&region, pinger).map(Some)
                    ),
                    measure_https_latency(&region)
                )
            } else {
                (Ok(None), measure_https_latency(&region).await)
            };
            if let Ok(Some(icmp_res)) = res.0 {
                match icmp_res {
                    Ok(d) => {
                        result.delay = Some(d);
                        result.ipv4_can_send = true;
                        result.icmpv4 = true;
                    }
                    Err(err) => {
                        warn!("icmp latency measurement failed: {:?}", err);
                    }
                }
            }
            match res.1 {
                Ok((d, ip)) => {
                    result.delay = Some(d);
                    // We set these IPv4 and IPv6 but they're not really used
                    // and we don't necessarily set them both. If UDP is blocked
                    // and both IPv4 and IPv6 are available over TCP, it's basically
                    // random which fields end up getting set here.
                    // Since they're not needed, that's fine for now.
                    if ip.is_ipv4() {
                        result.ipv4_can_send = true
                    }
                    if ip.is_ipv6() {
                        result.ipv6_can_send = true
                    }
                }
                Err(err) => {
                    warn!("https latency measurement failed: {:?}", err);
                }
            }
        }
    }

    Ok(result)
}

fn probe_would_help(report: &Report, probe: &Probe, node: &DerpNode) -> bool {
    // If the probe is for a region we don't yet know about, that would help.
    if !report.region_latency.contains_key(&node.region_id) {
        return true;
    }

    // If the probe is for IPv6 and we don't yet have an IPv6 report, that would help.
    if probe.proto() == ProbeProto::Ipv6 && report.region_v6_latency.is_empty() {
        return true;
    }

    // For IPv4, we need at least two IPv4 results overall to
    // determine whether we're behind a NAT that shows us as
    // different source IPs and/or ports depending on who we're
    // talking to. If we don't yet have two results yet
    // (`mapping_varies_by_dest_ip` is blank), then another IPv4 probe
    // would be good.
    if probe.proto() == ProbeProto::Ipv4 && report.mapping_varies_by_dest_ip.is_none() {
        return true;
    }

    // Otherwise not interesting.
    false
}

fn update_latency(m: &mut HashMap<u16, Duration>, region_id: u16, d: Duration) {
    let prev = m.entry(region_id).or_insert(d);
    if d < *prev {
        *prev = d;
    }
}

fn named_node<'a>(dm: &'a DerpMap, node_name: &str) -> Option<&'a DerpNode> {
    for r in dm.regions.values() {
        for n in &r.nodes {
            if n.name == node_name {
                return Some(n);
            }
        }
    }
    None
}

fn max_duration_value(m: &HashMap<u16, Duration>) -> Duration {
    m.values().max().cloned().unwrap_or_default()
}

#[derive(Debug)]
struct ProbeReport {
    ipv4_can_send: bool,
    ipv6_can_send: bool,
    icmpv4: bool,
    delay: Option<Duration>,
    probe: Probe,
    addr: Option<SocketAddr>,
}
impl ProbeReport {
    fn new(probe: Probe) -> Self {
        ProbeReport {
            probe,
            ipv4_can_send: false,
            ipv6_can_send: false,
            icmpv4: false,
            delay: None,
            addr: None,
        }
    }
}

>>>>>>> 69649ba6
/// Messages to send to the [`Actor`].
#[derive(Debug)]
pub(crate) enum Message {
    /// Run a netcheck.
    ///
    /// Only one netcheck can be run at a time, trying to run multiple concurrently will
    /// fail.
    RunCheck {
        /// The derp configuration.
        derp_map: DerpMap,
        /// Socket to send IPv4 STUN probes from.
        ///
        /// Responses are never read from this socket, they must be passed in via the
        /// [`ActorMessage::StunPacket`] message since the socket is also used to receive
        /// other packets from in the magicsocket (`Conn`).
        ///
        /// If not provided this will attempt to bind a suitable socket itself.
        stun_sock_v4: Option<Arc<UdpSocket>>,
        /// Socket to send IPv6 STUN probes from.
        ///
        /// Like `stun_sock_v4` but for IPv6.
        stun_sock_v6: Option<Arc<UdpSocket>>,
        /// Channel to receive the response.
        response_tx: oneshot::Sender<Result<Arc<Report>>>,
    },
    /// A report produced by the [`reportgen::Actor`].
    ReportReady {
        report: Box<Report>,
        derp_map: DerpMap,
    },
    /// The [`reportgen::Actor`] failed to produce a report.
    ReportAborted,
    /// An incoming STUN packet to parse.
    StunPacket {
        /// The raw UDP payload.
        payload: Bytes,
        /// The address this was claimed to be received from.
        from_addr: SocketAddr,
    },
    /// A probe wants to register an in-flight STUN request.
    ///
    /// The sender is signalled once the STUN packet is registered with the actor and will
    /// correctly accept the STUN response.
    InFlightStun(Inflight, oneshot::Sender<()>),
}

/// Sender to the [`Actor`].
///
/// Unlike [`Client`] this is the raw channel to send messages over.  Keeping this alive
/// will not keep the actor alive, which makes this handy to pass to internal tasks.
#[derive(Debug, Clone)]
struct Addr {
    sender: mpsc::Sender<Message>,
}

impl Addr {
    async fn send(&self, msg: Message) -> Result<(), mpsc::error::SendError<Message>> {
        self.sender.send(msg).await.map_err(|err| {
            error!("netcheck actor lost");
            err
        })
    }

    fn try_send(&self, msg: Message) -> Result<(), mpsc::error::TrySendError<Message>> {
        self.sender.try_send(msg).map_err(|err| {
            match &err {
                mpsc::error::TrySendError::Full(_) => {
                    // TODO: metrics, though the only place that uses this already does its
                    // own metrics.
                    warn!("netcheck actor inbox full");
                }
                mpsc::error::TrySendError::Closed(_) => error!("netcheck actor lost"),
            }
            err
        })
    }
}

/// The netcheck actor.
///
/// This actor runs for the entire duration there's a [`Client`] connected.
#[derive(Debug)]
struct Actor {
    // Actor plumbing.
    /// Actor messages channel.
    ///
    /// If there are no more senders the actor stops.
    receiver: mpsc::Receiver<Message>,
    /// The sender side of the messages channel.
    ///
    /// This allows creating new [`ActorAddr`]s from the actor.
    sender: mpsc::Sender<Message>,
    /// A collection of previously generated reports.
    ///
    /// Sometimes it is useful to look at past reports to decide what to do.
    reports: Reports,

    // Actor configuration.
    /// Whether the client should try to reach things other than localhost.
    ///
    /// This is set to true in tests to avoid probing the local LAN's router, etc.
    skip_external_network: bool,
    /// The port mapper client, if those are requested.
    ///
    /// The port mapper is responsible for talking to routers via UPnP and the like to try
    /// and open ports.
    port_mapper: Option<portmapper::Client>,

    // Actor state.
    /// Information about the currently in-flight STUN requests.
    ///
    /// This is used to complete the STUN probe when receiving STUN packets.
    in_flight_stun_requests: HashMap<stun::TransactionId, Inflight>,
    /// The [`reportgen::Actor`] currently generating a report.
    current_report_run: Option<ReportRun>,
}

impl Actor {
    /// Creates a new actor.
    ///
    /// This does not start the actor, see [`Actor::run`] for this.  You should not
    /// normally create this directly but rather create a [`Client`].
    fn new(port_mapper: Option<portmapper::Client>) -> Result<Self> {
        // TODO: consider an instrumented flume channel so we have metrics.
        let (sender, receiver) = mpsc::channel(32);
        Ok(Self {
            receiver,
            sender,
            reports: Default::default(),
            skip_external_network: false,
            port_mapper,
            in_flight_stun_requests: Default::default(),
            current_report_run: None,
        })
    }

    /// Returns the channel to send messages to the actor.
    fn addr(&self) -> Addr {
        Addr {
            sender: self.sender.clone(),
        }
    }

    /// Run the actor.
    ///
    /// It will now run and handle messages.  Once the connected [`Client`] (including all
    /// its clones) is dropped this will terminate.
    #[instrument(name = "netcheck.actor", skip_all)]
    async fn run(&mut self) {
        debug!("netcheck actor starting");
        while let Some(msg) = self.receiver.recv().await {
            trace!(?msg, "handling message");
            match msg {
                Message::RunCheck {
                    derp_map,
                    stun_sock_v4,
                    stun_sock_v6,
                    response_tx,
                } => {
                    self.handle_run_check(derp_map, stun_sock_v4, stun_sock_v6, response_tx)
                        .await;
                }
                Message::ReportReady { report, derp_map } => {
                    self.handle_report_ready(report, derp_map);
                }
                Message::ReportAborted => {
                    self.handle_report_aborted();
                }
                Message::StunPacket { payload, from_addr } => {
                    self.handle_stun_packet(&payload, from_addr);
                }
                Message::InFlightStun(inflight, response_tx) => {
                    self.handle_in_flight_stun(inflight, response_tx);
                }
            }
        }
    }

    /// Starts a check run as requested by the [`ActorMessage::RunCheck`] message.
    ///
    /// If *stun_sock_v4* or *stun_sock_v6* are not provided this will bind the sockets
    /// itself.  This is not ideal since really you want to send STUN probes from the
    /// sockets you will be using.
    async fn handle_run_check(
        &mut self,
        derp_map: DerpMap,
        stun_sock_v4: Option<Arc<UdpSocket>>,
        stun_sock_v6: Option<Arc<UdpSocket>>,
        response_tx: oneshot::Sender<Result<Arc<Report>>>,
    ) {
        if self.current_report_run.is_some() {
            response_tx
                .send(Err(anyhow!(
                    "ignoring RunCheck request: reportgen actor already running"
                )))
                .ok();
            return;
        }

        let now = Instant::now();

        let cancel_token = CancellationToken::new();
        let stun_sock_v4 = match stun_sock_v4 {
            Some(sock) => Some(sock),
            None => {
                bind_local_stun_socket(
                    SocketAddr::from((Ipv4Addr::UNSPECIFIED, 0)),
                    self.addr(),
                    cancel_token.clone(),
                )
                .await
            }
        };
        let stun_sock_v6 = match stun_sock_v6 {
            Some(sock) => Some(sock),
            None => {
                bind_local_stun_socket(
                    SocketAddr::from((Ipv6Addr::UNSPECIFIED, 0)),
                    self.addr(),
                    cancel_token.clone(),
                )
                .await
            }
        };
<<<<<<< HEAD
=======

        let report_state = self
            .create_report_state(&derp_map, stun_sock_v4, stun_sock_v6)
            .await
            .context("failed to create ReportState")?;
        let port_mapper = self.port_mapper.clone();
        let skip_external = self.skip_external_network;
        let addr = self.addr();

        tokio::spawn(async move {
            let _guard = cancel_token.drop_guard();
            match time::timeout(
                OVERALL_PROBE_TIMEOUT,
                report_state.run(addr.clone(), derp_map, port_mapper, skip_external),
            )
            .await
            {
                Ok(Ok((report, derp_map))) => {
                    addr.send(ActorMessage::ReportReady {
                        report: Box::new(report),
                        derp_map,
                    })
                    .await
                    .unwrap_or_else(|_| error!("netcheck.report_state: netcheck actor lost"));
                }
                Err(err) => {
                    warn!("generate report timed out: {:?}", err);
                    inc!(NetcheckMetrics, reports_error);
                    addr.send(ActorMessage::ReportAborted)
                        .await
                        .unwrap_or_else(|_| error!("netcheck.report_state: netcheck actor lost"));
                }
                Ok(Err(err)) => {
                    warn!("failed to generate report: {:?}", err);
                    inc!(NetcheckMetrics, reports_error);
                    addr.send(ActorMessage::ReportAborted)
                        .await
                        .unwrap_or_else(|_| error!("netcheck.report_state: netcheck actor lost"));
                }
            }
        });
        Ok(())
    }

    /// Creates the initial [`ReportState`].
    ///
    /// A bit messy as it uses a bunch of state from the [`Actor`].
    ///
    /// The *pc4* and *pc6* are the sockets to send STUN packets from.  If they are `None`
    /// **STUN is disabled**.
    async fn create_report_state(
        &mut self,
        dm: &DerpMap,
        pc4: Option<Arc<UdpSocket>>,
        pc6: Option<Arc<UdpSocket>>,
    ) -> Result<ReportState> {
        let now = Instant::now();

        // Setup hairpin detection infrastructure, it sends a probe our own discovered IPv4
        // address.
        let pc4_hair = UdpSocket::bind("0.0.0.0:0")
            .await
            .context("udp4: failed to bind")?;
        let hair_id = stun::TransactionId::default();
        trace!(txn=%hair_id, "Hairpin transaction ID");
        let (hair_tx, hair_rx) = oneshot::channel();
        let inflight = Inflight {
            tx: hair_id,
            start: Instant::now(), // ignored by hairpin probe
            s: hair_tx,
        };
        self.handle_in_flight_stun(inflight);

        let if_state = interfaces::State::new().await;
>>>>>>> 69649ba6
        let mut do_full = self.reports.next_full
            || now.duration_since(self.reports.last_full) > FULL_REPORT_INTERVAL;

        // If the last report had a captive portal and reported no UDP access,
        // it's possible that we didn't get a useful netcheck due to the
        // captive portal blocking us. If so, make this report a full (non-incremental) one.
        if !do_full {
            if let Some(ref last) = self.reports.last {
                do_full = !last.udp && last.captive_portal.unwrap_or_default();
            }
        }
        if do_full {
            self.reports.last = None; // causes ProbePlan::new below to do a full (initial) plan
            self.reports.next_full = false;
            self.reports.last_full = now;
            inc!(NetcheckMetrics, reports_full);
        }
        inc!(NetcheckMetrics, reports);

        let actor = reportgen::Client::new(
            self.addr(),
            self.reports.last.clone(),
            self.port_mapper.clone(),
            self.skip_external_network,
            derp_map,
            stun_sock_v4,
            stun_sock_v6,
        );

        self.current_report_run = Some(ReportRun {
            _reportgen: actor,
            _drop_guard: cancel_token.drop_guard(),
            report_tx: response_tx,
        });
    }

    fn handle_report_ready(&mut self, report: Box<Report>, derp_map: DerpMap) {
        let report = self.finish_and_store_report(*report, &derp_map);
        self.in_flight_stun_requests.clear();
        if let Some(ReportRun { report_tx, .. }) = self.current_report_run.take() {
            report_tx.send(Ok(report)).ok();
        }
    }

    fn handle_report_aborted(&mut self) {
        self.in_flight_stun_requests.clear();
        if let Some(ReportRun { report_tx, .. }) = self.current_report_run.take() {
            report_tx.send(Err(anyhow!("report aborted"))).ok();
        }
    }

    /// Handles [`ActorMessage::StunPacket`].
    ///
    /// If there are currently no in-flight stun requests registerd this is dropped,
    /// otherwise forwarded to the probe.
    fn handle_stun_packet(&mut self, pkt: &[u8], src: SocketAddr) {
        trace!(%src, "received STUN packet");
        if self.in_flight_stun_requests.is_empty() {
            return;
        }

        match &src {
            SocketAddr::V4(_) => {
                inc!(NetcheckMetrics, stun_packets_recv_ipv4);
            }
            SocketAddr::V6(_) => {
                inc!(NetcheckMetrics, stun_packets_recv_ipv6);
            }
        }

        match stun::parse_response(pkt) {
            Ok((txn, addr_port)) => match self.in_flight_stun_requests.remove(&txn) {
                Some(inf) => {
                    debug!(%src, %txn, "received known STUN packet");
                    let elapsed = inf.start.elapsed();
                    inf.s.send((elapsed, addr_port)).ok();
                }
                None => {
                    debug!(%src, %txn, "received unexpected STUN message response");
                }
            },
            Err(err) => {
                match stun::parse_binding_request(pkt) {
                    Ok(txn) => {
                        // Is this our hairpin request?
                        match self.in_flight_stun_requests.remove(&txn) {
                            Some(inf) => {
                                debug!(%src, %txn, "received our hairpin STUN request");
                                let elapsed = inf.start.elapsed();
                                inf.s.send((elapsed, src)).ok();
                            }
                            None => {
                                debug!(%src, %txn, "unknown STUN request");
                            }
                        }
                    }
                    Err(_) => {
                        debug!(%src, "received invalid STUN response: {err:#}");
                    }
                }
            }
        }
    }

    /// Handles [`ActorMessage::InFlightStun`].
    ///
    /// The in-flight request is added to [`Actor::in_flight_stun_requests`] so that
    /// [`Actor::handle_stun_packet`] can forward packets correctly.
    ///
    /// *response_tx* is to signal the actor message has been handled.
    fn handle_in_flight_stun(&mut self, inflight: Inflight, response_tx: oneshot::Sender<()>) {
        self.in_flight_stun_requests.insert(inflight.txn, inflight);
        response_tx.send(()).ok();
    }

    fn finish_and_store_report(&mut self, report: Report, dm: &DerpMap) -> Arc<Report> {
        let report = self.add_report_history_and_set_preferred_derp(report);
        self.log_concise_report(&report, dm);

        report
    }

    /// Adds `r` to the set of recent Reports and mutates `r.preferred_derp` to contain the best recent one.
    /// `r` is stored ref counted and a reference is returned.
    fn add_report_history_and_set_preferred_derp(&mut self, mut r: Report) -> Arc<Report> {
        let mut prev_derp = 0;
        if let Some(ref last) = self.reports.last {
            prev_derp = last.preferred_derp;
        }
        let now = Instant::now();
        const MAX_AGE: Duration = Duration::from_secs(5 * 60);

        // region ID => its best recent latency in last MAX_AGE
        let mut best_recent = RegionLatencies::new();

        // chain the current report as we are still mutating it
        let prevs_iter = self
            .reports
            .prev
            .iter()
            .map(|(a, b)| -> (&Instant, &Report) { (a, b) })
            .chain(std::iter::once((&now, &r)));

        let mut to_remove = Vec::new();
        for (t, pr) in prevs_iter {
            if now.duration_since(*t) > MAX_AGE {
                to_remove.push(*t);
                continue;
            }
            best_recent.merge(&pr.region_latency);
        }

        for t in to_remove {
            self.reports.prev.remove(&t);
        }

        // Then, pick which currently-alive DERP server from the
        // current report has the best latency over the past MAX_AGE.
        let mut best_any = Duration::default();
        let mut old_region_cur_latency = Duration::default();
        {
            for (region_id, d) in r.region_latency.iter() {
                if region_id == prev_derp {
                    old_region_cur_latency = d;
                }
                let best = best_recent.get(region_id).unwrap();
                if r.preferred_derp == 0 || best < best_any {
                    best_any = best;
                    r.preferred_derp = region_id;
                }
            }

            // If we're changing our preferred DERP but the old one's still
            // accessible and the new one's not much better, just stick with
            // where we are.
            if prev_derp != 0
                && r.preferred_derp != prev_derp
                && !old_region_cur_latency.is_zero()
                && best_any > old_region_cur_latency / 3 * 2
            {
                r.preferred_derp = prev_derp;
            }
        }

        let r = Arc::new(r);
        self.reports.prev.insert(now, r.clone());
        self.reports.last = Some(r.clone());

        r
    }

    fn log_concise_report(&self, r: &Report, dm: &DerpMap) {
        let mut log = "report: ".to_string();
        log += &format!("udp={}", r.udp);
        if !r.ipv4 {
            log += &format!(" v4={}", r.ipv4)
        }
        if !r.udp {
            log += &format!(" icmpv4={}", r.icmpv4)
        }

        log += &format!(" v6={}", r.ipv6);
        if !r.ipv6 {
            log += &format!(" v6os={}", r.os_has_ipv6);
        }
        log += &format!(" mapvarydest={:?}", r.mapping_varies_by_dest_ip);
        log += &format!(" hair={:?}", r.hair_pinning);
        if let Some(probe) = &r.portmap_probe {
            log += &format!(" {}", probe);
        } else {
            log += " portmap=?";
        }
        if let Some(ipp) = r.global_v4 {
            log += &format!(" v4a={ipp}");
        }
        if let Some(ipp) = r.global_v6 {
            log += &format!(" v6a={ipp}");
        }
        if let Some(c) = r.captive_portal {
            log += &format!(" captiveportal={c}");
        }
        log += &format!(" derp={}", r.preferred_derp);
        if r.preferred_derp != 0 {
            log += " derpdist=";
            let mut need_comma = false;
            for rid in &dm.region_ids() {
                if let Some(d) = r.region_v4_latency.get(*rid) {
                    if need_comma {
                        log += ",";
                    }
                    log += &format!("{}v4:{}", rid, d.as_millis());
                    need_comma = true;
                }
                if let Some(d) = r.region_v6_latency.get(*rid) {
                    if need_comma {
                        log += ",";
                    }
                    log += &format!("{}v6:{}", rid, d.as_millis());
                    need_comma = true;
                }
            }
        }

        info!("{}", log);
    }
}

/// State the netcheck actor needs for an in-progress report generation.
#[derive(Debug)]
struct ReportRun {
    /// The handle of the [`reportgen::Actor`], cancels the actor on drop.
    _reportgen: reportgen::Client,
    /// Drop guard to optionally kill workers started by netcheck to support reportgen.
    _drop_guard: tokio_util::sync::DropGuard,
    /// Where to send the completed report.
    report_tx: oneshot::Sender<Result<Arc<Report>>>,
}

/// Attempts to bind a local socket to send STUN packets from.
///
/// If successfull this returns the bound socket and will forward STUN responses to the
/// provided *actor_addr*.  The *cancel_token* serves to stop the packet forwarding when the
/// socket is no longer needed.
async fn bind_local_stun_socket(
    addr: SocketAddr,
    actor_addr: Addr,
    cancel_token: CancellationToken,
) -> Option<Arc<UdpSocket>> {
    let sock = match UdpSocket::bind(addr).await {
        Ok(sock) => Arc::new(sock),
        Err(err) => {
            debug!("failed to bind STUN socket at 0.0.0.0:0: {}", err);
            return None;
        }
    };
    let span = debug_span!(
        "stun_udp_listener",
        local_addr = sock
            .local_addr()
            .map(|a| a.to_string())
            .unwrap_or(String::from("-")),
    );
    {
        let sock = sock.clone();
        tokio::spawn(
            async move {
                debug!("udp stun socket listener started");
                // TODO: Can we do better for buffers here?  Probably doesn't matter much.
                let mut buf = vec![0u8; 64 << 10];
                loop {
                    tokio::select! {
                        biased;
                        _ = cancel_token.cancelled() => break,
                        res = recv_stun_once(&sock, &mut buf, &actor_addr) => {
                            if let Err(err) = res {
                                warn!(%err, "stun recv failed");
                                break;
                            }
                        }
                    }
                }
                debug!("udp stun socket listener stopped");
            }
            .instrument(span),
        );
    }
    Some(sock)
}

/// Receive STUN response from a UDP socket, pass it to the actor.
async fn recv_stun_once(sock: &UdpSocket, buf: &mut [u8], actor_addr: &Addr) -> Result<()> {
    let (count, mut from_addr) = sock
        .recv_from(buf)
        .await
        .context("Error reading from stun socket")?;
    let payload = &buf[..count];
    from_addr.set_ip(to_canonical(from_addr.ip()));
    let msg = Message::StunPacket {
        payload: Bytes::from(payload.to_vec()),
        from_addr,
    };
    actor_addr.send(msg).await.context("actor stopped")
}

/// Test if IPv6 works at all, or if it's been hard disabled at the OS level.
pub(crate) async fn os_has_ipv6() -> bool {
    // TODO: use socket2 to specify binding to ipv6
    let udp = UdpSocket::bind("[::1]:0").await;
    udp.is_ok()
}

#[cfg(test)]
mod tests {
    use std::net::Ipv4Addr;

    use bytes::BytesMut;
    use tokio::time;

    use crate::hp::derp::DerpRegion;
    use crate::test_utils::setup_logging;

    use super::*;

    #[tokio::test]
    async fn test_basic() -> Result<()> {
        let _guard = setup_logging();
        let (stun_addr, stun_stats, done) = stun::test::serve("0.0.0.0".parse().unwrap()).await?;

        let mut client = Client::new(None).await?;
        let dm = stun::test::derp_map_of([stun_addr].into_iter());
        dbg!(&dm);

        // Note that the ProbePlan will change with each iteration.
        for i in 0..5 {
            println!("--round {}", i);
            let r = client.get_report(dm.clone(), None, None).await?;

            assert!(r.udp, "want UDP");
            assert_eq!(
                r.region_latency.len(),
                1,
                "expected 1 key in DERPLatency; got {}",
                r.region_latency.len()
            );
            assert!(
                r.region_latency.get(1).is_some(),
                "expected key 1 in DERPLatency; got {:?}",
                r.region_latency
            );
            assert!(r.global_v4.is_some(), "expected globalV4 set");
            assert_eq!(
                r.preferred_derp, 1,
                "preferred_derp = {}; want 1",
                r.preferred_derp
            );
        }

        done.send(()).unwrap();
        assert!(
            stun_stats.total().await >= 5,
            "expected at least 5 stun, got {}",
            stun_stats.total().await,
        );

        Ok(())
    }

    #[tokio::test]
    async fn test_iroh_computer_stun() -> Result<()> {
        let _guard = setup_logging();

        let mut client = Client::new(None)
            .await
            .context("failed to create netcheck client")?;

        let stun_servers = vec![("https://derp.iroh.network.", DEFAULT_DERP_STUN_PORT)];

        let mut dm = DerpMap::default();
        dm.regions.insert(
            1,
            DerpRegion {
                region_id: 1,
                nodes: stun_servers
                    .into_iter()
                    .enumerate()
                    .map(|(i, (host_name, stun_port))| DerpNode {
                        name: format!("default-{}", i),
                        region_id: 1,
                        url: host_name.parse().unwrap(),
                        stun_only: true,
                        stun_port,
                        ipv4: UseIpv4::None,
                        ipv6: UseIpv6::None,
                        stun_test_ip: None,
                    })
                    .collect(),
                avoid: false,
                region_code: "default".into(),
            },
        );
        dbg!(&dm);

        let r = client
            .get_report(dm, None, None)
            .await
            .context("failed to get netcheck report")?;

        dbg!(&r);
        if r.udp {
            assert_eq!(
                r.region_latency.len(),
                1,
                "expected 1 key in DERPLatency; got {}",
                r.region_latency.len()
            );
            assert!(
                r.region_latency.get(1).is_some(),
                "expected key 1 in DERPLatency; got {:?}",
                r.region_latency
            );
            assert!(r.global_v4.is_some(), "expected globalV4 set");
            assert_eq!(
                r.preferred_derp, 1,
                "preferred_derp = {}; want 1",
                r.preferred_derp
            );
        } else {
            eprintln!("missing UDP, probe not returned by network");
        }

        Ok(())
    }

    #[tokio::test]
    async fn test_udp_tokio() -> Result<()> {
        let local_addr = "127.0.0.1";
        let bind_addr = "0.0.0.0";

        let server = UdpSocket::bind(format!("{bind_addr}:0")).await?;
        let addr = server.local_addr()?;

        let server_task = tokio::task::spawn(async move {
            let mut buf = vec![0u8; 32];
            println!("server recv");
            let (n, addr) = server.recv_from(&mut buf).await.unwrap();
            println!("server send");
            server.send_to(&buf[..n], addr).await.unwrap();
        });

        let client = UdpSocket::bind(format!("{bind_addr}:0")).await?;
        let data = b"foobar";
        println!("client: send");
        let server_addr = format!("{local_addr}:{}", addr.port());
        client.send_to(data, server_addr).await?;
        let mut buf = vec![0u8; 32];
        println!("client recv");
        let (n, addr_r) = client.recv_from(&mut buf).await?;
        assert_eq!(&buf[..n], data);
        assert_eq!(addr_r.port(), addr.port());

        server_task.await?;

        Ok(())
    }

    #[tokio::test]
    async fn test_udp_blocked() -> Result<()> {
        let blackhole = tokio::net::UdpSocket::bind("127.0.0.1:0").await?;
        let stun_addr = blackhole.local_addr()?;
        let mut dm = stun::test::derp_map_of([stun_addr].into_iter());
        dm.regions.get_mut(&1).unwrap().nodes[0].stun_only = true;

        let mut client = Client::new(None).await?;

        let r = client.get_report(dm, None, None).await?;
        let mut r: Report = (*r).clone();
        r.portmap_probe = None;

        let want = Report {
            // The ip_v4_can_send flag gets set differently across platforms.
            // On Windows this test detects false, while on Linux detects true.
            // That's not relevant to this test, so just accept what we're given.
            ipv4_can_send: r.ipv4_can_send,
            // OS IPv6 test is irrelevant here, accept whatever the current machine has.
            os_has_ipv6: r.os_has_ipv6,
            // Captive portal test is irrelevant; accept what the current report has.
            captive_portal: r.captive_portal,
            ..Default::default()
        };

        assert_eq!(r, want);

        Ok(())
    }

    #[tokio::test(flavor = "current_thread", start_paused = true)]
    async fn test_add_report_history_set_preferred_derp() -> Result<()> {
        // report returns a *Report from (DERP host, Duration)+ pairs.
        fn report(a: impl IntoIterator<Item = (&'static str, u64)>) -> Option<Arc<Report>> {
            let mut report = Report::default();
            for (s, d) in a {
                assert!(s.starts_with('d'), "invalid derp server key");
                let region_id: u16 = s[1..].parse().unwrap();
                report
                    .region_latency
                    .0
                    .insert(region_id, Duration::from_secs(d));
            }

            Some(Arc::new(report))
        }
        struct Step {
            /// Delay in seconds
            after: u64,
            r: Option<Arc<Report>>,
        }
        struct Test {
            name: &'static str,
            steps: Vec<Step>,
            /// want PreferredDERP on final step
            want_derp: u16,
            // wanted len(c.prev)
            want_prev_len: usize,
        }

        let tests = [
            Test {
                name: "first_reading",
                steps: vec![Step {
                    after: 0,
                    r: report([("d1", 2), ("d2", 3)]),
                }],
                want_prev_len: 1,
                want_derp: 1,
            },
            Test {
                name: "with_two",
                steps: vec![
                    Step {
                        after: 0,
                        r: report([("d1", 2), ("d2", 3)]),
                    },
                    Step {
                        after: 1,
                        r: report([("d1", 4), ("d2", 3)]),
                    },
                ],
                want_prev_len: 2,
                want_derp: 1, // t0's d1 of 2 is still best
            },
            Test {
                name: "but_now_d1_gone",
                steps: vec![
                    Step {
                        after: 0,
                        r: report([("d1", 2), ("d2", 3)]),
                    },
                    Step {
                        after: 1,
                        r: report([("d1", 4), ("d2", 3)]),
                    },
                    Step {
                        after: 2,
                        r: report([("d2", 3)]),
                    },
                ],
                want_prev_len: 3,
                want_derp: 2, // only option
            },
            Test {
                name: "d1_is_back",
                steps: vec![
                    Step {
                        after: 0,
                        r: report([("d1", 2), ("d2", 3)]),
                    },
                    Step {
                        after: 1,
                        r: report([("d1", 4), ("d2", 3)]),
                    },
                    Step {
                        after: 2,
                        r: report([("d2", 3)]),
                    },
                    Step {
                        after: 3,
                        r: report([("d1", 4), ("d2", 3)]),
                    }, // same as 2 seconds ago
                ],
                want_prev_len: 4,
                want_derp: 1, // t0's d1 of 2 is still best
            },
            Test {
                name: "things_clean_up",
                steps: vec![
                    Step {
                        after: 0,
                        r: report([("d1", 1), ("d2", 2)]),
                    },
                    Step {
                        after: 1,
                        r: report([("d1", 1), ("d2", 2)]),
                    },
                    Step {
                        after: 2,
                        r: report([("d1", 1), ("d2", 2)]),
                    },
                    Step {
                        after: 3,
                        r: report([("d1", 1), ("d2", 2)]),
                    },
                    Step {
                        after: 10 * 60,
                        r: report([("d3", 3)]),
                    },
                ],
                want_prev_len: 1, // t=[0123]s all gone. (too old, older than 10 min)
                want_derp: 3,     // only option
            },
            Test {
                name: "preferred_derp_hysteresis_no_switch",
                steps: vec![
                    Step {
                        after: 0,
                        r: report([("d1", 4), ("d2", 5)]),
                    },
                    Step {
                        after: 1,
                        r: report([("d1", 4), ("d2", 3)]),
                    },
                ],
                want_prev_len: 2,
                want_derp: 1, // 2 didn't get fast enough
            },
            Test {
                name: "preferred_derp_hysteresis_do_switch",
                steps: vec![
                    Step {
                        after: 0,
                        r: report([("d1", 4), ("d2", 5)]),
                    },
                    Step {
                        after: 1,
                        r: report([("d1", 4), ("d2", 1)]),
                    },
                ],
                want_prev_len: 2,
                want_derp: 2, // 2 got fast enough
            },
        ];
        for mut tt in tests {
            println!("test: {}", tt.name);
            let mut actor = Actor::new(None).unwrap();
            for s in &mut tt.steps {
                // trigger the timer
                time::advance(Duration::from_secs(s.after)).await;
                let r = Arc::try_unwrap(s.r.take().unwrap()).unwrap();
                s.r = Some(actor.add_report_history_and_set_preferred_derp(r));
            }
            let last_report = tt.steps.last().unwrap().r.clone().unwrap();
            let got = actor.reports.prev.len();
            let want = tt.want_prev_len;
            assert_eq!(got, want, "prev length");
            let got = last_report.preferred_derp;
            let want = tt.want_derp;
            assert_eq!(got, want, "preferred_derp");
        }

        Ok(())
    }

    #[tokio::test]
    async fn test_hairpin() -> Result<()> {
        // Hairpinning is initiated after we discover our own IPv4 socket address (IP +
        // port) via STUN, so the test needs to have a STUN server and perform STUN over
        // IPv4 first.  Hairpinning detection works by sending a STUN *request* to **our own
        // public socket address** (IP + port).  If the router supports hairpinning the STUN
        // request is returned back to us and received on our public address.  This doesn't
        // need to be a STUN request, but STUN already has a unique transaction ID which we
        // can easily use to identify the packet.

        // Setup STUN server and create derpmap.
        let (stun_addr, _stun_stats, _done) = stun::test::serve_v4().await?;
        let dm = stun::test::derp_map_of([stun_addr].into_iter());
        dbg!(&dm);

        let mut client = Client::new(None).await?;

        // Set up an external socket to send STUN requests from, this will be discovered as
        // our public socket address by STUN.  We send back any packets received on this
        // socket to the netcheck client using Client::receive_stun_packet.  Once we sent
        // the hairpin STUN request (from a different randomly bound socket) we are sending
        // it to this socket, which is forwarnding it back to our netcheck client, because
        // this dumb implementation just forwards anything even if it would be garbage.
        // Thus hairpinning detection will declare hairpinning to work.
        let sock = UdpSocket::bind(SocketAddr::from((Ipv4Addr::LOCALHOST, 0))).await?;
        let sock = Arc::new(sock);
        info!(addr=?sock.local_addr().unwrap(), "Using local addr");
        let task = {
            let sock = sock.clone();
            let client = client.clone();
            tokio::spawn(async move {
                let mut buf = BytesMut::zeroed(64 << 10);
                loop {
                    let (count, src) = sock.recv_from(&mut buf).await.unwrap();
                    info!(
                        addr=?sock.local_addr().unwrap(),
                        %count,
                        "Forwarding payload to netcheck client",
                    );
                    let payload = buf.split_to(count).freeze();
                    client.receive_stun_packet(payload, src);
                }
            })
        };

        let r = client.get_report(dm, Some(sock), None).await?;
        dbg!(&r);
        assert_eq!(r.hair_pinning, Some(true));

        task.abort();
        Ok(())
    }
}<|MERGE_RESOLUTION|>--- conflicted
+++ resolved
@@ -9,25 +9,10 @@
 
 use anyhow::{anyhow, bail, Context as _, Result};
 use bytes::Bytes;
-<<<<<<< HEAD
 use iroh_metrics::{inc, netcheck::NetcheckMetrics};
 use tokio::net::UdpSocket;
 use tokio::sync::{self, mpsc, oneshot};
 use tokio::time::{Duration, Instant};
-=======
-use futures::{
-    stream::{FuturesUnordered, StreamExt},
-    FutureExt,
-};
-use iroh_metrics::{inc, netcheck::Metrics as NetcheckMetrics};
-use rand::seq::IteratorRandom;
-use tokio::{
-    net::UdpSocket,
-    sync::{self, mpsc, oneshot, RwLock},
-    task::{AbortHandle, JoinSet},
-    time::{self, Duration, Instant},
-};
->>>>>>> 69649ba6
 use tokio_util::sync::CancellationToken;
 use tracing::{debug, debug_span, error, info, instrument, trace, warn, Instrument};
 
@@ -235,21 +220,11 @@
     /// There is an implicit queue here which may drop packets if the actor does not keep up
     /// consuming them.
     pub fn receive_stun_packet(&self, payload: Bytes, src: SocketAddr) {
-<<<<<<< HEAD
         if let Err(mpsc::error::TrySendError::Full(_)) = self.addr.try_send(Message::StunPacket {
             payload,
             from_addr: src,
         }) {
-            inc!(NetcheckMetrics::StunPacketsDropped);
-=======
-        if let Err(mpsc::error::TrySendError::Full(_)) =
-            self.addr.try_send(ActorMessage::StunPacket {
-                payload,
-                from_addr: src,
-            })
-        {
             inc!(NetcheckMetrics, stun_packets_dropped);
->>>>>>> 69649ba6
             warn!("dropping stun packet from {}", src);
         }
     }
@@ -366,565 +341,6 @@
     s: sync::oneshot::Sender<(Duration, SocketAddr)>,
 }
 
-<<<<<<< HEAD
-=======
-impl ReportState {
-    #[instrument(name = "report_state", skip_all)]
-    async fn run(
-        mut self,
-        actor_addr: ActorAddr,
-        dm: DerpMap,
-        port_mapper: Option<portmapper::Client>,
-        skip_external_network: bool,
-    ) -> Result<(Report, DerpMap)> {
-        debug!(port_mapper = %port_mapper.is_some(), %skip_external_network, "running report");
-        self.report.write().await.os_has_ipv6 = os_has_ipv6().await;
-
-        let mut portmap_probe = MaybeFuture::default();
-        if !skip_external_network {
-            if let Some(port_mapper) = port_mapper {
-                portmap_probe.inner = Some(Box::pin(async move {
-                    match port_mapper.probe().await {
-                        Ok(Ok(res)) => Some(res),
-                        Ok(Err(err)) => {
-                            warn!("skipping port mapping: {err:?}");
-                            None
-                        }
-                        Err(recv_err) => {
-                            warn!("skipping port mapping: {recv_err}");
-                            None
-                        }
-                    }
-                }));
-            }
-        }
-
-        self.prepare_hairpin().await;
-
-        // Even if we're doing a non-incremental update, we may want to try our
-        // preferred DERP region for captive portal detection. Save that, if we have it.
-        let preferred_derp = self.last.as_ref().map(|l| l.preferred_derp);
-
-        // If we're doing a full probe, also check for a captive portal. We
-        // delay by a bit to wait for UDP STUN to finish, to avoid the probe if
-        // it's unnecessary.
-        let mut captive_task = if !self.incremental {
-            let dm = dm.clone();
-            MaybeFuture {
-                inner: Some(Box::pin(async move {
-                    // wait
-                    time::sleep(CAPTIVE_PORTAL_DELAY).await;
-                    let captive_portal_check = tokio::time::timeout(
-                        CAPTIVE_PORTAL_TIMEOUT,
-                        check_captive_portal(&dm, preferred_derp),
-                    );
-                    match captive_portal_check.await {
-                        Ok(Ok(found)) => Some(found),
-                        Ok(Err(err)) => {
-                            info!("check_captive_portal error: {:?}", err);
-                            None
-                        }
-                        Err(_) => {
-                            info!("check_captive_portal timed out");
-                            None
-                        }
-                    }
-                })),
-            }
-        } else {
-            MaybeFuture::default()
-        };
-
-        let pinger = if self.plan.has_https_probes() {
-            match Pinger::new().await {
-                Ok(pinger) => Some(pinger),
-                Err(err) => {
-                    debug!("failed to create pinger: {err:#}");
-                    None
-                }
-            }
-        } else {
-            None
-        };
-
-        let mut probes = FuturesUnordered::default();
-        for probe_set in self.plan.values() {
-            let mut set = FuturesUnordered::default();
-            for probe in probe_set {
-                let probe = probe.clone();
-                let node = named_node(&dm, probe.node());
-                ensure!(node.is_some(), "missing named node {}", probe.node());
-                let node = node.unwrap().clone();
-                let actor_addr = actor_addr.clone();
-                let pc4 = self.pc4.clone();
-                let pc6 = self.pc6.clone();
-                let report = self.report.clone();
-                let pinger = pinger.clone();
-
-                set.push(Box::pin(async move {
-                    run_probe(report, pc4, pc6, node, probe, actor_addr, pinger).await
-                }));
-            }
-
-            probes.push(Box::pin(async move {
-                while let Some(res) = set.next().await {
-                    match res {
-                        Ok(res) => {
-                            trace!(probe = ?res.probe, "probe successfull");
-                            return Ok(res);
-                        }
-                        Err(ProbeError::Transient(err, probe)) => {
-                            debug!(?probe, "probe failed: {:#}", err);
-                            continue;
-                        }
-                        Err(ProbeError::Fatal(err, probe)) => {
-                            debug!(?probe, "probe error fatal: {:#}", err);
-                            return Err(err);
-                        }
-                    }
-                }
-                bail!("no successfull probes");
-            }));
-        }
-
-        let stun_timer = time::sleep(STUN_PROBE_TIMEOUT);
-        tokio::pin!(stun_timer);
-        let probes_aborted = self.stop_probe.clone();
-
-        loop {
-            tokio::select! {
-                _ = &mut stun_timer => {
-                    debug!("STUN timer expired");
-                    break;
-                },
-                pm = &mut portmap_probe => {
-                    let mut report = self.report.write().await;
-                    report.portmap_probe = pm;
-                    portmap_probe.inner = None;
-                }
-                probe_report = probes.next() => {
-                    match probe_report {
-                        Some(Ok(probe_report)) => {
-                            debug!("finished probe: {:?}", probe_report);
-                            match probe_report.probe {
-                                Probe::Https { region, .. } => {
-                                    if let Some(delay) = probe_report.delay {
-                                        let mut report = self.report.write().await;
-                                        let l = report.region_latency.entry(region.region_id).or_insert(delay);
-                                        if *l >= delay {
-                                            *l = delay;
-                                        }
-                                    }
-                                }
-                                Probe::Ipv4 { node, .. } | Probe::Ipv6 { node, .. } => {
-                                    if let Some(delay) = probe_report.delay {
-                                        let node = named_node(&dm, &node).expect("missing node");
-                                        self.add_node_latency(node, probe_report.addr, delay).await;
-                                    }
-                                }
-                            }
-                            let mut report = self.report.write().await;
-                            report.ipv4_can_send = probe_report.ipv4_can_send;
-                            report.ipv6_can_send = probe_report.ipv6_can_send;
-                            report.icmpv4 = probe_report.icmpv4;
-                        }
-                        Some(Err(err)) => {
-                            warn!("probe error: {:?}", err);
-                        }
-                        None => {
-                            // All of our probes finished, so if we have >0 responses, we
-                            // stop our captive portal check.
-                            if self.any_udp().await {
-                                captive_task.inner = None;
-                            }
-                            break;
-                        }
-                    }
-                }
-                found = &mut captive_task => {
-                    let mut report = self.report.write().await;
-                    report.captive_portal = found;
-                    captive_task.inner = None;
-                }
-                _ = probes_aborted.notified() => {
-                    // Saw enough regions.
-                    debug!("saw enough regions; not waiting for rest");
-                    // We can stop the captive portal check since we know that we
-                    // got a bunch of STUN responses.
-                    captive_task.inner = None;
-                    break;
-                }
-            }
-        }
-
-        // abort the rest of the probes
-        debug!("aborting {} probes, already done", probes.len());
-        drop(probes);
-
-        if let Some(hair_pin) = self.wait_hair_check().await {
-            self.report.write().await.hair_pinning = Some(hair_pin);
-        }
-
-        if portmap_probe.inner.is_some() {
-            let probe_result = portmap_probe.await;
-            let mut report = self.report.write().await;
-            report.portmap_probe = probe_result;
-            debug!("port_map done");
-        }
-
-        self.stop_timers();
-
-        // Wait for captive portal check before finishing the report.
-        if captive_task.inner.is_some() {
-            let mut report = self.report.write().await;
-            report.captive_portal = captive_task.await;
-        }
-
-        let ReportState { report, .. } = self;
-        let report = RwLock::into_inner(Arc::try_unwrap(report).expect("should be the last one"));
-
-        Ok((report, dm))
-    }
-
-    async fn prepare_hairpin(&self) {
-        // At least the Apple Airport Extreme doesn't allow hairpin
-        // sends from a private socket until it's seen traffic from
-        // that src IP:port to something else out on the internet.
-        //
-        // See https://github.com/tailscale/tailscale/issues/188#issuecomment-600728643
-        //
-        // And it seems that even sending to a likely-filtered RFC 5737
-        // documentation-only IPv4 range is enough to set up the mapping.
-        // So do that for now. In the future we might want to classify networks
-        // that do and don't require this separately. But for now help it.
-        let documentation_ip: SocketAddr = "203.0.113.1:12345".parse().unwrap();
-
-        if let Err(err) = self
-            .pc4_hair
-            .send_to(
-                b"tailscale netcheck; see https://github.com/tailscale/tailscale/issues/188",
-                documentation_ip,
-            )
-            .await
-        {
-            warn!("unable to send hairpin prep: {:?}", err);
-        }
-    }
-
-    async fn any_udp(&self) -> bool {
-        self.report.read().await.udp
-    }
-
-    fn sent_hair_check(&self) -> bool {
-        self.hair_timeout.is_some()
-    }
-
-    async fn start_hair_check(&mut self, dst: SocketAddr) {
-        if self.sent_hair_check() || self.incremental {
-            return;
-        }
-        match self
-            .pc4_hair
-            .send_to(&stun::request(self.hair_txn_id), dst)
-            .await
-        {
-            Ok(_) => {
-                debug!("sent haircheck to {}", dst);
-                self.hair_timeout = Some(Box::pin(time::sleep(HAIRPIN_CHECK_TIMEOUT)));
-            }
-            Err(err) => {
-                debug!("failed to send haircheck to {}: {:?}", dst, err);
-            }
-        }
-    }
-
-    async fn wait_hair_check(&mut self) -> Option<bool> {
-        let last = self.last.as_deref();
-        if self.incremental {
-            if let Some(last) = last {
-                return last.hair_pinning;
-            }
-            return None;
-        }
-        match self.hair_timeout {
-            Some(ref mut hair_timeout) => {
-                tokio::select! {
-                    biased;
-                    _ = &mut self.got_hair_stun => {
-                        debug!("hair_check received");
-                        Some(true)
-                    }
-                    _ = hair_timeout => {
-                        debug!("hair_check timeout");
-                        Some(false)
-                    }
-                }
-            }
-            None => None,
-        }
-    }
-
-    fn stop_timers(&mut self) {
-        self.timers.abort_all();
-    }
-
-    /// Updates `self` to note that node's latency is `d`. If `ipp`
-    /// is non-zero (for all but HTTPS replies), it's recorded as our UDP IP:port.
-    async fn add_node_latency(&mut self, node: &DerpNode, ipp: Option<SocketAddr>, d: Duration) {
-        debug!(node = %node.name, latency = ?d, "add node latency");
-        let mut report = self.report.write().await;
-        report.udp = true;
-        update_latency(&mut report.region_latency, node.region_id, d);
-
-        // Once we've heard from enough regions (3), start a timer to
-        // give up on the other ones. The timer's duration is a
-        // function of whether this is our initial full probe or an
-        // incremental one. For incremental ones, wait for the
-        // duration of the slowest region. For initial ones, double that.
-        if report.region_latency.len() == ENOUGH_REGIONS {
-            let mut timeout = max_duration_value(&report.region_latency);
-            if !self.incremental {
-                timeout *= 2;
-            }
-
-            let stop_probe = self.stop_probe.clone();
-            self.timers.spawn(async move {
-                time::sleep(timeout).await;
-                stop_probe.notify_waiters();
-            });
-        }
-
-        if let Some(ipp) = ipp {
-            if ipp.is_ipv6() {
-                update_latency(&mut report.region_v6_latency, node.region_id, d);
-                report.ipv6 = true;
-                report.global_v6 = Some(ipp);
-            // TODO: track MappingVariesByDestIP for IPv6
-            // too? Would be sad if so, but who knows.
-            } else if ipp.is_ipv4() {
-                update_latency(&mut report.region_v4_latency, node.region_id, d);
-                report.ipv4 = true;
-                if self.got_ep4.is_none() {
-                    self.got_ep4 = Some(ipp);
-                    report.global_v4 = Some(ipp);
-                    drop(report);
-                    self.start_hair_check(ipp).await;
-                } else if self.got_ep4 != Some(ipp) {
-                    report.mapping_varies_by_dest_ip = Some(true);
-                } else if report.mapping_varies_by_dest_ip.is_none() {
-                    report.mapping_varies_by_dest_ip = Some(false);
-                }
-            }
-        }
-    }
-}
-
-#[derive(Debug)]
-enum ProbeError {
-    /// Abort the current set.
-    Fatal(anyhow::Error, Probe),
-    /// Continue the other probes.
-    Transient(anyhow::Error, Probe),
-}
-
-/// Executes a particular [`Probe`], including using a delayed start if needed.
-///
-/// If *pc4* and *pc6* are `None` the STUN probes are disabled.
-#[allow(clippy::too_many_arguments)]
-#[instrument(level = "debug", skip_all, fields(probe = ?probe))]
-async fn run_probe(
-    report: Arc<RwLock<Report>>,
-    pc4: Option<Arc<UdpSocket>>,
-    pc6: Option<Arc<UdpSocket>>,
-    node: DerpNode,
-    probe: Probe,
-    actor_addr: ActorAddr,
-    pinger: Option<Pinger>,
-) -> Result<ProbeReport, ProbeError> {
-    if !probe.delay().is_zero() {
-        debug!("delaying probe");
-        time::sleep(*probe.delay()).await;
-    }
-
-    if !probe_would_help(&*report.read().await, &probe, &node) {
-        return Err(ProbeError::Fatal(anyhow!("probe would not help"), probe));
-    }
-
-    let addr = get_node_addr(&node, probe.proto())
-        .await
-        .context("no derp node addr")
-        .map_err(|e| ProbeError::Transient(e, probe.clone()))?;
-    let txid = stun::TransactionId::default();
-    let req = stun::request(txid);
-    let sent = Instant::now(); // after DNS lookup above
-
-    let (s, r) = sync::oneshot::channel();
-    actor_addr
-        .send(ActorMessage::InFlightStun(Inflight {
-            tx: txid,
-            start: sent,
-            s,
-        }))
-        .await
-        .map_err(|e| ProbeError::Transient(e.into(), probe.clone()))?;
-    let mut result = ProbeReport::new(probe.clone());
-
-    match probe {
-        Probe::Ipv4 { .. } => {
-            if let Some(ref pc4) = pc4 {
-                let n = pc4.send_to(&req, addr).await;
-                inc!(NetcheckMetrics, stun_packets_sent_ipv4);
-                debug!(%addr, send_res=?n, %txid, "sending probe IPV4");
-                // TODO:  || neterror.TreatAsLostUDP(err)
-                if n.is_ok() && n.unwrap() == req.len() {
-                    result.ipv4_can_send = true;
-
-                    let (delay, addr) = r
-                        .await
-                        .map_err(|e| ProbeError::Transient(e.into(), probe))?;
-                    result.delay = Some(delay);
-                    result.addr = Some(addr);
-                }
-            }
-        }
-        Probe::Ipv6 { .. } => {
-            if let Some(ref pc6) = pc6 {
-                let n = pc6.send_to(&req, addr).await;
-                inc!(NetcheckMetrics, stun_packets_sent_ipv6);
-                debug!(%addr, snd_res=?n, %txid, "sending probe IPV6");
-                // TODO:  || neterror.TreatAsLostUDP(err)
-                if n.is_ok() && n.unwrap() == req.len() {
-                    result.ipv6_can_send = true;
-
-                    let (delay, addr) = r
-                        .await
-                        .map_err(|e| ProbeError::Transient(e.into(), probe))?;
-                    result.delay = Some(delay);
-                    result.addr = Some(addr);
-                }
-            }
-        }
-        Probe::Https { region, .. } => {
-            debug!(icmp=%pinger.is_some(), "sending probe HTTPS");
-
-            let res = if let Some(ref pinger) = pinger {
-                tokio::join!(
-                    time::timeout(
-                        ICMP_PROBE_TIMEOUT,
-                        measure_icmp_latency(&region, pinger).map(Some)
-                    ),
-                    measure_https_latency(&region)
-                )
-            } else {
-                (Ok(None), measure_https_latency(&region).await)
-            };
-            if let Ok(Some(icmp_res)) = res.0 {
-                match icmp_res {
-                    Ok(d) => {
-                        result.delay = Some(d);
-                        result.ipv4_can_send = true;
-                        result.icmpv4 = true;
-                    }
-                    Err(err) => {
-                        warn!("icmp latency measurement failed: {:?}", err);
-                    }
-                }
-            }
-            match res.1 {
-                Ok((d, ip)) => {
-                    result.delay = Some(d);
-                    // We set these IPv4 and IPv6 but they're not really used
-                    // and we don't necessarily set them both. If UDP is blocked
-                    // and both IPv4 and IPv6 are available over TCP, it's basically
-                    // random which fields end up getting set here.
-                    // Since they're not needed, that's fine for now.
-                    if ip.is_ipv4() {
-                        result.ipv4_can_send = true
-                    }
-                    if ip.is_ipv6() {
-                        result.ipv6_can_send = true
-                    }
-                }
-                Err(err) => {
-                    warn!("https latency measurement failed: {:?}", err);
-                }
-            }
-        }
-    }
-
-    Ok(result)
-}
-
-fn probe_would_help(report: &Report, probe: &Probe, node: &DerpNode) -> bool {
-    // If the probe is for a region we don't yet know about, that would help.
-    if !report.region_latency.contains_key(&node.region_id) {
-        return true;
-    }
-
-    // If the probe is for IPv6 and we don't yet have an IPv6 report, that would help.
-    if probe.proto() == ProbeProto::Ipv6 && report.region_v6_latency.is_empty() {
-        return true;
-    }
-
-    // For IPv4, we need at least two IPv4 results overall to
-    // determine whether we're behind a NAT that shows us as
-    // different source IPs and/or ports depending on who we're
-    // talking to. If we don't yet have two results yet
-    // (`mapping_varies_by_dest_ip` is blank), then another IPv4 probe
-    // would be good.
-    if probe.proto() == ProbeProto::Ipv4 && report.mapping_varies_by_dest_ip.is_none() {
-        return true;
-    }
-
-    // Otherwise not interesting.
-    false
-}
-
-fn update_latency(m: &mut HashMap<u16, Duration>, region_id: u16, d: Duration) {
-    let prev = m.entry(region_id).or_insert(d);
-    if d < *prev {
-        *prev = d;
-    }
-}
-
-fn named_node<'a>(dm: &'a DerpMap, node_name: &str) -> Option<&'a DerpNode> {
-    for r in dm.regions.values() {
-        for n in &r.nodes {
-            if n.name == node_name {
-                return Some(n);
-            }
-        }
-    }
-    None
-}
-
-fn max_duration_value(m: &HashMap<u16, Duration>) -> Duration {
-    m.values().max().cloned().unwrap_or_default()
-}
-
-#[derive(Debug)]
-struct ProbeReport {
-    ipv4_can_send: bool,
-    ipv6_can_send: bool,
-    icmpv4: bool,
-    delay: Option<Duration>,
-    probe: Probe,
-    addr: Option<SocketAddr>,
-}
-impl ProbeReport {
-    fn new(probe: Probe) -> Self {
-        ProbeReport {
-            probe,
-            ipv4_can_send: false,
-            ipv6_can_send: false,
-            icmpv4: false,
-            delay: None,
-            addr: None,
-        }
-    }
-}
-
->>>>>>> 69649ba6
 /// Messages to send to the [`Actor`].
 #[derive(Debug)]
 pub(crate) enum Message {
@@ -1149,83 +565,6 @@
                 .await
             }
         };
-<<<<<<< HEAD
-=======
-
-        let report_state = self
-            .create_report_state(&derp_map, stun_sock_v4, stun_sock_v6)
-            .await
-            .context("failed to create ReportState")?;
-        let port_mapper = self.port_mapper.clone();
-        let skip_external = self.skip_external_network;
-        let addr = self.addr();
-
-        tokio::spawn(async move {
-            let _guard = cancel_token.drop_guard();
-            match time::timeout(
-                OVERALL_PROBE_TIMEOUT,
-                report_state.run(addr.clone(), derp_map, port_mapper, skip_external),
-            )
-            .await
-            {
-                Ok(Ok((report, derp_map))) => {
-                    addr.send(ActorMessage::ReportReady {
-                        report: Box::new(report),
-                        derp_map,
-                    })
-                    .await
-                    .unwrap_or_else(|_| error!("netcheck.report_state: netcheck actor lost"));
-                }
-                Err(err) => {
-                    warn!("generate report timed out: {:?}", err);
-                    inc!(NetcheckMetrics, reports_error);
-                    addr.send(ActorMessage::ReportAborted)
-                        .await
-                        .unwrap_or_else(|_| error!("netcheck.report_state: netcheck actor lost"));
-                }
-                Ok(Err(err)) => {
-                    warn!("failed to generate report: {:?}", err);
-                    inc!(NetcheckMetrics, reports_error);
-                    addr.send(ActorMessage::ReportAborted)
-                        .await
-                        .unwrap_or_else(|_| error!("netcheck.report_state: netcheck actor lost"));
-                }
-            }
-        });
-        Ok(())
-    }
-
-    /// Creates the initial [`ReportState`].
-    ///
-    /// A bit messy as it uses a bunch of state from the [`Actor`].
-    ///
-    /// The *pc4* and *pc6* are the sockets to send STUN packets from.  If they are `None`
-    /// **STUN is disabled**.
-    async fn create_report_state(
-        &mut self,
-        dm: &DerpMap,
-        pc4: Option<Arc<UdpSocket>>,
-        pc6: Option<Arc<UdpSocket>>,
-    ) -> Result<ReportState> {
-        let now = Instant::now();
-
-        // Setup hairpin detection infrastructure, it sends a probe our own discovered IPv4
-        // address.
-        let pc4_hair = UdpSocket::bind("0.0.0.0:0")
-            .await
-            .context("udp4: failed to bind")?;
-        let hair_id = stun::TransactionId::default();
-        trace!(txn=%hair_id, "Hairpin transaction ID");
-        let (hair_tx, hair_rx) = oneshot::channel();
-        let inflight = Inflight {
-            tx: hair_id,
-            start: Instant::now(), // ignored by hairpin probe
-            s: hair_tx,
-        };
-        self.handle_in_flight_stun(inflight);
-
-        let if_state = interfaces::State::new().await;
->>>>>>> 69649ba6
         let mut do_full = self.reports.next_full
             || now.duration_since(self.reports.last_full) > FULL_REPORT_INTERVAL;
 
