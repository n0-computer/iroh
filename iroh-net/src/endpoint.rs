--- conflicted
+++ resolved
@@ -536,8 +536,32 @@
     ///
     /// # Errors
     ///
-    /// Will return an error if we attempt to add our own [`PublicKey`] to the node map.
+    /// Will return an error if we attempt to add our own [`PublicKey`] to the node map or if the
+    /// direct addresses are a subset of ours.
     pub fn add_node_addr(&self, node_addr: NodeAddr) -> Result<()> {
+        self.add_node_addr_inner(node_addr, magicsock::Source::App)
+    }
+
+    /// Informs this [`Endpoint`] about addresses of the iroh-net node, noting the source.
+    ///
+    /// This updates the local state for the remote node.  If the provided [`NodeAddr`] contains a
+    /// [`RelayUrl`] this will be used as the new relay server for this node.  If it contains any
+    /// new IP endpoints they will also be stored and tried when next connecting to this node. The
+    /// source is used for logging exclusively and will not be stored.
+    ///
+    /// # Errors
+    ///
+    /// Will return an error if we attempt to add our own [`PublicKey`] to the node map or if the
+    /// direct addresses are a subset of ours.
+    pub fn add_node_addr_with_source(
+        &self,
+        node_addr: NodeAddr,
+        source: &'static str,
+    ) -> Result<()> {
+        self.add_node_addr_inner(node_addr, magicsock::Source::NamedApp { name: source })
+    }
+
+    fn add_node_addr_inner(&self, node_addr: NodeAddr, source: magicsock::Source) -> Result<()> {
         // Connecting to ourselves is not supported.
         if node_addr.node_id == self.node_id() {
             bail!(
@@ -545,8 +569,7 @@
                 node_addr.node_id.fmt_short()
             );
         }
-        self.msock.add_node_addr(node_addr);
-        Ok(())
+        self.msock.add_node_addr(node_addr, source)
     }
 
     // # Getter methods for properties of this Endpoint itself.
@@ -842,97 +865,6 @@
         }
     }
 
-<<<<<<< HEAD
-    /// Inform the magic socket about addresses of the peer.
-    ///
-    /// This updates the magic socket's *netmap* with these addresses, which are used as candidates
-    /// when connecting to this peer (in addition to addresses obtained from a relay server).
-    ///
-    /// Note: updating the magic socket's *netmap* will also prune any connections that are *not*
-    /// present in the netmap.
-    ///
-    /// # Errors
-    /// Will return an error if we attempt to add our own [`PublicKey`] to the node map, or if the
-    /// node's direct addresses are a subset of our local endpoints.
-    pub fn add_node_addr(&self, node_addr: NodeAddr) -> Result<()> {
-        self.add_node_addr_inner(node_addr, magicsock::Source::App)
-    }
-
-    /// Inform endpoint about addresses of the peer, noting a source.
-    ///
-    /// Will return an error if we attempt to add our own [`PublicKey`] to the node map, or if the
-    /// node's direct addresses are a subset of our local endpoints.
-    /// The source will be used for logging only and will not be stored.
-    pub fn add_node_addr_with_source(
-        &self,
-        node_addr: NodeAddr,
-        source: &'static str,
-    ) -> Result<()> {
-        self.add_node_addr_inner(node_addr, magicsock::Source::NamedApp { name: source })
-    }
-
-    fn add_node_addr_inner(&self, node_addr: NodeAddr, source: magicsock::Source) -> Result<()> {
-        // Connecting to ourselves is not supported.
-        if node_addr.node_id == self.node_id() {
-            bail!(
-                "Adding our own address is not supported ({} is the node id of this node)",
-                node_addr.node_id.fmt_short()
-            );
-        }
-        self.msock.add_node_addr(node_addr, source)
-    }
-
-    /// Get a reference to the DNS resolver used in this [`Endpoint`].
-    pub fn dns_resolver(&self) -> &DnsResolver {
-        self.msock.dns_resolver()
-    }
-
-    /// Close the QUIC endpoint and the magic socket.
-    ///
-    /// This will close all open QUIC connections with the provided error_code and reason. See
-    /// [quinn::Connection] for details on how these are interpreted.
-    ///
-    /// It will then wait for all connections to actually be shutdown, and afterwards
-    /// close the magic socket.
-    ///
-    /// Returns an error if closing the magic socket failed.
-    /// TODO: Document error cases.
-    pub async fn close(self, error_code: VarInt, reason: &[u8]) -> Result<()> {
-        let Endpoint {
-            msock,
-            endpoint,
-            cancel_token,
-            ..
-        } = self;
-        cancel_token.cancel();
-        tracing::debug!("Closing connections");
-        endpoint.close(error_code, reason);
-        endpoint.wait_idle().await;
-        // In case this is the last clone of `Endpoint`, dropping the `quinn::Endpoint` will
-        // make it more likely that the underlying socket is not polled by quinn anymore after this
-        drop(endpoint);
-        tracing::debug!("Connections closed");
-
-        msock.close().await?;
-        Ok(())
-    }
-
-    /// Call to notify the system of potential network changes.
-    ///
-    /// On many systems iroh is able to detect network changes by itself, however
-    /// some systems like android do not expose this functionality to native code.
-    /// Android does however provide this functionality to Java code.  This
-    /// function allows for notifying iroh of any potential network changes like
-    /// this.
-    ///
-    /// Even when the network did not change, or iroh was already able to detect
-    /// the network change itself, there is no harm in calling this function.
-    pub async fn network_change(&self) {
-        self.msock.network_change().await;
-    }
-
-=======
->>>>>>> ea50b940
     #[cfg(test)]
     pub(crate) fn magic_sock(&self) -> Handle {
         self.msock.clone()
