use std::{
    collections::{hash_map, HashMap, HashSet},
    net::IpAddr,
    sync::{atomic::Ordering, Arc},
    time::{Duration, Instant},
};

use backoff::backoff::Backoff;
use bytes::{Bytes, BytesMut};
use iroh_metrics::{inc, inc_by};
use tokio::{sync::mpsc, time};
use tokio_util::sync::CancellationToken;
use tracing::{debug, info, trace, warn};

use crate::{
    derp::{self, MAX_PACKET_SIZE},
    key::{PublicKey, PUBLIC_KEY_LENGTH},
};

use super::Metrics as MagicsockMetrics;
use super::{ActorMessage, Inner};

/// How long a non-home DERP connection needs to be idle (last written to) before we close it.
const DERP_INACTIVE_CLEANUP_TIME: Duration = Duration::from_secs(60);

/// How often `clean_stale_derp` runs when there are potentially-stale DERP connections to close.
const DERP_CLEAN_STALE_INTERVAL: Duration = Duration::from_secs(15);

pub(super) enum DerpActorMessage {
    Send {
        region_id: u16,
        contents: Vec<Bytes>,
        peer: PublicKey,
    },
    Connect {
        region_id: u16,
        peer: Option<PublicKey>,
    },
    CloseOrReconnect {
        region_id: u16,
        reason: &'static str,
    },
    NotePreferred(u16),
    MaybeCloseDerpsOnRebind(Vec<IpAddr>),
    Shutdown,
}

/// Contains fields for an active DERP connection.
#[derive(Debug)]
struct ActiveDerp {
    c: derp::http::Client,
    cancel: CancellationToken,
    /// The time of the last request for its write
    /// channel (currently even if there was no write).
    last_write: Instant,
    create_time: Instant,
    reader: ReaderState,
}

/// A route entry for a public key, saying that a certain peer should be available at DERP
/// node derpID, as long as the current connection for that derpID is dc. (but dc should not be
/// used to write directly; it's owned by the read/write loops)
#[derive(Debug)]
struct DerpRoute {
    derp_id: u16,
    dc: derp::http::Client, // don't use directly; see comment above
}

pub(super) struct DerpActor {
    conn: Arc<Inner>,
    /// DERP regionID -> connection to a node in that region
    active_derp: HashMap<u16, ActiveDerp>,
    /// Contains optional alternate routes to use as an optimization instead of
    /// contacting a peer via their home DERP connection.  If they sent us a message
    /// on a different DERP connection (which should really only be on our DERP
    /// home connection, or what was once our home), then we remember that route here to optimistically
    /// use instead of creating a new DERP connection back to their home.
    derp_route: HashMap<PublicKey, DerpRoute>,
    msg_sender: mpsc::Sender<ActorMessage>,
}

impl DerpActor {
    pub(super) fn new(conn: Arc<Inner>, msg_sender: mpsc::Sender<ActorMessage>) -> Self {
        DerpActor {
            conn,
            active_derp: HashMap::default(),
            derp_route: HashMap::new(),
            msg_sender,
        }
    }

    pub(super) async fn run(mut self, mut receiver: mpsc::Receiver<DerpActorMessage>) {
        let mut cleanup_timer = time::interval_at(
            time::Instant::now() + DERP_CLEAN_STALE_INTERVAL,
            DERP_CLEAN_STALE_INTERVAL,
        );

        loop {
            tokio::select! {
                Some(msg) = receiver.recv() => {
                    match msg {
                        DerpActorMessage::Send { region_id, contents, peer } => {
                            self.send_derp(region_id, contents, peer).await;
                        }
                        DerpActorMessage::Connect { region_id, peer } => {
                            self.connect_derp(region_id, peer.as_ref()).await;
                        }
                        DerpActorMessage::CloseOrReconnect { region_id, reason } => {
                            self.close_or_reconnect_derp(region_id, reason).await;
                        }
                        DerpActorMessage::NotePreferred(my_derp) => {
                            self.note_preferred(my_derp).await;
                        }
                        DerpActorMessage::MaybeCloseDerpsOnRebind(ifs) => {
                            self.maybe_close_derps_on_rebind(&ifs).await;
                        }
                        DerpActorMessage::Shutdown => {
                            debug!("shutting down");
                            self.close_all_derp("conn-close").await;
                            break;
                        }
                    }
                }
                (region_id, result, action) = self.recv_all() => {
                    trace!("tick: recvs: {:?}, {:?}", result, action);
                    match action {
                        ReadAction::None => {},
                        ReadAction::AddPeerRoutes { peers, region, derp_client } => {
                            self.add_derp_peer_routes(peers, region, derp_client);
                        },
                        ReadAction::RemovePeerRoutes { peers, region, derp_client } => {
                            self.remove_derp_peer_routes(peers, region, &derp_client);
                        }
                    }
                    match result {
                        ReadResult::Break => {
                            // drop client
                            self.close_derp(region_id, "read error").await;
                        }
                        ReadResult::Continue => {}
                        ReadResult::Yield(read_result) => {
                            self.msg_sender.send(ActorMessage::ReceiveDerp(read_result)).await.ok();
                        }
                    }
                }
                _ = cleanup_timer.tick() => {
                    trace!("tick: cleanup");
                    self.clean_stale_derp().await;
                }
                else => {
                    trace!("shutting down derp recv loop");
                    break;
                }
            }
        }
    }

    async fn recv_all(&mut self) -> (u16, ReadResult, ReadAction) {
        if self.active_derp.is_empty() {
            futures::future::pending::<(u16, ReadResult, ReadAction)>().await;
        }

        let ((region, (result, action)), _, _) =
            futures::future::select_all(self.active_derp.iter_mut().map(|(region, ad)| {
                Box::pin(async move {
                    let res = ad.reader.recv().await;
                    (*region, res)
                })
            }))
            .await;

        (region, result, action)
    }

    async fn note_preferred(&self, my_num: u16) {
        futures::future::join_all(self.active_derp.iter().map(|(i, ad)| async move {
            let b = *i == my_num;
            ad.c.note_preferred(b).await;
        }))
        .await;
    }

<<<<<<< HEAD
    async fn send_derp(
        &mut self,
        region_id: u16,
        contents: Vec<Bytes>,
        peer: key::node::PublicKey,
    ) {
        debug!(region_id, %peer, "sending derp");
        if !self.conn.derp_map.contains_region(region_id) {
            warn!("unknown region id {}", region_id);
            return;
=======
    async fn send_derp(&mut self, region_id: u16, contents: Vec<Bytes>, peer: PublicKey) {
        debug!(region_id, ?peer, "sending derp");
        {
            let derp_map = &self.conn.derp_map;
            if derp_map.is_none() {
                warn!("DERP is disabled");
                return;
            }
            if !derp_map.as_ref().unwrap().contains_region(region_id) {
                warn!("unknown region id {}", region_id);
                return;
            }
>>>>>>> fe98c8d7
        }

        // Derp Send
        let derp_client = self.connect_derp(region_id, Some(&peer)).await;
        for content in &contents {
            trace!("[DERP] -> {} ({}b) {:?}", region_id, content.len(), peer);
        }
        let total_bytes = contents.iter().map(|c| c.len() as u64).sum::<u64>();

        const PAYLAOD_SIZE: usize = MAX_PACKET_SIZE - PUBLIC_KEY_LENGTH;

        // Split into multiple packets if needed.
        // In almost all cases this will be a single packet.
        // But we have no guarantee that the total size of the contents including
        // length prefix will be smaller than the payload size.
        for packet in PacketizeIter::<_, PAYLAOD_SIZE>::new(contents) {
            match derp_client.send(peer, packet).await {
                Ok(_) => {
                    inc_by!(MagicsockMetrics, send_derp, total_bytes);
                }
                Err(err) => {
                    warn!("derp.send: failed {:?}", err);
                    inc!(MagicsockMetrics, send_derp_error);
                }
            }
        }

        // Wake up the send waker if one is waiting for space in the channel
        let mut wakers = self.conn.network_send_wakers.lock().unwrap();
        if let Some(waker) = wakers.take() {
            waker.wake();
        }
    }

    /// Connect to the given derp region.
    async fn connect_derp(
        &mut self,
        region_id: u16,
        peer: Option<&PublicKey>,
    ) -> derp::http::Client {
        // See if we have a connection open to that DERP node ID first. If so, might as
        // well use it. (It's a little arbitrary whether we use this one vs. the reverse route
        // below when we have both.)

        if let Some(ad) = self.active_derp.get_mut(&region_id) {
            ad.last_write = Instant::now();
            return ad.c.clone();
        }

        // If we don't have an open connection to the peer's home DERP
        // node, see if we have an open connection to a DERP node
        // where we'd heard from that peer already. For instance,
        // perhaps peer's home is Frankfurt, but they dialed our home DERP
        // node in SF to reach us, so we can reply to them using our
        // SF connection rather than dialing Frankfurt.
        if let Some(peer) = peer {
            if let Some(r) = self.derp_route.get(peer) {
                if let Some(ad) = self.active_derp.get_mut(&r.derp_id) {
                    if ad.c == r.dc {
                        ad.last_write = Instant::now();
                        return ad.c.clone();
                    }
                }
            }
        }

        let why = if let Some(peer) = peer {
            format!("{peer:?}")
        } else {
            "home-keep-alive".to_string()
        };
        info!("adding connection to derp-{region_id} for {why}");

        let my_derp = self.conn.my_derp();
        let conn1 = self.conn.clone();
        let ipv6_reported = self.conn.ipv6_reported.clone();

        // building a client does not dial
        let dc = derp::http::ClientBuilder::new()
            .address_family_selector(move || {
                let ipv6_reported = ipv6_reported.clone();
                Box::pin(async move { ipv6_reported.load(Ordering::Relaxed) })
            })
            .can_ack_pings(true)
            .is_preferred(my_derp == region_id)
            .get_region(move || {
                let conn = conn1.clone();
                Box::pin(async move {
                    if conn.is_closing() {
                        // We're closing anyway; return to stop dialing.
                        return None;
                    }
                    conn.get_derp_region(region_id).await
                })
            })
            .build(self.conn.secret_key.clone())
            .expect("will only fail is a `get_region` callback is not supplied");

        let cancel = CancellationToken::new();
        let ad = ActiveDerp {
            c: dc.clone(),
            cancel: cancel.clone(),
            last_write: Instant::now(),
            create_time: Instant::now(),
            reader: ReaderState::new(region_id, cancel, dc.clone()),
        };

        // Insert, to make sure we do not attempt to double connect.
        self.active_derp.insert(region_id, ad);

        // Kickoff a connection establishment in the background
        let dc_spawn = dc.clone();
        tokio::task::spawn(async move {
            // Make sure we can establish a connection.
            if let Err(err) = dc_spawn.connect().await {
                // TODO: what to do?
                warn!("failed to connect to derp server: {:?}", err);
            }
        });

        inc!(MagicsockMetrics, num_derp_conns_added);

        self.log_active_derp();

        if let Some(ref f) = self.conn.on_derp_active {
            // TODO: spawn
            f();
        }

        dc
    }

    /// Called in response to a rebind, closes all DERP connections that don't have a local address in okay_local_ips
    /// and pings all those that do.
    async fn maybe_close_derps_on_rebind(&mut self, okay_local_ips: &[IpAddr]) {
        let mut tasks = Vec::new();
        for (region_id, ad) in &self.active_derp {
            let la = match ad.c.local_addr().await {
                None => {
                    tasks.push((*region_id, "rebind-no-localaddr"));
                    continue;
                }
                Some(la) => la,
            };

            if !okay_local_ips.contains(&la.ip()) {
                tasks.push((*region_id, "rebind-default-route-change"));
                continue;
            }

            let dc = ad.c.clone();
            let region_id = *region_id;
            let msg_sender = self.msg_sender.clone();
            tokio::task::spawn(time::timeout(Duration::from_secs(3), async move {
                if let Err(_err) = dc.ping().await {
                    msg_sender
                        .send(ActorMessage::CloseOrReconnect(
                            region_id,
                            "rebind-ping-fail",
                        ))
                        .await
                        .unwrap();
                    return;
                }
                debug!("post-rebind ping of DERP region {} okay", region_id);
            }));
        }
        for (region_id, why) in tasks {
            self.close_or_reconnect_derp(region_id, why).await;
        }

        self.log_active_derp();
    }

    /// Closes the DERP connection to the provided `region_id` and starts reconnecting it if it's
    /// our current home DERP.
    async fn close_or_reconnect_derp(&mut self, region_id: u16, why: &'static str) {
        self.close_derp(region_id, why).await;
        if self.conn.my_derp() == region_id {
            self.connect_derp(region_id, None).await;
        }
    }

    async fn clean_stale_derp(&mut self) {
        debug!("cleanup {} derps", self.active_derp.len());
        let now = Instant::now();

        let mut to_close = Vec::new();
        for (i, ad) in &self.active_derp {
            if *i == self.conn.my_derp() {
                continue;
            }
            if ad.last_write.duration_since(now) > DERP_INACTIVE_CLEANUP_TIME {
                to_close.push(*i);
            }
        }

        let dirty = !to_close.is_empty();
        debug!(
            "closing {}/{} derps",
            to_close.len(),
            self.active_derp.len()
        );
        for i in to_close {
            self.close_derp(i, "idle").await;
        }
        if dirty {
            self.log_active_derp();
        }
    }

    async fn close_all_derp(&mut self, why: &'static str) {
        if self.active_derp.is_empty() {
            return;
        }
        // Need to collect to avoid double borrow
        let regions: Vec<_> = self.active_derp.keys().copied().collect();
        for region in regions {
            self.close_derp(region, why).await;
        }
        self.log_active_derp();
    }

    async fn close_derp(&mut self, region_id: u16, why: &'static str) {
        if let Some(ad) = self.active_derp.remove(&region_id) {
            debug!(
                "closing connection to derp-{} ({:?}), age {}s",
                region_id,
                why,
                ad.create_time.elapsed().as_secs()
            );

            let ActiveDerp { c, cancel, .. } = ad;
            c.close().await;
            cancel.cancel();

            inc!(MagicsockMetrics, num_derp_conns_removed);
        }
    }

    fn log_active_derp(&self) {
        let now = Instant::now();
        debug!("{} active derp conns{}", self.active_derp.len(), {
            let mut s = String::new();
            if !self.active_derp.is_empty() {
                s += ":";
                for (node, ad) in self.active_derp_sorted() {
                    s += &format!(
                        " derp-{}=cr{},wr{}",
                        node,
                        now.duration_since(ad.create_time).as_secs(),
                        now.duration_since(ad.last_write).as_secs()
                    );
                }
            }
            s
        });
    }

    fn active_derp_sorted(&self) -> impl Iterator<Item = (u16, &'_ ActiveDerp)> + '_ {
        let mut ids: Vec<_> = self.active_derp.keys().copied().collect();
        ids.sort();

        ids.into_iter()
            .map(|id| (id, self.active_derp.get(&id).unwrap()))
    }

    /// Removes a DERP route entry previously added by add_derp_peer_route.
    fn remove_derp_peer_routes(
        &mut self,
        peers: Vec<PublicKey>,
        derp_id: u16,
        dc: &derp::http::Client,
    ) {
        for peer in peers {
            if let hash_map::Entry::Occupied(r) = self.derp_route.entry(peer) {
                if r.get().derp_id == derp_id && &r.get().dc == dc {
                    r.remove();
                }
            }
        }
    }

    /// Adds DERP route entries, noting that peer was seen on DERP node `derp_id`, at least on the
    /// connection identified by `dc`.
    fn add_derp_peer_routes(
        &mut self,
        peers: Vec<PublicKey>,
        derp_id: u16,
        dc: derp::http::Client,
    ) {
        for peer in peers {
            self.derp_route.insert(
                peer,
                DerpRoute {
                    derp_id,
                    dc: dc.clone(),
                },
            );
        }
    }
}

#[derive(derive_more::Debug)]
pub(super) struct DerpReadResult {
    pub(super) region_id: u16,
    pub(super) src: PublicKey,
    /// packet data
    #[debug(skip)]
    pub(super) buf: Bytes,
}

/// Manages reading state for a single derp connection.
#[derive(Debug)]
struct ReaderState {
    region: u16,
    derp_client: derp::http::Client,
    /// The set of senders we know are present on this connection, based on
    /// messages we've received from the server.
    peer_present: HashSet<PublicKey>,
    backoff: backoff::exponential::ExponentialBackoff<backoff::SystemClock>,
    last_packet_time: Option<Instant>,
    last_packet_src: Option<PublicKey>,
    cancel: CancellationToken,
}

#[derive(Debug)]
pub(super) enum ReadResult {
    Yield(DerpReadResult),
    Break,
    Continue,
}

#[derive(Debug)]
pub(super) enum ReadAction {
    None,
    RemovePeerRoutes {
        peers: Vec<PublicKey>,
        region: u16,
        derp_client: derp::http::Client,
    },
    AddPeerRoutes {
        peers: Vec<PublicKey>,
        region: u16,
        derp_client: derp::http::Client,
    },
}

impl ReaderState {
    fn new(region: u16, cancel: CancellationToken, derp_client: derp::http::Client) -> Self {
        ReaderState {
            region,
            derp_client,
            cancel,
            peer_present: HashSet::new(),
            backoff: backoff::exponential::ExponentialBackoffBuilder::new()
                .with_initial_interval(Duration::from_millis(10))
                .with_max_interval(Duration::from_secs(5))
                .build(),
            last_packet_time: None,
            last_packet_src: None,
        }
    }

    async fn recv(&mut self) -> (ReadResult, ReadAction) {
        let msg = tokio::select! {
            msg = self.derp_client.recv_detail() => {
                msg
            }
            _ = self.cancel.cancelled() => {
                return (ReadResult::Break, ReadAction::None);
            }
        };
        debug!(region_id=%self.region, ?msg, "derp.recv received");

        match msg {
            Err(err) => {
                debug!(
                    "[{:?}] derp.recv(derp-{}): {:?}",
                    self.derp_client, self.region, err
                );

                // Forget that all these peers have routes.
                let peers = self.peer_present.drain().collect();
                let action = ReadAction::RemovePeerRoutes {
                    peers,
                    region: self.region,
                    derp_client: self.derp_client.clone(),
                };

                if matches!(
                    err,
                    derp::http::ClientError::Closed | derp::http::ClientError::IPDisabled
                ) {
                    // drop client
                    return (ReadResult::Break, action);
                }

                // If our DERP connection broke, it might be because our network
                // conditions changed. Start that check.
                // TODO:
                // self.re_stun("derp-recv-error").await;

                // Back off a bit before reconnecting.
                match self.backoff.next_backoff() {
                    Some(t) => {
                        debug!("backoff sleep: {}ms", t.as_millis());
                        time::sleep(t).await;
                        (ReadResult::Continue, action)
                    }
                    None => (ReadResult::Break, action),
                }
            }
            Ok((msg, conn_gen)) => {
                // reset
                self.backoff.reset();
                let now = Instant::now();
                if self.last_packet_time.is_none()
                    || self.last_packet_time.as_ref().unwrap().elapsed() > Duration::from_secs(5)
                {
                    self.last_packet_time = Some(now);
                }

                match msg {
                    derp::ReceivedMessage::ServerInfo { .. } => {
                        info!("derp-{} connected; connGen={}", self.region, conn_gen);
                        (ReadResult::Continue, ReadAction::None)
                    }
                    derp::ReceivedMessage::ReceivedPacket { source, data } => {
                        trace!("[DERP] <- {} ({}b)", self.region, data.len());
                        // If this is a new sender we hadn't seen before, remember it and
                        // register a route for this peer.
                        let action = if self.last_packet_src.is_none()
                            || &source != self.last_packet_src.as_ref().unwrap()
                        {
                            // avoid map lookup w/ high throughput single peer
                            self.last_packet_src = Some(source);
                            let mut peers = Vec::new();
                            if !self.peer_present.contains(&source) {
                                self.peer_present.insert(source);
                                peers.push(source);
                            }
                            ReadAction::AddPeerRoutes {
                                peers,
                                region: self.region,
                                derp_client: self.derp_client.clone(),
                            }
                        } else {
                            ReadAction::None
                        };

                        let res = DerpReadResult {
                            region_id: self.region,
                            src: source,
                            buf: data,
                        };
                        (ReadResult::Yield(res), action)
                    }
                    derp::ReceivedMessage::Ping(data) => {
                        // Best effort reply to the ping.
                        let dc = self.derp_client.clone();
                        let region = self.region;
                        tokio::task::spawn(async move {
                            if let Err(err) = dc.send_pong(data).await {
                                info!("derp-{} send_pong error: {:?}", region, err);
                            }
                        });
                        (ReadResult::Continue, ReadAction::None)
                    }
                    derp::ReceivedMessage::Health { .. } => {
                        // health.SetDERPRegionHealth(regionID, m.Problem);
                        (ReadResult::Continue, ReadAction::None)
                    }
                    derp::ReceivedMessage::PeerGone(key) => {
                        let read_action = ReadAction::RemovePeerRoutes {
                            peers: vec![key],
                            region: self.region,
                            derp_client: self.derp_client.clone(),
                        };

                        (ReadResult::Continue, read_action)
                    }
                    _ => {
                        // Ignore.
                        (ReadResult::Continue, ReadAction::None)
                    }
                }
            }
        }
    }
}

/// Combines blobs into packets of at most MAX_PACKET_SIZE.
///
/// Each item in a packet has a little-endian 2-byte length prefix.
pub(super) struct PacketizeIter<I: Iterator, const N: usize> {
    iter: std::iter::Peekable<I>,
    buffer: BytesMut,
}

impl<I: Iterator, const N: usize> PacketizeIter<I, N> {
    /// Create a new new PacketizeIter from something that can be turned into an
    /// iterator of slices, like a `Vec<Bytes>`.
    pub(super) fn new(iter: impl IntoIterator<IntoIter = I>) -> Self {
        Self {
            iter: iter.into_iter().peekable(),
            buffer: BytesMut::with_capacity(N),
        }
    }
}

impl<I: Iterator, const N: usize> Iterator for PacketizeIter<I, N>
where
    I::Item: AsRef<[u8]>,
{
    type Item = Bytes;

    fn next(&mut self) -> Option<Self::Item> {
        use bytes::BufMut;
        while let Some(next_bytes) = self.iter.peek() {
            let next_bytes = next_bytes.as_ref();
            assert!(next_bytes.len() + 2 <= N);
            let next_length: u16 = next_bytes.len().try_into().expect("items < 64k size");
            if self.buffer.len() + next_bytes.len() + 2 > N {
                break;
            }
            self.buffer.put_u16_le(next_length);
            self.buffer.put_slice(next_bytes);
            self.iter.next();
        }
        if !self.buffer.is_empty() {
            Some(self.buffer.split().freeze())
        } else {
            None
        }
    }
}

#[cfg(test)]
mod tests {
    use super::*;

    #[test]
    fn test_packetize_iter() {
        let empty_vec: Vec<Bytes> = Vec::new();
        let mut iter = PacketizeIter::<_, MAX_PACKET_SIZE>::new(empty_vec);
        assert_eq!(None, iter.next());

        let single_vec = vec!["Hello"];
        let iter = PacketizeIter::<_, MAX_PACKET_SIZE>::new(single_vec);
        let result = iter.collect::<Vec<_>>();
        assert_eq!(1, result.len());
        assert_eq!(&[5, 0, b'H', b'e', b'l', b'l', b'o'], &result[0][..]);

        let spacer = vec![0u8; MAX_PACKET_SIZE - 10];
        let multiple_vec = vec![&b"Hello"[..], &spacer, &b"World"[..]];
        let iter = PacketizeIter::<_, MAX_PACKET_SIZE>::new(multiple_vec);
        let result = iter.collect::<Vec<_>>();
        assert_eq!(2, result.len());
        assert_eq!(&[5, 0, b'H', b'e', b'l', b'l', b'o'], &result[0][..7]);
        assert_eq!(&[5, 0, b'W', b'o', b'r', b'l', b'd'], &result[1][..]);
    }
}<|MERGE_RESOLUTION|>--- conflicted
+++ resolved
@@ -180,31 +180,11 @@
         .await;
     }
 
-<<<<<<< HEAD
-    async fn send_derp(
-        &mut self,
-        region_id: u16,
-        contents: Vec<Bytes>,
-        peer: key::node::PublicKey,
-    ) {
-        debug!(region_id, %peer, "sending derp");
+    async fn send_derp(&mut self, region_id: u16, contents: Vec<Bytes>, peer: PublicKey) {
+        debug!(region_id, ?peer, "sending derp");
         if !self.conn.derp_map.contains_region(region_id) {
             warn!("unknown region id {}", region_id);
             return;
-=======
-    async fn send_derp(&mut self, region_id: u16, contents: Vec<Bytes>, peer: PublicKey) {
-        debug!(region_id, ?peer, "sending derp");
-        {
-            let derp_map = &self.conn.derp_map;
-            if derp_map.is_none() {
-                warn!("DERP is disabled");
-                return;
-            }
-            if !derp_map.as_ref().unwrap().contains_region(region_id) {
-                warn!("unknown region id {}", region_id);
-                return;
-            }
->>>>>>> fe98c8d7
         }
 
         // Derp Send
