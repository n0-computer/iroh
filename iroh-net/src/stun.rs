--- conflicted
+++ resolved
@@ -175,7 +175,6 @@
     }
 
     pub fn derp_map_of(stun: impl Iterator<Item = SocketAddr>) -> DerpMap {
-<<<<<<< HEAD
         let regions = stun.enumerate().map(|(i, addr)| {
             let region_id = (i + 1) as u16;
             let host = addr.ip();
@@ -200,41 +199,10 @@
                 region_id,
                 region_code: "".to_string(),
                 avoid: false,
-                nodes: vec![node],
+                nodes: vec![node.into()],
             }
         });
         DerpMap::from_regions(regions).expect("generated invalid region")
-=======
-        stun.enumerate()
-            .map(|(i, addr)| {
-                let region_id = (i + 1) as u16;
-                let host = addr.ip();
-                let port = addr.port();
-
-                let (ipv4, ipv6) = match host {
-                    IpAddr::V4(v4) => (UseIpv4::Some(v4), UseIpv6::TryDns),
-                    IpAddr::V6(v6) => (UseIpv4::TryDns, UseIpv6::Some(v6)),
-                };
-
-                let node = DerpNode {
-                    name: format!("{region_id}a"),
-                    region_id,
-                    url: format!("http://{region_id}.invalid").parse().unwrap(),
-                    ipv4,
-                    ipv6,
-                    stun_port: port,
-                    stun_only: true,
-                    stun_test_ip: None,
-                };
-                DerpRegion {
-                    region_id,
-                    region_code: "".to_string(),
-                    avoid: false,
-                    nodes: vec![node.into()],
-                }
-            })
-            .into()
->>>>>>> bcce8a0b
     }
 
     /// Sets up a simple STUN server binding to `0.0.0.0:0`.
