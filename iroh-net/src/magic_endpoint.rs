--- conflicted
+++ resolved
@@ -398,161 +398,9 @@
     }
 }
 
-<<<<<<< HEAD
-#[cfg(test)]
-mod tests {
-    use futures::future::BoxFuture;
-
-    use super::{accept_conn, MagicEndpoint};
-    use crate::hp::magicsock::conn_tests::{run_derp_and_stun, setup_logging};
-
-    const TEST_ALPN: &[u8] = b"n0/iroh/test";
-
-    async fn setup_pair() -> anyhow::Result<(
-        MagicEndpoint,
-        MagicEndpoint,
-        impl FnOnce() -> BoxFuture<'static, ()>,
-    )> {
-        let (derp_map, cleanup) = run_derp_and_stun([127, 0, 0, 1].into()).await?;
-
-        let ep1 = MagicEndpoint::builder()
-            .alpns(vec![TEST_ALPN.to_vec()])
-            .derp_map(Some(derp_map.clone()))
-            .bind(0)
-            .await?;
-
-        let ep2 = MagicEndpoint::builder()
-            .alpns(vec![TEST_ALPN.to_vec()])
-            .derp_map(Some(derp_map.clone()))
-            .bind(0)
-            .await?;
-
-        Ok((ep1, ep2, cleanup))
-    }
-
-    #[tokio::test]
-    async fn magic_endpoint_connect_close() {
-        setup_logging();
-        let (ep1, ep2, cleanup) = setup_pair().await.unwrap();
-        let peer_id_1 = ep1.peer_id();
-
-        let accept = tokio::spawn(async move {
-            let conn = ep1.accept().await.unwrap();
-            let (_peer_id, _alpn, conn) = accept_conn(conn).await.unwrap();
-            let mut stream = conn.accept_uni().await.unwrap();
-            ep1.close(23u8.into(), b"badbadnotgood").await.unwrap();
-            let res = conn.accept_uni().await;
-            assert_eq!(res.unwrap_err(), quinn::ConnectionError::LocallyClosed);
-
-            let res = stream.read_to_end(10).await;
-            assert_eq!(
-                res.unwrap_err(),
-                quinn::ReadToEndError::Read(quinn::ReadError::ConnectionLost(
-                    quinn::ConnectionError::LocallyClosed
-                ))
-            );
-        });
-
-        let conn = ep2.connect(peer_id_1, TEST_ALPN, &[]).await.unwrap();
-        // open a first stream - this does not error before we accept one stream before closing
-        // on the other peer
-        let mut stream = conn.open_uni().await.unwrap();
-        // now the other peer closed the connection.
-        stream.write_all(b"hi").await.unwrap();
-        // now the other peer closed the connection.
-        let expected_err = quinn::ConnectionError::ApplicationClosed(quinn::ApplicationClose {
-            error_code: 23u8.into(),
-            reason: b"badbadnotgood".to_vec().into(),
-        });
-        let err = conn.closed().await;
-        assert_eq!(err, expected_err);
-
-        let res = stream.finish().await;
-        assert_eq!(
-            res.unwrap_err(),
-            quinn::WriteError::ConnectionLost(expected_err.clone())
-        );
-
-        let res = conn.open_uni().await;
-        assert_eq!(res.unwrap_err(), expected_err);
-
-        accept.await.unwrap();
-        cleanup().await;
-    }
-
-    #[tokio::test]
-    async fn magic_endpoint_bidi_send_recv() {
-        setup_logging();
-        let (ep1, ep2, cleanup) = setup_pair().await.unwrap();
-
-        let peer_id_1 = ep1.peer_id();
-        eprintln!("peer id 1 {peer_id_1}");
-        let peer_id_2 = ep2.peer_id();
-        eprintln!("peer id 2 {peer_id_2}");
-
-        let endpoint = ep2.clone();
-        let p2_connect = tokio::spawn(async move {
-            let conn = endpoint.connect(peer_id_1, TEST_ALPN, &[]).await.unwrap();
-            let (mut send, mut recv) = conn.open_bi().await.unwrap();
-            send.write_all(b"hello").await.unwrap();
-            send.finish().await.unwrap();
-            let m = recv.read_to_end(100).await.unwrap();
-            assert_eq!(&m, b"world");
-        });
-
-        let endpoint = ep1.clone();
-        let p1_accept = tokio::spawn(async move {
-            let conn = endpoint.accept().await.unwrap();
-            let (peer_id, alpn, conn) = accept_conn(conn).await.unwrap();
-            assert_eq!(peer_id, peer_id_2);
-            assert_eq!(alpn.as_bytes(), TEST_ALPN);
-
-            let (mut send, mut recv) = conn.accept_bi().await.unwrap();
-            let m = recv.read_to_end(100).await.unwrap();
-            assert_eq!(m, b"hello");
-
-            send.write_all(b"world").await.unwrap();
-            send.finish().await.unwrap();
-        });
-
-        let endpoint = ep1.clone();
-        let p1_connect = tokio::spawn(async move {
-            let conn = endpoint.connect(peer_id_2, TEST_ALPN, &[]).await.unwrap();
-            let (mut send, mut recv) = conn.open_bi().await.unwrap();
-            send.write_all(b"ola").await.unwrap();
-            send.finish().await.unwrap();
-            let m = recv.read_to_end(100).await.unwrap();
-            assert_eq!(&m, b"mundo");
-        });
-
-        let endpoint = ep2.clone();
-        let p2_accept = tokio::spawn(async move {
-            let conn = endpoint.accept().await.unwrap();
-            let (peer_id, alpn, conn) = accept_conn(conn).await.unwrap();
-            assert_eq!(peer_id, peer_id_1);
-            assert_eq!(alpn.as_bytes(), TEST_ALPN);
-
-            let (mut send, mut recv) = conn.accept_bi().await.unwrap();
-            let m = recv.read_to_end(100).await.unwrap();
-            assert_eq!(m, b"ola");
-
-            send.write_all(b"mundo").await.unwrap();
-            send.finish().await.unwrap();
-        });
-
-        p1_accept.await.unwrap();
-        p2_connect.await.unwrap();
-
-        p2_accept.await.unwrap();
-        p1_connect.await.unwrap();
-
-        cleanup().await;
-    }
-}
-=======
 // TODO: Reenable when not flaky
 // https://github.com/n0-computer/iroh/issues/1183
-// #[cfg(test)]
+// #[cfg(tests)]
 // mod test {
 //     use futures::future::BoxFuture;
 
@@ -701,5 +549,4 @@
 
 //         cleanup().await;
 //     }
-// }
->>>>>>> 81a0b1ec
+// }