//! An endpoint that leverages a [quinn::Endpoint] backed by a [magicsock::MagicSock].

use std::{
    net::SocketAddr,
    sync::{Arc, Mutex},
    time::Duration,
};

use anyhow::{anyhow, Context, Result};
use quinn_proto::VarInt;
use tracing::{debug, trace};

use crate::{
    config,
    defaults::default_derp_map,
    derp::DerpMap,
    key::{PublicKey, SecretKey},
    magicsock::{self, Callbacks, MagicSock},
    netmap::NetworkMap,
    tls,
};

/// Builder for [MagicEndpoint]
#[derive(Debug)]
pub struct MagicEndpointBuilder {
    secret_key: Option<SecretKey>,
    derp_map: Option<DerpMap>,
    alpn_protocols: Vec<Vec<u8>>,
    transport_config: Option<quinn::TransportConfig>,
    concurrent_connections: Option<u32>,
    keylog: bool,
    callbacks: Callbacks,
}

impl Default for MagicEndpointBuilder {
    fn default() -> Self {
        Self {
            keypair: Default::default(),
            derp_map: Some(default_derp_map()),
            alpn_protocols: Default::default(),
            transport_config: Default::default(),
            concurrent_connections: Default::default(),
            keylog: Default::default(),
            callbacks: Default::default(),
        }
    }
}

impl MagicEndpointBuilder {
    /// Set a secret key to authenticate with other peers.
    ///
    /// This secret key's public key will be the [PublicKey] of this endpoint.
    ///
    /// If not set, a new secret key will be generated.
    pub fn secret_key(mut self, secret_key: SecretKey) -> Self {
        self.secret_key = Some(secret_key);
        self
    }

    /// Set the ALPN protocols that this endpoint will accept on incoming connections.
    pub fn alpns(mut self, alpn_protocols: Vec<Vec<u8>>) -> Self {
        self.alpn_protocols = alpn_protocols;
        self
    }

    /// If *keylog* is `true` and the KEYLOGFILE environment variable is present it will be
    /// considered a filename to which the TLS pre-master keys are logged.  This can be useful
    /// to be able to decrypt captured traffic for debugging purposes.
    pub fn keylog(mut self, keylog: bool) -> Self {
        self.keylog = keylog;
        self
    }

    /// Enables using DERP servers to assist in establishing connectivity.
    ///
    /// DERP servers are used to discover other peers by [`PeerId`] and also help establish
    /// connections between peers by being an initial relay for traffic while assisting in
    /// holepunching to establish a direct connection between peers.
    ///
    /// The provided `derp_map` must contain at least one region with a configured derp
    /// node.  If an invalid [`DerpMap`] is provided [`bind`] will result in an error.
    ///
    /// When calling neither this, nor [`disable_derp`] the builder uses the
    /// [`default_derp_map`] containing number0's global derp servers.
    ///
    /// [`bind`]: MagicEndpointBuilder::bind
    /// [`disable_derp`]: MagicEndpointBuilder::disable_derp
    pub fn enable_derp(mut self, derp_map: DerpMap) -> Self {
        self.derp_map = Some(derp_map);
        self
    }

    /// Disables using DERP servers.
    ///
    /// See [`enable_derp`] for details.
    ///
<<<<<<< HEAD
    /// [`enable_derp`]: MagicEndpointBuilder::enable_derp
    pub fn disable_derp(mut self) -> Self {
        self.derp_map = None;
=======
    /// DERP servers are used to discover other peers by [`PublicKey`] and also
    /// help establish connections between peers by being an initial relay
    /// for traffic while assisting in holepunching to establish a direct
    /// connection between the peers.
    pub fn derp_map(mut self, derp_map: Option<DerpMap>) -> Self {
        self.derp_map = derp_map;
>>>>>>> fe98c8d7
        self
    }

    /// Set a custom [quinn::TransportConfig] for this endpoint.
    ///
    /// The transport config contains parameters governing the QUIC state machine.
    ///
    /// If unset, the default config is used. Default values should be suitable for most internet
    /// applications. Applications protocols which forbid remotely-initiated streams should set
    /// `max_concurrent_bidi_streams` and `max_concurrent_uni_streams` to zero.
    pub fn transport_config(mut self, transport_config: quinn::TransportConfig) -> Self {
        self.transport_config = Some(transport_config);
        self
    }

    /// Maximum number of simultaneous connections to accept.
    ///
    /// New incoming connections are only accepted if the total number of incoming or outgoing
    /// connections is less than this. Outgoing connections are unaffected.
    pub fn concurrent_connections(mut self, concurrent_connections: u32) -> Self {
        self.concurrent_connections = Some(concurrent_connections);
        self
    }

    /// Optionally set a callback function to be called when endpoints change.
    #[allow(clippy::type_complexity)]
    pub fn on_endpoints(
        mut self,
        on_endpoints: Box<dyn Fn(&[config::Endpoint]) + Send + Sync + 'static>,
    ) -> Self {
        self.callbacks.on_endpoints = Some(on_endpoints);
        self
    }

    /// Optionally set a callback funcion to be called when a connection is made to a DERP server.
    pub fn on_derp_active(mut self, on_derp_active: Box<dyn Fn() + Send + Sync + 'static>) -> Self {
        self.callbacks.on_derp_active = Some(on_derp_active);
        self
    }

    /// Optionally set a callback function that provides a [config::NetInfo] when discovered network conditions change.
    pub fn on_net_info(
        mut self,
        on_net_info: Box<dyn Fn(config::NetInfo) + Send + Sync + 'static>,
    ) -> Self {
        self.callbacks.on_net_info = Some(on_net_info);
        self
    }

    /// Bind the magic endpoint on the specified socket address.
    ///
    /// The *bind_port* is the port that should be bound locally.
    /// The port will be used to bind an IPv4 and, if supported, and IPv6 socket.
    /// You can pass `0` to let the operating system choose a free port for you.
    /// NOTE: This will be improved soon to add support for binding on specific addresses.
<<<<<<< HEAD
    pub async fn bind(self, bind_port: u16) -> Result<MagicEndpoint> {
        let keypair = self.keypair.unwrap_or_else(Keypair::generate);
=======
    pub async fn bind(self, bind_port: u16) -> anyhow::Result<MagicEndpoint> {
        let secret_key = self.secret_key.unwrap_or_else(SecretKey::generate);
>>>>>>> fe98c8d7
        let mut server_config = make_server_config(
            &secret_key,
            self.alpn_protocols,
            self.transport_config,
            self.keylog,
        )?;
        if let Some(c) = self.concurrent_connections {
            server_config.concurrent_connections(c);
        }
        MagicEndpoint::bind(
            secret_key,
            bind_port,
            Some(server_config),
            self.derp_map.unwrap_or_default(),
            Some(self.callbacks),
            self.keylog,
        )
        .await
    }
}

fn make_server_config(
    secret_key: &SecretKey,
    alpn_protocols: Vec<Vec<u8>>,
    transport_config: Option<quinn::TransportConfig>,
    keylog: bool,
<<<<<<< HEAD
) -> Result<quinn::ServerConfig> {
    let tls_server_config = tls::make_server_config(keypair, alpn_protocols, keylog)?;
=======
) -> anyhow::Result<quinn::ServerConfig> {
    let tls_server_config = tls::make_server_config(secret_key, alpn_protocols, keylog)?;
>>>>>>> fe98c8d7
    let mut server_config = quinn::ServerConfig::with_crypto(Arc::new(tls_server_config));
    server_config.transport_config(Arc::new(transport_config.unwrap_or_default()));
    Ok(server_config)
}

/// An endpoint that leverages a [quinn::Endpoint] backed by a [magicsock::MagicSock].
#[derive(Clone, Debug)]
pub struct MagicEndpoint {
    secret_key: Arc<SecretKey>,
    msock: MagicSock,
    endpoint: quinn::Endpoint,
    netmap: Arc<Mutex<NetworkMap>>,
    keylog: bool,
}

impl MagicEndpoint {
    /// Build a MagicEndpoint
    pub fn builder() -> MagicEndpointBuilder {
        MagicEndpointBuilder::default()
    }

    /// Create a quinn endpoint backed by a magicsock.
    ///
    /// This is for internal use, the public interface is the [MagicEndpointBuilder] obtained from
    /// [Self::builder]. See the methods on the builder for documentation of the parameters.
    async fn bind(
        secret_key: SecretKey,
        bind_port: u16,
        server_config: Option<quinn::ServerConfig>,
        derp_map: DerpMap,
        callbacks: Option<Callbacks>,
        keylog: bool,
    ) -> Result<Self> {
        let msock = magicsock::MagicSock::new(magicsock::Options {
            port: bind_port,
<<<<<<< HEAD
            derp_map,
            private_key: keypair.secret().clone().into(),
=======
            derp_map: Some(derp_map.unwrap_or_default()),
            secret_key: secret_key.clone(),
>>>>>>> fe98c8d7
            callbacks: callbacks.unwrap_or_default(),
        })
        .await?;
        trace!("created magicsock");

        let endpoint = quinn::Endpoint::new_with_abstract_socket(
            quinn::EndpointConfig::default(),
            server_config,
            msock.clone(),
            Arc::new(quinn::TokioRuntime),
        )?;
        trace!("created quinn endpoint");

        Ok(Self {
            secret_key: Arc::new(secret_key),
            msock,
            endpoint,
            netmap: Arc::new(Mutex::new(NetworkMap { peers: vec![] })),
            keylog,
        })
    }

    /// Accept an incoming connection on the socket.
    pub fn accept(&self) -> quinn::Accept<'_> {
        self.endpoint.accept()
    }

    /// Get the peer id of this endpoint.
    pub fn peer_id(&self) -> PublicKey {
        self.secret_key.public()
    }

    /// Get the secret_key of this endpoint.
    pub fn secret_key(&self) -> &SecretKey {
        &self.secret_key
    }

    /// Get the local endpoint addresses on which the underlying magic socket is bound.
    ///
    /// Returns a tuple of the IPv4 and the optional IPv6 address.
    pub fn local_addr(&self) -> Result<(SocketAddr, Option<SocketAddr>)> {
        self.msock.local_addr()
    }

    /// Get the local and discovered endpoint addresses on which the underlying
    /// magic socket is reachable.
    ///
    /// This list contains both the locally-bound addresses and the endpoint's
    /// publicly-reachable addresses, if they could be discovered through
    /// STUN or port mapping.
    pub async fn local_endpoints(&self) -> Result<Vec<config::Endpoint>> {
        self.msock.local_endpoints().await
    }

    /// Get the DERP region we are connected to with the lowest latency.
    ///
    /// Returns `None` if we are not connected to any DERP region.
    pub async fn my_derp(&self) -> Option<u16> {
        self.msock.my_derp().await
    }

    /// Connect to a remote endpoint.
    ///
    /// The PublicKey and the ALPN protocol are required. If you happen to know dialable addresses of
    /// the remote endpoint, they can be specified and will be used to try and establish a direct
    /// connection without involving a DERP server. If no addresses are specified, the endpoint
    /// will try to dial the peer through the configured DERP servers.
    ///
    /// If the `derp_region` is not `None` and the configured DERP servers do not include a DERP node from the given `derp_region`, it will error.
    ///
    /// If no UDP addresses and no DERP region is provided, it will error.
    pub async fn connect(
        &self,
        node_id: PublicKey,
        alpn: &[u8],
        derp_region: Option<u16>,
        known_addrs: &[SocketAddr],
    ) -> Result<quinn::Connection> {
        if derp_region.is_some() || !known_addrs.is_empty() {
            self.add_known_addrs(node_id, derp_region, known_addrs)
                .await?;
        }

        let addr = self.msock.get_mapping_addr(&node_id).await.ok_or_else(|| {
            anyhow!("failed to retrieve the mapped address from the magic socket")
        })?;

        let client_config = {
            let alpn_protocols = vec![alpn.to_vec()];
            let tls_client_config = tls::make_client_config(
                &self.secret_key,
                Some(node_id),
                alpn_protocols,
                self.keylog,
            )?;
            let mut client_config = quinn::ClientConfig::new(Arc::new(tls_client_config));
            let mut transport_config = quinn::TransportConfig::default();
            transport_config.keep_alive_interval(Some(Duration::from_secs(1)));
            client_config.transport_config(Arc::new(transport_config));
            client_config
        };

        debug!(
            "connecting to {}: (via {} - {:?})",
            node_id, addr, known_addrs
        );

        // TODO: We'd eventually want to replace "localhost" with something that makes more sense.
        let connect = self
            .endpoint
            .connect_with(client_config, addr, "localhost")?;

        connect.await.context("failed connecting to provider")
    }

    /// Inform the magic socket about addresses of the peer.
    ///
    /// This updates the magic socket's *netmap* with these addresses, which are used as candidates
    /// when connecting to this peer (in addition to addresses obtained from a derp server).
    ///
    /// If no UDP addresses are added, and `derp_region` is `None`, it will error.
    /// If no UDP addresses are added, and the given `derp_region` cannot be dialed, it will error.
    pub async fn add_known_addrs(
        &self,
        node_id: PublicKey,
        derp_region: Option<u16>,
        endpoints: &[SocketAddr],
    ) -> Result<()> {
        match (endpoints.is_empty(), derp_region) {
            (true, None) => {
                anyhow::bail!(
                    "No UDP addresses or DERP region provided. Unable to dial peer {node_id:?}"
                );
            }
            (true, Some(region)) if !self.msock.has_derp_region(region).await => {
                anyhow::bail!("No UDP addresses provided and we do not have any DERP configuration for DERP region {region}, any hole punching required to establish a connection will not be possible.");
            }
            (false, None) => {
                tracing::warn!("No DERP region provided, any hole punching required to establish a connection will not be possible.");
            }
            (false, Some(region)) if !self.msock.has_derp_region(region).await => {
                tracing::warn!("We do not have any DERP configuration for DERP region {region}, any hole punching required to establish a connection will not be possible.");
            }
            _ => {}
        }

        let netmap = {
            let mut netmap = self.netmap.lock().unwrap();
            let node = netmap.peers.iter_mut().find(|peer| peer.key == node_id);
            if let Some(node) = node {
                for endpoint in endpoints {
                    if !node.endpoints.contains(endpoint) {
                        node.endpoints.push(*endpoint);
                        node.addresses.push(endpoint.ip());
                    }
                }
            } else {
                let endpoints = endpoints.to_vec();
                let addresses = endpoints.iter().map(|ep| ep.ip()).collect();
                let node = config::Node {
                    name: None,
                    addresses,
                    endpoints,
                    key: node_id,
                    derp: derp_region,
                };
                netmap.peers.push(node)
            }
            netmap.clone()
        };
        self.msock.set_network_map(netmap).await?;
        Ok(())
    }

    /// Close the QUIC endpoint and the magic socket.
    ///
    /// This will close all open QUIC connections with the provided error_code and reason. See
    /// [quinn::Connection] for details on how these are interpreted.
    ///
    /// It will then wait for all connections to actually be shutdown, and afterwards
    /// close the magic socket.
    ///
    /// Returns an error if closing the magic socket failed.
    /// TODO: Document error cases.
    pub async fn close(&self, error_code: VarInt, reason: &[u8]) -> Result<()> {
        self.endpoint.close(error_code, reason);
        self.endpoint.wait_idle().await;
        // TODO: Now wait-idle on msock!
        self.msock.close().await?;
        Ok(())
    }

    #[cfg(test)]
    pub(crate) fn magic_sock(&self) -> &MagicSock {
        &self.msock
    }
    #[cfg(test)]
    pub(crate) fn endpoint(&self) -> &quinn::Endpoint {
        &self.endpoint
    }
}

/// Accept an incoming connection and extract the client-provided [`PublicKey`] and ALPN protocol.
pub async fn accept_conn(
    mut conn: quinn::Connecting,
<<<<<<< HEAD
) -> Result<(PeerId, String, quinn::Connection)> {
=======
) -> anyhow::Result<(PublicKey, String, quinn::Connection)> {
>>>>>>> fe98c8d7
    let alpn = get_alpn(&mut conn).await?;
    let conn = conn.await?;
    let peer_id = get_peer_id(&conn).await?;
    Ok((peer_id, alpn, conn))
}

/// Extract the ALPN protocol from the peer's TLS certificate.
pub async fn get_alpn(connecting: &mut quinn::Connecting) -> Result<String> {
    let data = connecting.handshake_data().await?;
    match data.downcast::<quinn::crypto::rustls::HandshakeData>() {
        Ok(data) => match data.protocol {
            Some(protocol) => std::string::String::from_utf8(protocol).map_err(Into::into),
            None => anyhow::bail!("no ALPN protocol available"),
        },
        Err(_) => anyhow::bail!("unknown handshake type"),
    }
}

<<<<<<< HEAD
/// Extract the [`PeerId`] from the peer's TLS certificate.
pub async fn get_peer_id(connection: &quinn::Connection) -> Result<PeerId> {
=======
/// Extract the [`PublicKey`] from the peer's TLS certificate.
pub async fn get_peer_id(connection: &quinn::Connection) -> anyhow::Result<PublicKey> {
>>>>>>> fe98c8d7
    let data = connection.peer_identity();
    match data {
        None => anyhow::bail!("no peer certificate found"),
        Some(data) => match data.downcast::<Vec<rustls::Certificate>>() {
            Ok(certs) => {
                if certs.len() != 1 {
                    anyhow::bail!(
                        "expected a single peer certificate, but {} found",
                        certs.len()
                    );
                }
                let cert = tls::certificate::parse(&certs[0])?;
                Ok(cert.peer_id())
            }
            Err(_) => anyhow::bail!("invalid peer certificate"),
        },
    }
}

// TODO: These tests could still be flaky, lets fix that:
// https://github.com/n0-computer/iroh/issues/1183
#[cfg(test)]
mod tests {
    use tracing::{info, info_span, Instrument};

    use crate::test_utils::{run_derp_and_stun, setup_logging};

    use super::*;

    const TEST_ALPN: &[u8] = b"n0/iroh/test";

    #[ignore]
    #[tokio::test]
    async fn magic_endpoint_connect_close() {
        let _guard = setup_logging();
        let (derp_map, region_id, _guard) = run_derp_and_stun([127, 0, 0, 1].into()).await.unwrap();
        let server_secret_key = SecretKey::generate();
        let server_peer_id = server_secret_key.public();

        let server = {
            let derp_map = derp_map.clone();
            tokio::spawn(
                async move {
                    let ep = MagicEndpoint::builder()
                        .secret_key(server_secret_key)
                        .alpns(vec![TEST_ALPN.to_vec()])
                        .enable_derp(derp_map)
                        .bind(0)
                        .await
                        .unwrap();
                    info!("accepting connection");
                    let conn = ep.accept().await.unwrap();
                    let (_peer_id, _alpn, conn) = accept_conn(conn).await.unwrap();
                    let mut stream = conn.accept_uni().await.unwrap();
                    let mut buf = [0u8, 5];
                    stream.read_exact(&mut buf).await.unwrap();
                    info!("Accepted 1 stream, received {buf:?}.  Closing now.");
                    ep.close(7u8.into(), b"bye").await.unwrap();

                    let res = conn.accept_uni().await;
                    assert_eq!(res.unwrap_err(), quinn::ConnectionError::LocallyClosed);

                    let res = stream.read_to_end(10).await;
                    assert_eq!(
                        res.unwrap_err(),
                        quinn::ReadToEndError::Read(quinn::ReadError::ConnectionLost(
                            quinn::ConnectionError::LocallyClosed
                        ))
                    );
                    info!("server test completed");
                }
                .instrument(info_span!("test-server")),
            )
        };

        let client = tokio::spawn(
            async move {
                let ep = MagicEndpoint::builder()
                    .alpns(vec![TEST_ALPN.to_vec()])
                    .enable_derp(derp_map)
                    .bind(0)
                    .await
                    .unwrap();
                info!("client connecting");
                let conn = ep
                    .connect(server_peer_id, TEST_ALPN, region_id, &[])
                    .await
                    .unwrap();
                let mut stream = conn.open_uni().await.unwrap();

                // First write is accepted by server.  We need this bit of synchronisation
                // because if the server closes after simply accepting the connection we can
                // not be sure our .open_uni() call would succeed as it may already receive
                // the error.
                stream.write_all(b"hello").await.unwrap();

                // Remote now closes the connection, we should see an error sometime soon.
                let err = conn.closed().await;
                let expected_err =
                    quinn::ConnectionError::ApplicationClosed(quinn::ApplicationClose {
                        error_code: 7u8.into(),
                        reason: b"bye".to_vec().into(),
                    });
                assert_eq!(err, expected_err);

                let res = stream.finish().await;
                assert_eq!(
                    res.unwrap_err(),
                    quinn::WriteError::ConnectionLost(expected_err.clone())
                );

                let res = conn.open_uni().await;
                assert_eq!(res.unwrap_err(), expected_err);
                info!("client test completed");
            }
            .instrument(info_span!("test-client")),
        );

        let (server, client) = tokio::join!(server, client);
        server.unwrap();
        client.unwrap();
    }

    // #[tokio::test]
    // async fn magic_endpoint_bidi_send_recv() {
    //     setup_logging();
    //     let (ep1, ep2, cleanup) = setup_pair().await.unwrap();

    //     let peer_id_1 = ep1.peer_id();
    //     eprintln!("peer id 1 {peer_id_1}");
    //     let peer_id_2 = ep2.peer_id();
    //     eprintln!("peer id 2 {peer_id_2}");

    //     let endpoint = ep2.clone();
    //     let p2_connect = tokio::spawn(async move {
    //         let conn = endpoint.connect(peer_id_1, TEST_ALPN, &[]).await.unwrap();
    //         let (mut send, mut recv) = conn.open_bi().await.unwrap();
    //         send.write_all(b"hello").await.unwrap();
    //         send.finish().await.unwrap();
    //         let m = recv.read_to_end(100).await.unwrap();
    //         assert_eq!(&m, b"world");
    //     });

    //     let endpoint = ep1.clone();
    //     let p1_accept = tokio::spawn(async move {
    //         let conn = endpoint.accept().await.unwrap();
    //         let (peer_id, alpn, conn) = accept_conn(conn).await.unwrap();
    //         assert_eq!(peer_id, peer_id_2);
    //         assert_eq!(alpn.as_bytes(), TEST_ALPN);

    //         let (mut send, mut recv) = conn.accept_bi().await.unwrap();
    //         let m = recv.read_to_end(100).await.unwrap();
    //         assert_eq!(m, b"hello");

    //         send.write_all(b"world").await.unwrap();
    //         send.finish().await.unwrap();
    //     });

    //     let endpoint = ep1.clone();
    //     let p1_connect = tokio::spawn(async move {
    //         let conn = endpoint.connect(peer_id_2, TEST_ALPN, &[]).await.unwrap();
    //         let (mut send, mut recv) = conn.open_bi().await.unwrap();
    //         send.write_all(b"ola").await.unwrap();
    //         send.finish().await.unwrap();
    //         let m = recv.read_to_end(100).await.unwrap();
    //         assert_eq!(&m, b"mundo");
    //     });

    //     let endpoint = ep2.clone();
    //     let p2_accept = tokio::spawn(async move {
    //         let conn = endpoint.accept().await.unwrap();
    //         let (peer_id, alpn, conn) = accept_conn(conn).await.unwrap();
    //         assert_eq!(peer_id, peer_id_1);
    //         assert_eq!(alpn.as_bytes(), TEST_ALPN);

    //         let (mut send, mut recv) = conn.accept_bi().await.unwrap();
    //         let m = recv.read_to_end(100).await.unwrap();
    //         assert_eq!(m, b"ola");

    //         send.write_all(b"mundo").await.unwrap();
    //         send.finish().await.unwrap();
    //     });

    //     p1_accept.await.unwrap();
    //     p2_connect.await.unwrap();

    //     p2_accept.await.unwrap();
    //     p1_connect.await.unwrap();

    //     cleanup().await;
    // }
}<|MERGE_RESOLUTION|>--- conflicted
+++ resolved
@@ -35,7 +35,7 @@
 impl Default for MagicEndpointBuilder {
     fn default() -> Self {
         Self {
-            keypair: Default::default(),
+            secret_key: Default::default(),
             derp_map: Some(default_derp_map()),
             alpn_protocols: Default::default(),
             transport_config: Default::default(),
@@ -73,9 +73,9 @@
 
     /// Enables using DERP servers to assist in establishing connectivity.
     ///
-    /// DERP servers are used to discover other peers by [`PeerId`] and also help establish
-    /// connections between peers by being an initial relay for traffic while assisting in
-    /// holepunching to establish a direct connection between peers.
+    /// DERP servers are used to discover other peers by [`PublicKey`] and also help
+    /// establish connections between peers by being an initial relay for traffic while
+    /// assisting in holepunching to establish a direct connection between peers.
     ///
     /// The provided `derp_map` must contain at least one region with a configured derp
     /// node.  If an invalid [`DerpMap`] is provided [`bind`] will result in an error.
@@ -94,18 +94,9 @@
     ///
     /// See [`enable_derp`] for details.
     ///
-<<<<<<< HEAD
     /// [`enable_derp`]: MagicEndpointBuilder::enable_derp
     pub fn disable_derp(mut self) -> Self {
         self.derp_map = None;
-=======
-    /// DERP servers are used to discover other peers by [`PublicKey`] and also
-    /// help establish connections between peers by being an initial relay
-    /// for traffic while assisting in holepunching to establish a direct
-    /// connection between the peers.
-    pub fn derp_map(mut self, derp_map: Option<DerpMap>) -> Self {
-        self.derp_map = derp_map;
->>>>>>> fe98c8d7
         self
     }
 
@@ -161,13 +152,8 @@
     /// The port will be used to bind an IPv4 and, if supported, and IPv6 socket.
     /// You can pass `0` to let the operating system choose a free port for you.
     /// NOTE: This will be improved soon to add support for binding on specific addresses.
-<<<<<<< HEAD
     pub async fn bind(self, bind_port: u16) -> Result<MagicEndpoint> {
-        let keypair = self.keypair.unwrap_or_else(Keypair::generate);
-=======
-    pub async fn bind(self, bind_port: u16) -> anyhow::Result<MagicEndpoint> {
         let secret_key = self.secret_key.unwrap_or_else(SecretKey::generate);
->>>>>>> fe98c8d7
         let mut server_config = make_server_config(
             &secret_key,
             self.alpn_protocols,
@@ -194,13 +180,8 @@
     alpn_protocols: Vec<Vec<u8>>,
     transport_config: Option<quinn::TransportConfig>,
     keylog: bool,
-<<<<<<< HEAD
 ) -> Result<quinn::ServerConfig> {
-    let tls_server_config = tls::make_server_config(keypair, alpn_protocols, keylog)?;
-=======
-) -> anyhow::Result<quinn::ServerConfig> {
     let tls_server_config = tls::make_server_config(secret_key, alpn_protocols, keylog)?;
->>>>>>> fe98c8d7
     let mut server_config = quinn::ServerConfig::with_crypto(Arc::new(tls_server_config));
     server_config.transport_config(Arc::new(transport_config.unwrap_or_default()));
     Ok(server_config)
@@ -236,13 +217,8 @@
     ) -> Result<Self> {
         let msock = magicsock::MagicSock::new(magicsock::Options {
             port: bind_port,
-<<<<<<< HEAD
             derp_map,
-            private_key: keypair.secret().clone().into(),
-=======
-            derp_map: Some(derp_map.unwrap_or_default()),
             secret_key: secret_key.clone(),
->>>>>>> fe98c8d7
             callbacks: callbacks.unwrap_or_default(),
         })
         .await?;
@@ -448,11 +424,7 @@
 /// Accept an incoming connection and extract the client-provided [`PublicKey`] and ALPN protocol.
 pub async fn accept_conn(
     mut conn: quinn::Connecting,
-<<<<<<< HEAD
-) -> Result<(PeerId, String, quinn::Connection)> {
-=======
-) -> anyhow::Result<(PublicKey, String, quinn::Connection)> {
->>>>>>> fe98c8d7
+) -> Result<(PublicKey, String, quinn::Connection)> {
     let alpn = get_alpn(&mut conn).await?;
     let conn = conn.await?;
     let peer_id = get_peer_id(&conn).await?;
@@ -471,13 +443,8 @@
     }
 }
 
-<<<<<<< HEAD
-/// Extract the [`PeerId`] from the peer's TLS certificate.
-pub async fn get_peer_id(connection: &quinn::Connection) -> Result<PeerId> {
-=======
 /// Extract the [`PublicKey`] from the peer's TLS certificate.
-pub async fn get_peer_id(connection: &quinn::Connection) -> anyhow::Result<PublicKey> {
->>>>>>> fe98c8d7
+pub async fn get_peer_id(connection: &quinn::Connection) -> Result<PublicKey> {
     let data = connection.peer_identity();
     match data {
         None => anyhow::bail!("no peer certificate found"),
