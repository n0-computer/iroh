--- conflicted
+++ resolved
@@ -18,139 +18,6 @@
 pub mod s2n;
 pub mod stats;
 
-<<<<<<< HEAD
-pub const ALPN: &[u8] = b"n0/iroh-net-bench/0";
-
-pub fn configure_tracing_subscriber() {
-    tracing::subscriber::set_global_default(
-        tracing_subscriber::FmtSubscriber::builder()
-            .with_env_filter(tracing_subscriber::EnvFilter::from_default_env())
-            .finish(),
-    )
-    .unwrap();
-}
-
-/// Creates a server endpoint which runs on the given runtime
-pub fn server_endpoint(rt: &tokio::runtime::Runtime, opt: &Opt) -> (NodeAddr, MagicEndpoint) {
-    let _guard = rt.enter();
-    rt.block_on(async move {
-        let ep = MagicEndpoint::builder()
-            .alpns(vec![ALPN.to_vec()])
-            .relay_mode(RelayMode::Disabled)
-            .transport_config(transport_config(opt))
-            .bind(0)
-            .await
-            .unwrap();
-        let addr = ep.local_addr();
-        let addr = SocketAddr::new("127.0.0.1".parse().unwrap(), addr.0.port());
-        let addr = NodeAddr::new(ep.node_id()).with_direct_addresses([addr]);
-        (addr, ep)
-    })
-}
-
-/// Create a client endpoint and client connection
-pub async fn connect_client(
-    server_addr: NodeAddr,
-    opt: Opt,
-) -> Result<(MagicEndpoint, quinn::Connection)> {
-    let endpoint = MagicEndpoint::builder()
-        .alpns(vec![ALPN.to_vec()])
-        .relay_mode(RelayMode::Disabled)
-        .transport_config(transport_config(&opt))
-        .bind(0)
-        .await
-        .unwrap();
-
-    // TODO: We don't support passing client transport config currently
-    // let mut client_config = quinn::ClientConfig::new(Arc::new(crypto));
-    // client_config.transport_config(Arc::new(transport_config(&opt)));
-
-    let connection = endpoint
-        .connect(server_addr, ALPN)
-        .await
-        .context("unable to connect")?;
-    trace!("connected");
-
-    Ok((endpoint, connection))
-}
-
-pub async fn drain_stream(stream: &mut quinn::RecvStream, read_unordered: bool) -> Result<usize> {
-    let mut read = 0;
-
-    if read_unordered {
-        while let Some(chunk) = stream.read_chunk(usize::MAX, false).await? {
-            read += chunk.bytes.len();
-        }
-    } else {
-        // These are 32 buffers, for reading approximately 32kB at once
-        #[rustfmt::skip]
-        let mut bufs = [
-            Bytes::new(), Bytes::new(), Bytes::new(), Bytes::new(),
-            Bytes::new(), Bytes::new(), Bytes::new(), Bytes::new(),
-            Bytes::new(), Bytes::new(), Bytes::new(), Bytes::new(),
-            Bytes::new(), Bytes::new(), Bytes::new(), Bytes::new(),
-            Bytes::new(), Bytes::new(), Bytes::new(), Bytes::new(),
-            Bytes::new(), Bytes::new(), Bytes::new(), Bytes::new(),
-            Bytes::new(), Bytes::new(), Bytes::new(), Bytes::new(),
-            Bytes::new(), Bytes::new(), Bytes::new(), Bytes::new(),
-        ];
-
-        while let Some(n) = stream.read_chunks(&mut bufs[..]).await? {
-            read += bufs.iter().take(n).map(|buf| buf.len()).sum::<usize>();
-        }
-    }
-
-    Ok(read)
-}
-
-pub async fn send_data_on_stream(stream: &mut quinn::SendStream, stream_size: u64) -> Result<()> {
-    const DATA: &[u8] = &[0xAB; 1024 * 1024];
-    let bytes_data = Bytes::from_static(DATA);
-
-    let full_chunks = stream_size / (DATA.len() as u64);
-    let remaining = (stream_size % (DATA.len() as u64)) as usize;
-
-    for _ in 0..full_chunks {
-        stream
-            .write_chunk(bytes_data.clone())
-            .await
-            .context("failed sending data")?;
-    }
-
-    if remaining != 0 {
-        stream
-            .write_chunk(bytes_data.slice(0..remaining))
-            .await
-            .context("failed sending data")?;
-    }
-
-    stream.finish().context("failed finishing stream")?;
-    stream
-        .stopped()
-        .await
-        .context("not all stream data acknowledged")?;
-
-    Ok(())
-}
-
-pub fn rt() -> Runtime {
-    Builder::new_current_thread().enable_all().build().unwrap()
-}
-
-pub fn transport_config(opt: &Opt) -> quinn::TransportConfig {
-    // High stream windows are chosen because the amount of concurrent streams
-    // is configurable as a parameter.
-    let mut config = quinn::TransportConfig::default();
-    config.max_concurrent_uni_streams(opt.max_streams.try_into().unwrap());
-    config.initial_mtu(opt.initial_mtu);
-
-    // TODO: reenable when we upgrade quinn version
-    // let mut acks = quinn::AckFrequencyConfig::default();
-    // acks.ack_eliciting_threshold(10u32.into());
-    // config.ack_frequency_config(Some(acks));
-
-    config
-=======
 #[derive(Parser, Debug, Clone, Copy)]
 #[clap(name = "bulk")]
 pub enum Commands {
@@ -158,7 +25,6 @@
     #[cfg(not(any(target_os = "freebsd", target_os = "openbsd", target_os = "netbsd")))]
     Quinn(Opt),
     S2n(s2n::Opt),
->>>>>>> eb74cf6a
 }
 
 #[derive(Parser, Debug, Clone, Copy)]
