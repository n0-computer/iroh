[package]
name = "iroh-net-bench"
version = "0.23.0"
edition = "2021"
license = "MIT OR Apache-2.0"
publish = false

[dependencies]
anyhow = "1.0.22"
bytes = "1.7"
hdrhistogram = { version = "7.2", default-features = false }
<<<<<<< HEAD
iroh-net = { path = ".." }
quinn = { package = "iroh-quinn", version = "0.11" }
rcgen = "0.12"
rustls = { version = "0.23", default-features = false, features = ["ring"] }
=======
iroh-net = { path = "..", features = ["test-utils"] }
iroh-metrics = { path = "../../iroh-metrics" }
rcgen = "0.11.1"
rustls = { version = "0.21.0", default-features = false, features = ["quic"] }
>>>>>>> 4f83c438
clap = { version = "4", features = ["derive"] }
tokio = { version = "1.0.1", features = ["rt", "sync"] }
tracing = "0.1"
tracing-subscriber = { version = "0.3.0", default-features = false, features = ["env-filter", "fmt", "ansi", "time", "local-time"] }
<<<<<<< HEAD
socket2 = "0.5"
=======
socket2 = "0.5"
futures-lite = "2.3.0"

[target.'cfg(not(any(target_os = "freebsd", target_os = "openbsd", target_os = "netbsd")))'.dependencies]
quinn = "0.10"
>>>>>>> 4f83c438
<|MERGE_RESOLUTION|>--- conflicted
+++ resolved
@@ -9,27 +9,14 @@
 anyhow = "1.0.22"
 bytes = "1.7"
 hdrhistogram = { version = "7.2", default-features = false }
-<<<<<<< HEAD
 iroh-net = { path = ".." }
+iroh-metrics = { path = "../../iroh-metrics" }
 quinn = { package = "iroh-quinn", version = "0.11" }
 rcgen = "0.12"
 rustls = { version = "0.23", default-features = false, features = ["ring"] }
-=======
-iroh-net = { path = "..", features = ["test-utils"] }
-iroh-metrics = { path = "../../iroh-metrics" }
-rcgen = "0.11.1"
-rustls = { version = "0.21.0", default-features = false, features = ["quic"] }
->>>>>>> 4f83c438
 clap = { version = "4", features = ["derive"] }
 tokio = { version = "1.0.1", features = ["rt", "sync"] }
 tracing = "0.1"
 tracing-subscriber = { version = "0.3.0", default-features = false, features = ["env-filter", "fmt", "ansi", "time", "local-time"] }
-<<<<<<< HEAD
 socket2 = "0.5"
-=======
-socket2 = "0.5"
-futures-lite = "2.3.0"
-
-[target.'cfg(not(any(target_os = "freebsd", target_os = "openbsd", target_os = "netbsd")))'.dependencies]
-quinn = "0.10"
->>>>>>> 4f83c438
+futures-lite = "2.3.0"