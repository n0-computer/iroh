--- conflicted
+++ resolved
@@ -17,14 +17,9 @@
 pub(crate) mod net;
 pub(crate) mod rpc;
 pub(crate) mod start;
-<<<<<<< HEAD
-pub use iroh_blobs::{cli as blobs, cli::tags};
-pub use iroh_docs::{cli as docs, cli::authors};
-pub use iroh_gossip::cli as gossip;
-=======
 pub(crate) use iroh_blobs::{cli as blobs, cli::tags};
 pub(crate) use iroh_docs::{cli as docs, cli::authors};
->>>>>>> 62e9d6c2
+pub(crate) use iroh_gossip::cli as gossip;
 
 /// iroh is a tool for building distributed apps.
 ///
