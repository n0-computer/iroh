//! Tool to get information about the current network environment of a node,
//! and to test connectivity to specific other nodes.
use std::{
    collections::HashMap,
    net::SocketAddr,
    num::NonZeroU16,
    path::PathBuf,
    str::FromStr,
    sync::Arc,
    time::{Duration, Instant},
};

use crate::config::{iroh_data_root, NodeConfig};

use anyhow::Context;
use clap::Subcommand;
use console::style;
use derive_more::Display;
use futures_lite::StreamExt;
use indicatif::{HumanBytes, MultiProgress, ProgressBar};
use iroh::{
    base::ticket::{BlobTicket, Ticket},
    blobs::{
        store::{ReadableStore, Store as _},
        util::progress::{FlumeProgressSender, ProgressSender},
    },
    docs::{Capability, DocTicket},
    net::{
        defaults::DEFAULT_RELAY_STUN_PORT,
        discovery::{
            dns::DnsDiscovery, pkarr_publish::PkarrPublisher, ConcurrentDiscovery, Discovery,
        },
        dns::default_resolver,
        key::{PublicKey, SecretKey},
<<<<<<< HEAD
        magic_endpoint::{self, ConnectionTypeStream},
=======
        magic_endpoint::{self, Connection, RecvStream, SendStream},
>>>>>>> b62e9040
        netcheck, portmapper,
        relay::{RelayMap, RelayMode, RelayUrl},
        ticket::NodeTicket,
        util::CancelOnDrop,
        MagicEndpoint, NodeAddr, NodeId,
    },
    util::{path::IrohPaths, progress::ProgressWriter},
};
use portable_atomic::AtomicU64;
use postcard::experimental::max_size::MaxSize;
use serde::{Deserialize, Serialize};
use tokio::{io::AsyncWriteExt, sync};

use iroh::net::metrics::MagicsockMetrics;
use iroh_metrics::core::Core;

#[derive(Debug, Clone, derive_more::Display)]
pub enum SecretKeyOption {
    /// Generate random secret key
    Random,
    /// Use local secret key
    Local,
    /// Explicitly specify a secret key
    Hex(String),
}

impl std::str::FromStr for SecretKeyOption {
    type Err = anyhow::Error;

    fn from_str(s: &str) -> Result<Self, Self::Err> {
        let s_lower = s.to_ascii_lowercase();
        Ok(if s_lower == "random" {
            SecretKeyOption::Random
        } else if s_lower == "local" {
            SecretKeyOption::Local
        } else {
            SecretKeyOption::Hex(s.to_string())
        })
    }
}

#[derive(Subcommand, Debug, Clone)]
pub enum Commands {
    /// Report on the current network environment, using either an explicitly provided stun host
    /// or the settings from the config file.
    Report {
        /// Explicitly provided stun host. If provided, this will disable relay and just do stun.
        #[clap(long)]
        stun_host: Option<String>,
        /// The port of the STUN server.
        #[clap(long, default_value_t = DEFAULT_RELAY_STUN_PORT)]
        stun_port: u16,
    },
    /// Wait for incoming requests from iroh doctor connect
    Accept {
        /// Our own secret key, in hex. If not specified, the locally configured key will be used.
        #[clap(long, default_value_t = SecretKeyOption::Local)]
        secret_key: SecretKeyOption,

        /// Number of bytes to send to the remote for each test
        #[clap(long, default_value_t = 1024 * 1024 * 16)]
        size: u64,

        /// Number of iterations to run the test for. If not specified, the test will run forever.
        #[clap(long)]
        iterations: Option<u64>,

        /// Use a local relay
        #[clap(long)]
        local_relay_server: bool,

        /// Do not allow the node to dial and be dialed by id only.
        ///
        /// This disables DNS discovery, which would allow the node to dial other nodes by id only.
        /// And it disables Pkarr Publishing, which would allow the node to announce its address for dns discovery.
        ///
        /// Default is `false`
        #[clap(long, default_value_t = false)]
        disable_discovery: bool,
    },
    /// Connect to an iroh doctor accept node.
    Connect {
        /// hex node id of the node to connect to
        dial: PublicKey,

        /// One or more remote endpoints to use when dialing
        #[clap(long)]
        remote_endpoint: Vec<SocketAddr>,

        /// Our own secret key, in hex. If not specified, a random key will be generated.
        #[clap(long, default_value_t = SecretKeyOption::Random)]
        secret_key: SecretKeyOption,

        /// Use a local relay
        ///
        /// Overrides the `relay_url` field.
        #[clap(long)]
        local_relay_server: bool,

        /// The relay url the peer you are dialing can be found on.
        ///
        /// If `local_relay_server` is true, this field is ignored.
        ///
        /// When `None`, or if attempting to dial an unknown url, no hole punching can occur.
        ///
        /// Default is `None`.
        #[clap(long)]
        relay_url: Option<RelayUrl>,

        /// Do not allow the node to dial and be dialed by id only.
        ///
        /// This disables DNS discovery, which would allow the node to dial other nodes by id only.
        /// And it disables Pkarr Publishing, which would allow the node to announce its address for dns discovery.
        ///
        /// Default is `false`
        #[clap(long, default_value_t = false)]
        disable_discovery: bool,
    },
    /// Probe the port mapping protocols.
    PortMapProbe {
        /// Whether to enable UPnP.
        #[clap(long)]
        enable_upnp: bool,
        /// Whether to enable PCP.
        #[clap(long)]
        enable_pcp: bool,
        /// Whether to enable NAT-PMP.
        #[clap(long)]
        enable_nat_pmp: bool,
    },
    /// Attempt to get a port mapping to the given local port.
    PortMap {
        /// Protocol to use for port mapping. One of ["upnp", "nat_pmp", "pcp"].
        protocol: String,
        /// Local port to get a mapping.
        local_port: NonZeroU16,
        /// How long to wait for an external port to be ready in seconds.
        #[clap(long, default_value_t = 10)]
        timeout_secs: u64,
    },
    /// Get the latencies of the different relay url
    ///
    /// Tests the latencies of the default relay url and nodes. To test custom urls or nodes,
    /// adjust the `Config`.
    RelayUrls {
        /// How often to execute.
        #[clap(long, default_value_t = 5)]
        count: usize,
    },
    /// Inspect a ticket.
    TicketInspect {
        ticket: String,
        #[clap(long)]
        zbase32: bool,
    },
    /// Perform a metadata consistency check on a blob store.
    BlobConsistencyCheck {
        /// Path of the blob store to validate. For iroh, this is the blobs subdirectory
        /// in the iroh data directory. But this can also be used for apps that embed
        /// just iroh-blobs.
        path: PathBuf,
        /// Try to get the store into a consistent state by removing orphaned data
        /// and broken entries.
        ///
        /// Caution, this might remove data.
        #[clap(long)]
        repair: bool,
    },
    /// Validate the actual content of a blob store.
    BlobValidate {
        /// Path of the blob store to validate. For iroh, this is the blobs subdirectory
        /// in the iroh data directory. But this can also be used for apps that embed
        /// just iroh-blobs.
        path: PathBuf,
        /// Try to get the store into a consistent state by downgrading entries from
        /// complete to partial if data is missing etc.
        #[clap(long)]
        repair: bool,
    },
}

#[derive(Debug, Serialize, Deserialize, MaxSize)]
enum TestStreamRequest {
    Echo { bytes: u64 },
    Drain { bytes: u64 },
    Send { bytes: u64, block_size: u32 },
}

#[derive(Debug, Clone, Copy)]
struct TestConfig {
    size: u64,
    iterations: Option<u64>,
}

fn update_pb(
    task: &'static str,
    pb: Option<ProgressBar>,
    total_bytes: u64,
    mut updates: sync::mpsc::Receiver<u64>,
) -> tokio::task::JoinHandle<()> {
    if let Some(pb) = pb {
        pb.set_message(task);
        pb.set_position(0);
        pb.set_length(total_bytes);
        tokio::spawn(async move {
            while let Some(position) = updates.recv().await {
                pb.set_position(position);
            }
        })
    } else {
        tokio::spawn(std::future::ready(()))
    }
}

/// handle a test stream request
async fn handle_test_request(
    mut send: SendStream,
    mut recv: RecvStream,
    gui: &Gui,
) -> anyhow::Result<()> {
    let mut buf = [0u8; TestStreamRequest::POSTCARD_MAX_SIZE];
    recv.read_exact(&mut buf).await?;
    let request: TestStreamRequest = postcard::from_bytes(&buf)?;
    let pb = Some(gui.pb.clone());
    match request {
        TestStreamRequest::Echo { bytes } => {
            // copy the stream back
            let (mut send, updates) = ProgressWriter::new(&mut send);
            let t0 = Instant::now();
            let progress = update_pb("echo", pb, bytes, updates);
            tokio::io::copy(&mut recv, &mut send).await?;
            let elapsed = t0.elapsed();
            drop(send);
            progress.await?;
            gui.set_echo(bytes, elapsed);
        }
        TestStreamRequest::Drain { bytes } => {
            // drain the stream
            let (mut send, updates) = ProgressWriter::new(tokio::io::sink());
            let progress = update_pb("recv", pb, bytes, updates);
            let t0 = Instant::now();
            tokio::io::copy(&mut recv, &mut send).await?;
            let elapsed = t0.elapsed();
            drop(send);
            progress.await?;
            gui.set_recv(bytes, elapsed);
        }
        TestStreamRequest::Send { bytes, block_size } => {
            // send the requested number of bytes, in blocks of the requested size
            let (mut send, updates) = ProgressWriter::new(&mut send);
            let progress = update_pb("send", pb, bytes, updates);
            let t0 = Instant::now();
            send_blocks(&mut send, bytes, block_size).await?;
            drop(send);
            let elapsed = t0.elapsed();
            progress.await?;
            gui.set_send(bytes, elapsed);
        }
    }
    send.finish().await?;
    Ok(())
}

async fn send_blocks(
    mut send: impl tokio::io::AsyncWrite + Unpin,
    total_bytes: u64,
    block_size: u32,
) -> anyhow::Result<()> {
    // send the requested number of bytes, in blocks of the requested size
    let buf = vec![0u8; block_size as usize];
    let mut remaining = total_bytes;
    while remaining > 0 {
        let n = remaining.min(block_size as u64);
        send.write_all(&buf[..n as usize]).await?;
        remaining -= n;
    }
    Ok(())
}

async fn report(
    stun_host: Option<String>,
    stun_port: u16,
    config: &NodeConfig,
) -> anyhow::Result<()> {
    let port_mapper = portmapper::Client::default();
    let dns_resolver = default_resolver().clone();
    let mut client = netcheck::Client::new(Some(port_mapper), dns_resolver)?;

    let dm = match stun_host {
        Some(host_name) => {
            let url = host_name.parse()?;
            // creating a relay map from host name and stun port
            RelayMap::default_from_node(url, stun_port)
        }
        None => config.relay_map()?.unwrap_or_else(RelayMap::empty),
    };
    println!("getting report using relay map {dm:#?}");

    let r = client.get_report(dm, None, None).await?;
    println!("{r:#?}");
    Ok(())
}

/// Contain all the gui state
struct Gui {
    #[allow(dead_code)]
    mp: MultiProgress,
    pb: ProgressBar,
    #[allow(dead_code)]
    counters: ProgressBar,
    send_pb: ProgressBar,
    recv_pb: ProgressBar,
    echo_pb: ProgressBar,
    #[allow(dead_code)]
    counter_task: Option<CancelOnDrop>,
}

impl Gui {
    fn new(endpoint: MagicEndpoint, node_id: NodeId) -> Self {
        let mp = MultiProgress::new();
        mp.set_draw_target(indicatif::ProgressDrawTarget::stderr());
        let counters = mp.add(ProgressBar::hidden());
        let conn_info = mp.add(ProgressBar::hidden());
        let send_pb = mp.add(ProgressBar::hidden());
        let recv_pb = mp.add(ProgressBar::hidden());
        let echo_pb = mp.add(ProgressBar::hidden());
        let style = indicatif::ProgressStyle::default_bar()
            .template("{msg}")
            .unwrap();
        send_pb.set_style(style.clone());
        recv_pb.set_style(style.clone());
        echo_pb.set_style(style.clone());
        conn_info.set_style(style.clone());
        counters.set_style(style);
        let pb = mp.add(indicatif::ProgressBar::hidden());
        pb.enable_steady_tick(Duration::from_millis(100));
        pb.set_style(indicatif::ProgressStyle::default_bar()
            .template("{spinner:.green} [{bar:80.cyan/blue}] {msg} {bytes}/{total_bytes} ({bytes_per_sec})").unwrap()
            .progress_chars("█▉▊▋▌▍▎▏ "));
        let counters2 = counters.clone();
        let counter_task = tokio::spawn(async move {
            loop {
                Self::update_counters(&counters2);
                Self::update_connection_info(&conn_info, &endpoint, &node_id);
                tokio::time::sleep(Duration::from_millis(100)).await;
            }
        });
        Self {
            mp,
            pb,
            counters,
            send_pb,
            recv_pb,
            echo_pb,
            counter_task: Some(CancelOnDrop::new(
                "counter_task",
                counter_task.abort_handle(),
            )),
        }
    }

    fn update_connection_info(target: &ProgressBar, endpoint: &MagicEndpoint, node_id: &NodeId) {
        let format_latency = |x: Option<Duration>| {
            x.map(|x| format!("{:.6}s", x.as_secs_f64()))
                .unwrap_or_else(|| "unknown".to_string())
        };
        let msg = match endpoint.connection_info(*node_id) {
            Some(magic_endpoint::ConnectionInfo {
                relay_url,
                conn_type,
                latency,
                addrs,
                ..
            }) => {
                let relay_url = relay_url
                    .map(|x| x.relay_url.to_string())
                    .unwrap_or_else(|| "unknown".to_string());
                let latency = format_latency(latency);
                let addrs = addrs
                    .into_iter()
                    .map(|addr_info| {
                        format!("{} ({})", addr_info.addr, format_latency(addr_info.latency))
                    })
                    .collect::<Vec<_>>()
                    .join("; ");
                format!(
                    "relay url: {}, latency: {}, connection type: {}, addrs: [{}]",
                    relay_url, latency, conn_type, addrs
                )
            }
            None => "connection info unavailable".to_string(),
        };
        target.set_message(msg);
    }

    fn update_counters(target: &ProgressBar) {
        if let Some(core) = Core::get() {
            let metrics = core.get_collector::<MagicsockMetrics>().unwrap();
            let send_ipv4 = HumanBytes(metrics.send_ipv4.get());
            let send_ipv6 = HumanBytes(metrics.send_ipv6.get());
            let send_relay = HumanBytes(metrics.send_relay.get());
            let recv_data_relay = HumanBytes(metrics.recv_data_relay.get());
            let recv_data_ipv4 = HumanBytes(metrics.recv_data_ipv4.get());
            let recv_data_ipv6 = HumanBytes(metrics.recv_data_ipv6.get());
            let text = format!(
                r#"Counters

Relay:
  send: {send_relay}
  recv: {recv_data_relay}
Ipv4:
  send: {send_ipv4}
  recv: {recv_data_ipv4}
Ipv6:
  send: {send_ipv6}
  recv: {recv_data_ipv6}
"#,
            );
            target.set_message(text);
        }
    }

    fn set_send(&self, b: u64, d: Duration) {
        Self::set_bench_speed(&self.send_pb, "send", b, d);
    }

    fn set_recv(&self, b: u64, d: Duration) {
        Self::set_bench_speed(&self.recv_pb, "recv", b, d);
    }

    fn set_echo(&self, b: u64, d: Duration) {
        Self::set_bench_speed(&self.echo_pb, "echo", b, d);
    }

    fn set_bench_speed(pb: &ProgressBar, text: &str, b: u64, d: Duration) {
        pb.set_message(format!(
            "{}: {}/s",
            text,
            HumanBytes((b as f64 / d.as_secs_f64()) as u64)
        ));
    }

    fn clear(&self) {
        self.mp.clear().ok();
    }
}

async fn active_side(
    connection: Connection,
    config: &TestConfig,
    gui: Option<&Gui>,
) -> anyhow::Result<()> {
    let n = config.iterations.unwrap_or(u64::MAX);
    if let Some(gui) = gui {
        let pb = Some(&gui.pb);
        for _ in 0..n {
            let d = send_test(&connection, config, pb).await?;
            gui.set_send(config.size, d);
            let d = recv_test(&connection, config, pb).await?;
            gui.set_recv(config.size, d);
            let d = echo_test(&connection, config, pb).await?;
            gui.set_echo(config.size, d);
        }
    } else {
        let pb = None;
        for _ in 0..n {
            let _d = send_test(&connection, config, pb).await?;
            let _d = recv_test(&connection, config, pb).await?;
            let _d = echo_test(&connection, config, pb).await?;
        }
    }
    Ok(())
}

async fn send_test_request(
    send: &mut SendStream,
    request: &TestStreamRequest,
) -> anyhow::Result<()> {
    let mut buf = [0u8; TestStreamRequest::POSTCARD_MAX_SIZE];
    postcard::to_slice(&request, &mut buf)?;
    send.write_all(&buf).await?;
    Ok(())
}

async fn echo_test(
    connection: &Connection,
    config: &TestConfig,
    pb: Option<&indicatif::ProgressBar>,
) -> anyhow::Result<Duration> {
    let size = config.size;
    let (mut send, mut recv) = connection.open_bi().await?;
    send_test_request(&mut send, &TestStreamRequest::Echo { bytes: size }).await?;
    let (mut sink, updates) = ProgressWriter::new(tokio::io::sink());
    let copying = tokio::spawn(async move { tokio::io::copy(&mut recv, &mut sink).await });
    let progress = update_pb("echo", pb.cloned(), size, updates);
    let t0 = Instant::now();
    send_blocks(&mut send, size, 1024 * 1024).await?;
    send.finish().await?;
    let received = copying.await??;
    anyhow::ensure!(received == size);
    let duration = t0.elapsed();
    progress.await?;
    Ok(duration)
}

async fn send_test(
    connection: &Connection,
    config: &TestConfig,
    pb: Option<&indicatif::ProgressBar>,
) -> anyhow::Result<Duration> {
    let size = config.size;
    let (mut send, mut recv) = connection.open_bi().await?;
    send_test_request(&mut send, &TestStreamRequest::Drain { bytes: size }).await?;
    let (mut send_with_progress, updates) = ProgressWriter::new(&mut send);
    let copying =
        tokio::spawn(async move { tokio::io::copy(&mut recv, &mut tokio::io::sink()).await });
    let progress = update_pb("send", pb.cloned(), size, updates);
    let t0 = Instant::now();
    send_blocks(&mut send_with_progress, size, 1024 * 1024).await?;
    drop(send_with_progress);
    send.finish().await?;
    drop(send);
    let received = copying.await??;
    anyhow::ensure!(received == 0);
    let duration = t0.elapsed();
    progress.await?;
    Ok(duration)
}

async fn recv_test(
    connection: &Connection,
    config: &TestConfig,
    pb: Option<&indicatif::ProgressBar>,
) -> anyhow::Result<Duration> {
    let size = config.size;
    let (mut send, mut recv) = connection.open_bi().await?;
    let t0 = Instant::now();
    let (mut sink, updates) = ProgressWriter::new(tokio::io::sink());
    send_test_request(
        &mut send,
        &TestStreamRequest::Send {
            bytes: size,
            block_size: 1024 * 1024,
        },
    )
    .await?;
    let copying = tokio::spawn(async move { tokio::io::copy(&mut recv, &mut sink).await });
    let progress = update_pb("recv", pb.cloned(), size, updates);
    send.finish().await?;
    let received = copying.await??;
    anyhow::ensure!(received == size);
    let duration = t0.elapsed();
    progress.await?;
    Ok(duration)
}

/// Passive side that just accepts connections and answers requests (echo, drain or send)
<<<<<<< HEAD
async fn passive_side(gui: Gui, connection: quinn::Connection) -> anyhow::Result<()> {
=======
async fn passive_side(endpoint: MagicEndpoint, connection: Connection) -> anyhow::Result<()> {
    let remote_peer_id = magic_endpoint::get_remote_node_id(&connection)?;
    let gui = Gui::new(endpoint, remote_peer_id);
>>>>>>> b62e9040
    loop {
        match connection.accept_bi().await {
            Ok((send, recv)) => {
                if let Err(cause) = handle_test_request(send, recv, &gui).await {
                    eprintln!("Error handling test request {cause}");
                }
            }
            Err(cause) => {
                eprintln!("error accepting bidi stream {cause}");
                break Err(cause.into());
            }
        };
    }
}

fn configure_local_relay_map() -> RelayMap {
    let stun_port = DEFAULT_RELAY_STUN_PORT;
    let url = "http://localhost:3340".parse().unwrap();
    RelayMap::default_from_node(url, stun_port)
}

const DR_RELAY_ALPN: [u8; 11] = *b"n0/drderp/1";

async fn make_endpoint(
    secret_key: SecretKey,
    relay_map: Option<RelayMap>,
    discovery: Option<Box<dyn Discovery>>,
) -> anyhow::Result<MagicEndpoint> {
    tracing::info!(
        "public key: {}",
        hex::encode(secret_key.public().as_bytes())
    );
    tracing::info!("relay map {:#?}", relay_map);

    let mut transport_config = magic_endpoint::TransportConfig::default();
    transport_config.keep_alive_interval(Some(Duration::from_secs(5)));
    transport_config.max_idle_timeout(Some(Duration::from_secs(10).try_into().unwrap()));

    let endpoint = MagicEndpoint::builder()
        .secret_key(secret_key)
        .alpns(vec![DR_RELAY_ALPN.to_vec()])
        .transport_config(transport_config);

    let endpoint = match discovery {
        Some(discovery) => endpoint.discovery(discovery),
        None => endpoint,
    };

    let endpoint = match relay_map {
        Some(relay_map) => endpoint.relay_mode(RelayMode::Custom(relay_map)),
        None => endpoint,
    };
    let endpoint = endpoint.bind(0).await?;

    tokio::time::timeout(Duration::from_secs(10), endpoint.local_endpoints().next())
        .await
        .context("wait for relay connection")?
        .context("no endpoints")?;

    Ok(endpoint)
}

async fn connect(
    node_id: NodeId,
    secret_key: SecretKey,
    direct_addresses: Vec<SocketAddr>,
    relay_url: Option<RelayUrl>,
    relay_map: Option<RelayMap>,
    discovery: Option<Box<dyn Discovery>>,
) -> anyhow::Result<()> {
    let endpoint = make_endpoint(secret_key, relay_map, discovery).await?;

    tracing::info!("dialing {:?}", node_id);
    let node_addr = NodeAddr::from_parts(node_id, relay_url, direct_addresses);
    let conn = endpoint.connect(node_addr, &DR_RELAY_ALPN).await;
    match conn {
        Ok(connection) => {
            let maybe_stream = endpoint.conn_type_stream(&node_id);
            let gui = Gui::new(endpoint, node_id);
            if let Ok(stream) = maybe_stream {
                log_connection_changes(gui.mp.clone(), node_id, stream);
            }

            if let Err(cause) = passive_side(gui, connection).await {
                eprintln!("error handling connection: {cause}");
            }
        }
        Err(cause) => {
            eprintln!("unable to connect to {node_id}: {cause}");
        }
    }

    Ok(())
}

/// format a socket addr so that it does not have to be escaped on the console
fn format_addr(addr: SocketAddr) -> String {
    if addr.is_ipv6() {
        format!("'{addr}'")
    } else {
        format!("{addr}")
    }
}

async fn accept(
    secret_key: SecretKey,
    config: TestConfig,
    relay_map: Option<RelayMap>,
    discovery: Option<Box<dyn Discovery>>,
) -> anyhow::Result<()> {
    let endpoint = make_endpoint(secret_key.clone(), relay_map, discovery).await?;
    let endpoints = endpoint
        .local_endpoints()
        .next()
        .await
        .context("no endpoints")?;
    let remote_addrs = endpoints
        .iter()
        .map(|endpoint| format!("--remote-endpoint {}", format_addr(endpoint.addr)))
        .collect::<Vec<_>>()
        .join(" ");
    println!("Connect to this node using one of the following commands:\n");
    println!(
        "\tUsing the relay url and direct connections:\niroh doctor connect {} {}\n",
        secret_key.public(),
        remote_addrs,
    );
    if let Some(relay_url) = endpoint.my_relay() {
        println!(
            "\tUsing just the relay url:\niroh doctor connect {} --relay-url {}\n",
            secret_key.public(),
            relay_url,
        );
    }
    if endpoint.discovery().is_some() {
        println!(
            "\tUsing just the node id:\niroh doctor connect {}\n",
            secret_key.public(),
        );
    }
    let connections = Arc::new(AtomicU64::default());
    while let Some(connecting) = endpoint.accept().await {
        let connections = connections.clone();
        let endpoint = endpoint.clone();
        tokio::task::spawn(async move {
            let n = connections.fetch_add(1, portable_atomic::Ordering::SeqCst);
            match connecting.await {
                Ok(connection) => {
                    if n == 0 {
                        let Ok(remote_peer_id) = magic_endpoint::get_remote_node_id(&connection)
                        else {
                            return;
                        };
                        println!("Accepted connection from {}", remote_peer_id);
                        let t0 = Instant::now();
                        let gui = Gui::new(endpoint.clone(), remote_peer_id);
                        if let Ok(stream) = endpoint.conn_type_stream(&remote_peer_id) {
                            log_connection_changes(gui.mp.clone(), remote_peer_id, stream);
                        }
                        let res = active_side(connection, &config, Some(&gui)).await;
                        gui.clear();
                        let dt = t0.elapsed().as_secs_f64();
                        if let Err(cause) = res {
                            eprintln!("Test finished after {dt}s: {cause}",);
                        } else {
                            eprintln!("Test finished after {dt}s",);
                        }
                    } else {
                        // silent
                        active_side(connection, &config, None).await.ok();
                    }
                }
                Err(cause) => {
                    eprintln!("error accepting connection {cause}");
                }
            };
            connections.sub(1, portable_atomic::Ordering::SeqCst);
        });
    }

    Ok(())
}

fn log_connection_changes(pb: MultiProgress, node_id: NodeId, mut stream: ConnectionTypeStream) {
    tokio::spawn(async move {
        let start = Instant::now();
        while let Some(conn_type) = stream.next().await {
            pb.println(format!(
                "Connection with {node_id:#} changed: {conn_type} (after {:?})",
                start.elapsed()
            ))
            .ok();
        }
    });
}

async fn port_map(protocol: &str, local_port: NonZeroU16, timeout: Duration) -> anyhow::Result<()> {
    // create the config that enables exclusively the required protocol
    let mut enable_upnp = false;
    let mut enable_pcp = false;
    let mut enable_nat_pmp = false;
    match protocol.to_ascii_lowercase().as_ref() {
        "upnp" => enable_upnp = true,
        "nat_pmp" => enable_nat_pmp = true,
        "pcp" => enable_pcp = true,
        other => anyhow::bail!("Unknown port mapping protocol {other}"),
    }
    let config = portmapper::Config {
        enable_upnp,
        enable_pcp,
        enable_nat_pmp,
    };
    let port_mapper = portmapper::Client::new(config);
    let mut watcher = port_mapper.watch_external_address();
    port_mapper.update_local_port(local_port);

    // wait for the mapping to be ready, or timeout waiting for a change.
    match tokio::time::timeout(timeout, watcher.changed()).await {
        Ok(Ok(_)) => match *watcher.borrow() {
            Some(address) => {
                println!("Port mapping ready: {address}");
                // Ensure the port mapper remains alive until the end.
                drop(port_mapper);
                Ok(())
            }
            None => anyhow::bail!("No port mapping found"),
        },
        Ok(Err(_recv_err)) => anyhow::bail!("Service dropped. This is a bug"),
        Err(_) => anyhow::bail!("Timed out waiting for a port mapping"),
    }
}

async fn port_map_probe(config: portmapper::Config) -> anyhow::Result<()> {
    println!("probing port mapping protocols with {config:?}");
    let port_mapper = portmapper::Client::new(config);
    let probe_rx = port_mapper.probe();
    let probe = probe_rx.await?.map_err(|e| anyhow::anyhow!(e))?;
    println!("{probe}");
    Ok(())
}

async fn relay_urls(count: usize, config: NodeConfig) -> anyhow::Result<()> {
    let key = SecretKey::generate();
    if config.relay_nodes.is_empty() {
        println!("No relay nodes specified in the config file.");
    }

    let dns_resolver = default_resolver();
    let mut clients = HashMap::new();
    for node in &config.relay_nodes {
        let secret_key = key.clone();
        let client = iroh::net::relay::http::ClientBuilder::new(node.url.clone())
            .build(secret_key, dns_resolver.clone());

        clients.insert(node.url.clone(), client);
    }

    let mut success = Vec::new();
    let mut fail = Vec::new();

    for i in 0..count {
        println!("Round {}/{count}", i + 1);
        let relay_nodes = config.relay_nodes.clone();
        for node in relay_nodes.into_iter() {
            let mut node_details = NodeDetails {
                connect: None,
                latency: None,
                error: None,
                host: node.url.clone(),
            };

            let client = clients.get(&node.url).map(|(c, _)| c.clone()).unwrap();

            if client.is_connected().await? {
                client.close_for_reconnect().await?;
            }
            assert!(!client.is_connected().await?);

            let start = std::time::Instant::now();
            match tokio::time::timeout(Duration::from_secs(2), client.connect()).await {
                Err(e) => {
                    tracing::warn!("connect timeout");
                    node_details.error = Some(e.to_string());
                }
                Ok(Err(e)) => {
                    tracing::warn!("connect error");
                    node_details.error = Some(e.to_string());
                }
                Ok(_) => {
                    assert!(client.is_connected().await?);
                    node_details.connect = Some(start.elapsed());

                    match client.ping().await {
                        Ok(latency) => {
                            node_details.latency = Some(latency);
                        }
                        Err(e) => {
                            tracing::warn!("ping error: {:?}", e);
                            node_details.error = Some(e.to_string());
                        }
                    }
                }
            }

            if node_details.error.is_none() {
                success.push(node_details);
            } else {
                fail.push(node_details);
            }
        }
    }

    // success.sort_by_key(|d| d.latency);
    if !success.is_empty() {
        println!("Relay Node Latencies:");
        println!();
    }
    for node in success {
        println!("{node}");
        println!();
    }
    if !fail.is_empty() {
        println!("Connection Failures:");
        println!();
    }
    for node in fail {
        println!("{node}");
        println!();
    }

    Ok(())
}

struct NodeDetails {
    connect: Option<Duration>,
    latency: Option<Duration>,
    host: RelayUrl,
    error: Option<String>,
}

impl std::fmt::Display for NodeDetails {
    fn fmt(&self, f: &mut std::fmt::Formatter<'_>) -> std::fmt::Result {
        match self.error {
            None => {
                write!(
                    f,
                    "Node {}\nConnect: {:?}\nLatency: {:?}",
                    self.host,
                    self.connect.unwrap_or_default(),
                    self.latency.unwrap_or_default(),
                )
            }
            Some(ref err) => {
                write!(f, "Node {}\nConnection Error: {:?}", self.host, err,)
            }
        }
    }
}

fn create_secret_key(secret_key: SecretKeyOption) -> anyhow::Result<SecretKey> {
    Ok(match secret_key {
        SecretKeyOption::Random => SecretKey::generate(),
        SecretKeyOption::Hex(hex) => {
            let bytes = hex::decode(hex)?;
            SecretKey::try_from(&bytes[..])?
        }
        SecretKeyOption::Local => {
            let path = IrohPaths::SecretKey.with_root(iroh_data_root()?);
            if path.exists() {
                let bytes = std::fs::read(&path)?;
                SecretKey::try_from_openssh(bytes)?
            } else {
                println!(
                    "Local key not found in {}. Using random key.",
                    path.display()
                );
                SecretKey::generate()
            }
        }
    })
}

fn create_discovery(disable_discovery: bool, secret_key: &SecretKey) -> Option<Box<dyn Discovery>> {
    if disable_discovery {
        None
    } else {
        Some(Box::new(ConcurrentDiscovery::from_services(vec![
            // Enable DNS discovery by default
            Box::new(DnsDiscovery::n0_dns()),
            // Enable pkarr publishing by default
            Box::new(PkarrPublisher::n0_dns(secret_key.clone())),
        ])))
    }
}

fn bold<T: Display>(x: T) -> String {
    style(x).bold().to_string()
}

fn to_z32(node_id: NodeId) -> String {
    pkarr::PublicKey::try_from(*node_id.as_bytes())
        .unwrap()
        .to_z32()
}

fn print_node_addr(prefix: &str, node_addr: &NodeAddr, zbase32: bool) {
    let node = if zbase32 {
        to_z32(node_addr.node_id)
    } else {
        node_addr.node_id.to_string()
    };
    println!("{}node-id: {}", prefix, bold(node));
    if let Some(relay_url) = node_addr.relay_url() {
        println!("{}relay-url: {}", prefix, bold(relay_url));
    }
    for addr in node_addr.direct_addresses() {
        println!("{}addr: {}", prefix, bold(addr.to_string()));
    }
}

fn inspect_ticket(ticket: &str, zbase32: bool) -> anyhow::Result<()> {
    if ticket.starts_with(BlobTicket::KIND) {
        let ticket = BlobTicket::from_str(ticket).context("failed parsing blob ticket")?;
        println!("BlobTicket");
        println!("  hash: {}", bold(ticket.hash()));
        println!("  format: {}", bold(ticket.format()));
        println!("  NodeInfo");
        print_node_addr("    ", ticket.node_addr(), zbase32);
    } else if ticket.starts_with(DocTicket::KIND) {
        let ticket = DocTicket::from_str(ticket).context("failed parsing doc ticket")?;
        println!("DocTicket:\n");
        match ticket.capability {
            Capability::Read(namespace) => {
                println!("  read: {}", bold(namespace));
            }
            Capability::Write(secret) => {
                println!("  write: {}", bold(secret));
            }
        }
        for node in &ticket.nodes {
            print_node_addr("    ", node, zbase32);
        }
    } else if ticket.starts_with(NodeTicket::KIND) {
        let ticket = NodeTicket::from_str(ticket).context("failed parsing node ticket")?;
        println!("NodeTicket");
        print_node_addr("  ", ticket.node_addr(), zbase32);
    }

    Ok(())
}

pub async fn run(command: Commands, config: &NodeConfig) -> anyhow::Result<()> {
    let data_dir = iroh_data_root()?;
    let _guard = crate::logging::init_terminal_and_file_logging(&config.file_logs, &data_dir)?;
    match command {
        Commands::Report {
            stun_host,
            stun_port,
        } => report(stun_host, stun_port, config).await,
        Commands::Connect {
            dial,
            secret_key,
            local_relay_server,
            relay_url,
            remote_endpoint,
            disable_discovery,
        } => {
            let (relay_map, relay_url) = if local_relay_server {
                let dm = configure_local_relay_map();
                let url = dm.urls().next().unwrap().clone();
                (Some(dm), Some(url))
            } else {
                (config.relay_map()?, relay_url)
            };
            let secret_key = create_secret_key(secret_key)?;

            let discovery = create_discovery(disable_discovery, &secret_key);
            connect(
                dial,
                secret_key,
                remote_endpoint,
                relay_url,
                relay_map,
                discovery,
            )
            .await
        }
        Commands::Accept {
            secret_key,
            local_relay_server,
            size,
            iterations,
            disable_discovery,
        } => {
            let relay_map = if local_relay_server {
                Some(configure_local_relay_map())
            } else {
                config.relay_map()?
            };
            let secret_key = create_secret_key(secret_key)?;
            let config = TestConfig { size, iterations };
            let discovery = create_discovery(disable_discovery, &secret_key);
            accept(secret_key, config, relay_map, discovery).await
        }
        Commands::PortMap {
            protocol,
            local_port,
            timeout_secs,
        } => port_map(&protocol, local_port, Duration::from_secs(timeout_secs)).await,
        Commands::PortMapProbe {
            enable_upnp,
            enable_pcp,
            enable_nat_pmp,
        } => {
            let config = portmapper::Config {
                enable_upnp,
                enable_pcp,
                enable_nat_pmp,
            };

            port_map_probe(config).await
        }
        Commands::RelayUrls { count } => {
            let config = NodeConfig::load(None).await?;
            relay_urls(count, config).await
        }
        Commands::TicketInspect { ticket, zbase32 } => inspect_ticket(&ticket, zbase32),
        Commands::BlobConsistencyCheck { path, repair } => {
            let blob_store = iroh::blobs::store::fs::Store::load(path).await?;
            let (send, recv) = flume::bounded(1);
            let task = tokio::spawn(async move {
                while let Ok(msg) = recv.recv_async().await {
                    println!("{:?}", msg);
                }
            });
            blob_store
                .consistency_check(repair, FlumeProgressSender::new(send).boxed())
                .await?;
            task.await?;
            Ok(())
        }
        Commands::BlobValidate { path, repair } => {
            let blob_store = iroh::blobs::store::fs::Store::load(path).await?;
            let (send, recv) = flume::bounded(1);
            let task = tokio::spawn(async move {
                while let Ok(msg) = recv.recv_async().await {
                    println!("{:?}", msg);
                }
            });
            blob_store
                .validate(repair, FlumeProgressSender::new(send).boxed())
                .await?;
            task.await?;
            Ok(())
        }
    }
}<|MERGE_RESOLUTION|>--- conflicted
+++ resolved
@@ -32,11 +32,7 @@
         },
         dns::default_resolver,
         key::{PublicKey, SecretKey},
-<<<<<<< HEAD
-        magic_endpoint::{self, ConnectionTypeStream},
-=======
-        magic_endpoint::{self, Connection, RecvStream, SendStream},
->>>>>>> b62e9040
+        magic_endpoint::{self, Connection, ConnectionTypeStream, RecvStream, SendStream},
         netcheck, portmapper,
         relay::{RelayMap, RelayMode, RelayUrl},
         ticket::NodeTicket,
@@ -594,13 +590,7 @@
 }
 
 /// Passive side that just accepts connections and answers requests (echo, drain or send)
-<<<<<<< HEAD
-async fn passive_side(gui: Gui, connection: quinn::Connection) -> anyhow::Result<()> {
-=======
-async fn passive_side(endpoint: MagicEndpoint, connection: Connection) -> anyhow::Result<()> {
-    let remote_peer_id = magic_endpoint::get_remote_node_id(&connection)?;
-    let gui = Gui::new(endpoint, remote_peer_id);
->>>>>>> b62e9040
+async fn passive_side(gui: Gui, connection: Connection) -> anyhow::Result<()> {
     loop {
         match connection.accept_bi().await {
             Ok((send, recv)) => {
