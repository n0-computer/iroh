--- conflicted
+++ resolved
@@ -1,25 +1,16 @@
 use std::{net::SocketAddr, path::Path, time::Duration};
 
+use crate::config::NodeConfig;
 use anyhow::Result;
 use colored::Colorize;
 use futures::Future;
 use indicatif::{ProgressBar, ProgressDrawTarget, ProgressStyle};
-<<<<<<< HEAD
-use iroh::bytes::store::file::{FlatStorePaths, InlineOptions};
-use iroh::net::{
-    derp::{DerpMap, DerpMode},
-    key::SecretKey,
-};
-=======
 use iroh::node::Node;
->>>>>>> 75a8590f
 use iroh::{
     net::derp::{DerpMap, DerpMode},
     node::RpcStatus,
 };
 use tracing::{info_span, Instrument};
-
-use crate::config::NodeConfig;
 
 /// Whether to stop the node after running a command or run forever until stopped.
 #[derive(Debug, Copy, Clone, Eq, PartialEq)]
@@ -144,42 +135,6 @@
         }
     }
 
-<<<<<<< HEAD
-    let blob_dir = IrohPaths::BaoStoreDir.with_root(iroh_data_root);
-    let peers_data_path = IrohPaths::PeerData.with_root(iroh_data_root);
-    tokio::fs::create_dir_all(&blob_dir).await?;
-    let bao_store = iroh::bytes::store::file::Store::load(&blob_dir)
-        .await
-        .with_context(|| format!("Failed to load iroh database from {}", blob_dir.display()))?;
-    let v0 = bao_store
-        .import_flat_store(FlatStorePaths {
-            complete: iroh_data_root.join("blobs.v0"),
-            partial: iroh_data_root.join("blobs-partial.v0"),
-            meta: iroh_data_root.join("blobs-meta.v0"),
-        })
-        .await?;
-    let v1 = bao_store
-        .import_flat_store(FlatStorePaths {
-            complete: iroh_data_root.join("blobs.v1").join("complete"),
-            partial: iroh_data_root.join("blobs.v1").join("partial"),
-            meta: iroh_data_root.join("blobs.v1").join("meta"),
-        })
-        .await?;
-    if v0 || v1 {
-        tracing::info!("flat data was imported - reapply inline options");
-        bao_store
-            .update_inline_options(InlineOptions::default(), true)
-            .await?;
-    }
-
-    let secret_key_path = Some(IrohPaths::SecretKey.with_root(iroh_data_root));
-    let doc_store =
-        iroh::sync::store::fs::Store::new(IrohPaths::DocsDatabase.with_root(iroh_data_root))?;
-
-    let secret_key = get_secret_key(secret_key_path).await?;
-    let rpc_endpoint = make_rpc_endpoint(&secret_key, DEFAULT_RPC_PORT, iroh_data_root).await?;
-=======
->>>>>>> 75a8590f
     let derp_mode = match derp_map {
         None => DerpMode::Default,
         Some(derp_map) => DerpMode::Custom(derp_map),
