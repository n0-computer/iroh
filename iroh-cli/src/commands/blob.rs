use std::{
    collections::{BTreeMap, HashMap},
    net::SocketAddr,
    path::PathBuf,
    time::Duration,
};

use anyhow::{anyhow, bail, ensure, Context, Result};
use clap::Subcommand;
use console::{style, Emoji};
use futures::{Stream, StreamExt};
use indicatif::{
    HumanBytes, HumanDuration, MultiProgress, ProgressBar, ProgressDrawTarget, ProgressState,
    ProgressStyle,
};
use iroh::bytes::{
    get::{db::DownloadProgress, Stats},
    provider::AddProgress,
<<<<<<< HEAD
    store::{ConsistencyCheckProgress, ReportLevel, ValidateProgress},
=======
    store::{ExportFormat, ExportMode, ValidateLevel, ValidateProgress},
>>>>>>> 488be5b3
    BlobFormat, Hash, HashAndFormat, Tag,
};
use iroh::net::{key::PublicKey, relay::RelayUrl, NodeAddr};
use iroh::{
    client::{BlobStatus, Iroh, ShareTicketOptions},
    rpc_protocol::{
        BlobDownloadRequest, BlobListCollectionsResponse, BlobListIncompleteResponse,
        BlobListResponse, ProviderService, SetTagOption, WrapOption,
    },
    ticket::BlobTicket,
};
use quic_rpc::ServiceConnection;
use tokio::io::AsyncWriteExt;

#[allow(clippy::large_enum_variant)]
#[derive(Subcommand, Debug, Clone)]
pub enum BlobCommands {
    /// Add data from PATH to the running node.
    Add {
        /// Path to a file or folder.
        ///
        /// If set to `STDIN`, the data will be read from stdin.
        source: BlobSource,

        #[clap(flatten)]
        options: BlobAddOptions,
    },
    /// Download data to the running node's database and provide it.
    ///
    /// In addition to downloading the data, you can also specify an optional output directory
    /// where the data will be exported to after it has been downloaded.
    Get {
        /// Ticket or Hash to use.
        #[clap(name = "TICKET OR HASH")]
        ticket: TicketOrHash,
        /// Additional socket address to use to contact the node. Can be used multiple times.
        #[clap(long)]
        address: Vec<SocketAddr>,
        /// Override the relay URL to use to contact the node.
        #[clap(long)]
        relay_url: Option<RelayUrl>,
        /// Override to treat the blob as a raw blob or a hash sequence.
        #[clap(long)]
        recursive: Option<bool>,
        /// If set, the ticket's direct addresses will not be used.
        #[clap(long)]
        override_addresses: bool,
        /// NodeId of the provider.
        #[clap(long)]
        node: Option<PublicKey>,
        /// Directory or file in which to save the file(s).
        ///
        /// If set to `STDOUT` the output will be redirected to stdout.
        ///
        /// If not specified, the data will only be stored internally.
        #[clap(long, short)]
        out: Option<OutputTarget>,
        /// If set, the data will be moved to the output directory, and iroh will assume that it
        /// will not change.
        #[clap(long, default_value_t = false)]
        stable: bool,
        /// Tag to tag the data with.
        #[clap(long)]
        tag: Option<String>,
    },
    /// Export a blob from the internal blob store to the local filesystem.
    Export {
        /// The hash to export.
        hash: Hash,
        /// Directory or file in which to save the file(s).
        ///
        /// If set to `STDOUT` the output will be redirected to stdout.
        out: OutputTarget,
        /// Set to true if the hash refers to a collection and you want to export all children of
        /// the collection.
        #[clap(long, default_value_t = false)]
        recursive: bool,
        /// If set, the data will be moved to the output directory, and iroh will assume that it
        /// will not change.
        #[clap(long, default_value_t = false)]
        stable: bool,
    },
    /// List available content on the node.
    #[clap(subcommand)]
    List(ListCommands),
    /// Validate hashes on the running node.
    Validate {
        #[clap(short, long, action(clap::ArgAction::Count))]
        verbose: u8,
        /// Repair the store by removing invalid data
        ///
        /// Caution: this will remove data to make the store consistent, even
        /// if the data might be salvageable. E.g. for an entry for which the
        /// outboard data is missing, the entry will be removed, even if the
        /// data is complete.
        #[clap(long, default_value_t = false)]
        repair: bool,
    },
    /// Perform a database consistency check on the running node.
    ConsistencyCheck {
        #[clap(short, long, action(clap::ArgAction::Count))]
        verbose: u8,
        /// Repair the store by removing invalid data
        ///
        /// Caution: this will remove data to make the store consistent, even
        /// if the data might be salvageable. E.g. for an entry for which the
        /// outboard data is missing, the entry will be removed, even if the
        /// data is complete.
        #[clap(long, default_value_t = false)]
        repair: bool,
    },
    /// Delete content on the node.
    #[clap(subcommand)]
    Delete(DeleteCommands),
    /// Get a ticket to share this blob.
    Share {
        /// Hash of the blob to share.
        hash: Hash,
        /// Options to configure the generated ticket.
        #[clap(long, default_value_t = ShareTicketOptions::RelayAndAddresses)]
        ticket_options: ShareTicketOptions,
        /// If the blob is a collection, the requester will also fetch the listed blobs.
        #[clap(long, default_value_t = false)]
        recursive: bool,
        /// Display the contents of this ticket too.
        #[clap(long, hide = true)]
        debug: bool,
    },
}

#[derive(Debug, Clone, derive_more::Display)]
pub enum TicketOrHash {
    Ticket(BlobTicket),
    Hash(Hash),
}

impl std::str::FromStr for TicketOrHash {
    type Err = anyhow::Error;

    fn from_str(s: &str) -> std::result::Result<Self, Self::Err> {
        if let Ok(ticket) = BlobTicket::from_str(s) {
            return Ok(Self::Ticket(ticket));
        }
        if let Ok(hash) = Hash::from_str(s) {
            return Ok(Self::Hash(hash));
        }
        Err(anyhow!("neither a valid ticket or hash"))
    }
}

impl BlobCommands {
    pub async fn run<C>(self, iroh: &Iroh<C>) -> Result<()>
    where
        C: ServiceConnection<ProviderService>,
    {
        match self {
            Self::Get {
                ticket,
                mut address,
                relay_url,
                recursive,
                override_addresses,
                node,
                out,
                stable,
                tag,
            } => {
                let (node_addr, hash, format) = match ticket {
                    TicketOrHash::Ticket(ticket) => {
                        let (node_addr, hash, blob_format) = ticket.into_parts();

                        // create the node address with the appropriate overrides
                        let node_addr = {
                            let NodeAddr { node_id, info } = node_addr;
                            let addresses = if override_addresses {
                                // use only the cli supplied ones
                                address
                            } else {
                                // use both the cli supplied ones and the ticket ones
                                address.extend(info.direct_addresses.into_iter());
                                address
                            };

                            // prefer direct arg over ticket
                            let relay_url = relay_url.or(info.relay_url);

                            NodeAddr::from_parts(node_id, relay_url, addresses)
                        };

                        // check if the blob format has an override
                        let blob_format = match recursive {
                            Some(true) => BlobFormat::HashSeq,
                            Some(false) => BlobFormat::Raw,
                            None => blob_format,
                        };

                        (node_addr, hash, blob_format)
                    }
                    TicketOrHash::Hash(hash) => {
                        // check if the blob format has an override
                        let blob_format = match recursive {
                            Some(true) => BlobFormat::HashSeq,
                            Some(false) => BlobFormat::Raw,
                            None => BlobFormat::Raw,
                        };

                        let Some(node) = node else {
                            bail!("missing NodeId");
                        };

                        let node_addr = NodeAddr::from_parts(node, relay_url, address);
                        (node_addr, hash, blob_format)
                    }
                };

                if format != BlobFormat::Raw && out == Some(OutputTarget::Stdout) {
                    return Err(anyhow::anyhow!("The input arguments refer to a collection of blobs and output is set to STDOUT. Only single blobs may be passed in this case."));
                }

                if node_addr.info.is_empty() {
                    return Err(anyhow::anyhow!(
                        "no relay url provided and no direct addresses provided"
                    ));
                }
                let tag = match tag {
                    Some(tag) => SetTagOption::Named(Tag::from(tag)),
                    None => SetTagOption::Auto,
                };

                let mut stream = iroh
                    .blobs
                    .download(BlobDownloadRequest {
                        hash,
                        format,
                        peer: node_addr,
                        tag,
                    })
                    .await?;

                show_download_progress(hash, &mut stream).await?;

                match out {
                    None => {}
                    Some(OutputTarget::Stdout) => {
                        // we asserted above that `OutputTarget::Stdout` is only permitted if getting a
                        // single hash and not a hashseq.
                        let mut blob_read = iroh.blobs.read(hash).await?;
                        tokio::io::copy(&mut blob_read, &mut tokio::io::stdout()).await?;
                    }
                    Some(OutputTarget::Path(path)) => {
                        let absolute = std::env::current_dir()?.join(&path);
                        if matches!(format, BlobFormat::HashSeq) {
                            ensure!(!absolute.is_dir(), "output must not be a directory");
                        }
                        let recursive = format == BlobFormat::HashSeq;
                        let mode = match stable {
                            true => ExportMode::TryReference,
                            false => ExportMode::Copy,
                        };
                        let format = match recursive {
                            true => ExportFormat::Collection,
                            false => ExportFormat::Blob,
                        };
                        tracing::info!("exporting to {} -> {}", path.display(), absolute.display());
                        let stream = iroh.blobs.export(hash, absolute, format, mode).await?;
                        // TODO: report export progress
                        stream.await?;
                    }
                };

                Ok(())
            }
            Self::Export {
                hash,
                out,
                recursive,
                stable,
            } => {
                match out {
                    OutputTarget::Stdout => {
                        ensure!(
                            !recursive,
                            "Recursive option is not supported when exporting to STDOUT"
                        );
                        let mut blob_read = iroh.blobs.read(hash).await?;
                        tokio::io::copy(&mut blob_read, &mut tokio::io::stdout()).await?;
                    }
                    OutputTarget::Path(path) => {
                        let absolute = std::env::current_dir()?.join(&path);
                        if !recursive {
                            ensure!(!absolute.is_dir(), "output must not be a directory");
                        }
                        let mode = match stable {
                            true => ExportMode::TryReference,
                            false => ExportMode::Copy,
                        };
                        let format = match recursive {
                            true => ExportFormat::Collection,
                            false => ExportFormat::Blob,
                        };
                        tracing::info!(
                            "exporting {hash} to {} -> {}",
                            path.display(),
                            absolute.display()
                        );
                        let stream = iroh.blobs.export(hash, absolute, format, mode).await?;
                        // TODO: report export progress
                        stream.await?;
                    }
                };
                Ok(())
            }
            Self::List(cmd) => cmd.run(iroh).await,
            Self::Delete(cmd) => cmd.run(iroh).await,
            Self::Validate { verbose, repair } => validate(iroh, verbose, repair).await,
            Self::ConsistencyCheck { verbose, repair } => {
                consistency_check(iroh, verbose, repair).await
            }
            Self::Add {
                source: path,
                options,
            } => add_with_opts(iroh, path, options).await,
            Self::Share {
                hash,
                ticket_options,
                recursive,
                debug,
            } => {
                let format = if recursive {
                    BlobFormat::HashSeq
                } else {
                    BlobFormat::Raw
                };
                let status = iroh.blobs.status(hash).await?;
                let ticket = iroh.blobs.share(hash, format, ticket_options).await?;

                let (blob_status, size) = match (status, format) {
                    (BlobStatus::Complete { size }, BlobFormat::Raw) => ("blob", size),
                    (BlobStatus::Partial { size }, BlobFormat::Raw) => ("incomplete blob", size),
                    (BlobStatus::Complete { size }, BlobFormat::HashSeq) => ("collection", size),
                    (BlobStatus::Partial { size }, BlobFormat::HashSeq) => {
                        ("incomplete collection", size)
                    }
                };
                println!(
                    "Ticket for {blob_status} {hash} ({})\n{ticket}",
                    HumanBytes(size)
                );

                if debug {
                    println!("{ticket:#?}")
                }
                Ok(())
            }
        }
    }
}

/// Options for the `blob add` command.
#[derive(clap::Args, Debug, Clone)]
pub struct BlobAddOptions {
    /// Add in place
    ///
    /// Set this to true only if you are sure that the data in its current location
    /// will not change.
    #[clap(long, default_value_t = false)]
    pub in_place: bool,

    /// Tag to tag the data with.
    #[clap(long)]
    pub tag: Option<String>,

    /// Wrap the added file or directory in a collection.
    ///
    /// When adding a single file, without `wrap` the file is added as a single blob and no
    /// collection is created. When enabling `wrap` it also creates a collection with a
    /// single entry, where the entry's name is the filename and the entry's content is blob.
    ///
    /// When adding a directory, a collection is always created.
    /// Without `wrap`, the collection directly contains the entries from the added directory.
    /// With `wrap`, the directory will be nested so that all names in the collection are
    /// prefixed with the directory name, thus preserving the name of the directory.
    ///
    /// When adding content from STDIN and setting `wrap` you also need to set `filename` to name
    /// the entry pointing to the content from STDIN.
    #[clap(long, default_value_t = false)]
    pub wrap: bool,

    /// Override the filename used for the entry in the created collection.
    ///
    /// Only supported `wrap` is set.
    /// Required when adding content from STDIN and setting `wrap`.
    #[clap(long, requires = "wrap")]
    pub filename: Option<String>,

    /// Do not print the all-in-one ticket to get the added data from this node.
    #[clap(long)]
    pub no_ticket: bool,
}

#[derive(Subcommand, Debug, Clone)]
pub enum ListCommands {
    /// List the available blobs on the running provider.
    Blobs,
    /// List the available blobs on the running provider.
    IncompleteBlobs,
    /// List the available collections on the running provider.
    Collections,
}

impl ListCommands {
    pub async fn run<C>(self, iroh: &Iroh<C>) -> Result<()>
    where
        C: ServiceConnection<ProviderService>,
    {
        match self {
            Self::Blobs => {
                let mut response = iroh.blobs.list().await?;
                while let Some(item) = response.next().await {
                    let BlobListResponse { path, hash, size } = item?;
                    println!("{} {} ({})", path, hash, HumanBytes(size));
                }
            }
            Self::IncompleteBlobs => {
                let mut response = iroh.blobs.list_incomplete().await?;
                while let Some(item) = response.next().await {
                    let BlobListIncompleteResponse { hash, size, .. } = item?;
                    println!("{} ({})", hash, HumanBytes(size));
                }
            }
            Self::Collections => {
                let mut response = iroh.blobs.list_collections().await?;
                while let Some(item) = response.next().await {
                    let BlobListCollectionsResponse {
                        tag,
                        hash,
                        total_blobs_count,
                        total_blobs_size,
                    } = item?;
                    let total_blobs_count = total_blobs_count.unwrap_or_default();
                    let total_blobs_size = total_blobs_size.unwrap_or_default();
                    println!(
                        "{}: {} {} {} ({})",
                        tag,
                        hash,
                        total_blobs_count,
                        if total_blobs_count > 1 {
                            "blobs"
                        } else {
                            "blob"
                        },
                        HumanBytes(total_blobs_size),
                    );
                }
            }
        }
        Ok(())
    }
}

#[derive(Subcommand, Debug, Clone)]
pub enum DeleteCommands {
    /// Delete the given blobs
    Blob {
        /// Blobs to delete
        #[arg(required = true)]
        hash: Hash,
    },
}

impl DeleteCommands {
    pub async fn run<C>(self, iroh: &Iroh<C>) -> Result<()>
    where
        C: ServiceConnection<ProviderService>,
    {
        match self {
            Self::Blob { hash } => {
                let response = iroh.blobs.delete_blob(hash).await;
                if let Err(e) = response {
                    eprintln!("Error: {}", e);
                }
            }
        }
        Ok(())
    }
}

fn get_report_level(verbose: u8) -> ReportLevel {
    match verbose {
        0 => ReportLevel::Warn,
        1 => ReportLevel::Info,
        _ => ReportLevel::Trace,
    }
}

fn apply_report_level(text: String, level: ReportLevel) -> console::StyledObject<String> {
    match level {
        ReportLevel::Trace => style(text).dim(),
        ReportLevel::Info => style(text),
        ReportLevel::Warn => style(text).yellow(),
        ReportLevel::Error => style(text).red(),
    }
}

pub async fn consistency_check<C>(iroh: &Iroh<C>, verbose: u8, repair: bool) -> Result<()>
where
    C: ServiceConnection<ProviderService>,
{
    let mut response = iroh.blobs.consistency_check(repair).await?;
    let verbosity = get_report_level(verbose);
    let print = |level: ReportLevel, entry: Option<Hash>, message: String| {
        if level < verbosity {
            return;
        }
        let level_text = level.to_string().to_lowercase();
        let text = if let Some(hash) = entry {
            format!("{}: {} ({})", level_text, message, hash.to_hex())
        } else {
            format!("{}: {}", level_text, message)
        };
        let styled = apply_report_level(text, level);
        eprintln!("{}", styled);
    };

    while let Some(item) = response.next().await {
        match item? {
            ConsistencyCheckProgress::Start => {
                eprintln!("Starting consistency check ...");
            }
            ConsistencyCheckProgress::Update {
                message,
                entry,
                level,
            } => {
                print(level, entry, message);
            }
            ConsistencyCheckProgress::Done { .. } => {
                eprintln!("Consistency check done");
            }
            ConsistencyCheckProgress::Abort(error) => {
                eprintln!("Consistency check error {}", error);
                break;
            }
        }
    }
    Ok(())
}

pub async fn validate<C>(iroh: &Iroh<C>, verbose: u8, repair: bool) -> Result<()>
where
    C: ServiceConnection<ProviderService>,
{
    let mut state = ValidateProgressState::new();
    let mut response = iroh.blobs.validate(repair).await?;
    let verbosity = get_report_level(verbose);
    let print = |level: ReportLevel, entry: Option<Hash>, message: String| {
        if level < verbosity {
            return;
        }
        let level_text = level.to_string().to_lowercase();
        let text = if let Some(hash) = entry {
            format!("{}: {} ({})", level_text, message, hash.to_hex())
        } else {
            format!("{}: {}", level_text, message)
        };
        let styled = apply_report_level(text, level);
        eprintln!("{}", styled);
    };

    let mut partial = BTreeMap::new();

    while let Some(item) = response.next().await {
        match item? {
            ValidateProgress::PartialEntry {
                id,
                hash,
                path,
                size,
            } => {
                partial.insert(id, hash);
                print(
                    ReportLevel::Trace,
                    Some(hash),
                    format!(
                        "Validating partial entry {} ({}) {} {}",
                        id,
                        hash,
                        path.unwrap_or_default(),
                        size
                    ),
                );
            }
            ValidateProgress::PartialEntryProgress { id, offset } => {
                let entry = partial.get(&id).cloned();
                print(
                    ReportLevel::Trace,
                    entry,
                    format!("Partial entry {} at {}", id, offset),
                );
            }
            ValidateProgress::PartialEntryDone { id, ranges } => {
                let entry: Option<Hash> = partial.remove(&id);
                print(
                    ReportLevel::Info,
                    entry,
                    format!("Partial entry {} done {:?}", id, ranges.to_chunk_ranges()),
                );
            }
            ValidateProgress::Starting { total } => {
                state.starting(total);
            }
            ValidateProgress::Entry {
                id,
                hash,
                path,
                size,
            } => {
                state.add_entry(id, hash, path, size);
            }
            ValidateProgress::EntryProgress { id, offset } => {
                state.progress(id, offset);
            }
            ValidateProgress::EntryDone { id, error } => {
                state.done(id, error);
            }
            ValidateProgress::Abort(error) => {
                state.abort(error.to_string());
                break;
            }
            ValidateProgress::AllDone => {
                break;
            }
        }
    }
    Ok(())
}

struct ValidateProgressState {
    mp: MultiProgress,
    pbs: HashMap<u64, ProgressBar>,
    overall: ProgressBar,
    total: u64,
    errors: u64,
    successes: u64,
}

impl ValidateProgressState {
    fn new() -> Self {
        let mp = MultiProgress::new();
        let overall = mp.add(ProgressBar::new(0));
        overall.enable_steady_tick(Duration::from_millis(500));
        Self {
            mp,
            pbs: HashMap::new(),
            overall,
            total: 0,
            errors: 0,
            successes: 0,
        }
    }

    fn starting(&mut self, total: u64) {
        self.total = total;
        self.errors = 0;
        self.successes = 0;
        self.overall.set_position(0);
        self.overall.set_length(total);
        self.overall.set_style(
            ProgressStyle::default_bar()
                .template("{spinner:.green} [{bar:60.cyan/blue}] {msg}")
                .unwrap()
                .progress_chars("=>-"),
        );
    }

    fn add_entry(&mut self, id: u64, hash: Hash, path: Option<String>, size: u64) {
        let pb = self.mp.insert_before(&self.overall, ProgressBar::new(size));
        pb.set_style(ProgressStyle::default_bar()
            .template("{spinner:.green} [{bar:40.cyan/blue}] {msg} {bytes}/{total_bytes} ({bytes_per_sec}, eta {eta})").unwrap()
            .progress_chars("=>-"));
        let msg = if let Some(path) = path {
            path
        } else {
            format!("{}", hash)
        };
        pb.set_message(msg);
        pb.set_position(0);
        pb.set_length(size);
        pb.enable_steady_tick(Duration::from_millis(500));
        self.pbs.insert(id, pb);
    }

    fn progress(&mut self, id: u64, progress: u64) {
        if let Some(pb) = self.pbs.get_mut(&id) {
            pb.set_position(progress);
        }
    }

    fn abort(self, error: String) {
        let error_line = self.mp.add(ProgressBar::new(0));
        error_line.set_style(ProgressStyle::default_bar().template("{msg}").unwrap());
        error_line.set_message(error);
    }

    fn done(&mut self, id: u64, error: Option<String>) {
        if let Some(pb) = self.pbs.remove(&id) {
            let ok_char = style(Emoji("✔", "OK")).green();
            let fail_char = style(Emoji("✗", "Error")).red();
            let ok = error.is_none();
            let msg = match error {
                Some(error) => format!("{} {} {}", pb.message(), fail_char, error),
                None => format!("{} {}", pb.message(), ok_char),
            };
            if ok {
                self.successes += 1;
            } else {
                self.errors += 1;
            }
            self.overall.set_position(self.errors + self.successes);
            self.overall.set_message(format!(
                "Overall {} {}, {} {}",
                self.errors, fail_char, self.successes, ok_char
            ));
            if ok {
                pb.finish_and_clear();
            } else {
                pb.set_style(ProgressStyle::default_bar().template("{msg}").unwrap());
                pb.finish_with_message(msg);
            }
        }
    }
}

/// Where the data should be read from.
#[derive(Debug, Clone, derive_more::Display, PartialEq, Eq)]
pub enum BlobSource {
    /// Reads from stdin
    #[display("STDIN")]
    Stdin,
    /// Reads from the provided path
    #[display("{}", _0.display())]
    Path(PathBuf),
}

impl From<String> for BlobSource {
    fn from(s: String) -> Self {
        if s == "STDIN" {
            return BlobSource::Stdin;
        }

        BlobSource::Path(s.into())
    }
}

/// Data source for adding data to iroh.
#[derive(Debug, Clone)]
pub enum BlobSourceIroh {
    /// A file or directory on the node's local file system.
    LocalFs { path: PathBuf, in_place: bool },
    /// Data passed via STDIN.
    Stdin,
}

/// Whether to print an all-in-one ticket.
#[derive(Debug, Clone)]
pub enum TicketOption {
    /// Do not print an all-in-one ticket
    None,
    /// Print an all-in-one ticket.
    Print,
}

pub async fn add_with_opts<C: ServiceConnection<ProviderService>>(
    client: &iroh::client::Iroh<C>,
    source: BlobSource,
    opts: BlobAddOptions,
) -> Result<()> {
    let tag = match opts.tag {
        Some(tag) => SetTagOption::Named(Tag::from(tag)),
        None => SetTagOption::Auto,
    };
    let ticket = match opts.no_ticket {
        true => TicketOption::None,
        false => TicketOption::Print,
    };
    let source = match source {
        BlobSource::Stdin => BlobSourceIroh::Stdin,
        BlobSource::Path(path) => BlobSourceIroh::LocalFs {
            path,
            in_place: opts.in_place,
        },
    };
    let wrap = match (opts.wrap, opts.filename) {
        (true, None) => WrapOption::Wrap { name: None },
        (true, Some(filename)) => WrapOption::Wrap {
            name: Some(filename),
        },
        (false, None) => WrapOption::NoWrap,
        (false, Some(_)) => bail!("`--filename` may not be used without `--wrap`"),
    };

    add(client, source, tag, ticket, wrap).await
}

/// Add data to iroh, either from a path or, if path is `None`, from STDIN.
pub async fn add<C: ServiceConnection<ProviderService>>(
    client: &iroh::client::Iroh<C>,
    source: BlobSourceIroh,
    tag: SetTagOption,
    ticket: TicketOption,
    wrap: WrapOption,
) -> Result<()> {
    let (hash, format, entries) = match source {
        BlobSourceIroh::LocalFs { path, in_place } => {
            let absolute = path.canonicalize()?;
            println!("Adding {} as {}...", path.display(), absolute.display());

            // tell the node to add the data
            let stream = client
                .blobs
                .add_from_path(absolute, in_place, tag, wrap)
                .await?;
            aggregate_add_response(stream).await?
        }
        BlobSourceIroh::Stdin => {
            println!("Adding from STDIN...");
            // Store STDIN content into a temporary file
            let (file, path) = tempfile::NamedTempFile::new()?.into_parts();
            let mut file = tokio::fs::File::from_std(file);
            let path_buf = path.to_path_buf();
            // Copy from stdin to the file, until EOF
            tokio::io::copy(&mut tokio::io::stdin(), &mut file).await?;
            file.flush().await?;
            drop(file);

            // tell the node to add the data
            let stream = client
                .blobs
                .add_from_path(path_buf, false, tag, wrap)
                .await?;
            aggregate_add_response(stream).await?
        }
    };

    print_add_response(hash, format, entries);
    if let TicketOption::Print = ticket {
        let status = client.node.status().await?;
        let ticket = BlobTicket::new(status.addr, hash, format)?;
        println!("All-in-one ticket: {ticket}");
    }
    Ok(())
}

#[derive(Debug)]
pub struct ProvideResponseEntry {
    pub name: String,
    pub size: u64,
    pub hash: Hash,
}

pub async fn aggregate_add_response(
    mut stream: impl Stream<Item = Result<AddProgress>> + Unpin,
) -> Result<(Hash, BlobFormat, Vec<ProvideResponseEntry>)> {
    let mut hash_and_format = None;
    let mut collections = BTreeMap::<u64, (String, u64, Option<Hash>)>::new();
    let mut mp = Some(ProvideProgressState::new());
    while let Some(item) = stream.next().await {
        match item? {
            AddProgress::Found { name, id, size } => {
                tracing::trace!("Found({id},{name},{size})");
                if let Some(mp) = mp.as_mut() {
                    mp.found(name.clone(), id, size);
                }
                collections.insert(id, (name, size, None));
            }
            AddProgress::Progress { id, offset } => {
                tracing::trace!("Progress({id}, {offset})");
                if let Some(mp) = mp.as_mut() {
                    mp.progress(id, offset);
                }
            }
            AddProgress::Done { hash, id } => {
                tracing::trace!("Done({id},{hash:?})");
                if let Some(mp) = mp.as_mut() {
                    mp.done(id, hash);
                }
                match collections.get_mut(&id) {
                    Some((_, _, ref mut h)) => {
                        *h = Some(hash);
                    }
                    None => {
                        anyhow::bail!("Got Done for unknown collection id {id}");
                    }
                }
            }
            AddProgress::AllDone { hash, format, .. } => {
                tracing::trace!("AllDone({hash:?})");
                if let Some(mp) = mp.take() {
                    mp.all_done();
                }
                hash_and_format = Some(HashAndFormat { hash, format });
                break;
            }
            AddProgress::Abort(e) => {
                if let Some(mp) = mp.take() {
                    mp.error();
                }
                anyhow::bail!("Error while adding data: {e}");
            }
        }
    }
    let HashAndFormat { hash, format } =
        hash_and_format.context("Missing hash for collection or blob")?;
    let entries = collections
        .into_iter()
        .map(|(_, (name, size, hash))| {
            let hash = hash.context(format!("Missing hash for {name}"))?;
            Ok(ProvideResponseEntry { name, size, hash })
        })
        .collect::<Result<Vec<_>>>()?;
    Ok((hash, format, entries))
}

pub fn print_add_response(hash: Hash, format: BlobFormat, entries: Vec<ProvideResponseEntry>) {
    let mut total_size = 0;
    for ProvideResponseEntry { name, size, hash } in entries {
        total_size += size;
        println!("- {}: {} {:#}", name, HumanBytes(size), hash);
    }
    println!("Total: {}", HumanBytes(total_size));
    println!();
    match format {
        BlobFormat::Raw => println!("Blob: {}", hash),
        BlobFormat::HashSeq => println!("Collection: {}", hash),
    }
}

#[derive(Debug)]
pub struct ProvideProgressState {
    mp: MultiProgress,
    pbs: HashMap<u64, ProgressBar>,
}

impl ProvideProgressState {
    fn new() -> Self {
        Self {
            mp: MultiProgress::new(),
            pbs: HashMap::new(),
        }
    }

    fn found(&mut self, name: String, id: u64, size: u64) {
        let pb = self.mp.add(ProgressBar::new(size));
        pb.set_style(ProgressStyle::default_bar()
            .template("{spinner:.green} [{bar:40.cyan/blue}] {msg} {bytes}/{total_bytes} ({bytes_per_sec}, eta {eta})").unwrap()
            .progress_chars("=>-"));
        pb.set_message(name);
        pb.set_length(size);
        pb.set_position(0);
        pb.enable_steady_tick(Duration::from_millis(500));
        self.pbs.insert(id, pb);
    }

    fn progress(&mut self, id: u64, progress: u64) {
        if let Some(pb) = self.pbs.get_mut(&id) {
            pb.set_position(progress);
        }
    }

    fn done(&mut self, id: u64, _hash: Hash) {
        if let Some(pb) = self.pbs.remove(&id) {
            pb.finish_and_clear();
            self.mp.remove(&pb);
        }
    }

    fn all_done(self) {
        self.mp.clear().ok();
    }

    fn error(self) {
        self.mp.clear().ok();
    }
}

pub async fn show_download_progress(
    hash: Hash,
    mut stream: impl Stream<Item = Result<DownloadProgress>> + Unpin,
) -> Result<()> {
    eprintln!("Fetching: {}", hash);
    let mp = MultiProgress::new();
    mp.set_draw_target(ProgressDrawTarget::stderr());
    let op = mp.add(make_overall_progress());
    let ip = mp.add(make_individual_progress());
    op.set_message(format!("{} Connecting ...\n", style("[1/3]").bold().dim()));
    let mut seq = false;
    while let Some(x) = stream.next().await {
        match x? {
            DownloadProgress::FoundLocal { .. } => {}
            DownloadProgress::Connected => {
                op.set_message(format!("{} Requesting ...\n", style("[2/3]").bold().dim()));
            }
            DownloadProgress::FoundHashSeq { children, .. } => {
                op.set_message(format!(
                    "{} Downloading {} blob(s)\n",
                    style("[3/3]").bold().dim(),
                    children + 1,
                ));
                op.set_length(children + 1);
                op.reset();
                seq = true;
            }
            DownloadProgress::Found { size, child, .. } => {
                if seq {
                    op.set_position(child);
                } else {
                    op.finish_and_clear();
                }
                ip.set_length(size);
                ip.reset();
            }
            DownloadProgress::Progress { offset, .. } => {
                ip.set_position(offset);
            }
            DownloadProgress::Done { .. } => {
                ip.finish_and_clear();
            }
            DownloadProgress::AllDone(Stats {
                bytes_read,
                elapsed,
                ..
            }) => {
                op.finish_and_clear();
                eprintln!(
                    "Transferred {} in {}, {}/s",
                    HumanBytes(bytes_read),
                    HumanDuration(elapsed),
                    HumanBytes((bytes_read as f64 / elapsed.as_secs_f64()) as u64)
                );
                break;
            }
            DownloadProgress::Abort(e) => {
                bail!("download aborted: {:?}", e);
            }
        }
    }
    Ok(())
}

/// Where the data should be stored.
#[derive(Debug, Clone, derive_more::Display, PartialEq, Eq)]
pub enum OutputTarget {
    /// Writes to stdout
    #[display("STDOUT")]
    Stdout,
    /// Writes to the provided path
    #[display("{}", _0.display())]
    Path(PathBuf),
}

impl From<String> for OutputTarget {
    fn from(s: String) -> Self {
        if s == "STDOUT" {
            return OutputTarget::Stdout;
        }

        OutputTarget::Path(s.into())
    }
}

fn make_overall_progress() -> ProgressBar {
    let pb = ProgressBar::hidden();
    pb.enable_steady_tick(std::time::Duration::from_millis(100));
    pb.set_style(
        ProgressStyle::with_template(
            "{msg}{spinner:.green} [{elapsed_precise}] [{wide_bar:.cyan/blue}] {pos}/{len}",
        )
        .unwrap()
        .progress_chars("#>-"),
    );
    pb
}

fn make_individual_progress() -> ProgressBar {
    let pb = ProgressBar::hidden();
    pb.enable_steady_tick(std::time::Duration::from_millis(100));
    pb.set_style(
        ProgressStyle::with_template("{msg}{spinner:.green} [{elapsed_precise}] [{wide_bar:.cyan/blue}] {bytes}/{total_bytes} ({eta})")
            .unwrap()
            .with_key(
                "eta",
                |state: &ProgressState, w: &mut dyn std::fmt::Write| {
                    write!(w, "{:.1}s", state.eta().as_secs_f64()).unwrap()
                },
            )
            .progress_chars("#>-"),
    );
    pb
}

#[cfg(test)]
mod tests {
    use super::*;

    #[test]
    fn test_blob_source() {
        assert_eq!(
            BlobSource::from(BlobSource::Stdin.to_string()),
            BlobSource::Stdin
        );

        assert_eq!(
            BlobSource::from(BlobSource::Path("hello/world".into()).to_string()),
            BlobSource::Path("hello/world".into()),
        );
    }

    #[test]
    fn test_output_target() {
        assert_eq!(
            OutputTarget::from(OutputTarget::Stdout.to_string()),
            OutputTarget::Stdout
        );

        assert_eq!(
            OutputTarget::from(OutputTarget::Path("hello/world".into()).to_string()),
            OutputTarget::Path("hello/world".into()),
        );
    }
}<|MERGE_RESOLUTION|>--- conflicted
+++ resolved
@@ -16,11 +16,7 @@
 use iroh::bytes::{
     get::{db::DownloadProgress, Stats},
     provider::AddProgress,
-<<<<<<< HEAD
-    store::{ConsistencyCheckProgress, ReportLevel, ValidateProgress},
-=======
-    store::{ExportFormat, ExportMode, ValidateLevel, ValidateProgress},
->>>>>>> 488be5b3
+    store::{ConsistencyCheckProgress, ExportFormat, ExportMode, ReportLevel, ValidateProgress},
     BlobFormat, Hash, HashAndFormat, Tag,
 };
 use iroh::net::{key::PublicKey, relay::RelayUrl, NodeAddr};
