use std::{
    collections::{BTreeMap, HashMap},
    net::SocketAddr,
    path::PathBuf,
    time::Duration,
};

use anyhow::{anyhow, bail, ensure, Context, Result};
use clap::Subcommand;
use console::{style, Emoji};
use futures::{Stream, StreamExt};
use indicatif::{
    HumanBytes, HumanDuration, MultiProgress, ProgressBar, ProgressDrawTarget, ProgressState,
    ProgressStyle,
};
use iroh::bytes::{
    get::{db::DownloadProgress, Stats},
    provider::AddProgress,
    store::{ValidateLevel, ValidateProgress},
    BlobFormat, Hash, HashAndFormat, Tag,
};
use iroh::net::{key::PublicKey, relay::RelayUrl, NodeAddr};
use iroh::{
    client::{BlobStatus, Iroh, ShareTicketOptions},
    rpc_protocol::{
        BlobDownloadRequest, BlobListCollectionsResponse, BlobListIncompleteResponse,
        BlobListResponse, DownloadLocation, ProviderService, SetTagOption, WrapOption,
    },
    ticket::BlobTicket,
};
use quic_rpc::ServiceConnection;
use tokio::io::AsyncWriteExt;

#[allow(clippy::large_enum_variant)]
#[derive(Subcommand, Debug, Clone)]
pub enum BlobCommands {
    /// Add data from PATH to the running node.
    Add {
        /// Path to a file or folder.
        ///
        /// If set to `STDIN`, the data will be read from stdin.
        source: BlobSource,

        #[clap(flatten)]
        options: BlobAddOptions,
    },
    /// Download data to the running node's database and provide it.
    ///
    /// In addition to downloading the data, you can also specify an optional output directory
    /// where the data will be exported to after it has been downloaded.
    Get {
        /// Ticket or Hash to use.
        #[clap(name = "TICKET OR HASH")]
        ticket: TicketOrHash,
        /// Additional socket address to use to contact the node. Can be used multiple times.
        #[clap(long)]
        address: Vec<SocketAddr>,
        /// Override the relay URL to use to contact the node.
        #[clap(long)]
        relay_url: Option<RelayUrl>,
        /// Override to treat the blob as a raw blob or a hash sequence.
        #[clap(long)]
        recursive: Option<bool>,
        /// If set, the ticket's direct addresses will not be used.
        #[clap(long)]
        override_addresses: bool,
        /// NodeId of the provider.
        #[clap(long)]
        node: Option<PublicKey>,
        /// Directory or file in which to save the file(s).
        ///
        /// If set to `STDOUT` the output will be redirected to stdout.
        ///
        /// If not specified, the data will only be stored internally.
        #[clap(long, short)]
        out: Option<OutputTarget>,
        /// If set, the data will be moved to the output directory, and iroh will assume that it
        /// will not change.
        #[clap(long, default_value_t = false)]
        stable: bool,
        /// Tag to tag the data with.
        #[clap(long)]
        tag: Option<String>,
    },
    /// List available content on the node.
    #[clap(subcommand)]
    List(ListCommands),
    /// Validate hashes on the running node.
    Validate {
        #[clap(short, long, action(clap::ArgAction::Count))]
        verbose: u8,
        /// Repair the store by removing invalid data
        ///
        /// Caution: this will remove data to make the store consistent, even
        /// if the data might be salvageable. E.g. for an entry for which the
        /// outboard data is missing, the entry will be removed, even if the
        /// data is complete.
        #[clap(long, default_value_t = false)]
        repair: bool,
    },
    /// Delete content on the node.
    #[clap(subcommand)]
    Delete(DeleteCommands),
    /// Get a ticket to share this blob.
    Share {
        /// Hash of the blob to share.
        hash: Hash,
        /// Options to configure the generated ticket.
        #[clap(long, default_value_t = ShareTicketOptions::RelayAndAddresses)]
        ticket_options: ShareTicketOptions,
        /// If the blob is a collection, the requester will also fetch the listed blobs.
        #[clap(long, default_value_t = false)]
        recursive: bool,
        /// Display the contents of this ticket too.
        #[clap(long, hide = true)]
        debug: bool,
    },
}

#[derive(Debug, Clone, derive_more::Display)]
pub enum TicketOrHash {
    Ticket(BlobTicket),
    Hash(Hash),
}

impl std::str::FromStr for TicketOrHash {
    type Err = anyhow::Error;

    fn from_str(s: &str) -> std::result::Result<Self, Self::Err> {
        if let Ok(ticket) = BlobTicket::from_str(s) {
            return Ok(Self::Ticket(ticket));
        }
        if let Ok(hash) = Hash::from_str(s) {
            return Ok(Self::Hash(hash));
        }
        Err(anyhow!("neither a valid ticket or hash"))
    }
}

impl BlobCommands {
    pub async fn run<C>(self, iroh: &Iroh<C>) -> Result<()>
    where
        C: ServiceConnection<ProviderService>,
    {
        match self {
            Self::Get {
                ticket,
                mut address,
                relay_url,
                recursive,
                override_addresses,
                node,
                out,
                stable,
                tag,
            } => {
                let (node_addr, hash, format) = match ticket {
                    TicketOrHash::Ticket(ticket) => {
                        let (node_addr, hash, blob_format) = ticket.into_parts();

                        // create the node address with the appropriate overrides
                        let node_addr = {
                            let NodeAddr { node_id, info } = node_addr;
                            let addresses = if override_addresses {
                                // use only the cli supplied ones
                                address
                            } else {
                                // use both the cli supplied ones and the ticket ones
                                address.extend(info.direct_addresses.into_iter());
                                address
                            };

                            // prefer direct arg over ticket
                            let relay_url = relay_url.or(info.relay_url);

                            NodeAddr::from_parts(node_id, relay_url, addresses)
                        };

                        // check if the blob format has an override
                        let blob_format = match recursive {
                            Some(true) => BlobFormat::HashSeq,
                            Some(false) => BlobFormat::Raw,
                            None => blob_format,
                        };

                        (node_addr, hash, blob_format)
                    }
                    TicketOrHash::Hash(hash) => {
                        // check if the blob format has an override
                        let blob_format = match recursive {
                            Some(true) => BlobFormat::HashSeq,
                            Some(false) => BlobFormat::Raw,
                            None => BlobFormat::Raw,
                        };

                        let Some(node) = node else {
                            bail!("missing NodeId");
                        };

                        let node_addr = NodeAddr::from_parts(node, relay_url, address);
                        (node_addr, hash, blob_format)
                    }
                };

                if format != BlobFormat::Raw && out == Some(OutputTarget::Stdout) {
                    return Err(anyhow::anyhow!("The input arguments refer to a collection of blobs and output is set to STDOUT. Only single blobs may be passed in this case."));
                }

<<<<<<< HEAD
=======
                if node_addr.info.is_empty() {
                    return Err(anyhow::anyhow!(
                        "no relay url provided and no direct addresses provided"
                    ));
                }
>>>>>>> 07c29f0c
                let tag = match tag {
                    Some(tag) => SetTagOption::Named(Tag::from(tag)),
                    None => SetTagOption::Auto,
                };

                let out_location = match out {
                    None => DownloadLocation::Internal,
                    Some(OutputTarget::Stdout) => DownloadLocation::Internal,
                    Some(OutputTarget::Path(ref path)) => {
                        let absolute = std::env::current_dir()?.join(path);
                        match format {
                            BlobFormat::HashSeq => {
                                // no validation necessary for now
                            }
                            BlobFormat::Raw => {
                                ensure!(!absolute.is_dir(), "output must not be a directory");
                            }
                        }
                        tracing::info!(
                            "output path is {} -> {}",
                            path.display(),
                            absolute.display()
                        );
                        DownloadLocation::External {
                            path: absolute,
                            in_place: stable,
                        }
                    }
                };

                let mut stream = iroh
                    .blobs
                    .download(BlobDownloadRequest {
                        hash,
                        format,
                        peer: node_addr,
                        out: out_location,
                        tag,
                    })
                    .await?;

                show_download_progress(hash, &mut stream).await?;

                // we asserted above that `OutputTarget::Stdout` is only permitted if getting a
                // single hash and not a hashseq.
                if out == Some(OutputTarget::Stdout) {
                    let mut blob_read = iroh.blobs.read(hash).await?;
                    tokio::io::copy(&mut blob_read, &mut tokio::io::stdout()).await?;
                }

                Ok(())
            }
            Self::List(cmd) => cmd.run(iroh).await,
            Self::Delete(cmd) => cmd.run(iroh).await,
            Self::Validate { verbose, repair } => validate(iroh, verbose, repair).await,
            Self::Add {
                source: path,
                options,
            } => add_with_opts(iroh, path, options).await,
            Self::Share {
                hash,
                ticket_options,
                recursive,
                debug,
            } => {
                let format = if recursive {
                    BlobFormat::HashSeq
                } else {
                    BlobFormat::Raw
                };
                let status = iroh.blobs.status(hash).await?;
                let ticket = iroh.blobs.share(hash, format, ticket_options).await?;

                let (blob_status, size) = match (status, format) {
                    (BlobStatus::Complete { size }, BlobFormat::Raw) => ("blob", size),
                    (BlobStatus::Partial { size }, BlobFormat::Raw) => ("incomplete blob", size),
                    (BlobStatus::Complete { size }, BlobFormat::HashSeq) => ("collection", size),
                    (BlobStatus::Partial { size }, BlobFormat::HashSeq) => {
                        ("incomplete collection", size)
                    }
                };
                println!(
                    "Ticket for {blob_status} {hash} ({})\n{ticket}",
                    HumanBytes(size)
                );

                if debug {
                    println!("{ticket:#?}")
                }
                Ok(())
            }
        }
    }
}

/// Options for the `blob add` command.
#[derive(clap::Args, Debug, Clone)]
pub struct BlobAddOptions {
    /// Add in place
    ///
    /// Set this to true only if you are sure that the data in its current location
    /// will not change.
    #[clap(long, default_value_t = false)]
    pub in_place: bool,

    /// Tag to tag the data with.
    #[clap(long)]
    pub tag: Option<String>,

    /// Wrap the added file or directory in a collection.
    ///
    /// When adding a single file, without `wrap` the file is added as a single blob and no
    /// collection is created. When enabling `wrap` it also creates a collection with a
    /// single entry, where the entry's name is the filename and the entry's content is blob.
    ///
    /// When adding a directory, a collection is always created.
    /// Without `wrap`, the collection directly contains the entries from the added directory.
    /// With `wrap`, the directory will be nested so that all names in the collection are
    /// prefixed with the directory name, thus preserving the name of the directory.
    ///
    /// When adding content from STDIN and setting `wrap` you also need to set `filename` to name
    /// the entry pointing to the content from STDIN.
    #[clap(long, default_value_t = false)]
    pub wrap: bool,

    /// Override the filename used for the entry in the created collection.
    ///
    /// Only supported `wrap` is set.
    /// Required when adding content from STDIN and setting `wrap`.
    #[clap(long, requires = "wrap")]
    pub filename: Option<String>,

    /// Do not print the all-in-one ticket to get the added data from this node.
    #[clap(long)]
    pub no_ticket: bool,
}

#[derive(Subcommand, Debug, Clone)]
pub enum ListCommands {
    /// List the available blobs on the running provider.
    Blobs,
    /// List the available blobs on the running provider.
    IncompleteBlobs,
    /// List the available collections on the running provider.
    Collections,
}

impl ListCommands {
    pub async fn run<C>(self, iroh: &Iroh<C>) -> Result<()>
    where
        C: ServiceConnection<ProviderService>,
    {
        match self {
            Self::Blobs => {
                let mut response = iroh.blobs.list().await?;
                while let Some(item) = response.next().await {
                    let BlobListResponse { path, hash, size } = item?;
                    println!("{} {} ({})", path, hash, HumanBytes(size));
                }
            }
            Self::IncompleteBlobs => {
                let mut response = iroh.blobs.list_incomplete().await?;
                while let Some(item) = response.next().await {
                    let BlobListIncompleteResponse { hash, size, .. } = item?;
                    println!("{} ({})", hash, HumanBytes(size));
                }
            }
            Self::Collections => {
                let mut response = iroh.blobs.list_collections().await?;
                while let Some(item) = response.next().await {
                    let BlobListCollectionsResponse {
                        tag,
                        hash,
                        total_blobs_count,
                        total_blobs_size,
                    } = item?;
                    let total_blobs_count = total_blobs_count.unwrap_or_default();
                    let total_blobs_size = total_blobs_size.unwrap_or_default();
                    println!(
                        "{}: {} {} {} ({})",
                        tag,
                        hash,
                        total_blobs_count,
                        if total_blobs_count > 1 {
                            "blobs"
                        } else {
                            "blob"
                        },
                        HumanBytes(total_blobs_size),
                    );
                }
            }
        }
        Ok(())
    }
}

#[derive(Subcommand, Debug, Clone)]
pub enum DeleteCommands {
    /// Delete the given blobs
    Blob {
        /// Blobs to delete
        #[arg(required = true)]
        hash: Hash,
    },
}

impl DeleteCommands {
    pub async fn run<C>(self, iroh: &Iroh<C>) -> Result<()>
    where
        C: ServiceConnection<ProviderService>,
    {
        match self {
            Self::Blob { hash } => {
                let response = iroh.blobs.delete_blob(hash).await;
                if let Err(e) = response {
                    eprintln!("Error: {}", e);
                }
            }
        }
        Ok(())
    }
}

pub async fn validate<C>(iroh: &Iroh<C>, verbose: u8, repair: bool) -> Result<()>
where
    C: ServiceConnection<ProviderService>,
{
    let mut state = ValidateProgressState::new();
    let mut response = iroh.blobs.validate(repair).await?;
    let verbosity = match verbose {
        0 => ValidateLevel::Warn,
        1 => ValidateLevel::Info,
        _ => ValidateLevel::Trace,
    };

    while let Some(item) = response.next().await {
        match item? {
            ValidateProgress::ConsistencyCheckStart => {
                eprintln!("Starting consistency check ...");
            }
            ValidateProgress::ConsistencyCheckUpdate {
                message,
                entry,
                level,
            } => {
                if level < verbosity {
                    continue;
                }
                let level_text = level.to_string().to_lowercase();
                let text = if let Some(hash) = entry {
                    format!("{}: {} ({})", level_text, message, hash.to_hex())
                } else {
                    format!("{}: {}", level_text, message)
                };
                let styled = match level {
                    ValidateLevel::Trace => style(text).dim(),
                    ValidateLevel::Info => style(text),
                    ValidateLevel::Warn => style(text).yellow(),
                    ValidateLevel::Error => style(text).red(),
                };
                eprintln!("{}", styled);
            }
            ValidateProgress::ConsistencyCheckDone { .. } => {
                eprintln!("Consistency check done");
            }
            ValidateProgress::Starting { total } => {
                state.starting(total);
            }
            ValidateProgress::Entry {
                id,
                hash,
                path,
                size,
            } => {
                state.add_entry(id, hash, path, size);
            }
            ValidateProgress::EntryProgress { id, offset } => {
                state.progress(id, offset);
            }
            ValidateProgress::EntryDone { id, error } => {
                state.done(id, error);
            }
            ValidateProgress::Abort(error) => {
                state.abort(error.to_string());
                break;
            }
            ValidateProgress::AllDone => {
                break;
            }
        }
    }
    Ok(())
}

struct ValidateProgressState {
    mp: MultiProgress,
    pbs: HashMap<u64, ProgressBar>,
    overall: ProgressBar,
    total: u64,
    errors: u64,
    successes: u64,
}

impl ValidateProgressState {
    fn new() -> Self {
        let mp = MultiProgress::new();
        let overall = mp.add(ProgressBar::new(0));
        overall.enable_steady_tick(Duration::from_millis(500));
        Self {
            mp,
            pbs: HashMap::new(),
            overall,
            total: 0,
            errors: 0,
            successes: 0,
        }
    }

    fn starting(&mut self, total: u64) {
        self.total = total;
        self.errors = 0;
        self.successes = 0;
        self.overall.set_position(0);
        self.overall.set_length(total);
        self.overall.set_style(
            ProgressStyle::default_bar()
                .template("{spinner:.green} [{bar:60.cyan/blue}] {msg}")
                .unwrap()
                .progress_chars("=>-"),
        );
    }

    fn add_entry(&mut self, id: u64, hash: Hash, path: Option<String>, size: u64) {
        let pb = self.mp.insert_before(&self.overall, ProgressBar::new(size));
        pb.set_style(ProgressStyle::default_bar()
            .template("{spinner:.green} [{bar:40.cyan/blue}] {msg} {bytes}/{total_bytes} ({bytes_per_sec}, eta {eta})").unwrap()
            .progress_chars("=>-"));
        let msg = if let Some(path) = path {
            path
        } else {
            format!("outboard {}", hash)
        };
        pb.set_message(msg);
        pb.set_position(0);
        pb.set_length(size);
        pb.enable_steady_tick(Duration::from_millis(500));
        self.pbs.insert(id, pb);
    }

    fn progress(&mut self, id: u64, progress: u64) {
        if let Some(pb) = self.pbs.get_mut(&id) {
            pb.set_position(progress);
        }
    }

    fn abort(self, error: String) {
        let error_line = self.mp.add(ProgressBar::new(0));
        error_line.set_style(ProgressStyle::default_bar().template("{msg}").unwrap());
        error_line.set_message(error);
    }

    fn done(&mut self, id: u64, error: Option<String>) {
        if let Some(pb) = self.pbs.remove(&id) {
            let ok_char = style(Emoji("✔", "OK")).green();
            let fail_char = style(Emoji("✗", "Error")).red();
            let ok = error.is_none();
            let msg = match error {
                Some(error) => format!("{} {} {}", pb.message(), fail_char, error),
                None => format!("{} {}", pb.message(), ok_char),
            };
            if ok {
                self.successes += 1;
            } else {
                self.errors += 1;
            }
            self.overall.set_position(self.errors + self.successes);
            self.overall.set_message(format!(
                "Overall {} {}, {} {}",
                self.errors, fail_char, self.successes, ok_char
            ));
            if ok {
                pb.finish_and_clear();
            } else {
                pb.set_style(ProgressStyle::default_bar().template("{msg}").unwrap());
                pb.finish_with_message(msg);
            }
        }
    }
}

/// Where the data should be read from.
#[derive(Debug, Clone, derive_more::Display, PartialEq, Eq)]
pub enum BlobSource {
    /// Reads from stdin
    #[display("STDIN")]
    Stdin,
    /// Reads from the provided path
    #[display("{}", _0.display())]
    Path(PathBuf),
}

impl From<String> for BlobSource {
    fn from(s: String) -> Self {
        if s == "STDIN" {
            return BlobSource::Stdin;
        }

        BlobSource::Path(s.into())
    }
}

/// Data source for adding data to iroh.
#[derive(Debug, Clone)]
pub enum BlobSourceIroh {
    /// A file or directory on the node's local file system.
    LocalFs { path: PathBuf, in_place: bool },
    /// Data passed via STDIN.
    Stdin,
}

/// Whether to print an all-in-one ticket.
#[derive(Debug, Clone)]
pub enum TicketOption {
    /// Do not print an all-in-one ticket
    None,
    /// Print an all-in-one ticket.
    Print,
}

pub async fn add_with_opts<C: ServiceConnection<ProviderService>>(
    client: &iroh::client::Iroh<C>,
    source: BlobSource,
    opts: BlobAddOptions,
) -> Result<()> {
    let tag = match opts.tag {
        Some(tag) => SetTagOption::Named(Tag::from(tag)),
        None => SetTagOption::Auto,
    };
    let ticket = match opts.no_ticket {
        true => TicketOption::None,
        false => TicketOption::Print,
    };
    let source = match source {
        BlobSource::Stdin => BlobSourceIroh::Stdin,
        BlobSource::Path(path) => BlobSourceIroh::LocalFs {
            path,
            in_place: opts.in_place,
        },
    };
    let wrap = match (opts.wrap, opts.filename) {
        (true, None) => WrapOption::Wrap { name: None },
        (true, Some(filename)) => WrapOption::Wrap {
            name: Some(filename),
        },
        (false, None) => WrapOption::NoWrap,
        (false, Some(_)) => bail!("`--filename` may not be used without `--wrap`"),
    };

    add(client, source, tag, ticket, wrap).await
}

/// Add data to iroh, either from a path or, if path is `None`, from STDIN.
pub async fn add<C: ServiceConnection<ProviderService>>(
    client: &iroh::client::Iroh<C>,
    source: BlobSourceIroh,
    tag: SetTagOption,
    ticket: TicketOption,
    wrap: WrapOption,
) -> Result<()> {
    let (hash, format, entries) = match source {
        BlobSourceIroh::LocalFs { path, in_place } => {
            let absolute = path.canonicalize()?;
            println!("Adding {} as {}...", path.display(), absolute.display());

            // tell the node to add the data
            let stream = client
                .blobs
                .add_from_path(absolute, in_place, tag, wrap)
                .await?;
            aggregate_add_response(stream).await?
        }
        BlobSourceIroh::Stdin => {
            println!("Adding from STDIN...");
            // Store STDIN content into a temporary file
            let (file, path) = tempfile::NamedTempFile::new()?.into_parts();
            let mut file = tokio::fs::File::from_std(file);
            let path_buf = path.to_path_buf();
            // Copy from stdin to the file, until EOF
            tokio::io::copy(&mut tokio::io::stdin(), &mut file).await?;
            file.flush().await?;
            drop(file);

            // tell the node to add the data
            let stream = client
                .blobs
                .add_from_path(path_buf, false, tag, wrap)
                .await?;
            aggregate_add_response(stream).await?
        }
    };

    print_add_response(hash, format, entries);
    if let TicketOption::Print = ticket {
        let status = client.node.status().await?;
        let ticket = BlobTicket::new(status.addr, hash, format)?;
        println!("All-in-one ticket: {ticket}");
    }
    Ok(())
}

#[derive(Debug)]
pub struct ProvideResponseEntry {
    pub name: String,
    pub size: u64,
    pub hash: Hash,
}

pub async fn aggregate_add_response(
    mut stream: impl Stream<Item = Result<AddProgress>> + Unpin,
) -> Result<(Hash, BlobFormat, Vec<ProvideResponseEntry>)> {
    let mut hash_and_format = None;
    let mut collections = BTreeMap::<u64, (String, u64, Option<Hash>)>::new();
    let mut mp = Some(ProvideProgressState::new());
    while let Some(item) = stream.next().await {
        match item? {
            AddProgress::Found { name, id, size } => {
                tracing::trace!("Found({id},{name},{size})");
                if let Some(mp) = mp.as_mut() {
                    mp.found(name.clone(), id, size);
                }
                collections.insert(id, (name, size, None));
            }
            AddProgress::Progress { id, offset } => {
                tracing::trace!("Progress({id}, {offset})");
                if let Some(mp) = mp.as_mut() {
                    mp.progress(id, offset);
                }
            }
            AddProgress::Done { hash, id } => {
                tracing::trace!("Done({id},{hash:?})");
                if let Some(mp) = mp.as_mut() {
                    mp.done(id, hash);
                }
                match collections.get_mut(&id) {
                    Some((_, _, ref mut h)) => {
                        *h = Some(hash);
                    }
                    None => {
                        anyhow::bail!("Got Done for unknown collection id {id}");
                    }
                }
            }
            AddProgress::AllDone { hash, format, .. } => {
                tracing::trace!("AllDone({hash:?})");
                if let Some(mp) = mp.take() {
                    mp.all_done();
                }
                hash_and_format = Some(HashAndFormat { hash, format });
                break;
            }
            AddProgress::Abort(e) => {
                if let Some(mp) = mp.take() {
                    mp.error();
                }
                anyhow::bail!("Error while adding data: {e}");
            }
        }
    }
    let HashAndFormat { hash, format } =
        hash_and_format.context("Missing hash for collection or blob")?;
    let entries = collections
        .into_iter()
        .map(|(_, (name, size, hash))| {
            let hash = hash.context(format!("Missing hash for {name}"))?;
            Ok(ProvideResponseEntry { name, size, hash })
        })
        .collect::<Result<Vec<_>>>()?;
    Ok((hash, format, entries))
}

pub fn print_add_response(hash: Hash, format: BlobFormat, entries: Vec<ProvideResponseEntry>) {
    let mut total_size = 0;
    for ProvideResponseEntry { name, size, hash } in entries {
        total_size += size;
        println!("- {}: {} {:#}", name, HumanBytes(size), hash);
    }
    println!("Total: {}", HumanBytes(total_size));
    println!();
    match format {
        BlobFormat::Raw => println!("Blob: {}", hash),
        BlobFormat::HashSeq => println!("Collection: {}", hash),
    }
}

#[derive(Debug)]
pub struct ProvideProgressState {
    mp: MultiProgress,
    pbs: HashMap<u64, ProgressBar>,
}

impl ProvideProgressState {
    fn new() -> Self {
        Self {
            mp: MultiProgress::new(),
            pbs: HashMap::new(),
        }
    }

    fn found(&mut self, name: String, id: u64, size: u64) {
        let pb = self.mp.add(ProgressBar::new(size));
        pb.set_style(ProgressStyle::default_bar()
            .template("{spinner:.green} [{bar:40.cyan/blue}] {msg} {bytes}/{total_bytes} ({bytes_per_sec}, eta {eta})").unwrap()
            .progress_chars("=>-"));
        pb.set_message(name);
        pb.set_length(size);
        pb.set_position(0);
        pb.enable_steady_tick(Duration::from_millis(500));
        self.pbs.insert(id, pb);
    }

    fn progress(&mut self, id: u64, progress: u64) {
        if let Some(pb) = self.pbs.get_mut(&id) {
            pb.set_position(progress);
        }
    }

    fn done(&mut self, id: u64, _hash: Hash) {
        if let Some(pb) = self.pbs.remove(&id) {
            pb.finish_and_clear();
            self.mp.remove(&pb);
        }
    }

    fn all_done(self) {
        self.mp.clear().ok();
    }

    fn error(self) {
        self.mp.clear().ok();
    }
}

pub async fn show_download_progress(
    hash: Hash,
    mut stream: impl Stream<Item = Result<DownloadProgress>> + Unpin,
) -> Result<()> {
    eprintln!("Fetching: {}", hash);
    let mp = MultiProgress::new();
    mp.set_draw_target(ProgressDrawTarget::stderr());
    let op = mp.add(make_overall_progress());
    let ip = mp.add(make_individual_progress());
    op.set_message(format!("{} Connecting ...\n", style("[1/3]").bold().dim()));
    let mut seq = false;
    while let Some(x) = stream.next().await {
        match x? {
            DownloadProgress::FoundLocal { .. } => {}
            DownloadProgress::Connected => {
                op.set_message(format!("{} Requesting ...\n", style("[2/3]").bold().dim()));
            }
            DownloadProgress::FoundHashSeq { children, .. } => {
                op.set_message(format!(
                    "{} Downloading {} blob(s)\n",
                    style("[3/3]").bold().dim(),
                    children + 1,
                ));
                op.set_length(children + 1);
                op.reset();
                seq = true;
            }
            DownloadProgress::Found { size, child, .. } => {
                if seq {
                    op.set_position(child);
                } else {
                    op.finish_and_clear();
                }
                ip.set_length(size);
                ip.reset();
            }
            DownloadProgress::Progress { offset, .. } => {
                ip.set_position(offset);
            }
            DownloadProgress::Done { .. } => {
                ip.finish_and_clear();
            }
            DownloadProgress::NetworkDone(Stats {
                bytes_read,
                elapsed,
                ..
            }) => {
                op.finish_and_clear();
                eprintln!(
                    "Transferred {} in {}, {}/s",
                    HumanBytes(bytes_read),
                    HumanDuration(elapsed),
                    HumanBytes((bytes_read as f64 / elapsed.as_secs_f64()) as u64)
                );
            }
            DownloadProgress::Abort(e) => {
                bail!("download aborted: {:?}", e);
            }
            DownloadProgress::Export(_p) => {
                // TODO: report export progress
            }
            DownloadProgress::AllDone => {
                break;
            }
        }
    }
    Ok(())
}

/// Where the data should be stored.
#[derive(Debug, Clone, derive_more::Display, PartialEq, Eq)]
pub enum OutputTarget {
    /// Writes to stdout
    #[display("STDOUT")]
    Stdout,
    /// Writes to the provided path
    #[display("{}", _0.display())]
    Path(PathBuf),
}

impl From<String> for OutputTarget {
    fn from(s: String) -> Self {
        if s == "STDOUT" {
            return OutputTarget::Stdout;
        }

        OutputTarget::Path(s.into())
    }
}

fn make_overall_progress() -> ProgressBar {
    let pb = ProgressBar::hidden();
    pb.enable_steady_tick(std::time::Duration::from_millis(100));
    pb.set_style(
        ProgressStyle::with_template(
            "{msg}{spinner:.green} [{elapsed_precise}] [{wide_bar:.cyan/blue}] {pos}/{len}",
        )
        .unwrap()
        .progress_chars("#>-"),
    );
    pb
}

fn make_individual_progress() -> ProgressBar {
    let pb = ProgressBar::hidden();
    pb.enable_steady_tick(std::time::Duration::from_millis(100));
    pb.set_style(
        ProgressStyle::with_template("{msg}{spinner:.green} [{elapsed_precise}] [{wide_bar:.cyan/blue}] {bytes}/{total_bytes} ({eta})")
            .unwrap()
            .with_key(
                "eta",
                |state: &ProgressState, w: &mut dyn std::fmt::Write| {
                    write!(w, "{:.1}s", state.eta().as_secs_f64()).unwrap()
                },
            )
            .progress_chars("#>-"),
    );
    pb
}

#[cfg(test)]
mod tests {
    use super::*;

    #[test]
    fn test_blob_source() {
        assert_eq!(
            BlobSource::from(BlobSource::Stdin.to_string()),
            BlobSource::Stdin
        );

        assert_eq!(
            BlobSource::from(BlobSource::Path("hello/world".into()).to_string()),
            BlobSource::Path("hello/world".into()),
        );
    }

    #[test]
    fn test_output_target() {
        assert_eq!(
            OutputTarget::from(OutputTarget::Stdout.to_string()),
            OutputTarget::Stdout
        );

        assert_eq!(
            OutputTarget::from(OutputTarget::Path("hello/world".into()).to_string()),
            OutputTarget::Path("hello/world".into()),
        );
    }
}<|MERGE_RESOLUTION|>--- conflicted
+++ resolved
@@ -206,14 +206,6 @@
                     return Err(anyhow::anyhow!("The input arguments refer to a collection of blobs and output is set to STDOUT. Only single blobs may be passed in this case."));
                 }
 
-<<<<<<< HEAD
-=======
-                if node_addr.info.is_empty() {
-                    return Err(anyhow::anyhow!(
-                        "no relay url provided and no direct addresses provided"
-                    ));
-                }
->>>>>>> 07c29f0c
                 let tag = match tag {
                     Some(tag) => SetTagOption::Named(Tag::from(tag)),
                     None => SetTagOption::Auto,
