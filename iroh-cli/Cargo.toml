[package]
name = "iroh-cli"
version = "0.28.1"
edition = "2021"
readme = "README.md"
description = "Bytes. Distributed."
license = "MIT OR Apache-2.0"
authors = ["dignifiedquire <me@dignifiedquire.com>", "n0 team"]
repository = "https://github.com/n0-computer/iroh"
keywords = ["networking", "p2p", "holepunching", "ipfs"]

# Despite not being in the workspace root this is explicitly here to
# make `cargo run` in the workspace root invoke `iroh`.
default-run = "iroh"

[lints]
workspace = true

[[bin]]
name = "iroh"
path = "src/main.rs"
doc = false

[dependencies]
anyhow = "1.0.81"
async-channel = "2.3.1"
bao-tree = "0.13"
bytes = "1.7"
clap = { version = "4", features = ["derive"] }
colored = "2.0.4"
comfy-table = "7.0.1"
console = "0.15.5"
crossterm = "0.27.0"
derive_more = { version = "1.0.0", features = ["display"] }
dialoguer = { version = "0.11.0", default-features = false }
futures-buffered = "0.2.4"
futures-lite = "2.3"
futures-util = { version = "0.3.30", features = ["futures-sink"] }
hex = "0.4.3"
human-time = "0.1.6"
indicatif = { version = "0.17", features = ["tokio"] }
iroh = { version = "0.28.1", path = "../iroh", features = ["metrics"] }
iroh-blobs = { version = "0.28.1", features = ["cli"] }
iroh-docs = { version = "0.28.0", features = ["cli"] }
iroh-gossip = { version = "0.28.1", features = ["cli"] }
iroh-metrics = { version = "0.28.0" }
<<<<<<< HEAD
net-report = { package = "iroh-net-report", path = "../iroh-net-report", version = "0.28" }
iroh-node-util = { path = "../iroh-node-util", features = ["config", "logging"] }
=======
iroh-node-util = { path = "../iroh-node-util", features = ["config", "logging", "cli"] }
>>>>>>> cbf7fd07
parking_lot = "0.12.1"
pkarr = { version = "2.2.0", default-features = false }
portable-atomic = "1"
portmapper = { version = "0.1.0", path = "../net-tools/portmapper" }
postcard = "1.0.8"
quic-rpc = { version = "0.15", features = ["flume-transport", "quinn-transport"] }
rand = "0.8.5"
ratatui = "0.26.2"
reqwest = { version = "0.12", default-features = false, features = ["json", "rustls-tls"] }
rustyline = "12.0.0"
serde = { version = "1.0.197", features = ["derive"] }
shell-words = "1.1.0"
shellexpand = "3.1.0"
strum = { version = "0.26.2", features = ["derive"] }
tempfile = "3.10.1"
thiserror = "1.0.58"
time = { version = "0.3", features = ["formatting"] }
tokio = { version = "1.36.0", features = ["full"] }
tokio-util = { version = "0.7.12", features = ["rt"] }
toml = { version = "0.8.12", features = ["preserve_order"] }
tracing = "0.1.40"

[dev-dependencies]
duct = "0.13.6"
nix = { version = "0.27", features = ["signal", "process"] }
rand_xorshift = "0.3.0"
regex = "1.10.3"
testdir = "0.9.1"
url = "2.5.0"
walkdir = "2"

[features]
default = ["metrics"]
metrics = []<|MERGE_RESOLUTION|>--- conflicted
+++ resolved
@@ -44,12 +44,8 @@
 iroh-docs = { version = "0.28.0", features = ["cli"] }
 iroh-gossip = { version = "0.28.1", features = ["cli"] }
 iroh-metrics = { version = "0.28.0" }
-<<<<<<< HEAD
 net-report = { package = "iroh-net-report", path = "../iroh-net-report", version = "0.28" }
-iroh-node-util = { path = "../iroh-node-util", features = ["config", "logging"] }
-=======
 iroh-node-util = { path = "../iroh-node-util", features = ["config", "logging", "cli"] }
->>>>>>> cbf7fd07
 parking_lot = "0.12.1"
 pkarr = { version = "2.2.0", default-features = false }
 portable-atomic = "1"
