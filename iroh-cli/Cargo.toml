--- conflicted
+++ resolved
@@ -40,14 +40,9 @@
 hex = "0.4.3"
 human-time = "0.1.6"
 indicatif = { version = "0.17", features = ["tokio"] }
-<<<<<<< HEAD
-iroh = { version = "0.18.0", path = "../iroh", features = ["metrics"] }
-iroh-gossip = { version = "0.18.0", path = "../iroh-gossip" }
-iroh-metrics = { version = "0.18.0", path = "../iroh-metrics" }
-=======
 iroh = { version = "0.19.0", path = "../iroh", features = ["metrics"] }
+iroh-gossip = { version = "0.19.0", path = "../iroh-gossip" }
 iroh-metrics = { version = "0.19.0", path = "../iroh-metrics" }
->>>>>>> da3f84b8
 parking_lot = "0.12.1"
 pkarr = { version = "1.1.5", default-features = false }
 portable-atomic = "1"
