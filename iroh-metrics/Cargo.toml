--- conflicted
+++ resolved
@@ -15,27 +15,18 @@
 workspace = true
 
 [dependencies]
-<<<<<<< HEAD
 anyhow = { version = "1", features = ["backtrace"] }
 erased_set = "0.7"
-hyper = { version = "0.14.25", features = ["server", "client", "http1", "tcp"] }
+http-body-util = "0.1.0"
+hyper = { version = "1", features = ["server", "http1"] }
+hyper-util = { version = "0.1.1", features = ["tokio"] }
 once_cell = "1.17.0"
 prometheus-client = { version = "0.22.0", optional = true }
 reqwest = { version = "0.11.19", default-features = false, features = ["json", "rustls-tls"] }
 serde = { version = "1.0", features = ["derive"] }
 struct_iterable = "0.1"
 time = { version = "0.3.21", features = ["serde-well-known"] }
-=======
-anyhow = "1.0.75"
-erased_set = "0.7"
-http-body-util = "0.1.0"
-hyper = { version = "1", features = ["server", "http1"] }
-hyper-util = { version = "0.1.1", features = ["tokio"] }
-once_cell = "1.17.0"
-prometheus-client = { version = "0.22.0", optional = true }
-struct_iterable = "0.1"
 tokio = { version = "1", features = ["rt", "net"]}
->>>>>>> b8aa5d6c
 tracing = "0.1"
 
 [dev-dependencies]
