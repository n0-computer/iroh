//! Networking for the `iroh-gossip` protocol

use anyhow::{anyhow, Context};
use bytes::{Bytes, BytesMut};
use futures::{stream::Stream, FutureExt};
use genawaiter::sync::{Co, Gen};
<<<<<<< HEAD
use iroh_net::{key::PublicKey, magic_endpoint::get_peer_id, MagicEndpoint, NodeAddr};
=======
use iroh_net::{key::PublicKey, magic_endpoint::get_peer_id, AddrInfo, MagicEndpoint, PeerAddr};
>>>>>>> b24a31c4
use rand::rngs::StdRng;
use rand_core::SeedableRng;
use std::{collections::HashMap, fmt, future::Future, sync::Arc, task::Poll, time::Instant};
use tokio::{
    sync::{broadcast, mpsc, oneshot, watch},
    task::JoinHandle,
};
use tracing::{debug, trace, warn};

use self::util::{read_message, write_message, Dialer, Timers};
use crate::proto::{self, TopicId};

pub mod util;

/// ALPN protocol name
pub const GOSSIP_ALPN: &[u8] = b"/iroh-gossip/0";
/// Maximum message size is limited to 1024 bytes.
pub const MAX_MESSAGE_SIZE: usize = 1024;

/// Channel capacity for topic subscription broadcast channels (one per topic)
const SUBSCRIBE_ALL_CAP: usize = 64;
/// Channel capacity for all subscription broadcast channels (single)
const SUBSCRIBE_TOPIC_CAP: usize = 64;
/// Channel capacity for the send queue (one per connection)
const SEND_QUEUE_CAP: usize = 64;
/// Channel capacity for the ToActor message queue (single)
const TO_ACTOR_CAP: usize = 64;
/// Channel capacity for the InEvent message queue (single)
const IN_EVENT_CAP: usize = 1024;

/// Events emitted from the gossip protocol
pub type Event = proto::Event<PublicKey>;
/// Commands for the gossip protocol
pub type Command = proto::Command<PublicKey>;

type InEvent = proto::InEvent<PublicKey>;
type OutEvent = proto::OutEvent<PublicKey>;
type Timer = proto::Timer<PublicKey>;
type ProtoMessage = proto::Message<PublicKey>;

/// Publish and subscribe on gossiping topics.
///
/// Each topic is a separate broadcast tree with separate memberships.
///
/// A topic has to be joined before you can publish or subscribe on the topic.
/// To join the swarm for a topic, you have to know the [PublicKey] of at least one peer that also joined the topic.
///
/// Messages published on the swarm will be delivered to all peers that joined the swarm for that
/// topic. You will also be relaying (gossiping) messages published by other peers.
///
/// With the default settings, the protocol will maintain up to 5 peer connections per topic.
///
/// Even though the [`Gossip`] is created from a [MagicEndpoint], it does not accept connections
/// itself. You should run an accept loop on the MagicEndpoint yourself, check the ALPN protocol of incoming
/// connections, and if the ALPN protocol equals [GOSSIP_ALPN], forward the connection to the
/// gossip actor through [Self::handle_connection].
///
/// The gossip actor will, however, initiate new connections to other peers by itself.
#[derive(Debug, Clone)]
pub struct Gossip {
    to_actor_tx: mpsc::Sender<ToActor>,
    on_endpoints_tx: Arc<watch::Sender<Vec<iroh_net::config::Endpoint>>>,
    _actor_handle: Arc<JoinHandle<anyhow::Result<()>>>,
}

impl Gossip {
    /// Spawn a gossip actor and get a handle for it
    pub fn from_endpoint(endpoint: MagicEndpoint, config: proto::Config) -> Self {
        let peer_id = endpoint.peer_id();
        let dialer = Dialer::new(endpoint.clone());
        let peer_data = Default::default();
        let state = proto::State::new(
            peer_id,
            peer_data,
            config,
            rand::rngs::StdRng::from_entropy(),
        );
        let (to_actor_tx, to_actor_rx) = mpsc::channel(TO_ACTOR_CAP);
        let (in_event_tx, in_event_rx) = mpsc::channel(IN_EVENT_CAP);
        let (on_endpoints_tx, on_endpoints_rx) = watch::channel(Default::default());
        let actor = Actor {
            endpoint,
            state,
            dialer,
            to_actor_rx,
            in_event_rx,
            in_event_tx,
            on_endpoints_rx,
            conns: Default::default(),
            conn_send_tx: Default::default(),
            pending_sends: Default::default(),
            timers: Timers::new(),
            subscribers_all: None,
            subscribers_topic: Default::default(),
        };
        let actor_handle = tokio::spawn(async move {
            if let Err(err) = actor.run().await {
                warn!("gossip actor closed with error: {err:?}");
                Err(err)
            } else {
                Ok(())
            }
        });
        Self {
            to_actor_tx,
            on_endpoints_tx: Arc::new(on_endpoints_tx),
            _actor_handle: Arc::new(actor_handle),
        }
    }

    /// Join a topic and connect to peers.
    ///
    ///
    /// This method only asks for [`PublicKey`]s. You must supply information on how to
<<<<<<< HEAD
    /// connect to these peers manually before, by calling [`MagicEndpoint::add_known_addr`] on
=======
    /// connect to these peers manually before, by calling [`MagicEndpoint::add_peer_addr`] on
>>>>>>> b24a31c4
    /// the underlying [`MagicEndpoint`].
    ///
    /// This method returns a future that completes once the request reached the local actor.
    /// This completion returns a [`JoinTopicFut`] which completes once at least peer was joined
    /// successfully and the swarm thus becomes operational.
    ///
    /// The [`JoinTopicFut`] has no timeout, so it will remain pending indefinitely if no peer
    /// could be contacted. Usually you will want to add a timeout yourself.
    ///
    /// TODO: Resolve to an error once all connection attempts failed.
    pub async fn join(
        &self,
        topic: TopicId,
        peers: Vec<PublicKey>,
    ) -> anyhow::Result<JoinTopicFut> {
        let (tx, rx) = oneshot::channel();
        self.send(ToActor::Join(topic, peers, tx)).await?;
        Ok(JoinTopicFut(rx))
    }

    /// Quit a topic.
    ///
    /// This sends a disconnect message to all active peers and then drops the state
    /// for this topic.
    pub async fn quit(&self, topic: TopicId) -> anyhow::Result<()> {
        self.send(ToActor::Quit(topic)).await?;
        Ok(())
    }

    /// Broadcast a message on a topic.
    ///
    /// This does not join the topic automatically, so you have to call [Self::join] yourself
    /// for messages to be broadcast to peers.
    pub async fn broadcast(&self, topic: TopicId, message: Bytes) -> anyhow::Result<()> {
        let (tx, rx) = oneshot::channel();
        self.send(ToActor::Broadcast(topic, message, tx)).await?;
        rx.await??;
        Ok(())
    }

    /// Subscribe to messages and event notifications for a topic.
    ///
    /// Does not join the topic automatically, so you have to call [Self::join] yourself
    /// to actually receive messages.
    pub async fn subscribe(&self, topic: TopicId) -> anyhow::Result<broadcast::Receiver<Event>> {
        let (tx, rx) = oneshot::channel();
        self.send(ToActor::Subscribe(topic, tx)).await?;
        let res = rx.await.map_err(|_| anyhow!("subscribe_tx dropped"))??;
        Ok(res)
    }

    /// Subscribe to all events published on topics that you joined.
    ///
    /// Note that this method takes self by value. Usually you would clone the [Gossip] handle.
    /// before.
    pub fn subscribe_all(self) -> impl Stream<Item = anyhow::Result<(TopicId, Event)>> {
        Gen::new(|co| async move {
            if let Err(cause) = self.subscribe_all0(&co).await {
                co.yield_(Err(cause)).await
            }
        })
    }

    async fn subscribe_all0(
        &self,
        co: &Co<anyhow::Result<(TopicId, Event)>>,
    ) -> anyhow::Result<()> {
        let (tx, rx) = oneshot::channel();
        self.send(ToActor::SubscribeAll(tx)).await?;
        let mut res = rx.await.map_err(|_| anyhow!("subscribe_tx dropped"))??;
        loop {
            let event = res.recv().await?;
            co.yield_(Ok(event)).await;
        }
    }

    /// Pass an incoming [quinn::Connection] to the gossip actor.
    ///
    /// Make sure to check the ALPN protocol yourself before passing the connection.
    pub async fn handle_connection(&self, conn: quinn::Connection) -> anyhow::Result<()> {
        let peer_id = get_peer_id(&conn).await?;
        self.send(ToActor::ConnIncoming(peer_id, ConnOrigin::Accept, conn))
            .await?;
        Ok(())
    }

    /// Set info on our local endpoints.
    ///
    /// This will be sent to peers on Neighbor and Join requests so that they can connect directly
    /// to us.
    pub fn update_endpoints(&self, endpoints: &[iroh_net::config::Endpoint]) -> anyhow::Result<()> {
        self.on_endpoints_tx
            .send(endpoints.to_vec())
            .map_err(|_| anyhow!("gossip actor dropped"))
    }

    async fn send(&self, event: ToActor) -> anyhow::Result<()> {
        self.to_actor_tx
            .send(event)
            .await
            .map_err(|_| anyhow!("gossip actor dropped"))
    }
}

/// Future that completes once at least one peer is joined for this topic.
///
/// The future has no timeout, so it will remain pending indefinitely if no peer
/// could be contacted. Usually you will want to add a timeout yourself.
///
/// TODO: Optionally resolve to an error once all connection attempts failed.
#[derive(Debug)]
pub struct JoinTopicFut(oneshot::Receiver<anyhow::Result<()>>);
impl Future for JoinTopicFut {
    type Output = anyhow::Result<()>;

    fn poll(
        mut self: std::pin::Pin<&mut Self>,
        cx: &mut std::task::Context<'_>,
    ) -> std::task::Poll<Self::Output> {
        let res = self.0.poll_unpin(cx);
        match res {
            Poll::Pending => Poll::Pending,
            Poll::Ready(Err(_err)) => Poll::Ready(Err(anyhow!("gossip actor dropped"))),
            Poll::Ready(Ok(res)) => Poll::Ready(res),
        }
    }
}

<<<<<<< HEAD
/// Addressing information for peers.
///
/// This struct is serialized and transmitted to peers in `Join` and `ForwardJoin` messages.
/// It contains the information needed by `iroh-net` to connect to peers.
///
/// TODO: Replace with type from iroh-net
#[derive(Debug, Clone, PartialEq, Eq, Serialize, Deserialize)]
struct IrohInfo {
    addrs: Vec<SocketAddr>,
    derp_region: Option<u16>,
}

impl IrohInfo {
    fn into_node_addr(self, node_id: PublicKey) -> NodeAddr {
        NodeAddr::from_parts(node_id, self.derp_region, self.addrs)
    }
}

impl From<NodeAddr> for IrohInfo {
    fn from(value: NodeAddr) -> Self {
        Self {
            addrs: value.direct_addrs,
            derp_region: value.derp_region,
        }
    }
}

=======
>>>>>>> b24a31c4
/// Whether a connection is initiated by us (Dial) or by the remote peer (Accept)
#[derive(Debug)]
enum ConnOrigin {
    Accept,
    Dial,
}

/// Input messages for the gossip [`Actor`].
enum ToActor {
    /// Handle a new QUIC connection, either from accept (external to the actor) or from connect
    /// (happens internally in the actor).
    ConnIncoming(PublicKey, ConnOrigin, quinn::Connection),
    /// Join a topic with a list of peers. Reply with oneshot once at least one peer joined.
    Join(TopicId, Vec<PublicKey>, oneshot::Sender<anyhow::Result<()>>),
    /// Leave a topic, send disconnect messages and drop all state.
    Quit(TopicId),
    /// Broadcast a message on a topic.
    Broadcast(TopicId, Bytes, oneshot::Sender<anyhow::Result<()>>),
    /// Subscribe to a topic. Return oneshot which resolves to a broadcast receiver for events on a
    /// topic.
    Subscribe(
        TopicId,
        oneshot::Sender<anyhow::Result<broadcast::Receiver<Event>>>,
    ),
    /// Subscribe to a topic. Return oneshot which resolves to a broadcast receiver for events on a
    /// topic.
    SubscribeAll(oneshot::Sender<anyhow::Result<broadcast::Receiver<(TopicId, Event)>>>),
}

impl fmt::Debug for ToActor {
    fn fmt(&self, f: &mut fmt::Formatter<'_>) -> fmt::Result {
        match self {
            ToActor::ConnIncoming(peer_id, origin, _conn) => {
                write!(f, "ConnIncoming({peer_id:?}, {origin:?})")
            }
            ToActor::Join(topic, peers, _reply) => write!(f, "Join({topic:?}, {peers:?})"),
            ToActor::Quit(topic) => write!(f, "Quit({topic:?})"),
            ToActor::Broadcast(topic, message, _reply) => {
                write!(f, "Broadcast({topic:?}, bytes<{}>)", message.len())
            }
            ToActor::Subscribe(topic, _reply) => write!(f, "Subscribe({topic:?})"),
            ToActor::SubscribeAll(_reply) => write!(f, "SubscribeAll"),
        }
    }
}

/// Actor that sends and handles messages between the connection and main state loops
struct Actor {
    /// Protocol state
    state: proto::State<PublicKey, StdRng>,
    endpoint: MagicEndpoint,
    /// Dial machine to connect to peers
    dialer: Dialer,
    /// Input messages to the actor
    to_actor_rx: mpsc::Receiver<ToActor>,
    /// Sender for the state input (cloned into the connection loops)
    in_event_tx: mpsc::Sender<InEvent>,
    /// Input events to the state (emitted from the connection loops)
    in_event_rx: mpsc::Receiver<InEvent>,
    /// Watcher for updates of discovered endpoint addresses
    on_endpoints_rx: watch::Receiver<Vec<iroh_net::config::Endpoint>>,
    /// Queued timers
    timers: Timers<Timer>,
    /// Currently opened quinn connections to peers
    conns: HashMap<PublicKey, quinn::Connection>,
    /// Channels to send outbound messages into the connection loops
    conn_send_tx: HashMap<PublicKey, mpsc::Sender<ProtoMessage>>,
    /// Queued messages that were to be sent before a dial completed
    pending_sends: HashMap<PublicKey, Vec<ProtoMessage>>,
    /// Broadcast senders for active topic subscriptions from the application
    subscribers_topic: HashMap<TopicId, broadcast::Sender<Event>>,
    /// Broadcast senders for wildcard subscriptions from the application
    subscribers_all: Option<broadcast::Sender<(TopicId, Event)>>,
}

impl Actor {
    pub async fn run(mut self) -> anyhow::Result<()> {
        let me = *self.state.me();
        loop {
            tokio::select! {
                biased;
                msg = self.to_actor_rx.recv() => {
                    match msg {
                        Some(msg) => self.handle_to_actor_msg(msg, Instant::now()).await?,
                        None => {
                            debug!(?me, "all gossip handles dropped, stop gossip actor");
                            break;
                        }
                    }
                },
                _ = self.on_endpoints_rx.changed() => {
<<<<<<< HEAD
                    let info: IrohInfo = self.endpoint.my_addr().await?.into();
=======
                    let info = self.endpoint.my_addr().await?;
>>>>>>> b24a31c4
                    let peer_data = postcard::to_stdvec(&info)?;
                    self.handle_in_event(InEvent::UpdatePeerData(peer_data.into()), Instant::now()).await?;
                }
                (peer_id, res) = self.dialer.next_conn() => {
                    match res {
                        Ok(conn) => {
                            debug!(?me, peer = ?peer_id, "dial successfull");
                            self.handle_to_actor_msg(ToActor::ConnIncoming(peer_id, ConnOrigin::Dial, conn), Instant::now()).await.context("dialer.next -> conn -> handle_to_actor_msg")?;
                        }
                        Err(err) => {
                            warn!(?me, peer = ?peer_id, "dial failed: {err}");
                        }
                    }
                }
                event = self.in_event_rx.recv() => {
                    match event {
                        Some(event) => {
                            self.handle_in_event(event, Instant::now()).await.context("in_event_rx.recv -> handle_in_event")?;
                        }
                        None => unreachable!()
                    }
                }
                drain = self.timers.wait_and_drain() => {
                    let now = Instant::now();
                    for (_instant, timer) in drain {
                        self.handle_in_event(InEvent::TimerExpired(timer), now).await.context("timers.drain_expired -> handle_in_event")?;
                    }
                }

            }
        }
        Ok(())
    }

    async fn handle_to_actor_msg(&mut self, msg: ToActor, now: Instant) -> anyhow::Result<()> {
        let me = *self.state.me();
        debug!(?me, "handle to_actor  {msg:?}");
        match msg {
            ToActor::ConnIncoming(peer_id, origin, conn) => {
                self.conns.insert(peer_id, conn.clone());
                self.dialer.abort_dial(&peer_id);
                let (send_tx, send_rx) = mpsc::channel(SEND_QUEUE_CAP);
                self.conn_send_tx.insert(peer_id, send_tx.clone());

                // Spawn a task for this connection
                let in_event_tx = self.in_event_tx.clone();
                tokio::spawn(async move {
                    debug!(?me, peer = ?peer_id, "connection established, start loop");
                    match connection_loop(peer_id, conn, origin, send_rx, &in_event_tx).await {
                        Ok(()) => {
                            debug!(?me, peer = ?peer_id, "connection closed without error")
                        }
                        Err(err) => {
                            debug!(?me, peer = ?peer_id, "connection closed with error {err:?}")
                        }
                    }
                    in_event_tx
                        .send(InEvent::PeerDisconnected(peer_id))
                        .await
                        .ok();
                });

                // Forward queued pending sends
                if let Some(send_queue) = self.pending_sends.remove(&peer_id) {
                    for msg in send_queue {
                        send_tx.send(msg).await?;
                    }
                }
            }
            ToActor::Join(topic_id, peers, reply) => {
                self.handle_in_event(InEvent::Command(topic_id, Command::Join(peers)), now)
                    .await?;
                if self.state.has_active_peers(&topic_id) {
                    // If the active_view contains at least one peer, reply now
                    reply.send(Ok(())).ok();
                } else {
                    // Otherwise, wait for any peer to come up as neighbor.
                    let sub = self.subscribe(topic_id);
                    tokio::spawn(async move {
                        let res = wait_for_neighbor_up(sub).await;
                        reply.send(res).ok();
                    });
                }
            }
            ToActor::Quit(topic_id) => {
                self.handle_in_event(InEvent::Command(topic_id, Command::Quit), now)
                    .await?;
                self.subscribers_topic.remove(&topic_id);
            }
            ToActor::Broadcast(topic_id, message, reply) => {
                self.handle_in_event(InEvent::Command(topic_id, Command::Broadcast(message)), now)
                    .await?;
                reply.send(Ok(())).ok();
            }
            ToActor::Subscribe(topic_id, reply) => {
                let rx = self.subscribe(topic_id);
                reply.send(Ok(rx)).ok();
            }
            ToActor::SubscribeAll(reply) => {
                let rx = self.subscribe_all();
                reply.send(Ok(rx)).ok();
            }
        };
        Ok(())
    }

    async fn handle_in_event(&mut self, event: InEvent, now: Instant) -> anyhow::Result<()> {
        let me = *self.state.me();
        if matches!(event, InEvent::TimerExpired(_)) {
            trace!(?me, "handle in_event  {event:?}");
        } else {
            debug!(?me, "handle in_event  {event:?}");
        };
        if let InEvent::PeerDisconnected(peer) = &event {
            self.conn_send_tx.remove(peer);
        }
        let out = self.state.handle(event, now);
        for event in out {
            if matches!(event, OutEvent::ScheduleTimer(_, _)) {
                trace!(?me, "handle out_event {event:?}");
            } else {
                debug!(?me, "handle out_event {event:?}");
            };
            match event {
                OutEvent::SendMessage(peer_id, message) => {
                    if let Some(send) = self.conn_send_tx.get(&peer_id) {
                        if let Err(_err) = send.send(message).await {
                            warn!("conn receiver for {peer_id:?} dropped");
                            self.conn_send_tx.remove(&peer_id);
                        }
                    } else {
                        debug!(?me, peer = ?peer_id, "dial");
                        self.dialer.queue_dial(peer_id, GOSSIP_ALPN);
                        // TODO: Enforce max length
                        self.pending_sends.entry(peer_id).or_default().push(message);
                    }
                }
                OutEvent::EmitEvent(topic_id, event) => {
                    if let Some(sender) = self.subscribers_all.as_mut() {
                        if let Err(_event) = sender.send((topic_id, event.clone())) {
                            self.subscribers_all = None;
                        }
                    }
                    if let Some(sender) = self.subscribers_topic.get(&topic_id) {
                        // Only error case is that all [broadcast::Receivers] have been dropped.
                        // If so, remove the sender as well.
                        if let Err(_event) = sender.send(event) {
                            self.subscribers_topic.remove(&topic_id);
                        }
                    }
                }
                OutEvent::ScheduleTimer(delay, timer) => {
                    self.timers.insert(now + delay, timer);
                }
                OutEvent::DisconnectPeer(peer) => {
                    if let Some(conn) = self.conns.remove(&peer) {
                        conn.close(0u8.into(), b"close from disconnect");
                    }
                    self.conn_send_tx.remove(&peer);
                    self.pending_sends.remove(&peer);
                    self.dialer.abort_dial(&peer);
                }
                OutEvent::PeerData(peer, data) => match postcard::from_bytes::<AddrInfo>(&data) {
                    Err(err) => warn!("Failed to decode PeerData from {peer}: {err}"),
                    Ok(info) => {
                        debug!(me = ?self.endpoint.peer_id(), peer = ?peer, "add known addrs: {info:?}");
<<<<<<< HEAD
                        let addr = info.into_node_addr(peer);
                        if let Err(err) = self.endpoint.add_known_addr(addr).await {
=======
                        let peer_addr = PeerAddr {
                            peer_id: peer,
                            info,
                        };
                        if let Err(err) = self.endpoint.add_peer_addr(peer_addr).await {
>>>>>>> b24a31c4
                            debug!(me = ?self.endpoint.peer_id(), peer = ?peer, "add known failed: {err:?}");
                        }
                    }
                },
            }
        }
        Ok(())
    }

    fn subscribe_all(&mut self) -> broadcast::Receiver<(TopicId, Event)> {
        if let Some(tx) = self.subscribers_all.as_mut() {
            tx.subscribe()
        } else {
            let (tx, rx) = broadcast::channel(SUBSCRIBE_ALL_CAP);
            self.subscribers_all = Some(tx);
            rx
        }
    }

    fn subscribe(&mut self, topic_id: TopicId) -> broadcast::Receiver<Event> {
        if let Some(tx) = self.subscribers_topic.get(&topic_id) {
            tx.subscribe()
        } else {
            let (tx, rx) = broadcast::channel(SUBSCRIBE_TOPIC_CAP);
            self.subscribers_topic.insert(topic_id, tx);
            rx
        }
    }
}

async fn wait_for_neighbor_up(mut sub: broadcast::Receiver<Event>) -> anyhow::Result<()> {
    loop {
        match sub.recv().await {
            Ok(Event::NeighborUp(_neighbor)) => break Ok(()),
            Ok(_) | Err(broadcast::error::RecvError::Lagged(_)) => {}
            Err(broadcast::error::RecvError::Closed) => {
                break Err(anyhow!("Failed to join swarm: Gossip actor dropped"))
            }
        }
    }
}

async fn connection_loop(
    from: PublicKey,
    conn: quinn::Connection,
    origin: ConnOrigin,
    mut send_rx: mpsc::Receiver<ProtoMessage>,
    in_event_tx: &mpsc::Sender<InEvent>,
) -> anyhow::Result<()> {
    let (mut send, mut recv) = match origin {
        ConnOrigin::Accept => conn.accept_bi().await?,
        ConnOrigin::Dial => conn.open_bi().await?,
    };
    let mut send_buf = BytesMut::new();
    let mut recv_buf = BytesMut::new();
    loop {
        tokio::select! {
            biased;
            msg = send_rx.recv() => {
                match msg {
                    None => break,
                    Some(msg) =>  write_message(&mut send, &mut send_buf, &msg).await?,
                }
            }

            msg = read_message(&mut recv, &mut recv_buf) => {
                let msg = msg?;
                match msg {
                    None => break,
                    Some(msg) => in_event_tx.send(InEvent::RecvMessage(from, msg)).await?
                }
            }
        }
    }
    Ok(())
}

#[cfg(test)]
mod test {
    use std::time::Duration;

    use iroh_net::PeerAddr;
    use iroh_net::{derp::DerpMap, MagicEndpoint};
    use tokio::spawn;
    use tokio::time::timeout;
    use tokio_util::sync::CancellationToken;
    use tracing::info;

    use super::*;

    async fn create_endpoint(derp_map: DerpMap) -> anyhow::Result<MagicEndpoint> {
        MagicEndpoint::builder()
            .alpns(vec![GOSSIP_ALPN.to_vec()])
            .enable_derp(derp_map)
            .bind(0)
            .await
    }

    async fn endpoint_loop(
        endpoint: MagicEndpoint,
        gossip: Gossip,
        cancel: CancellationToken,
    ) -> anyhow::Result<()> {
        loop {
            tokio::select! {
                biased;
                _ = cancel.cancelled() => break,
                conn = endpoint.accept() => match conn {
                    None => break,
                    Some(conn) => gossip.handle_connection(conn.await?).await?
                }
            }
        }
        Ok(())
    }

    #[tokio::test]
    async fn gossip_net_smoke() {
        let _guard = iroh_test::logging::setup();
        let (derp_map, derp_region, cleanup) = util::run_derp_and_stun([127, 0, 0, 1].into())
            .await
            .unwrap();

        let ep1 = create_endpoint(derp_map.clone()).await.unwrap();
        let ep2 = create_endpoint(derp_map.clone()).await.unwrap();
        let ep3 = create_endpoint(derp_map.clone()).await.unwrap();

        let go1 = Gossip::from_endpoint(ep1.clone(), Default::default());
        let go2 = Gossip::from_endpoint(ep2.clone(), Default::default());
        let go3 = Gossip::from_endpoint(ep3.clone(), Default::default());
        debug!("peer1 {:?}", ep1.peer_id());
        debug!("peer2 {:?}", ep2.peer_id());
        debug!("peer3 {:?}", ep3.peer_id());
        let pi1 = ep1.peer_id();

        let cancel = CancellationToken::new();
        let tasks = [
            spawn(endpoint_loop(ep1.clone(), go1.clone(), cancel.clone())),
            spawn(endpoint_loop(ep2.clone(), go3.clone(), cancel.clone())),
            spawn(endpoint_loop(ep3.clone(), go2.clone(), cancel.clone())),
        ];

        let topic: TopicId = blake3::hash(b"foobar").into();
        // share info that pi1 is on the same derp_region
<<<<<<< HEAD
        let addr1 = NodeAddr::from_parts(pi1, derp_region, vec![]);
        ep2.add_known_addr(addr1.clone()).await.unwrap();
        ep3.add_known_addr(addr1).await.unwrap();
=======
        let addr1 = PeerAddr::new(pi1).with_derp_region(derp_region);
        ep2.add_peer_addr(addr1.clone()).await.unwrap();
        ep3.add_peer_addr(addr1).await.unwrap();
>>>>>>> b24a31c4
        // join the topics and wait for the connection to succeed
        go1.join(topic, vec![]).await.unwrap();
        go2.join(topic, vec![pi1]).await.unwrap().await.unwrap();
        go3.join(topic, vec![pi1]).await.unwrap().await.unwrap();

        let len = 10;

        // subscribe nodes 2 and 3 to the topic
        let mut stream2 = go2.subscribe(topic).await.unwrap();
        let mut stream3 = go3.subscribe(topic).await.unwrap();

        // publish messages on node1
        let pub1 = spawn(async move {
            for i in 0..len {
                let message = format!("hi{}", i);
                info!("go1 broadcast: {message:?}");
                go1.broadcast(topic, message.into_bytes().into())
                    .await
                    .unwrap();
                tokio::time::sleep(Duration::from_micros(1)).await;
            }
        });

        // wait for messages on node2
        let sub2 = spawn(async move {
            let mut recv = vec![];
            loop {
                let ev = stream2.recv().await.unwrap();
                info!("go2 event: {ev:?}");
                if let Event::Received(msg, _prev_peer) = ev {
                    recv.push(msg);
                }
                if recv.len() == len {
                    return recv;
                }
            }
        });

        // wait for messages on node3
        let sub3 = spawn(async move {
            let mut recv = vec![];
            loop {
                let ev = stream3.recv().await.unwrap();
                info!("go3 event: {ev:?}");
                if let Event::Received(msg, _prev_peer) = ev {
                    recv.push(msg);
                }
                if recv.len() == len {
                    return recv;
                }
            }
        });

        timeout(Duration::from_secs(10), pub1)
            .await
            .unwrap()
            .unwrap();
        let recv2 = timeout(Duration::from_secs(10), sub2)
            .await
            .unwrap()
            .unwrap();
        let recv3 = timeout(Duration::from_secs(10), sub3)
            .await
            .unwrap()
            .unwrap();

        let expected: Vec<Bytes> = (0..len)
            .map(|i| Bytes::from(format!("hi{i}").into_bytes()))
            .collect();
        assert_eq!(recv2, expected);
        assert_eq!(recv3, expected);

        cancel.cancel();
        for t in tasks {
            timeout(Duration::from_secs(10), t)
                .await
                .unwrap()
                .unwrap()
                .unwrap();
        }
        drop(cleanup);
    }

    // This is copied from iroh-net/src/hp/magicsock/conn.rs
    // TODO: Move into a public test_utils module in iroh-net?
    mod util {
        use std::net::{IpAddr, SocketAddr};

        use anyhow::Result;
        use iroh_net::{
            derp::{DerpMap, UseIpv4, UseIpv6},
            key::SecretKey,
            stun::{is, parse_binding_request, response},
        };
        use tokio::sync::oneshot;
        use tracing::{debug, info, trace};

        /// A drop guard to clean up test infrastructure.
        ///
        /// After dropping the test infrastructure will asynchronously shutdown and release its
        /// resources.
        #[derive(Debug)]
        pub(crate) struct CleanupDropGuard(pub(crate) oneshot::Sender<()>);

        /// Runs a  DERP server with STUN enabled suitable for tests.
        ///
        /// The returned `u16` is the region ID of the DERP server in the returned [`DerpMap`], it
        /// is always `Some` as that is how the [`MagicEndpoint::connect`] API expects it.
        ///
        /// [`MagicEndpoint::connect`]: crate::magic_endpoint::MagicEndpoint
        pub(crate) async fn run_derp_and_stun(
            stun_ip: IpAddr,
        ) -> Result<(DerpMap, u16, CleanupDropGuard)> {
            // TODO: pass a mesh_key?

            let server_key = SecretKey::generate();
            let server = iroh_net::derp::http::ServerBuilder::new("127.0.0.1:0".parse().unwrap())
                .secret_key(Some(server_key))
                .tls_config(None)
                .spawn()
                .await?;

            let http_addr = server.addr();
            info!("DERP listening on {:?}", http_addr);

            let (stun_addr, stun_drop_guard) = serve(stun_ip).await?;
            let region_id = 1;
            let derp_url = format!("http://localhost:{}", http_addr.port())
                .parse()
                .unwrap();
            let m = DerpMap::default_from_node(
                derp_url,
                stun_addr.port(),
                UseIpv4::TryDns,
                UseIpv6::Disabled,
                region_id,
            );

            let (tx, rx) = oneshot::channel();
            tokio::spawn(async move {
                let _stun_cleanup = stun_drop_guard; // move into this closure

                // Wait until we're dropped or receive a message.
                rx.await.ok();
                server.shutdown().await;
            });

            Ok((m, region_id, CleanupDropGuard(tx)))
        }

        /// Sets up a simple STUN server.
        async fn serve(ip: IpAddr) -> Result<(SocketAddr, CleanupDropGuard)> {
            let pc = tokio::net::UdpSocket::bind((ip, 0)).await?;
            let mut addr = pc.local_addr()?;
            match addr.ip() {
                IpAddr::V4(ip) => {
                    if ip.octets() == [0, 0, 0, 0] {
                        addr.set_ip("127.0.0.1".parse().unwrap());
                    }
                }
                _ => unreachable!("using ipv4"),
            }

            info!("STUN listening on {}", addr);
            let (s, r) = oneshot::channel();
            tokio::task::spawn(async move {
                run_stun(pc, r).await;
            });

            Ok((addr, CleanupDropGuard(s)))
        }

        async fn run_stun(pc: tokio::net::UdpSocket, mut done: oneshot::Receiver<()>) {
            let mut buf = vec![0u8; 64 << 10];
            loop {
                trace!("read loop");
                tokio::select! {
                    _ = &mut done => {
                        debug!("shutting down");
                        break;
                    }
                    res = pc.recv_from(&mut buf) => match res {
                        Ok((n, addr)) => {
                            trace!("read packet {}bytes from {}", n, addr);
                            let pkt = &buf[..n];
                            if !is(pkt) {
                                debug!("received non STUN pkt");
                                continue;
                            }
                            if let Ok(txid) = parse_binding_request(pkt) {
                                debug!("received binding request");

                                let res = response(txid, addr);
                                if let Err(err) = pc.send_to(&res, addr).await {
                                    eprintln!("STUN server write failed: {:?}", err);
                                }
                            }
                        }
                        Err(err) => {
                            eprintln!("failed to read: {:?}", err);
                        }
                    }
                }
            }
        }
    }
}<|MERGE_RESOLUTION|>--- conflicted
+++ resolved
@@ -4,11 +4,7 @@
 use bytes::{Bytes, BytesMut};
 use futures::{stream::Stream, FutureExt};
 use genawaiter::sync::{Co, Gen};
-<<<<<<< HEAD
-use iroh_net::{key::PublicKey, magic_endpoint::get_peer_id, MagicEndpoint, NodeAddr};
-=======
 use iroh_net::{key::PublicKey, magic_endpoint::get_peer_id, AddrInfo, MagicEndpoint, PeerAddr};
->>>>>>> b24a31c4
 use rand::rngs::StdRng;
 use rand_core::SeedableRng;
 use std::{collections::HashMap, fmt, future::Future, sync::Arc, task::Poll, time::Instant};
@@ -123,11 +119,7 @@
     ///
     ///
     /// This method only asks for [`PublicKey`]s. You must supply information on how to
-<<<<<<< HEAD
-    /// connect to these peers manually before, by calling [`MagicEndpoint::add_known_addr`] on
-=======
     /// connect to these peers manually before, by calling [`MagicEndpoint::add_peer_addr`] on
->>>>>>> b24a31c4
     /// the underlying [`MagicEndpoint`].
     ///
     /// This method returns a future that completes once the request reached the local actor.
@@ -256,36 +248,6 @@
     }
 }
 
-<<<<<<< HEAD
-/// Addressing information for peers.
-///
-/// This struct is serialized and transmitted to peers in `Join` and `ForwardJoin` messages.
-/// It contains the information needed by `iroh-net` to connect to peers.
-///
-/// TODO: Replace with type from iroh-net
-#[derive(Debug, Clone, PartialEq, Eq, Serialize, Deserialize)]
-struct IrohInfo {
-    addrs: Vec<SocketAddr>,
-    derp_region: Option<u16>,
-}
-
-impl IrohInfo {
-    fn into_node_addr(self, node_id: PublicKey) -> NodeAddr {
-        NodeAddr::from_parts(node_id, self.derp_region, self.addrs)
-    }
-}
-
-impl From<NodeAddr> for IrohInfo {
-    fn from(value: NodeAddr) -> Self {
-        Self {
-            addrs: value.direct_addrs,
-            derp_region: value.derp_region,
-        }
-    }
-}
-
-=======
->>>>>>> b24a31c4
 /// Whether a connection is initiated by us (Dial) or by the remote peer (Accept)
 #[derive(Debug)]
 enum ConnOrigin {
@@ -377,11 +339,7 @@
                     }
                 },
                 _ = self.on_endpoints_rx.changed() => {
-<<<<<<< HEAD
-                    let info: IrohInfo = self.endpoint.my_addr().await?.into();
-=======
                     let info = self.endpoint.my_addr().await?;
->>>>>>> b24a31c4
                     let peer_data = postcard::to_stdvec(&info)?;
                     self.handle_in_event(InEvent::UpdatePeerData(peer_data.into()), Instant::now()).await?;
                 }
@@ -548,16 +506,11 @@
                     Err(err) => warn!("Failed to decode PeerData from {peer}: {err}"),
                     Ok(info) => {
                         debug!(me = ?self.endpoint.peer_id(), peer = ?peer, "add known addrs: {info:?}");
-<<<<<<< HEAD
-                        let addr = info.into_node_addr(peer);
-                        if let Err(err) = self.endpoint.add_known_addr(addr).await {
-=======
                         let peer_addr = PeerAddr {
                             peer_id: peer,
                             info,
                         };
                         if let Err(err) = self.endpoint.add_peer_addr(peer_addr).await {
->>>>>>> b24a31c4
                             debug!(me = ?self.endpoint.peer_id(), peer = ?peer, "add known failed: {err:?}");
                         }
                     }
@@ -702,15 +655,9 @@
 
         let topic: TopicId = blake3::hash(b"foobar").into();
         // share info that pi1 is on the same derp_region
-<<<<<<< HEAD
-        let addr1 = NodeAddr::from_parts(pi1, derp_region, vec![]);
-        ep2.add_known_addr(addr1.clone()).await.unwrap();
-        ep3.add_known_addr(addr1).await.unwrap();
-=======
         let addr1 = PeerAddr::new(pi1).with_derp_region(derp_region);
         ep2.add_peer_addr(addr1.clone()).await.unwrap();
         ep3.add_peer_addr(addr1).await.unwrap();
->>>>>>> b24a31c4
         // join the topics and wait for the connection to succeed
         go1.join(topic, vec![]).await.unwrap();
         go2.join(topic, vec![pi1]).await.unwrap().await.unwrap();
