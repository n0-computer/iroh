//! Networking for the `iroh-gossip` protocol

use anyhow::{anyhow, Context};
use bytes::{Bytes, BytesMut};
use futures::{stream::Stream, FutureExt};
use genawaiter::sync::{Co, Gen};
<<<<<<< HEAD
use iroh_net::magic_endpoint::AddrInfo;
use iroh_net::{key::PublicKey, magic_endpoint::get_peer_id, MagicEndpoint};
use rand::rngs::StdRng;
use rand_core::SeedableRng;
use std::{collections::HashMap, fmt, future::Future, sync::Arc, task::Poll, time::Instant};
=======
use iroh_net::{key::PublicKey, magic_endpoint::get_peer_id, AddrInfo, MagicEndpoint, PeerAddr};
use rand::rngs::StdRng;
use rand_core::SeedableRng;
use std::{collections::HashMap, future::Future, sync::Arc, task::Poll, time::Instant};
>>>>>>> 2927ceee
use tokio::{
    sync::{broadcast, mpsc, oneshot, watch},
    task::JoinHandle,
};
use tracing::{debug, trace, warn};

use self::util::{read_message, write_message, Dialer, Timers};
use crate::proto::{self, PeerData, Scope, TopicId};

pub mod util;

/// ALPN protocol name
pub const GOSSIP_ALPN: &[u8] = b"/iroh-gossip/0";
/// Maximum message size is limited to 1024 bytes.
pub const MAX_MESSAGE_SIZE: usize = 1024;

/// Channel capacity for topic subscription broadcast channels (one per topic)
const SUBSCRIBE_ALL_CAP: usize = 64;
/// Channel capacity for all subscription broadcast channels (single)
const SUBSCRIBE_TOPIC_CAP: usize = 64;
/// Channel capacity for the send queue (one per connection)
const SEND_QUEUE_CAP: usize = 64;
/// Channel capacity for the ToActor message queue (single)
const TO_ACTOR_CAP: usize = 64;
/// Channel capacity for the InEvent message queue (single)
const IN_EVENT_CAP: usize = 1024;

/// Events emitted from the gossip protocol
pub type Event = proto::Event<PublicKey>;
/// Commands for the gossip protocol
pub type Command = proto::Command<PublicKey>;

type InEvent = proto::InEvent<PublicKey>;
type OutEvent = proto::OutEvent<PublicKey>;
type Timer = proto::Timer<PublicKey>;
type ProtoMessage = proto::Message<PublicKey>;

/// Publish and subscribe on gossiping topics.
///
/// Each topic is a separate broadcast tree with separate memberships.
///
/// A topic has to be joined before you can publish or subscribe on the topic.
/// To join the swarm for a topic, you have to know the [`PublicKey`] of at least one peer that also joined the topic.
///
/// Messages published on the swarm will be delivered to all peers that joined the swarm for that
/// topic. You will also be relaying (gossiping) messages published by other peers.
///
/// With the default settings, the protocol will maintain up to 5 peer connections per topic.
///
/// Even though the [`Gossip`] is created from a [`MagicEndpoint`], it does not accept connections
/// itself. You should run an accept loop on the MagicEndpoint yourself, check the ALPN protocol of incoming
/// connections, and if the ALPN protocol equals [`GOSSIP_ALPN`], forward the connection to the
/// gossip actor through [Self::handle_connection].
///
/// The gossip actor will, however, initiate new connections to other peers by itself.
#[derive(Debug, Clone)]
pub struct Gossip {
    to_actor_tx: mpsc::Sender<ToActor>,
    on_endpoints_tx: Arc<watch::Sender<Vec<iroh_net::config::Endpoint>>>,
    _actor_handle: Arc<JoinHandle<anyhow::Result<()>>>,
}

impl Gossip {
    /// Spawn a gossip actor and get a handle for it
    pub fn from_endpoint(endpoint: MagicEndpoint, config: proto::Config) -> Self {
        let peer_id = endpoint.peer_id();
        let dialer = Dialer::new(endpoint.clone());
        let peer_data = Default::default();
        let state = proto::State::new(
            peer_id,
            peer_data,
            config,
            rand::rngs::StdRng::from_entropy(),
        );
        let (to_actor_tx, to_actor_rx) = mpsc::channel(TO_ACTOR_CAP);
        let (in_event_tx, in_event_rx) = mpsc::channel(IN_EVENT_CAP);
        let (on_endpoints_tx, on_endpoints_rx) = watch::channel(Default::default());
        let actor = Actor {
            endpoint,
            state,
            dialer,
            to_actor_rx,
            in_event_rx,
            in_event_tx,
            on_endpoints_rx,
            conns: Default::default(),
            conn_send_tx: Default::default(),
            pending_sends: Default::default(),
            timers: Timers::new(),
            subscribers_all: None,
            subscribers_topic: Default::default(),
        };
        let actor_handle = tokio::spawn(async move {
            if let Err(err) = actor.run().await {
                warn!("gossip actor closed with error: {err:?}");
                Err(err)
            } else {
                Ok(())
            }
        });
        Self {
            to_actor_tx,
            on_endpoints_tx: Arc::new(on_endpoints_tx),
            _actor_handle: Arc::new(actor_handle),
        }
    }

    /// Join a topic and connect to peers.
    ///
    ///
    /// This method only asks for [`PublicKey`]s. You must supply information on how to
    /// connect to these peers manually before, by calling [`MagicEndpoint::add_peer_addr`] on
    /// the underlying [`MagicEndpoint`].
    ///
    /// This method returns a future that completes once the request reached the local actor.
    /// This completion returns a [`JoinTopicFut`] which completes once at least peer was joined
    /// successfully and the swarm thus becomes operational.
    ///
    /// The [`JoinTopicFut`] has no timeout, so it will remain pending indefinitely if no peer
    /// could be contacted. Usually you will want to add a timeout yourself.
    ///
    /// TODO: Resolve to an error once all connection attempts failed.
    pub async fn join(
        &self,
        topic: TopicId,
        peers: Vec<PublicKey>,
    ) -> anyhow::Result<JoinTopicFut> {
        let (tx, rx) = oneshot::channel();
        self.send(ToActor::Join(topic, peers, tx)).await?;
        Ok(JoinTopicFut(rx))
    }

    /// Quit a topic.
    ///
    /// This sends a disconnect message to all active peers and then drops the state
    /// for this topic.
    pub async fn quit(&self, topic: TopicId) -> anyhow::Result<()> {
        self.send(ToActor::Quit(topic)).await?;
        Ok(())
    }

    /// Broadcast a message on a topic to all peers in the swarm.
    ///
    /// This does not join the topic automatically, so you have to call [`Self::join`] yourself
    /// for messages to be broadcast to peers.
    pub async fn broadcast(&self, topic: TopicId, message: Bytes) -> anyhow::Result<()> {
        let (tx, rx) = oneshot::channel();
        self.send(ToActor::Broadcast(topic, message, Scope::Swarm, tx))
            .await?;
        rx.await??;
        Ok(())
    }

    /// Broadcast a message on a topic to the immediate neighbors.
    ///
    /// This does not join the topic automatically, so you have to call [`Self::join`] yourself
    /// for messages to be broadcast to peers.
    pub async fn broadcast_neighbors(&self, topic: TopicId, message: Bytes) -> anyhow::Result<()> {
        let (tx, rx) = oneshot::channel();
        self.send(ToActor::Broadcast(topic, message, Scope::Neighbors, tx))
            .await?;
        rx.await??;
        Ok(())
    }

    /// Subscribe to messages and event notifications for a topic.
    ///
    /// Does not join the topic automatically, so you have to call [`Self::join`] yourself
    /// to actually receive messages.
    pub async fn subscribe(&self, topic: TopicId) -> anyhow::Result<broadcast::Receiver<Event>> {
        let (tx, rx) = oneshot::channel();
        self.send(ToActor::Subscribe(topic, tx)).await?;
        let res = rx.await.map_err(|_| anyhow!("subscribe_tx dropped"))??;
        Ok(res)
    }

    /// Subscribe to all events published on topics that you joined.
    ///
    /// Note that this method takes self by value. Usually you would clone the [`Gossip`] handle.
    /// before.
    pub fn subscribe_all(self) -> impl Stream<Item = anyhow::Result<(TopicId, Event)>> {
        Gen::new(|co| async move {
            if let Err(cause) = self.subscribe_all0(&co).await {
                co.yield_(Err(cause)).await
            }
        })
    }

    async fn subscribe_all0(
        &self,
        co: &Co<anyhow::Result<(TopicId, Event)>>,
    ) -> anyhow::Result<()> {
        let (tx, rx) = oneshot::channel();
        self.send(ToActor::SubscribeAll(tx)).await?;
        let mut res = rx.await.map_err(|_| anyhow!("subscribe_tx dropped"))??;
        loop {
            let event = res.recv().await?;
            co.yield_(Ok(event)).await;
        }
    }

    /// Handle an incoming [`quinn::Connection`].
    ///
    /// Make sure to check the ALPN protocol yourself before passing the connection.
    pub async fn handle_connection(&self, conn: quinn::Connection) -> anyhow::Result<()> {
        let peer_id = get_peer_id(&conn).await?;
        self.send(ToActor::ConnIncoming(peer_id, ConnOrigin::Accept, conn))
            .await?;
        Ok(())
    }

    /// Set info on our local endpoints.
    ///
    /// This will be sent to peers on Neighbor and Join requests so that they can connect directly
    /// to us.
    pub fn update_endpoints(&self, endpoints: &[iroh_net::config::Endpoint]) -> anyhow::Result<()> {
        self.on_endpoints_tx
            .send(endpoints.to_vec())
            .map_err(|_| anyhow!("gossip actor dropped"))
    }

    async fn send(&self, event: ToActor) -> anyhow::Result<()> {
        self.to_actor_tx
            .send(event)
            .await
            .map_err(|_| anyhow!("gossip actor dropped"))
    }
}

/// Future that completes once at least one peer is joined for this topic.
///
/// The future has no timeout, so it will remain pending indefinitely if no peer
/// could be contacted. Usually you will want to add a timeout yourself.
///
/// TODO: Optionally resolve to an error once all connection attempts failed.
#[derive(Debug)]
pub struct JoinTopicFut(oneshot::Receiver<anyhow::Result<()>>);
impl Future for JoinTopicFut {
    type Output = anyhow::Result<()>;

    fn poll(
        mut self: std::pin::Pin<&mut Self>,
        cx: &mut std::task::Context<'_>,
    ) -> std::task::Poll<Self::Output> {
        let res = self.0.poll_unpin(cx);
        match res {
            Poll::Pending => Poll::Pending,
            Poll::Ready(Err(_err)) => Poll::Ready(Err(anyhow!("gossip actor dropped"))),
            Poll::Ready(Ok(res)) => Poll::Ready(res),
        }
    }
}

/// Whether a connection is initiated by us (Dial) or by the remote peer (Accept)
#[derive(Debug)]
enum ConnOrigin {
    Accept,
    Dial,
}

/// Input messages for the gossip [`Actor`].
#[derive(derive_more::Debug)]
enum ToActor {
    /// Handle a new QUIC connection, either from accept (external to the actor) or from connect
    /// (happens internally in the actor).
    ConnIncoming(PublicKey, ConnOrigin, #[debug(skip)] quinn::Connection),
    /// Join a topic with a list of peers. Reply with oneshot once at least one peer joined.
    Join(
        TopicId,
        Vec<PublicKey>,
        #[debug(skip)] oneshot::Sender<anyhow::Result<()>>,
    ),
    /// Leave a topic, send disconnect messages and drop all state.
    Quit(TopicId),
    /// Broadcast a message on a topic.
    Broadcast(
        TopicId,
        #[debug("<{}b>", _1.len())] Bytes,
        Scope,
        #[debug(skip)] oneshot::Sender<anyhow::Result<()>>,
    ),
    /// Subscribe to a topic. Return oneshot which resolves to a broadcast receiver for events on a
    /// topic.
    Subscribe(
        TopicId,
        #[debug(skip)] oneshot::Sender<anyhow::Result<broadcast::Receiver<Event>>>,
    ),
    /// Subscribe to a topic. Return oneshot which resolves to a broadcast receiver for events on a
    /// topic.
    SubscribeAll(
        #[debug(skip)] oneshot::Sender<anyhow::Result<broadcast::Receiver<(TopicId, Event)>>>,
    ),
}

/// Actor that sends and handles messages between the connection and main state loops
struct Actor {
    /// Protocol state
    state: proto::State<PublicKey, StdRng>,
    endpoint: MagicEndpoint,
    /// Dial machine to connect to peers
    dialer: Dialer,
    /// Input messages to the actor
    to_actor_rx: mpsc::Receiver<ToActor>,
    /// Sender for the state input (cloned into the connection loops)
    in_event_tx: mpsc::Sender<InEvent>,
    /// Input events to the state (emitted from the connection loops)
    in_event_rx: mpsc::Receiver<InEvent>,
    /// Watcher for updates of discovered endpoint addresses
    on_endpoints_rx: watch::Receiver<Vec<iroh_net::config::Endpoint>>,
    /// Queued timers
    timers: Timers<Timer>,
    /// Currently opened quinn connections to peers
    conns: HashMap<PublicKey, quinn::Connection>,
    /// Channels to send outbound messages into the connection loops
    conn_send_tx: HashMap<PublicKey, mpsc::Sender<ProtoMessage>>,
    /// Queued messages that were to be sent before a dial completed
    pending_sends: HashMap<PublicKey, Vec<ProtoMessage>>,
    /// Broadcast senders for active topic subscriptions from the application
    subscribers_topic: HashMap<TopicId, broadcast::Sender<Event>>,
    /// Broadcast senders for wildcard subscriptions from the application
    subscribers_all: Option<broadcast::Sender<(TopicId, Event)>>,
}

impl Actor {
    pub async fn run(mut self) -> anyhow::Result<()> {
        let me = *self.state.me();
        loop {
            tokio::select! {
                biased;
                msg = self.to_actor_rx.recv() => {
                    match msg {
                        Some(msg) => self.handle_to_actor_msg(msg, Instant::now()).await?,
                        None => {
                            debug!(?me, "all gossip handles dropped, stop gossip actor");
                            break;
                        }
                    }
                },
                _ = self.on_endpoints_rx.changed() => {
<<<<<<< HEAD
                    let info = self.endpoint.my_addr_info().await?;
                    let peer_data = postcard::to_stdvec(&info)?;
                    self.handle_in_event(InEvent::UpdatePeerData(peer_data.into()), Instant::now()).await?;
=======
                    let addr = self.endpoint.my_addr().await?;
                    let peer_data = encode_peer_data(&addr.info)?;
                    self.handle_in_event(InEvent::UpdatePeerData(peer_data), Instant::now()).await?;
>>>>>>> 2927ceee
                }
                (peer_id, res) = self.dialer.next_conn() => {
                    match res {
                        Ok(conn) => {
                            debug!(?me, peer = ?peer_id, "dial successfull");
                            self.handle_to_actor_msg(ToActor::ConnIncoming(peer_id, ConnOrigin::Dial, conn), Instant::now()).await.context("dialer.next -> conn -> handle_to_actor_msg")?;
                        }
                        Err(err) => {
                            warn!(?me, peer = ?peer_id, "dial failed: {err}");
                        }
                    }
                }
                event = self.in_event_rx.recv() => {
                    match event {
                        Some(event) => {
                            self.handle_in_event(event, Instant::now()).await.context("in_event_rx.recv -> handle_in_event")?;
                        }
                        None => unreachable!()
                    }
                }
                drain = self.timers.wait_and_drain() => {
                    let now = Instant::now();
                    for (_instant, timer) in drain {
                        self.handle_in_event(InEvent::TimerExpired(timer), now).await.context("timers.drain_expired -> handle_in_event")?;
                    }
                }

            }
        }
        Ok(())
    }

    async fn handle_to_actor_msg(&mut self, msg: ToActor, now: Instant) -> anyhow::Result<()> {
        let me = *self.state.me();
        trace!(?me, "handle to_actor  {msg:?}");
        match msg {
            ToActor::ConnIncoming(peer_id, origin, conn) => {
                self.conns.insert(peer_id, conn.clone());
                self.dialer.abort_dial(&peer_id);
                let (send_tx, send_rx) = mpsc::channel(SEND_QUEUE_CAP);
                self.conn_send_tx.insert(peer_id, send_tx.clone());

                // Spawn a task for this connection
                let in_event_tx = self.in_event_tx.clone();
                tokio::spawn(async move {
                    debug!(?me, peer = ?peer_id, "connection established");
                    match connection_loop(peer_id, conn, origin, send_rx, &in_event_tx).await {
                        Ok(()) => {
                            debug!(?me, peer = ?peer_id, "connection closed without error")
                        }
                        Err(err) => {
                            debug!(?me, peer = ?peer_id, "connection closed with error {err:?}")
                        }
                    }
                    in_event_tx
                        .send(InEvent::PeerDisconnected(peer_id))
                        .await
                        .ok();
                });

                // Forward queued pending sends
                if let Some(send_queue) = self.pending_sends.remove(&peer_id) {
                    for msg in send_queue {
                        send_tx.send(msg).await?;
                    }
                }
            }
            ToActor::Join(topic_id, peers, reply) => {
                self.handle_in_event(InEvent::Command(topic_id, Command::Join(peers)), now)
                    .await?;
                if self.state.has_active_peers(&topic_id) {
                    // If the active_view contains at least one peer, reply now
                    reply.send(Ok(())).ok();
                } else {
                    // Otherwise, wait for any peer to come up as neighbor.
                    let sub = self.subscribe(topic_id);
                    tokio::spawn(async move {
                        let res = wait_for_neighbor_up(sub).await;
                        reply.send(res).ok();
                    });
                }
            }
            ToActor::Quit(topic_id) => {
                self.handle_in_event(InEvent::Command(topic_id, Command::Quit), now)
                    .await?;
                self.subscribers_topic.remove(&topic_id);
            }
            ToActor::Broadcast(topic_id, message, scope, reply) => {
                self.handle_in_event(
                    InEvent::Command(topic_id, Command::Broadcast(message, scope)),
                    now,
                )
                .await?;
                reply.send(Ok(())).ok();
            }
            ToActor::Subscribe(topic_id, reply) => {
                let rx = self.subscribe(topic_id);
                reply.send(Ok(rx)).ok();
            }
            ToActor::SubscribeAll(reply) => {
                let rx = self.subscribe_all();
                reply.send(Ok(rx)).ok();
            }
        };
        Ok(())
    }

    async fn handle_in_event(&mut self, event: InEvent, now: Instant) -> anyhow::Result<()> {
        let me = *self.state.me();
        if matches!(event, InEvent::TimerExpired(_)) {
            trace!(?me, "handle in_event  {event:?}");
        } else {
            debug!(?me, "handle in_event  {event:?}");
        };
        if let InEvent::PeerDisconnected(peer) = &event {
            self.conn_send_tx.remove(peer);
        }
        let out = self.state.handle(event, now);
        for event in out {
            if matches!(event, OutEvent::ScheduleTimer(_, _)) {
                trace!(?me, "handle out_event {event:?}");
            } else {
                debug!(?me, "handle out_event {event:?}");
            };
            match event {
                OutEvent::SendMessage(peer_id, message) => {
                    if let Some(send) = self.conn_send_tx.get(&peer_id) {
                        if let Err(_err) = send.send(message).await {
                            warn!("conn receiver for {peer_id:?} dropped");
                            self.conn_send_tx.remove(&peer_id);
                        }
                    } else {
                        debug!(?me, peer = ?peer_id, "dial");
                        self.dialer.queue_dial(peer_id, GOSSIP_ALPN);
                        // TODO: Enforce max length
                        self.pending_sends.entry(peer_id).or_default().push(message);
                    }
                }
                OutEvent::EmitEvent(topic_id, event) => {
                    if let Some(sender) = self.subscribers_all.as_mut() {
                        if let Err(_event) = sender.send((topic_id, event.clone())) {
                            self.subscribers_all = None;
                        }
                    }
                    if let Some(sender) = self.subscribers_topic.get(&topic_id) {
                        // Only error case is that all [broadcast::Receivers] have been dropped.
                        // If so, remove the sender as well.
                        if let Err(_event) = sender.send(event) {
                            self.subscribers_topic.remove(&topic_id);
                        }
                    }
                }
                OutEvent::ScheduleTimer(delay, timer) => {
                    self.timers.insert(now + delay, timer);
                }
                OutEvent::DisconnectPeer(peer) => {
                    if let Some(conn) = self.conns.remove(&peer) {
                        conn.close(0u8.into(), b"close from disconnect");
                    }
                    self.conn_send_tx.remove(&peer);
                    self.pending_sends.remove(&peer);
                    self.dialer.abort_dial(&peer);
                }
<<<<<<< HEAD
                OutEvent::PeerData(peer, data) => match postcard::from_bytes::<AddrInfo>(&data) {
                    Err(err) => warn!("Failed to decode PeerData from {peer}: {err}"),
                    Ok(info) => {
                        debug!(me = ?self.endpoint.peer_id(), peer = ?peer, "add known addrs: {info:?}");
                        let AddrInfo {
                            derp_region,
                            endpoints,
                        } = info;
                        if let Err(err) = self
                            .endpoint
                            .add_known_addrs(peer, derp_region, &endpoints)
                            .await
                        {
=======
                OutEvent::PeerData(peer, data) => match decode_peer_data(&data) {
                    Err(err) => warn!("Failed to decode {data:?} from {peer}: {err}"),
                    Ok(info) => {
                        debug!(me = ?self.endpoint.peer_id(), peer = ?peer, "add known addrs: {info:?}");
                        let peer_addr = PeerAddr {
                            peer_id: peer,
                            info,
                        };
                        if let Err(err) = self.endpoint.add_peer_addr(peer_addr).await {
>>>>>>> 2927ceee
                            debug!(me = ?self.endpoint.peer_id(), peer = ?peer, "add known failed: {err:?}");
                        }
                    }
                },
            }
        }
        Ok(())
    }

    fn subscribe_all(&mut self) -> broadcast::Receiver<(TopicId, Event)> {
        if let Some(tx) = self.subscribers_all.as_mut() {
            tx.subscribe()
        } else {
            let (tx, rx) = broadcast::channel(SUBSCRIBE_ALL_CAP);
            self.subscribers_all = Some(tx);
            rx
        }
    }

    fn subscribe(&mut self, topic_id: TopicId) -> broadcast::Receiver<Event> {
        if let Some(tx) = self.subscribers_topic.get(&topic_id) {
            tx.subscribe()
        } else {
            let (tx, rx) = broadcast::channel(SUBSCRIBE_TOPIC_CAP);
            self.subscribers_topic.insert(topic_id, tx);
            rx
        }
    }
}

async fn wait_for_neighbor_up(mut sub: broadcast::Receiver<Event>) -> anyhow::Result<()> {
    loop {
        match sub.recv().await {
            Ok(Event::NeighborUp(_neighbor)) => break Ok(()),
            Ok(_) | Err(broadcast::error::RecvError::Lagged(_)) => {}
            Err(broadcast::error::RecvError::Closed) => {
                break Err(anyhow!("Failed to join swarm: Gossip actor dropped"))
            }
        }
    }
}

async fn connection_loop(
    from: PublicKey,
    conn: quinn::Connection,
    origin: ConnOrigin,
    mut send_rx: mpsc::Receiver<ProtoMessage>,
    in_event_tx: &mpsc::Sender<InEvent>,
) -> anyhow::Result<()> {
    let (mut send, mut recv) = match origin {
        ConnOrigin::Accept => conn.accept_bi().await?,
        ConnOrigin::Dial => conn.open_bi().await?,
    };
    let mut send_buf = BytesMut::new();
    let mut recv_buf = BytesMut::new();
    loop {
        tokio::select! {
            biased;
            msg = send_rx.recv() => {
                match msg {
                    None => break,
                    Some(msg) =>  write_message(&mut send, &mut send_buf, &msg).await?,
                }
            }

            msg = read_message(&mut recv, &mut recv_buf) => {
                let msg = msg?;
                match msg {
                    None => break,
                    Some(msg) => in_event_tx.send(InEvent::RecvMessage(from, msg)).await?
                }
            }
        }
    }
    Ok(())
}

fn encode_peer_data(info: &AddrInfo) -> anyhow::Result<PeerData> {
    Ok(PeerData::new(postcard::to_stdvec(info)?))
}

fn decode_peer_data(peer_data: &PeerData) -> anyhow::Result<AddrInfo> {
    let info = postcard::from_bytes(peer_data.as_bytes())?;
    Ok(info)
}

#[cfg(test)]
mod test {
    use std::time::Duration;

    use iroh_net::PeerAddr;
    use iroh_net::{derp::DerpMap, MagicEndpoint};
    use tokio::spawn;
    use tokio::time::timeout;
    use tokio_util::sync::CancellationToken;
    use tracing::info;

    use super::*;

    async fn create_endpoint(derp_map: DerpMap) -> anyhow::Result<MagicEndpoint> {
        MagicEndpoint::builder()
            .alpns(vec![GOSSIP_ALPN.to_vec()])
            .enable_derp(derp_map)
            .bind(0)
            .await
    }

    async fn endpoint_loop(
        endpoint: MagicEndpoint,
        gossip: Gossip,
        cancel: CancellationToken,
    ) -> anyhow::Result<()> {
        loop {
            tokio::select! {
                biased;
                _ = cancel.cancelled() => break,
                conn = endpoint.accept() => match conn {
                    None => break,
                    Some(conn) => gossip.handle_connection(conn.await?).await?
                }
            }
        }
        Ok(())
    }

    #[tokio::test]
    async fn gossip_net_smoke() {
        let _guard = iroh_test::logging::setup();
        let (derp_map, derp_region, cleanup) = util::run_derp_and_stun([127, 0, 0, 1].into())
            .await
            .unwrap();

        let ep1 = create_endpoint(derp_map.clone()).await.unwrap();
        let ep2 = create_endpoint(derp_map.clone()).await.unwrap();
        let ep3 = create_endpoint(derp_map.clone()).await.unwrap();

        let go1 = Gossip::from_endpoint(ep1.clone(), Default::default());
        let go2 = Gossip::from_endpoint(ep2.clone(), Default::default());
        let go3 = Gossip::from_endpoint(ep3.clone(), Default::default());
        debug!("peer1 {:?}", ep1.peer_id());
        debug!("peer2 {:?}", ep2.peer_id());
        debug!("peer3 {:?}", ep3.peer_id());
        let pi1 = ep1.peer_id();

        let cancel = CancellationToken::new();
        let tasks = [
            spawn(endpoint_loop(ep1.clone(), go1.clone(), cancel.clone())),
            spawn(endpoint_loop(ep2.clone(), go3.clone(), cancel.clone())),
            spawn(endpoint_loop(ep3.clone(), go2.clone(), cancel.clone())),
        ];

        let topic: TopicId = blake3::hash(b"foobar").into();
        // share info that pi1 is on the same derp_region
        let addr1 = PeerAddr::new(pi1).with_derp_region(derp_region);
        ep2.add_peer_addr(addr1.clone()).await.unwrap();
        ep3.add_peer_addr(addr1).await.unwrap();
        // join the topics and wait for the connection to succeed
        go1.join(topic, vec![]).await.unwrap();
        go2.join(topic, vec![pi1]).await.unwrap().await.unwrap();
        go3.join(topic, vec![pi1]).await.unwrap().await.unwrap();

        let len = 10;

        // subscribe nodes 2 and 3 to the topic
        let mut stream2 = go2.subscribe(topic).await.unwrap();
        let mut stream3 = go3.subscribe(topic).await.unwrap();

        // publish messages on node1
        let pub1 = spawn(async move {
            for i in 0..len {
                let message = format!("hi{}", i);
                info!("go1 broadcast: {message:?}");
                go1.broadcast(topic, message.into_bytes().into())
                    .await
                    .unwrap();
                tokio::time::sleep(Duration::from_micros(1)).await;
            }
        });

        // wait for messages on node2
        let sub2 = spawn(async move {
            let mut recv = vec![];
            loop {
                let ev = stream2.recv().await.unwrap();
                info!("go2 event: {ev:?}");
                if let Event::Received(msg) = ev {
                    recv.push(msg.content);
                }
                if recv.len() == len {
                    return recv;
                }
            }
        });

        // wait for messages on node3
        let sub3 = spawn(async move {
            let mut recv = vec![];
            loop {
                let ev = stream3.recv().await.unwrap();
                info!("go3 event: {ev:?}");
                if let Event::Received(msg) = ev {
                    recv.push(msg.content);
                }
                if recv.len() == len {
                    return recv;
                }
            }
        });

        timeout(Duration::from_secs(10), pub1)
            .await
            .unwrap()
            .unwrap();
        let recv2 = timeout(Duration::from_secs(10), sub2)
            .await
            .unwrap()
            .unwrap();
        let recv3 = timeout(Duration::from_secs(10), sub3)
            .await
            .unwrap()
            .unwrap();

        let expected: Vec<Bytes> = (0..len)
            .map(|i| Bytes::from(format!("hi{i}").into_bytes()))
            .collect();
        assert_eq!(recv2, expected);
        assert_eq!(recv3, expected);

        cancel.cancel();
        for t in tasks {
            timeout(Duration::from_secs(10), t)
                .await
                .unwrap()
                .unwrap()
                .unwrap();
        }
        drop(cleanup);
    }

    // This is copied from iroh-net/src/hp/magicsock/conn.rs
    // TODO: Move into a public test_utils module in iroh-net?
    mod util {
        use std::net::{IpAddr, SocketAddr};

        use anyhow::Result;
        use iroh_net::{
            derp::{DerpMap, UseIpv4, UseIpv6},
            key::SecretKey,
            stun::{is, parse_binding_request, response},
        };
        use tokio::sync::oneshot;
        use tracing::{debug, info, trace};

        /// A drop guard to clean up test infrastructure.
        ///
        /// After dropping the test infrastructure will asynchronously shutdown and release its
        /// resources.
        #[derive(Debug)]
        pub(crate) struct CleanupDropGuard(pub(crate) oneshot::Sender<()>);

        /// Runs a  DERP server with STUN enabled suitable for tests.
        ///
        /// The returned `u16` is the region ID of the DERP server in the returned [`DerpMap`], it
        /// is always `Some` as that is how the [`MagicEndpoint::connect`] API expects it.
        ///
        /// [`MagicEndpoint::connect`]: crate::magic_endpoint::MagicEndpoint
        pub(crate) async fn run_derp_and_stun(
            stun_ip: IpAddr,
        ) -> Result<(DerpMap, u16, CleanupDropGuard)> {
            // TODO: pass a mesh_key?

            let server_key = SecretKey::generate();
            let server = iroh_net::derp::http::ServerBuilder::new("127.0.0.1:0".parse().unwrap())
                .secret_key(Some(server_key))
                .tls_config(None)
                .spawn()
                .await?;

            let http_addr = server.addr();
            info!("DERP listening on {:?}", http_addr);

            let (stun_addr, stun_drop_guard) = serve(stun_ip).await?;
            let region_id = 1;
            let derp_url = format!("http://localhost:{}", http_addr.port())
                .parse()
                .unwrap();
            let m = DerpMap::default_from_node(
                derp_url,
                stun_addr.port(),
                UseIpv4::TryDns,
                UseIpv6::Disabled,
                region_id,
            );

            let (tx, rx) = oneshot::channel();
            tokio::spawn(async move {
                let _stun_cleanup = stun_drop_guard; // move into this closure

                // Wait until we're dropped or receive a message.
                rx.await.ok();
                server.shutdown().await;
            });

            Ok((m, region_id, CleanupDropGuard(tx)))
        }

        /// Sets up a simple STUN server.
        async fn serve(ip: IpAddr) -> Result<(SocketAddr, CleanupDropGuard)> {
            let pc = tokio::net::UdpSocket::bind((ip, 0)).await?;
            let mut addr = pc.local_addr()?;
            match addr.ip() {
                IpAddr::V4(ip) => {
                    if ip.octets() == [0, 0, 0, 0] {
                        addr.set_ip("127.0.0.1".parse().unwrap());
                    }
                }
                _ => unreachable!("using ipv4"),
            }

            info!("STUN listening on {}", addr);
            let (s, r) = oneshot::channel();
            tokio::task::spawn(async move {
                run_stun(pc, r).await;
            });

            Ok((addr, CleanupDropGuard(s)))
        }

        async fn run_stun(pc: tokio::net::UdpSocket, mut done: oneshot::Receiver<()>) {
            let mut buf = vec![0u8; 64 << 10];
            loop {
                trace!("read loop");
                tokio::select! {
                    _ = &mut done => {
                        debug!("shutting down");
                        break;
                    }
                    res = pc.recv_from(&mut buf) => match res {
                        Ok((n, addr)) => {
                            trace!("read packet {}bytes from {}", n, addr);
                            let pkt = &buf[..n];
                            if !is(pkt) {
                                debug!("received non STUN pkt");
                                continue;
                            }
                            if let Ok(txid) = parse_binding_request(pkt) {
                                debug!("received binding request");

                                let res = response(txid, addr);
                                if let Err(err) = pc.send_to(&res, addr).await {
                                    eprintln!("STUN server write failed: {:?}", err);
                                }
                            }
                        }
                        Err(err) => {
                            eprintln!("failed to read: {:?}", err);
                        }
                    }
                }
            }
        }
    }
}<|MERGE_RESOLUTION|>--- conflicted
+++ resolved
@@ -4,18 +4,10 @@
 use bytes::{Bytes, BytesMut};
 use futures::{stream::Stream, FutureExt};
 use genawaiter::sync::{Co, Gen};
-<<<<<<< HEAD
-use iroh_net::magic_endpoint::AddrInfo;
-use iroh_net::{key::PublicKey, magic_endpoint::get_peer_id, MagicEndpoint};
-use rand::rngs::StdRng;
-use rand_core::SeedableRng;
-use std::{collections::HashMap, fmt, future::Future, sync::Arc, task::Poll, time::Instant};
-=======
 use iroh_net::{key::PublicKey, magic_endpoint::get_peer_id, AddrInfo, MagicEndpoint, PeerAddr};
 use rand::rngs::StdRng;
 use rand_core::SeedableRng;
 use std::{collections::HashMap, future::Future, sync::Arc, task::Poll, time::Instant};
->>>>>>> 2927ceee
 use tokio::{
     sync::{broadcast, mpsc, oneshot, watch},
     task::JoinHandle,
@@ -355,15 +347,9 @@
                     }
                 },
                 _ = self.on_endpoints_rx.changed() => {
-<<<<<<< HEAD
-                    let info = self.endpoint.my_addr_info().await?;
-                    let peer_data = postcard::to_stdvec(&info)?;
-                    self.handle_in_event(InEvent::UpdatePeerData(peer_data.into()), Instant::now()).await?;
-=======
                     let addr = self.endpoint.my_addr().await?;
                     let peer_data = encode_peer_data(&addr.info)?;
                     self.handle_in_event(InEvent::UpdatePeerData(peer_data), Instant::now()).await?;
->>>>>>> 2927ceee
                 }
                 (peer_id, res) = self.dialer.next_conn() => {
                     match res {
@@ -527,21 +513,6 @@
                     self.pending_sends.remove(&peer);
                     self.dialer.abort_dial(&peer);
                 }
-<<<<<<< HEAD
-                OutEvent::PeerData(peer, data) => match postcard::from_bytes::<AddrInfo>(&data) {
-                    Err(err) => warn!("Failed to decode PeerData from {peer}: {err}"),
-                    Ok(info) => {
-                        debug!(me = ?self.endpoint.peer_id(), peer = ?peer, "add known addrs: {info:?}");
-                        let AddrInfo {
-                            derp_region,
-                            endpoints,
-                        } = info;
-                        if let Err(err) = self
-                            .endpoint
-                            .add_known_addrs(peer, derp_region, &endpoints)
-                            .await
-                        {
-=======
                 OutEvent::PeerData(peer, data) => match decode_peer_data(&data) {
                     Err(err) => warn!("Failed to decode {data:?} from {peer}: {err}"),
                     Ok(info) => {
@@ -551,7 +522,6 @@
                             info,
                         };
                         if let Err(err) = self.endpoint.add_peer_addr(peer_addr).await {
->>>>>>> 2927ceee
                             debug!(me = ?self.endpoint.peer_id(), peer = ?peer, "add known failed: {err:?}");
                         }
                     }
